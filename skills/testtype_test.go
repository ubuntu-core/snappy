// -*- Mode: Go; indent-tabs-mode: t -*-

/*
 * Copyright (C) 2015 Canonical Ltd
 *
 * This program is free software: you can redistribute it and/or modify
 * it under the terms of the GNU General Public License version 3 as
 * published by the Free Software Foundation.
 *
 * This program is distributed in the hope that it will be useful,
 * but WITHOUT ANY WARRANTY; without even the implied warranty of
 * MERCHANTABILITY or FITNESS FOR A PARTICULAR PURPOSE.  See the
 * GNU General Public License for more details.
 *
 * You should have received a copy of the GNU General Public License
 * along with this program.  If not, see <http://www.gnu.org/licenses/>.
 *
 */

package skills_test

import (
	"fmt"

	. "gopkg.in/check.v1"

	. "github.com/ubuntu-core/snappy/skills"
)

type TestTypeSuite struct {
	t Type
}

var _ = Suite(&TestTypeSuite{
	t: &TestType{TypeName: "test"},
})

// TestType has a working Name() function
func (s *TestTypeSuite) TestName(c *C) {
	c.Assert(s.t.Name(), Equals, "test")
}

// TestType doesn't do any sanitization by default
func (s *TestTypeSuite) TestSanitizeSkillOK(c *C) {
	skill := &Skill{
		Type: "test",
	}
	err := s.t.SanitizeSkill(skill)
	c.Assert(err, IsNil)
}

// TestType has provisions to customize sanitization
func (s *TestTypeSuite) TestSanitizeSkillError(c *C) {
	t := &TestType{
		TypeName: "test",
		SanitizeSkillCallback: func(skill *Skill) error {
			return fmt.Errorf("sanitize skill failed")
		},
	}
	skill := &Skill{
		Type: "test",
	}
	err := t.SanitizeSkill(skill)
	c.Assert(err, ErrorMatches, "sanitize skill failed")
}

// TestType sanitization still checks for type identity
func (s *TestTypeSuite) TestSanitizeSkillWrongType(c *C) {
	skill := &Skill{
		Type: "other-type",
	}
	c.Assert(func() { s.t.SanitizeSkill(skill) }, Panics, "skill is not of type \"test\"")
<<<<<<< HEAD
}

// TestType doesn't do any sanitization by default
func (s *TestTypeSuite) TestSanitizeSlotOK(c *C) {
	slot := &Slot{
		Type: "test",
	}
	err := s.t.SanitizeSlot(slot)
	c.Assert(err, IsNil)
}

// TestType has provisions to customize sanitization
func (s *TestTypeSuite) TestSanitizeSlotError(c *C) {
	t := &TestType{
		TypeName: "test",
		SanitizeSlotCallback: func(slot *Slot) error {
			return fmt.Errorf("sanitize slot failed")
		},
	}
	slot := &Slot{
		Type: "test",
	}
	err := t.SanitizeSlot(slot)
	c.Assert(err, ErrorMatches, "sanitize slot failed")
}

// TestType sanitization still checks for type identity
func (s *TestTypeSuite) TestSanitizeSlotWrongType(c *C) {
	slot := &Slot{
		Type: "other-type",
	}
	c.Assert(func() { s.t.SanitizeSlot(slot) }, Panics, "slot is not of type \"test\"")
=======
>>>>>>> 1aa67389
}

// TestType doesn't do any sanitization by default
func (s *TestTypeSuite) TestSanitizeSlotOK(c *C) {
	slot := &Slot{
		Type: "test",
	}
	err := s.t.SanitizeSlot(slot)
	c.Assert(err, IsNil)
}

// TestType has provisions to customize sanitization
func (s *TestTypeSuite) TestSanitizeSlotError(c *C) {
	t := &TestType{
		TypeName: "test",
		SanitizeSlotCallback: func(slot *Slot) error {
			return fmt.Errorf("sanitize slot failed")
		},
	}
	slot := &Slot{
		Type: "test",
	}
	err := t.SanitizeSlot(slot)
	c.Assert(err, ErrorMatches, "sanitize slot failed")
}

// TestType sanitization still checks for type identity
func (s *TestTypeSuite) TestSanitizeSlotWrongType(c *C) {
	slot := &Slot{
		Type: "other-type",
	}
	c.Assert(func() { s.t.SanitizeSlot(slot) }, Panics, "slot is not of type \"test\"")
}

// TestType hands out empty skill security snippets
func (s *TestTypeSuite) TestSkillSecuritySnippet(c *C) {
	skill := &Skill{
		Type: "test",
	}
	snippet, err := s.t.SkillSecuritySnippet(skill, SecurityApparmor)
	c.Assert(err, IsNil)
	c.Assert(snippet, IsNil)
	snippet, err = s.t.SkillSecuritySnippet(skill, SecuritySeccomp)
	c.Assert(err, IsNil)
	c.Assert(snippet, IsNil)
	snippet, err = s.t.SkillSecuritySnippet(skill, SecurityDBus)
	c.Assert(err, IsNil)
	c.Assert(snippet, IsNil)
	snippet, err = s.t.SkillSecuritySnippet(skill, "foo")
	c.Assert(err, IsNil)
	c.Assert(snippet, IsNil)
}

// TestType hands out empty slot security snippets
func (s *TestTypeSuite) TestSlotSecuritySnippet(c *C) {
	skill := &Skill{
		Type: "test",
	}
	snippet, err := s.t.SlotSecuritySnippet(skill, SecurityApparmor)
	c.Assert(err, IsNil)
	c.Assert(snippet, IsNil)
	snippet, err = s.t.SlotSecuritySnippet(skill, SecuritySeccomp)
	c.Assert(err, IsNil)
	c.Assert(snippet, IsNil)
	snippet, err = s.t.SlotSecuritySnippet(skill, SecurityDBus)
	c.Assert(err, IsNil)
	c.Assert(snippet, IsNil)
	snippet, err = s.t.SlotSecuritySnippet(skill, "foo")
	c.Assert(err, IsNil)
	c.Assert(snippet, IsNil)
}<|MERGE_RESOLUTION|>--- conflicted
+++ resolved
@@ -70,41 +70,6 @@
 		Type: "other-type",
 	}
 	c.Assert(func() { s.t.SanitizeSkill(skill) }, Panics, "skill is not of type \"test\"")
-<<<<<<< HEAD
-}
-
-// TestType doesn't do any sanitization by default
-func (s *TestTypeSuite) TestSanitizeSlotOK(c *C) {
-	slot := &Slot{
-		Type: "test",
-	}
-	err := s.t.SanitizeSlot(slot)
-	c.Assert(err, IsNil)
-}
-
-// TestType has provisions to customize sanitization
-func (s *TestTypeSuite) TestSanitizeSlotError(c *C) {
-	t := &TestType{
-		TypeName: "test",
-		SanitizeSlotCallback: func(slot *Slot) error {
-			return fmt.Errorf("sanitize slot failed")
-		},
-	}
-	slot := &Slot{
-		Type: "test",
-	}
-	err := t.SanitizeSlot(slot)
-	c.Assert(err, ErrorMatches, "sanitize slot failed")
-}
-
-// TestType sanitization still checks for type identity
-func (s *TestTypeSuite) TestSanitizeSlotWrongType(c *C) {
-	slot := &Slot{
-		Type: "other-type",
-	}
-	c.Assert(func() { s.t.SanitizeSlot(slot) }, Panics, "slot is not of type \"test\"")
-=======
->>>>>>> 1aa67389
 }
 
 // TestType doesn't do any sanitization by default
