--- conflicted
+++ resolved
@@ -107,27 +107,9 @@
 	err = s.emptyRepo.AddType(tc)
 	c.Assert(err, IsNil)
 	// Type correctly finds types
-<<<<<<< HEAD
-	c.Assert(s.emptyRepo.Type("a"), Not(IsNil))
-	c.Assert(s.emptyRepo.Type("b"), Not(IsNil))
-	c.Assert(s.emptyRepo.Type("c"), Not(IsNil))
-}
-
-// Tests for Repository.AllTypes()
-
-func (s *RepositorySuite) TestAllTypes(c *C) {
-	tA := &TestType{TypeName: "a"}
-	tB := &TestType{TypeName: "b"}
-	tC := &TestType{TypeName: "c"}
-	// Note added in non-sorted order
-	err := s.emptyRepo.AddType(tA)
-	c.Assert(err, IsNil)
-	err = s.emptyRepo.AddType(tC)
-	c.Assert(err, IsNil)
-	err = s.emptyRepo.AddType(tB)
-	c.Assert(err, IsNil)
-	// All types are returned. Types are ordered by Name
-	c.Assert(s.emptyRepo.AllTypes(), DeepEquals, []Type{tA, tB, tC})
+	c.Assert(s.emptyRepo.Type("a"), Equals, ta)
+	c.Assert(s.emptyRepo.Type("b"), Equals, tb)
+	c.Assert(s.emptyRepo.Type("c"), Equals, tc)
 }
 
 // Tests for Repository.AddSkill()
@@ -322,9 +304,4 @@
 	})
 	// The result is empty if the snap is not known
 	c.Assert(s.testRepo.Skills("snap-x"), HasLen, 0)
-=======
-	c.Assert(s.emptyRepo.Type("a"), Equals, ta)
-	c.Assert(s.emptyRepo.Type("b"), Equals, tb)
-	c.Assert(s.emptyRepo.Type("c"), Equals, tc)
->>>>>>> ca2e9f8b
 }