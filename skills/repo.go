--- conflicted
+++ resolved
@@ -471,13 +471,6 @@
 		return c[i].Snap < c[j].Snap
 	}
 	return c[i].Name < c[j].Name
-<<<<<<< HEAD
-=======
-}
-
-// LoadBuiltInTypes loads built-in skill types into the provided repository.
-func LoadBuiltInTypes(repo *Repository) error {
-	return nil
 }
 
 // SecuritySnippetsForSnap collects all of the snippets of a given security
@@ -573,5 +566,4 @@
 		buffers[path] = writer
 	}
 	return nil
->>>>>>> 836a5413
 }