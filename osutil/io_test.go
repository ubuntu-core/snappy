--- conflicted
+++ resolved
@@ -213,14 +213,10 @@
 	p := filepath.Join(d, "foo")
 	aw, err := osutil.NewAtomicFile(p, 0644, 0, -1, -1)
 	c.Assert(err, IsNil)
-<<<<<<< HEAD
+
 	c.Assert(aw.File.Close(), IsNil)
-	c.Check(aw.Cancel(), ErrorMatches, "invalid argument")
-=======
-	c.Assert(osutil.GetAtomicFile(aw).Close(), IsNil)
 	// Depending on golang version the error is one of the two.
 	c.Check(aw.Cancel(), ErrorMatches, "invalid argument|file already closed")
->>>>>>> dd58611f
 }
 
 func (ts *AtomicWriteTestSuite) TestAtomicFileCancelBadError(c *C) {
