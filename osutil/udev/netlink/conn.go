package netlink

import (
	"fmt"
	"os"
	"syscall"
)

type Mode int

// Mode determines event source: kernel events or udev-processed events.
// See libudev/libudev-monitor.c.
const (
	KernelEvent Mode = 1
<<<<<<< HEAD
	UdevEvent   Mode = 2
=======
	// Events that are processed by udev - much richer, with more attributes (such as vendor info, serial numbers and more).
	UdevEvent Mode = 2
>>>>>>> 2e32cf52
)

// Generic connection
type NetlinkConn struct {
	Fd   int
	Addr syscall.SockaddrNetlink
}

type UEventConn struct {
	NetlinkConn
}

// Connect allow to connect to system socket AF_NETLINK with family NETLINK_KOBJECT_UEVENT to
// catch events about block/char device
// see:
// - http://elixir.free-electrons.com/linux/v3.12/source/include/uapi/linux/netlink.h#L23
// - http://elixir.free-electrons.com/linux/v3.12/source/include/uapi/linux/socket.h#L11
func (c *UEventConn) Connect(mode Mode) (err error) {

	if c.Fd, err = syscall.Socket(syscall.AF_NETLINK, syscall.SOCK_RAW, syscall.NETLINK_KOBJECT_UEVENT); err != nil {
		return
	}

	c.Addr = syscall.SockaddrNetlink{
		Family: syscall.AF_NETLINK,
		Groups: uint32(mode),
		Pid:    uint32(os.Getpid()),
	}

	if err = syscall.Bind(c.Fd, &c.Addr); err != nil {
		syscall.Close(c.Fd)
	}

	return
}

// Close allow to close file descriptor and socket bound
func (c *UEventConn) Close() error {
	return syscall.Close(c.Fd)
}

// ReadMsg allow to read an entire uevent msg
func (c *UEventConn) ReadMsg() (msg []byte, err error) {
	var n int

	buf := make([]byte, os.Getpagesize())
	for {
		// Just read how many bytes are available in the socket
		if n, _, err = syscall.Recvfrom(c.Fd, buf, syscall.MSG_PEEK); err != nil {
			return
		}

		// If all message could be store inside the buffer : break
		if n < len(buf) {
			break
		}

		// Increase size of buffer if not enough
		buf = make([]byte, len(buf)+os.Getpagesize())
	}

	// Now read complete data
	n, _, err = syscall.Recvfrom(c.Fd, buf, 0)
	if err != nil {
		return
	}

	// Extract only real data from buffer and return that
	msg = buf[:n]

	return
}

// ReadMsg allow to read an entire uevent msg
func (c *UEventConn) ReadUEvent() (*UEvent, error) {
	msg, err := c.ReadMsg()
	if err != nil {
		return nil, err
	}

	return ParseUEvent(msg)
}

// Monitor run in background a worker to read netlink msg in loop and notify
// when msg receive inside a queue using channel.
// To be notified with only relevant message, use Matcher.
func (c *UEventConn) Monitor(queue chan UEvent, errors chan error, matcher Matcher) chan struct{} {
	quit := make(chan struct{}, 1)

	if matcher != nil {
		if err := matcher.Compile(); err != nil {
			errors <- fmt.Errorf("Wrong matcher, err: %v", err)
			quit <- struct{}{}
			return quit
		}
	}

	go func() {
		loop := true
		for loop {
			select {
			case <-quit:
				loop = false
				break
			default:
				uevent, err := c.ReadUEvent()
				if err != nil {
					errors <- fmt.Errorf("Unable to parse uevent, err: %v", err)
					continue
				}

				if matcher != nil {
					if !matcher.Evaluate(*uevent) {
						continue // Drop uevent if not match
					}
				}

				queue <- *uevent
			}
		}
	}()
	return quit
}<|MERGE_RESOLUTION|>--- conflicted
+++ resolved
@@ -12,12 +12,8 @@
 // See libudev/libudev-monitor.c.
 const (
 	KernelEvent Mode = 1
-<<<<<<< HEAD
-	UdevEvent   Mode = 2
-=======
 	// Events that are processed by udev - much richer, with more attributes (such as vendor info, serial numbers and more).
 	UdevEvent Mode = 2
->>>>>>> 2e32cf52
 )
 
 // Generic connection
