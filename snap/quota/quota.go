--- conflicted
+++ resolved
@@ -205,20 +205,7 @@
 	// iterate over all groups, looking for sub-groups which need to be threaded
 	// together with their respective parent groups from the set
 
-<<<<<<< HEAD
-	// iterate in the same order
-	grpNames := make([]string, 0, len(grps))
-	for name := range grps {
-		grpNames = append(grpNames, name)
-	}
-
-	sort.Strings(grpNames)
-
-	for _, name := range grpNames {
-		grp := grps[name]
-=======
 	for name, grp := range grps {
->>>>>>> 480cb2b9
 		if name != grp.Name {
 			return fmt.Errorf("group has name %q, but is referenced as %q", grp.Name, name)
 		}
@@ -274,41 +261,6 @@
 
 // tree recursively returns all of the sub-groups of the group and the group
 // itself.
-<<<<<<< HEAD
-func (grp *Group) tree(acc []*Group) ([]*Group, error) {
-	// make sure that none of the sub-groups seen already are present in the
-	// sub-groups of this group
-	for _, sub := range grp.subGroups {
-		// check if we have already seen this sub-group
-		for _, alreadySeen := range acc {
-			if sub == alreadySeen {
-				return nil, fmt.Errorf("internal error: circular reference found")
-			}
-		}
-
-		// check if this sub-group is actually the same group
-		if sub == grp {
-			return nil, fmt.Errorf("internal error: circular reference found")
-		}
-	}
-
-	// add all the sub-groups for this group to the list
-	acc = append(acc, grp.subGroups...)
-
-	for _, sub := range grp.subGroups {
-		flattendedSubTree, err := sub.tree(acc)
-		if err != nil {
-			return nil, err
-		}
-
-		acc = append(acc, flattendedSubTree...)
-	}
-
-	// add this group too to get the full tree flattened
-	acc = append(acc, grp)
-
-	return acc, nil
-=======
 func (grp *Group) visitTree(visited map[*Group]bool) error {
 	// TODO: limit the depth of the tree we traverse
 
@@ -339,7 +291,6 @@
 	visited[grp] = true
 
 	return nil
->>>>>>> 480cb2b9
 }
 
 // QuotaGroupSet is a set of quota groups, it is used for tracking a set of
@@ -376,15 +327,6 @@
 	if s.grps[prevParentGrp] {
 		// nothing to do
 		return nil
-<<<<<<< HEAD
-	}
-
-	flattenedTree, err := prevParentGrp.tree(nil)
-	if err != nil {
-		return err
-	}
-	for _, g := range flattenedTree {
-=======
 	}
 
 	// use a different map to prevent any accumulations to the quota group set
@@ -396,7 +338,6 @@
 
 	// add all the groups in the tree to the quota group set
 	for g := range treeGroupMap {
->>>>>>> 480cb2b9
 		s.grps[g] = true
 	}
 
