--- conflicted
+++ resolved
@@ -42,12 +42,8 @@
 	c.Assert(info.Slots["network"].Interface, Equals, "network")
 	c.Assert(info.Slots["network"].Name, Equals, "network")
 	c.Assert(info.Slots["network"].Snap, Equals, info)
-<<<<<<< HEAD
-	c.Assert(info.Slots, HasLen, 25)
-=======
 	// Ensure that we have *some* implicit slots
 	c.Assert(len(info.Slots) > 10, Equals, true)
->>>>>>> 663f8918
 }
 
 func (s *InfoSnapYamlTestSuite) TestAddImplicitSlotsOnClassic(c *C) {
@@ -61,12 +57,8 @@
 	c.Assert(info.Slots["unity7"].Interface, Equals, "unity7")
 	c.Assert(info.Slots["unity7"].Name, Equals, "unity7")
 	c.Assert(info.Slots["unity7"].Snap, Equals, info)
-<<<<<<< HEAD
-	c.Assert(info.Slots, HasLen, 38)
-=======
 	// Ensure that we have *some* implicit slots
 	c.Assert(len(info.Slots) > 10, Equals, true)
->>>>>>> 663f8918
 }
 
 func (s *InfoSnapYamlTestSuite) TestImplicitSlotsAreRealInterfaces(c *C) {
