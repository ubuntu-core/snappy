--- conflicted
+++ resolved
@@ -47,18 +47,11 @@
 // Despite this being a bit snap-specific, this is in helpers.go because it's
 // used by so many other modules, we run into circular dependencies if it's
 // somewhere more reasonable like the snappy module.
-<<<<<<< HEAD
-func User(desc interface{}) []string {
-	return fillSnapEnvVars(desc, []string{
-		"SNAP_USER_DATA={{.Home}}{{.SnapPath}}",
-		"HOME={{.Home}}{{.SnapPath}}",
-	})
-=======
 func User(info *snap.Info, home string) []string {
 	// FIXME: should go into PlacementInfo
 	userData := filepath.Join(home, info.MountDir())
 	return []string{
 		fmt.Sprintf("SNAP_USER_DATA=%s", userData),
+		fmt.Sprintf("HOME=%s", userData),
 	}
->>>>>>> 176d6e54
 }