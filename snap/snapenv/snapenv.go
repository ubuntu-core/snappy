// -*- Mode: Go; indent-tabs-mode: t -*-

/*
 * Copyright (C) 2014-2015 Canonical Ltd
 *
 * This program is free software: you can redistribute it and/or modify
 * it under the terms of the GNU General Public License version 3 as
 * published by the Free Software Foundation.
 *
 * This program is distributed in the hope that it will be useful,
 * but WITHOUT ANY WARRANTY; without even the implied warranty of
 * MERCHANTABILITY or FITNESS FOR A PARTICULAR PURPOSE.  See the
 * GNU General Public License for more details.
 *
 * You should have received a copy of the GNU General Public License
 * along with this program.  If not, see <http://www.gnu.org/licenses/>.
 *
 */

package snapenv

import (
	"fmt"
	"path/filepath"

	"github.com/snapcore/snapd/arch"
	"github.com/snapcore/snapd/snap"
)

<<<<<<< HEAD
// GetBasicSnapEnvVars returns the app-level environment variables for a snap.
// Despite this being a bit snap-specific, this is in helpers.go because it's
// used by so many other modules, we run into circular dependencies if it's
// somewhere more reasonable like the snappy module.
func Basic(app *snap.AppInfo) []string {
	return []string{
		fmt.Sprintf("SNAP=%s", app.Snap.MountDir()),
		fmt.Sprintf("SNAP_DATA=%s", app.Snap.DataDir()),
		fmt.Sprintf("SNAP_NAME=%s", app.Snap.Name()),
		fmt.Sprintf("SNAP_VERSION=%s", app.Snap.Version),
		fmt.Sprintf("SNAP_REVISION=%s", app.Snap.Revision),
		fmt.Sprintf("SNAP_ARCH=%s", arch.UbuntuArchitecture()),
=======
// MakeMapFromEnvList takes a string list of the form "key=value"
// and returns a map[string]string from that list
// This is useful for os.Environ() manipulation
func MakeMapFromEnvList(env []string) map[string]string {
	envMap := map[string]string{}
	for _, l := range env {
		split := strings.SplitN(l, "=", 2)
		if len(split) != 2 {
			return nil
		}
		envMap[split[0]] = split[1]
	}
	return envMap
}

func fillSnapEnvVars(desc interface{}, vars []string) []string {
	for i, v := range vars {
		var templateOut bytes.Buffer
		t := template.Must(template.New("wrapper").Parse(v))
		if err := t.Execute(&templateOut, desc); err != nil {
			// this can never happen, except we forget a variable
			logger.Panicf("Unable to execute template: %v", err)
		}
		vars[i] = templateOut.String()
	}
	return vars
}

// Basic returns the app-level environment variables for a snap.
// Despite this being a bit snap-specific, this is in helpers.go because it's
// used by so many other modules, we run into circular dependencies if it's
// somewhere more reasonable like the snappy module.
func Basic(desc interface{}) []string {
	return fillSnapEnvVars(desc, []string{
		"SNAP={{.SnapPath}}",
		"SNAP_DATA=/var{{.SnapPath}}",
		"SNAP_NAME={{.SnapName}}",
		"SNAP_VERSION={{.Version}}",
		"SNAP_REVISION={{.Revision}}",
		"SNAP_ARCH={{.SnapArch}}",
>>>>>>> df0a6df7
		"SNAP_LIBRARY_PATH=/var/lib/snapd/lib/gl:",
	}
}

// User returns the user-level environment variables for a snap.
// Despite this being a bit snap-specific, this is in helpers.go because it's
// used by so many other modules, we run into circular dependencies if it's
// somewhere more reasonable like the snappy module.
<<<<<<< HEAD
func User(app *snap.AppInfo, home string) []string {
	// FIXME: should go into PlacementInfo
	userData := filepath.Join(home, app.Snap.MountDir())
	return []string{
		fmt.Sprintf("SNAP_USER_DATA=%s", userData),
	}
=======
func User(desc interface{}) []string {
	return fillSnapEnvVars(desc, []string{
		"SNAP_USER_DATA={{.Home}}{{.SnapPath}}",
	})
>>>>>>> df0a6df7
}<|MERGE_RESOLUTION|>--- conflicted
+++ resolved
@@ -27,7 +27,6 @@
 	"github.com/snapcore/snapd/snap"
 )
 
-<<<<<<< HEAD
 // GetBasicSnapEnvVars returns the app-level environment variables for a snap.
 // Despite this being a bit snap-specific, this is in helpers.go because it's
 // used by so many other modules, we run into circular dependencies if it's
@@ -40,48 +39,6 @@
 		fmt.Sprintf("SNAP_VERSION=%s", app.Snap.Version),
 		fmt.Sprintf("SNAP_REVISION=%s", app.Snap.Revision),
 		fmt.Sprintf("SNAP_ARCH=%s", arch.UbuntuArchitecture()),
-=======
-// MakeMapFromEnvList takes a string list of the form "key=value"
-// and returns a map[string]string from that list
-// This is useful for os.Environ() manipulation
-func MakeMapFromEnvList(env []string) map[string]string {
-	envMap := map[string]string{}
-	for _, l := range env {
-		split := strings.SplitN(l, "=", 2)
-		if len(split) != 2 {
-			return nil
-		}
-		envMap[split[0]] = split[1]
-	}
-	return envMap
-}
-
-func fillSnapEnvVars(desc interface{}, vars []string) []string {
-	for i, v := range vars {
-		var templateOut bytes.Buffer
-		t := template.Must(template.New("wrapper").Parse(v))
-		if err := t.Execute(&templateOut, desc); err != nil {
-			// this can never happen, except we forget a variable
-			logger.Panicf("Unable to execute template: %v", err)
-		}
-		vars[i] = templateOut.String()
-	}
-	return vars
-}
-
-// Basic returns the app-level environment variables for a snap.
-// Despite this being a bit snap-specific, this is in helpers.go because it's
-// used by so many other modules, we run into circular dependencies if it's
-// somewhere more reasonable like the snappy module.
-func Basic(desc interface{}) []string {
-	return fillSnapEnvVars(desc, []string{
-		"SNAP={{.SnapPath}}",
-		"SNAP_DATA=/var{{.SnapPath}}",
-		"SNAP_NAME={{.SnapName}}",
-		"SNAP_VERSION={{.Version}}",
-		"SNAP_REVISION={{.Revision}}",
-		"SNAP_ARCH={{.SnapArch}}",
->>>>>>> df0a6df7
 		"SNAP_LIBRARY_PATH=/var/lib/snapd/lib/gl:",
 	}
 }
@@ -90,17 +47,10 @@
 // Despite this being a bit snap-specific, this is in helpers.go because it's
 // used by so many other modules, we run into circular dependencies if it's
 // somewhere more reasonable like the snappy module.
-<<<<<<< HEAD
 func User(app *snap.AppInfo, home string) []string {
 	// FIXME: should go into PlacementInfo
 	userData := filepath.Join(home, app.Snap.MountDir())
 	return []string{
 		fmt.Sprintf("SNAP_USER_DATA=%s", userData),
 	}
-=======
-func User(desc interface{}) []string {
-	return fillSnapEnvVars(desc, []string{
-		"SNAP_USER_DATA={{.Home}}{{.SnapPath}}",
-	})
->>>>>>> df0a6df7
 }