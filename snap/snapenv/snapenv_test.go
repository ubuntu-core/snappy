// -*- Mode: Go; indent-tabs-mode: t -*-

/*
 * Copyright (C) 2014-2015 Canonical Ltd
 *
 * This program is free software: you can redistribute it and/or modify
 * it under the terms of the GNU General Public License version 3 as
 * published by the Free Software Foundation.
 *
 * This program is distributed in the hope that it will be useful,
 * but WITHOUT ANY WARRANTY; without even the implied warranty of
 * MERCHANTABILITY or FITNESS FOR A PARTICULAR PURPOSE.  See the
 * GNU General Public License for more details.
 *
 * You should have received a copy of the GNU General Public License
 * along with this program.  If not, see <http://www.gnu.org/licenses/>.
 *
 */

package snapenv

import (
	"fmt"
	"os"
	"os/user"
	"strings"
	"testing"

	. "gopkg.in/check.v1"

	"github.com/snapcore/snapd/arch"
	"github.com/snapcore/snapd/dirs"
	"github.com/snapcore/snapd/osutil/sys"
	"github.com/snapcore/snapd/snap"
	"github.com/snapcore/snapd/testutil"
)

func Test(t *testing.T) { TestingT(t) }

type HTestSuite struct {
	testutil.BaseTest
}

var _ = Suite(&HTestSuite{})

var mockYaml = []byte(`name: snapname
version: 1.0
apps:
 app:
  command: run-app
hooks:
 configure:
`)

var mockSnapInfo = &snap.Info{
	SuggestedName: "foo",
	Version:       "1.0",
	SideInfo: snap.SideInfo{
		Revision: snap.R(17),
	},
}
var mockClassicSnapInfo = &snap.Info{
	SuggestedName: "foo",
	Version:       "1.0",
	SideInfo: snap.SideInfo{
		Revision: snap.R(17),
	},
	Confinement: snap.ClassicConfinement,
}

func (s *HTestSuite) SetUpTest(c *C) {
	s.BaseTest.SetUpTest(c)
	s.BaseTest.AddCleanup(snap.MockSanitizePlugsSlots(func(snapInfo *snap.Info) {}))
}

func (s *HTestSuite) TearDownTest(c *C) {
	s.BaseTest.TearDownTest(c)
}

func (ts *HTestSuite) TestBasic(c *C) {
	env := basicEnv(mockSnapInfo)

	c.Assert(env, DeepEquals, map[string]string{
		"SNAP":               fmt.Sprintf("%s/foo/17", dirs.CoreSnapMountDir),
		"SNAP_ARCH":          arch.UbuntuArchitecture(),
		"SNAP_COMMON":        "/var/snap/foo/common",
		"SNAP_DATA":          "/var/snap/foo/17",
		"SNAP_LIBRARY_PATH":  "/var/lib/snapd/lib/gl:/var/lib/snapd/lib/gl32:/var/lib/snapd/void",
		"SNAP_NAME":          "foo",
		"SNAP_INSTANCE_NAME": "foo",
		"SNAP_INSTANCE_KEY":  "",
		"SNAP_REEXEC":        "",
		"SNAP_REVISION":      "17",
		"SNAP_VERSION":       "1.0",
	})

}

func (ts *HTestSuite) TestUser(c *C) {
	env := userEnv(mockSnapInfo, "/root")

	c.Assert(env, DeepEquals, map[string]string{
		"HOME":             "/root/snap/foo/17",
		"SNAP_USER_COMMON": "/root/snap/foo/common",
		"SNAP_USER_DATA":   "/root/snap/foo/17",
		"XDG_RUNTIME_DIR":  fmt.Sprintf("/run/user/%d/snap.foo", sys.Geteuid()),
	})
}

func (ts *HTestSuite) TestUserForClassicConfinement(c *C) {
	env := userEnv(mockClassicSnapInfo, "/root")

	c.Assert(env, DeepEquals, map[string]string{
		// NOTE HOME Is absent! we no longer override it
		"SNAP_USER_COMMON": "/root/snap/foo/common",
		"SNAP_USER_DATA":   "/root/snap/foo/17",
		"XDG_RUNTIME_DIR":  fmt.Sprintf("/run/user/%d/snap.foo", sys.Geteuid()),
	})
}

func (s *HTestSuite) TestSnapRunSnapExecEnv(c *C) {
	info, err := snap.InfoFromSnapYaml(mockYaml)
	c.Assert(err, IsNil)
	info.SideInfo.Revision = snap.R(42)

	usr, err := user.Current()
	c.Assert(err, IsNil)

	homeEnv := os.Getenv("HOME")
	defer os.Setenv("HOME", homeEnv)

	for _, withHomeEnv := range []bool{true, false} {
		if !withHomeEnv {
			os.Setenv("HOME", "")
		}

		env := snapEnv(info)
		c.Check(env, DeepEquals, map[string]string{
			"SNAP_ARCH":          arch.UbuntuArchitecture(),
			"SNAP_LIBRARY_PATH":  "/var/lib/snapd/lib/gl:/var/lib/snapd/lib/gl32:/var/lib/snapd/void",
			"SNAP_NAME":          "snapname",
			"SNAP_INSTANCE_NAME": "snapname",
			"SNAP_INSTANCE_KEY":  "",
			"SNAP_REEXEC":        "",
			"SNAP_REVISION":      "42",
			"SNAP_VERSION":       "1.0",

			"SNAP":        fmt.Sprintf("%s/snapname/42", dirs.CoreSnapMountDir),
			"SNAP_COMMON": "/var/snap/snapname/common",
			"SNAP_DATA":   "/var/snap/snapname/42",

			"SNAP_USER_COMMON": fmt.Sprintf("%s/snap/snapname/common", usr.HomeDir),
			"SNAP_USER_DATA":   fmt.Sprintf("%s/snap/snapname/42", usr.HomeDir),
			"XDG_RUNTIME_DIR":  fmt.Sprintf("/run/user/%d/snap.snapname", sys.Geteuid()),
			"HOME":             fmt.Sprintf("%s/snap/snapname/42", usr.HomeDir),
		})
	}
}

func (s *HTestSuite) TestParallelInstallSnapRunSnapExecEnv(c *C) {
	info, err := snap.InfoFromSnapYaml(mockYaml)
	c.Assert(err, IsNil)
	info.SideInfo.Revision = snap.R(42)

	usr, err := user.Current()
	c.Assert(err, IsNil)

	homeEnv := os.Getenv("HOME")
	defer os.Setenv("HOME", homeEnv)

	// pretend it's snapname_foo
	info.InstanceKey = "foo"

	for _, withHomeEnv := range []bool{true, false} {
		if !withHomeEnv {
			os.Setenv("HOME", "")
		}

		env := snapEnv(info)
		c.Check(env, DeepEquals, map[string]string{
			"SNAP_ARCH":          arch.UbuntuArchitecture(),
			"SNAP_LIBRARY_PATH":  "/var/lib/snapd/lib/gl:/var/lib/snapd/lib/gl32:/var/lib/snapd/void",
			"SNAP_NAME":          "snapname",
			"SNAP_INSTANCE_NAME": "snapname_foo",
			"SNAP_INSTANCE_KEY":  "foo",
			"SNAP_REEXEC":        "",
			"SNAP_REVISION":      "42",
			"SNAP_VERSION":       "1.0",

<<<<<<< HEAD
			// NOTE: those are mapped by mount namespace setup
=======
			// Those are mapped to snap-specific directories by
			// mount namespace setup
>>>>>>> 955a1d82
			"SNAP":        fmt.Sprintf("%s/snapname/42", dirs.CoreSnapMountDir),
			"SNAP_COMMON": "/var/snap/snapname/common",
			"SNAP_DATA":   "/var/snap/snapname/42",

<<<<<<< HEAD
			// NOTE: currently we cannot do the user bind mounts in
			// a secure way, thus the instance-specific user's data
			// directories are not mapped to snap-specific ones
=======
			// User's data directories are not mapped to
			// snap-specific ones
>>>>>>> 955a1d82
			"SNAP_USER_COMMON": fmt.Sprintf("%s/snap/snapname_foo/common", usr.HomeDir),
			"SNAP_USER_DATA":   fmt.Sprintf("%s/snap/snapname_foo/42", usr.HomeDir),
			"XDG_RUNTIME_DIR":  fmt.Sprintf("/run/user/%d/snap.snapname_foo", sys.Geteuid()),
			"HOME":             fmt.Sprintf("%s/snap/snapname_foo/42", usr.HomeDir),
		})
	}
}

func (ts *HTestSuite) TestParallelInstallUser(c *C) {
	info := *mockSnapInfo
	info.InstanceKey = "bar"
	env := userEnv(&info, "/root")

	c.Assert(env, DeepEquals, map[string]string{
		"HOME":             "/root/snap/foo_bar/17",
		"SNAP_USER_COMMON": "/root/snap/foo_bar/common",
		"SNAP_USER_DATA":   "/root/snap/foo_bar/17",
		"XDG_RUNTIME_DIR":  fmt.Sprintf("/run/user/%d/snap.foo_bar", sys.Geteuid()),
	})
}

func (ts *HTestSuite) TestParallelInstallUserForClassicConfinement(c *C) {
	info := *mockClassicSnapInfo
	info.InstanceKey = "bar"
	env := userEnv(&info, "/root")

	c.Assert(env, DeepEquals, map[string]string{
		// NOTE HOME Is absent! we no longer override it
		"SNAP_USER_COMMON": "/root/snap/foo_bar/common",
		"SNAP_USER_DATA":   "/root/snap/foo_bar/17",
		"XDG_RUNTIME_DIR":  fmt.Sprintf("/run/user/%d/snap.foo_bar", sys.Geteuid()),
	})
}

func envValue(env []string, key string) (bool, string) {
	for _, item := range env {
		if strings.HasPrefix(item, key+"=") {
			return true, strings.SplitN(item, "=", 2)[1]
		}
	}
	return false, ""
}

func (s *HTestSuite) TestExtraEnvForExecEnv(c *C) {
	info, err := snap.InfoFromSnapYaml(mockYaml)
	c.Assert(err, IsNil)
	info.SideInfo.Revision = snap.R(42)

	env := ExecEnv(info, map[string]string{"FOO": "BAR"})
	found, val := envValue(env, "FOO")
	c.Assert(found, Equals, true)
	c.Assert(val, Equals, "BAR")
}

func setenvWithReset(s *HTestSuite, key string, val string) {
	tmpdirEnv, tmpdirFound := os.LookupEnv("TMPDIR")
	os.Setenv("TMPDIR", "/var/tmp")
	if tmpdirFound {
		s.AddCleanup(func() { os.Setenv("TMPDIR", tmpdirEnv) })
	} else {
		s.AddCleanup(func() { os.Unsetenv("TMPDIR") })
	}
}

func (s *HTestSuite) TestExecEnvNoRenameTMPDIRForNonClassic(c *C) {
	setenvWithReset(s, "TMPDIR", "/var/tmp")

	env := ExecEnv(mockSnapInfo, map[string]string{})

	found, val := envValue(env, "TMPDIR")
	c.Assert(found, Equals, true)
	c.Assert(val, Equals, "/var/tmp")

	found, _ = envValue(env, PreservedUnsafePrefix+"TMPDIR")
	c.Assert(found, Equals, false)
}

func (s *HTestSuite) TestExecEnvRenameTMPDIRForClassic(c *C) {
	setenvWithReset(s, "TMPDIR", "/var/tmp")

	env := ExecEnv(mockClassicSnapInfo, map[string]string{})

	found, _ := envValue(env, "TMPDIR")
	c.Assert(found, Equals, false)

	found, val := envValue(env, PreservedUnsafePrefix+"TMPDIR")
	c.Assert(found, Equals, true)
	c.Assert(val, Equals, "/var/tmp")
}<|MERGE_RESOLUTION|>--- conflicted
+++ resolved
@@ -187,24 +187,14 @@
 			"SNAP_REVISION":      "42",
 			"SNAP_VERSION":       "1.0",
 
-<<<<<<< HEAD
-			// NOTE: those are mapped by mount namespace setup
-=======
 			// Those are mapped to snap-specific directories by
 			// mount namespace setup
->>>>>>> 955a1d82
 			"SNAP":        fmt.Sprintf("%s/snapname/42", dirs.CoreSnapMountDir),
 			"SNAP_COMMON": "/var/snap/snapname/common",
 			"SNAP_DATA":   "/var/snap/snapname/42",
 
-<<<<<<< HEAD
-			// NOTE: currently we cannot do the user bind mounts in
-			// a secure way, thus the instance-specific user's data
-			// directories are not mapped to snap-specific ones
-=======
 			// User's data directories are not mapped to
 			// snap-specific ones
->>>>>>> 955a1d82
 			"SNAP_USER_COMMON": fmt.Sprintf("%s/snap/snapname_foo/common", usr.HomeDir),
 			"SNAP_USER_DATA":   fmt.Sprintf("%s/snap/snapname_foo/42", usr.HomeDir),
 			"XDG_RUNTIME_DIR":  fmt.Sprintf("/run/user/%d/snap.snapname_foo", sys.Geteuid()),
