// -*- Mode: Go; indent-tabs-mode: t -*-

/*
 * Copyright (C) 2016 Canonical Ltd
 *
 * This program is free software: you can redistribute it and/or modify
 * it under the terms of the GNU General Public License version 3 as
 * published by the Free Software Foundation.
 *
 * This program is distributed in the hope that it will be useful,
 * but WITHOUT ANY WARRANTY; without even the implied warranty of
 * MERCHANTABILITY or FITNESS FOR A PARTICULAR PURPOSE.  See the
 * GNU General Public License for more details.
 *
 * You should have received a copy of the GNU General Public License
 * along with this program.  If not, see <http://www.gnu.org/licenses/>.
 *
 */

package naming_test

import (
	"fmt"
	. "gopkg.in/check.v1"

	"github.com/snapcore/snapd/snap/naming"

	"github.com/snapcore/snapd/testutil"
)

type ValidateSuite struct {
	testutil.BaseTest
}

var _ = Suite(&ValidateSuite{})

func (s *ValidateSuite) SetUpTest(c *C) {
	s.BaseTest.SetUpTest(c)
}

func (s *ValidateSuite) TearDownTest(c *C) {
	s.BaseTest.TearDownTest(c)
}

func (s *ValidateSuite) TestValidateName(c *C) {
	validNames := []string{
		"aa", "aaa", "aaaa",
		"a-a", "aa-a", "a-aa", "a-b-c",
		"a0", "a-0", "a-0a",
		"01game", "1-or-2",
		// a regexp stresser
		"u-94903713687486543234157734673284536758",
	}
	for _, name := range validNames {
		err := naming.ValidateSnap(name)
		c.Assert(err, IsNil)
	}
	invalidNames := []string{
		// name cannot be empty
		"",
		// too short (min 2 chars)
		"a",
		// names cannot be too long
		"xxxxxxxxxxxxxxxxxxxxxxxxxxxxxxxxxxxxxxxxx",
		"xxxxxxxxxxxxxxxxxxxx-xxxxxxxxxxxxxxxxxxxx",
		"1111111111111111111111111111111111111111x",
		"x1111111111111111111111111111111111111111",
		"x-x-x-x-x-x-x-x-x-x-x-x-x-x-x-x-x-x-x-x-x",
		// a regexp stresser
		"u-9490371368748654323415773467328453675-",
		// dashes alone are not a name
		"-", "--",
		// double dashes in a name are not allowed
		"a--a",
		// name should not end with a dash
		"a-",
		// name cannot have any spaces in it
		"a ", " a", "a a",
		// a number alone is not a name
		"0", "123",
		// identifier must be plain ASCII
		"日本語", "한글", "ру́сский язы́к",
	}
	for _, name := range invalidNames {
		err := naming.ValidateSnap(name)
		c.Assert(err, ErrorMatches, `invalid snap name: ".*"`)
	}
}

func (s *ValidateSuite) TestValidateInstanceName(c *C) {
	validNames := []string{
		// plain names are also valid instance names
		"aa", "aaa", "aaaa",
		"a-a", "aa-a", "a-aa", "a-b-c",
		// snap instance
		"foo_bar",
		"foo_0123456789",
		"01game_0123456789",
		"foo_1", "foo_1234abcd",
	}
	for _, name := range validNames {
		err := naming.ValidateInstance(name)
		c.Assert(err, IsNil)
	}
	invalidNames := []string{
		// invalid names are also invalid instance names, just a few
		// samples
		"",
		"a",
		"xxxxxxxxxxxxxxxxxxxxxxxxxxxxxxxxxxxxxxxxx",
		"xxxxxxxxxxxxxxxxxxxx-xxxxxxxxxxxxxxxxxxxx",
		"a--a",
		"a-",
		"a ", " a", "a a",
		"_",
		"ру́сский_язы́к",
	}
	for _, name := range invalidNames {
		err := naming.ValidateInstance(name)
		c.Assert(err, ErrorMatches, `invalid snap name: ".*"`)
	}
	invalidInstanceKeys := []string{
		// the snap names are valid, but instance keys are not
		"foo_", "foo_1-23", "foo_01234567890", "foo_123_456",
		"foo__bar",
	}
	for _, name := range invalidInstanceKeys {
		err := naming.ValidateInstance(name)
		c.Assert(err, ErrorMatches, `invalid instance key: ".*"`)
	}

}

func (s *ValidateSuite) TestValidateHookName(c *C) {
	validHooks := []string{
		"a",
		"aaa",
		"a-a",
		"aa-a",
		"a-aa",
		"a-b-c",
		"valid",
	}
	for _, hook := range validHooks {
		err := naming.ValidateHook(hook)
		c.Assert(err, IsNil)
	}
	invalidHooks := []string{
		"",
		"a a",
		"a--a",
		"-a",
		"a-",
		"0",
		"123",
		"123abc",
		"日本語",
	}
	for _, hook := range invalidHooks {
		err := naming.ValidateHook(hook)
		c.Assert(err, ErrorMatches, `invalid hook name: ".*"`)
	}
	// Regression test for https://bugs.launchpad.net/snapd/+bug/1638988
	c.Assert(naming.ValidateHook("connect-plug-i2c"), IsNil)
}

func (s *ValidateSuite) TestValidateAppName(c *C) {
	validAppNames := []string{
		"1", "a", "aa", "aaa", "aaaa", "Aa", "aA", "1a", "a1", "1-a", "a-1",
		"a-a", "aa-a", "a-aa", "a-b-c", "0a-a", "a-0a",
	}
	for _, name := range validAppNames {
		c.Check(naming.ValidateApp(name), IsNil)
	}
	invalidAppNames := []string{
		"", "-", "--", "a--a", "a-", "a ", " a", "a a", "日本語", "한글",
		"ру́сский язы́к", "ໄຂ່​ອີ​ສ​ເຕີ້", ":a", "a:", "a:a", "_a", "a_", "a_a",
	}
	for _, name := range invalidAppNames {
		err := naming.ValidateApp(name)
		c.Assert(err, ErrorMatches, `invalid app name: ".*"`)
	}
}

func (s *ValidateSuite) TestValidateAlias(c *C) {
	validAliases := []string{
		"a", "aa", "aaa", "aaaa",
		"a-a", "aa-a", "a-aa", "a-b-c",
		"a0", "a-0", "a-0a",
		"a_a", "aa_a", "a_aa", "a_b_c",
		"a0", "a_0", "a_0a",
		"01game", "1-or-2",
		"0.1game", "1_or_2",
	}
	for _, alias := range validAliases {
		err := naming.ValidateAlias(alias)
		c.Assert(err, IsNil)
	}
	invalidAliases := []string{
		"",
		"_foo",
		"-foo",
		".foo",
		"foo$",
	}
	for _, alias := range invalidAliases {
		err := naming.ValidateAlias(alias)
		c.Assert(err, ErrorMatches, `invalid alias name: ".*"`)
	}
}

func (s *ValidateSuite) TestValidateSocketName(c *C) {
	validNames := []string{
		"a", "aa", "aaa", "aaaa",
		"a-a", "aa-a", "a-aa", "a-b-c",
		"a0", "a-0", "a-0a",
		"01game", "1-or-2",
	}
	for _, name := range validNames {
		err := naming.ValidateSocket(name)
		c.Assert(err, IsNil)
	}
	invalidNames := []string{
		// name cannot be empty
		"",
		// dashes alone are not a name
		"-", "--",
		// double dashes in a name are not allowed
		"a--a",
		// name should not end with a dash
		"a-",
		// name cannot have any spaces in it
		"a ", " a", "a a",
		// a number alone is not a name
		"0", "123",
		// identifier must be plain ASCII
		"日本語", "한글", "ру́сский язы́к",
		// no null chars in the string are allowed
		"aa-a\000-b",
	}
	for _, name := range invalidNames {
		err := naming.ValidateSocket(name)
		c.Assert(err, ErrorMatches, `invalid socket name: ".*"`)
	}
}

func (s *ValidateSuite) TestValidateSlotPlugInterfaceName(c *C) {
	valid := []string{
		"a",
		"aaa",
		"a-a",
		"aa-a",
		"a-aa",
		"a-b-c",
		"valid",
		"valid-123",
	}
	for _, name := range valid {
		err := naming.ValidateSlot(name)
		c.Assert(err, IsNil)
		err = naming.ValidatePlug(name)
		c.Assert(err, IsNil)
		err = naming.ValidateInterface(name)
		c.Assert(err, IsNil)
	}
	invalid := []string{
		"",
		"a a",
		"a--a",
		"-a",
		"a-",
		"0",
		"123",
		"123abc",
		"日本語",
	}
	for _, name := range invalid {
		err := naming.ValidateSlot(name)
		c.Assert(err, ErrorMatches, `invalid slot name: ".*"`)
		err = naming.ValidatePlug(name)
		c.Assert(err, ErrorMatches, `invalid plug name: ".*"`)
		err = naming.ValidateInterface(name)
		c.Assert(err, ErrorMatches, `invalid interface name: ".*"`)
	}
}

<<<<<<< HEAD
func (s *ValidateSuite) TestValidateSecurityTag(c *C) {
	// valid snap names, snap instances, app names and hook names are accepted.
	c.Check(naming.ValidateSecurityTag("snap.pkg.app"), IsNil)
	c.Check(naming.ValidateSecurityTag("snap.pkg.hook.configure"), IsNil)
	c.Check(naming.ValidateSecurityTag("snap.pkg_key.app"), IsNil)
	c.Check(naming.ValidateSecurityTag("snap.pkg_key.hook.configure"), IsNil)

	c.Check(naming.ValidateSecurityTag("snap.pkg_key.app.surprise"), ErrorMatches, "invalid security tag")
	c.Check(naming.ValidateSecurityTag("snap.pkg_key.hook.configure.surprise"), ErrorMatches, "invalid security tag")

	// invalid snap and app names are rejected.
	c.Check(naming.ValidateSecurityTag("snap._.app"), ErrorMatches, "invalid security tag")
	c.Check(naming.ValidateSecurityTag("snap.pkg._"), ErrorMatches, "invalid security tag")

	// invalid number of components are rejected.
	c.Check(naming.ValidateSecurityTag("snap.pkg.hook.surprise."), ErrorMatches, "invalid security tag")
	c.Check(naming.ValidateSecurityTag("snap.pkg.hook."), ErrorMatches, "invalid security tag")
	c.Check(naming.ValidateSecurityTag("snap.pkg.hook"), IsNil) // surprise, it is a valid app name!
	c.Check(naming.ValidateSecurityTag("snap.pkg.app.surprise"), ErrorMatches, "invalid security tag")
	c.Check(naming.ValidateSecurityTag("snap.pkg."), ErrorMatches, "invalid security tag")
	c.Check(naming.ValidateSecurityTag("snap.pkg"), ErrorMatches, "invalid security tag")
	c.Check(naming.ValidateSecurityTag("snap."), ErrorMatches, "invalid security tag")
	c.Check(naming.ValidateSecurityTag("snap"), ErrorMatches, "invalid security tag")
=======
func (s *ValidateSuite) TestValidateSnapID(c *C) {
	c.Check(naming.ValidateSnapID("buPKUD3TKqCOgLEjjHx5kSiCpIs5cMuQ"), IsNil)

	invalid := []string{
		"",
		"buPKUD3TKqC",
		"buPKUD3TKqCOgLE-jHx5kSiCpIs5cMuQ",
		"buPKUD3TKqCOgLEjjHx5kSiCpIs5cMuQxxx",
	}
	for _, id := range invalid {
		err := naming.ValidateSnapID(id)
		c.Check(err, ErrorMatches, fmt.Sprintf("invalid snap-id: %q", id))
	}
>>>>>>> 469e05cc
}<|MERGE_RESOLUTION|>--- conflicted
+++ resolved
@@ -284,7 +284,6 @@
 	}
 }
 
-<<<<<<< HEAD
 func (s *ValidateSuite) TestValidateSecurityTag(c *C) {
 	// valid snap names, snap instances, app names and hook names are accepted.
 	c.Check(naming.ValidateSecurityTag("snap.pkg.app"), IsNil)
@@ -308,7 +307,8 @@
 	c.Check(naming.ValidateSecurityTag("snap.pkg"), ErrorMatches, "invalid security tag")
 	c.Check(naming.ValidateSecurityTag("snap."), ErrorMatches, "invalid security tag")
 	c.Check(naming.ValidateSecurityTag("snap"), ErrorMatches, "invalid security tag")
-=======
+}
+
 func (s *ValidateSuite) TestValidateSnapID(c *C) {
 	c.Check(naming.ValidateSnapID("buPKUD3TKqCOgLEjjHx5kSiCpIs5cMuQ"), IsNil)
 
@@ -322,5 +322,4 @@
 		err := naming.ValidateSnapID(id)
 		c.Check(err, ErrorMatches, fmt.Sprintf("invalid snap-id: %q", id))
 	}
->>>>>>> 469e05cc
 }