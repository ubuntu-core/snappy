// -*- Mode: Go; indent-tabs-mode: t -*-

/*
 * Copyright (C) 2018-2020 Canonical Ltd
 *
 * This program is free software: you can redistribute it and/or modify
 * it under the terms of the GNU General Public License version 3 as
 * published by the Free Software Foundation.
 *
 * This program is distributed in the hope that it will be useful,
 * but WITHOUT ANY WARRANTY; without even the implied warranty of
 * MERCHANTABILITY or FITNESS FOR A PARTICULAR PURPOSE.  See the
 * GNU General Public License for more details.
 *
 * You should have received a copy of the GNU General Public License
 * along with this program.  If not, see <http://www.gnu.org/licenses/>.
 *
 */

// Package naming implements naming constraints and concepts for snaps and their elements.
package naming

import (
	"errors"
	"fmt"
	"regexp"
	"strings"
)

// almostValidName is part of snap and socket name validation.
//   the full regexp we could use, "^(?:[a-z0-9]+-?)*[a-z](?:-?[a-z0-9])*$", is
//   O(2ⁿ) on the length of the string in python. An equivalent regexp that
//   doesn't have the nested quantifiers that trip up Python's re would be
//   "^(?:[a-z0-9]|(?<=[a-z0-9])-)*[a-z](?:[a-z0-9]|-(?=[a-z0-9]))*$", but Go's
//   regexp package doesn't support look-aheads nor look-behinds, so in order to
//   have a unified implementation in the Go and Python bits of the project
//   we're doing it this way instead. Check the length (if applicable), check
//   this regexp, then check the dashes.
//   This still leaves sc_snap_name_validate (in cmd/snap-confine/snap.c) and
//   snap_validate (cmd/snap-update-ns/bootstrap.c) with their own handcrafted
//   validators.
var almostValidName = regexp.MustCompile("^[a-z0-9-]*[a-z][a-z0-9-]*$")

// validInstanceKey is a regular expression describing a valid snap instance key
var validInstanceKey = regexp.MustCompile("^[a-z0-9]{1,10}$")

// isValidName checks snap and socket identifiers.
func isValidName(name string) bool {
	if !almostValidName.MatchString(name) {
		return false
	}
	if name[0] == '-' || name[len(name)-1] == '-' || strings.Contains(name, "--") {
		return false
	}
	return true
}

// ValidateInstance checks if a string can be used as a snap instance name.
func ValidateInstance(instanceName string) error {
	// NOTE: This function should be synchronized with the two other
	// implementations: sc_instance_name_validate and validate_instance_name .
	pos := strings.IndexByte(instanceName, '_')
	if pos == -1 {
		// just store name
		return ValidateSnap(instanceName)
	}

	storeName := instanceName[:pos]
	instanceKey := instanceName[pos+1:]
	if err := ValidateSnap(storeName); err != nil {
		return err
	}
	if !validInstanceKey.MatchString(instanceKey) {
		return fmt.Errorf("invalid instance key: %q", instanceKey)
	}
	return nil
}

// ValidateSnap checks if a string can be used as a snap name.
func ValidateSnap(name string) error {
	// NOTE: This function should be synchronized with the two other
	// implementations: sc_snap_name_validate and validate_snap_name .
	if len(name) < 2 || len(name) > 40 || !isValidName(name) {
		return fmt.Errorf("invalid snap name: %q", name)
	}
	return nil
}

// Regular expression describing correct plug, slot and interface names.
var validPlugSlotIface = regexp.MustCompile("^[a-z](?:-?[a-z0-9])*$")

// ValidatePlug checks if a string can be used as a slot name.
//
// Slot names and plug names within one snap must have unique names.
// This is not enforced by this function but is enforced by snap-level
// validation.
func ValidatePlug(name string) error {
	if !validPlugSlotIface.MatchString(name) {
		return fmt.Errorf("invalid plug name: %q", name)
	}
	return nil
}

// ValidateSlot checks if a string can be used as a slot name.
//
// Slot names and plug names within one snap must have unique names.
// This is not enforced by this function but is enforced by snap-level
// validation.
func ValidateSlot(name string) error {
	if !validPlugSlotIface.MatchString(name) {
		return fmt.Errorf("invalid slot name: %q", name)
	}
	return nil
}

// ValidateInterface checks if a string can be used as an interface name.
func ValidateInterface(name string) error {
	if !validPlugSlotIface.MatchString(name) {
		return fmt.Errorf("invalid interface name: %q", name)
	}
	return nil
}

// Regular expressions describing correct identifiers.
var validHook = regexp.MustCompile("^[a-z](?:-?[a-z0-9])*$")

// ValidateHook checks if a string can be used as a hook name.
func ValidateHook(name string) error {
	valid := validHook.MatchString(name)
	if !valid {
		return fmt.Errorf("invalid hook name: %q", name)
	}
	return nil
}

// ValidAlias is a regular expression describing a valid alias
var ValidAlias = regexp.MustCompile("^[a-zA-Z0-9][-_.a-zA-Z0-9]*$")

// ValidateAlias checks if a string can be used as an alias name.
func ValidateAlias(alias string) error {
	valid := ValidAlias.MatchString(alias)
	if !valid {
		return fmt.Errorf("invalid alias name: %q", alias)
	}
	return nil
}

// ValidApp is a regular expression describing a valid application name
var ValidApp = regexp.MustCompile("^[a-zA-Z0-9](?:-?[a-zA-Z0-9])*$")

// ValidateApp tells whether a string is a valid application name.
func ValidateApp(n string) error {
	if !ValidApp.MatchString(n) {
		return fmt.Errorf("invalid app name: %q", n)
	}
	return nil
}

// ValidateSockeName checks if a string ca be used as a name for a socket (for
// socket activation).
func ValidateSocket(name string) error {
	if !isValidName(name) {
		return fmt.Errorf("invalid socket name: %q", name)
	}
	return nil
}

<<<<<<< HEAD
var errInvalidSecurityTag = errors.New("invalid security tag")

// ValidateSecurityTag validates known variants of snap security tag.
//
// Two forms are recognised, one for apps and one for hooks. Other forms
// are possible but are not handled here.
//
// TODO: handle the weird udev variant.
func ValidateSecurityTag(tag string) error {
	parts := strings.Split(tag, ".")
	switch len(parts) {
	case 3:
		snapLiteral, snapName, appName := parts[0], parts[1], parts[2]
		if snapLiteral != "snap" {
			return errInvalidSecurityTag
		}
		if err := ValidateInstance(snapName); err != nil {
			return errInvalidSecurityTag
		}
		if err := ValidateApp(appName); err != nil {
			return errInvalidSecurityTag
		}
		return nil
	case 4:
		snapLiteral, snapName, hookLiteral, hookName := parts[0], parts[1], parts[2], parts[3]
		if snapLiteral != "snap" {
			return errInvalidSecurityTag
		}
		if err := ValidateInstance(snapName); err != nil {
			return errInvalidSecurityTag
		}
		if hookLiteral != "hook" {
			return errInvalidSecurityTag
		}
		if err := ValidateHook(hookName); err != nil {
			return errInvalidSecurityTag
		}
		return nil
	}
	return errInvalidSecurityTag
=======
// ValidSnapID is a regular expression describing a valid snapd-id
var ValidSnapID = regexp.MustCompile("^[a-z0-9A-Z]{32}$")

// ValidateSnapID checks whether the string is a valid snap-id.
func ValidateSnapID(id string) error {
	if !ValidSnapID.MatchString(id) {
		return fmt.Errorf("invalid snap-id: %q", id)
	}
	return nil
>>>>>>> 469e05cc
}<|MERGE_RESOLUTION|>--- conflicted
+++ resolved
@@ -165,7 +165,6 @@
 	return nil
 }
 
-<<<<<<< HEAD
 var errInvalidSecurityTag = errors.New("invalid security tag")
 
 // ValidateSecurityTag validates known variants of snap security tag.
@@ -206,7 +205,8 @@
 		return nil
 	}
 	return errInvalidSecurityTag
-=======
+}
+
 // ValidSnapID is a regular expression describing a valid snapd-id
 var ValidSnapID = regexp.MustCompile("^[a-z0-9A-Z]{32}$")
 
@@ -216,5 +216,4 @@
 		return fmt.Errorf("invalid snap-id: %q", id)
 	}
 	return nil
->>>>>>> 469e05cc
 }