--- conflicted
+++ resolved
@@ -185,18 +185,6 @@
 //
 // TODO: handle the weird udev variant.
 func ValidateSecurityTag(tag string) error {
-<<<<<<< HEAD
-	parts := strings.Split(tag, ".")
-	switch len(parts) {
-	case 3:
-		snapLiteral, snapName, appName := parts[0], parts[1], parts[2]
-		if snapLiteral != "snap" {
-			return errInvalidSecurityTag
-		}
-		if err := ValidateInstance(snapName); err != nil {
-			return errInvalidSecurityTag
-		}
-=======
 	// We expect at most four parts. Split with up to five parts so that the
 	// len(parts) test catches invalid format tags very early.
 	parts := strings.SplitN(tag, ".", 5)
@@ -217,23 +205,12 @@
 	switch len(parts) {
 	case 3:
 		appName := parts[2]
->>>>>>> 844d99d7
 		if err := ValidateApp(appName); err != nil {
 			return errInvalidSecurityTag
 		}
 		return nil
 	case 4:
-<<<<<<< HEAD
-		snapLiteral, snapName, hookLiteral, hookName := parts[0], parts[1], parts[2], parts[3]
-		if snapLiteral != "snap" {
-			return errInvalidSecurityTag
-		}
-		if err := ValidateInstance(snapName); err != nil {
-			return errInvalidSecurityTag
-		}
-=======
 		hookLiteral, hookName := parts[2], parts[3]
->>>>>>> 844d99d7
 		if hookLiteral != "hook" {
 			return errInvalidSecurityTag
 		}
