--- conflicted
+++ resolved
@@ -38,11 +38,8 @@
 }
 
 var implicitClassicSlots = []string{
-<<<<<<< HEAD
+	"cups-control",
 	"gsettings",
-=======
-	"cups-control",
->>>>>>> e62301fe
 	"network-manager",
 	"opengl",
 	"pulseaudio",
