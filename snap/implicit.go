--- conflicted
+++ resolved
@@ -38,11 +38,8 @@
 }
 
 var implicitClassicSlots = []string{
-<<<<<<< HEAD
+	"cups-control",
 	"gsettings",
-=======
-	"cups-control",
->>>>>>> 257cdc7d
 	"network-manager",
 	"opengl",
 	"pulseaudio",
