// -*- Mode: Go; indent-tabs-mode: t -*-

/*
 * Copyright (C) 2016 Canonical Ltd
 *
 * This program is free software: you can redistribute it and/or modify
 * it under the terms of the GNU General Public License version 3 as
 * published by the Free Software Foundation.
 *
 * This program is distributed in the hope that it will be useful,
 * but WITHOUT ANY WARRANTY; without even the implied warranty of
 * MERCHANTABILITY or FITNESS FOR A PARTICULAR PURPOSE.  See the
 * GNU General Public License for more details.
 *
 * You should have received a copy of the GNU General Public License
 * along with this program.  If not, see <http://www.gnu.org/licenses/>.
 *
 */

package snap

import (
	"fmt"
	"io/ioutil"

	"github.com/snapcore/snapd/osutil"
	"github.com/snapcore/snapd/release"
)

var implicitSlots = []string{
	"alsa",
	"bluetooth-control",
	"camera",
	"dcdbas-control",
	"docker-support",
	"firewall-control",
	"fuse-support",
	"hardware-observe",
	"home",
	"kernel-module-control",
	"locale-control",
	"log-observe",
	"lxd-support",
	"mount-observe",
	"network",
	"network-bind",
	"network-control",
	"network-observe",
	"network-setup-observe",
	"opengl",
	"ppp",
	"process-control",
<<<<<<< HEAD
	"realsense",
=======
	"raw-usb",
>>>>>>> d641ddd5
	"removable-media",
	"shutdown",
	"snapd-control",
	"system-observe",
	"system-trace",
	"time-control",
	"timeserver-control",
	"timezone-control",
	"tpm",
}

var implicitClassicSlots = []string{
	"avahi-observe",
	"browser-support",
	"cups-control",
	"gsettings",
	"libvirt",
	"modem-manager",
	"network-manager",
	"ofono",
	"optical-drive",
	"pulseaudio",
	"screen-inhibit-control",
	"unity7",
	"upower-observe",
	"x11",
}

// AddImplicitSlots adds implicitly defined slots to a given snap.
//
// Only the OS snap has implicit slots.
//
// It is assumed that slots have names matching the interface name. Existing
// slots are not changed, only missing slots are added.
func AddImplicitSlots(snapInfo *Info) {
	if snapInfo.Type != TypeOS {
		return
	}
	for _, ifaceName := range implicitSlots {
		if _, ok := snapInfo.Slots[ifaceName]; !ok {
			snapInfo.Slots[ifaceName] = makeImplicitSlot(snapInfo, ifaceName)
		}
	}
	if !release.OnClassic {
		return
	}
	for _, ifaceName := range implicitClassicSlots {
		if _, ok := snapInfo.Slots[ifaceName]; !ok {
			snapInfo.Slots[ifaceName] = makeImplicitSlot(snapInfo, ifaceName)
		}
	}
}

func makeImplicitSlot(snapInfo *Info, ifaceName string) *SlotInfo {
	return &SlotInfo{
		Name:      ifaceName,
		Snap:      snapInfo,
		Interface: ifaceName,
	}
}

// addImplicitHooks adds hooks from the installed snap's hookdir to the snap info.
//
// Existing hooks (i.e. ones defined in the YAML) are not changed; only missing
// hooks are added.
func addImplicitHooks(snapInfo *Info) error {
	// First of all, check to ensure the hooks directory exists. If it doesn't,
	// it's not an error-- there's just nothing to do.
	hooksDir := snapInfo.HooksDir()
	if !osutil.IsDirectory(hooksDir) {
		return nil
	}

	fileInfos, err := ioutil.ReadDir(hooksDir)
	if err != nil {
		return fmt.Errorf("unable to read hooks directory: %s", err)
	}

	for _, fileInfo := range fileInfos {
		addHookIfValid(snapInfo, fileInfo.Name())
	}

	return nil
}

// addImplicitHooksFromContainer adds hooks from the snap file's hookdir to the snap info.
//
// Existing hooks (i.e. ones defined in the YAML) are not changed; only missing
// hooks are added.
func addImplicitHooksFromContainer(snapInfo *Info, snapf Container) error {
	// Read the hooks directory. If this fails we assume the hooks directory
	// doesn't exist, which means there are no implicit hooks to load (not an
	// error).
	fileNames, err := snapf.ListDir("meta/hooks")
	if err != nil {
		return nil
	}

	for _, fileName := range fileNames {
		addHookIfValid(snapInfo, fileName)
	}

	return nil
}

func addHookIfValid(snapInfo *Info, hookName string) {
	// Verify that the hook name is actually supported. If not, ignore it.
	if !IsHookSupported(hookName) {
		return
	}

	// Don't overwrite a hook that has already been loaded from the YAML
	if _, ok := snapInfo.Hooks[hookName]; !ok {
		snapInfo.Hooks[hookName] = &HookInfo{Snap: snapInfo, Name: hookName}
	}
}<|MERGE_RESOLUTION|>--- conflicted
+++ resolved
@@ -50,11 +50,8 @@
 	"opengl",
 	"ppp",
 	"process-control",
-<<<<<<< HEAD
 	"realsense",
-=======
 	"raw-usb",
->>>>>>> d641ddd5
 	"removable-media",
 	"shutdown",
 	"snapd-control",
