// -*- Mode: Go; indent-tabs-mode: t -*-

/*
 * Copyright (C) 2016-2017 Canonical Ltd
 *
 * This program is free software: you can redistribute it and/or modify
 * it under the terms of the GNU General Public License version 3 as
 * published by the Free Software Foundation.
 *
 * This program is distributed in the hope that it will be useful,
 * but WITHOUT ANY WARRANTY; without even the implied warranty of
 * MERCHANTABILITY or FITNESS FOR A PARTICULAR PURPOSE.  See the
 * GNU General Public License for more details.
 *
 * You should have received a copy of the GNU General Public License
 * along with this program.  If not, see <http://www.gnu.org/licenses/>.
 *
 */

package snap

import (
	"fmt"
	"io/ioutil"

	"github.com/snapcore/snapd/osutil"
)

<<<<<<< HEAD
var implicitSlots = []string{
	"account-control",
	"alsa",
	"autopilot-introspection",
	"bluetooth-control",
	"browser-support",
	"camera",
	"classic-support",
	"consoles",
	"core-support",
	"dcdbas-control",
	"docker-support",
	"firewall-control",
	"framebuffer",
	"hardware-observe",
	"hardware-random-control",
	"hardware-random-observe",
	"home",
	"io-ports-control",
	"joystick",
	"kernel-module-control",
	"kubernetes-support",
	"log-observe",
	"lxd-support",
	"mount-observe",
	"netlink-audit",
	"netlink-connector",
	"network",
	"network-bind",
	"network-control",
	"network-observe",
	"network-setup-control",
	"network-setup-observe",
	"opengl",
	"openvswitch-support",
	"physical-memory-control",
	"physical-memory-observe",
	"ppp",
	"process-control",
	"raw-usb",
	"removable-media",
	"shutdown",
	"snapd-control",
	"system-observe",
	"system-trace",
	"time-control",
	"timeserver-control",
	"timezone-control",
	"tpm",
	"uhid",
}

var implicitClassicSlots = []string{
	"avahi-observe",
	"cups-control",
	"gsettings",
	"libvirt",
	"locale-control",
	"modem-manager",
	"network-manager",
	"ofono",
	"openvswitch",
	"optical-drive",
	"pulseaudio",
	"screen-inhibit-control",
	"unity7",
	"upower-observe",
	"x11",
}

// AddImplicitSlots adds implicitly defined slots to a given snap.
//
// Only the OS snap has implicit slots.
//
// It is assumed that slots have names matching the interface name. Existing
// slots are not changed, only missing slots are added.
func AddImplicitSlots(snapInfo *Info) {
	if snapInfo.Type != TypeOS {
		return
	}
	for _, ifaceName := range implicitSlots {
		if _, ok := snapInfo.Slots[ifaceName]; !ok {
			snapInfo.Slots[ifaceName] = makeImplicitSlot(snapInfo, ifaceName)
		}
	}
	// fuse-support is disabled on trusty due to usage of fuse requiring access to mount.
	// we do not want to widen the apparmor profile defined in fuse-support to support trusty
	// right now.
	if !(release.ReleaseInfo.ID == "ubuntu" && release.ReleaseInfo.VersionID == "14.04") {
		snapInfo.Slots["fuse-support"] = makeImplicitSlot(snapInfo, "fuse-support")
	}
	if !release.OnClassic {
		return
	}
	for _, ifaceName := range implicitClassicSlots {
		if _, ok := snapInfo.Slots[ifaceName]; !ok {
			snapInfo.Slots[ifaceName] = makeImplicitSlot(snapInfo, ifaceName)
		}
	}
}

func makeImplicitSlot(snapInfo *Info, ifaceName string) *SlotInfo {
	return &SlotInfo{
		Name:      ifaceName,
		Snap:      snapInfo,
		Interface: ifaceName,
	}
}

=======
>>>>>>> 75e33022
// addImplicitHooks adds hooks from the installed snap's hookdir to the snap info.
//
// Existing hooks (i.e. ones defined in the YAML) are not changed; only missing
// hooks are added.
func addImplicitHooks(snapInfo *Info) error {
	// First of all, check to ensure the hooks directory exists. If it doesn't,
	// it's not an error-- there's just nothing to do.
	hooksDir := snapInfo.HooksDir()
	if !osutil.IsDirectory(hooksDir) {
		return nil
	}

	fileInfos, err := ioutil.ReadDir(hooksDir)
	if err != nil {
		return fmt.Errorf("unable to read hooks directory: %s", err)
	}

	for _, fileInfo := range fileInfos {
		addHookIfValid(snapInfo, fileInfo.Name())
	}

	return nil
}

// addImplicitHooksFromContainer adds hooks from the snap file's hookdir to the snap info.
//
// Existing hooks (i.e. ones defined in the YAML) are not changed; only missing
// hooks are added.
func addImplicitHooksFromContainer(snapInfo *Info, snapf Container) error {
	// Read the hooks directory. If this fails we assume the hooks directory
	// doesn't exist, which means there are no implicit hooks to load (not an
	// error).
	fileNames, err := snapf.ListDir("meta/hooks")
	if err != nil {
		return nil
	}

	for _, fileName := range fileNames {
		addHookIfValid(snapInfo, fileName)
	}

	return nil
}

func addHookIfValid(snapInfo *Info, hookName string) {
	// Verify that the hook name is actually supported. If not, ignore it.
	if !IsHookSupported(hookName) {
		return
	}

	// Don't overwrite a hook that has already been loaded from the YAML
	if _, ok := snapInfo.Hooks[hookName]; !ok {
		snapInfo.Hooks[hookName] = &HookInfo{Snap: snapInfo, Name: hookName}
	}
}<|MERGE_RESOLUTION|>--- conflicted
+++ resolved
@@ -26,118 +26,6 @@
 	"github.com/snapcore/snapd/osutil"
 )
 
-<<<<<<< HEAD
-var implicitSlots = []string{
-	"account-control",
-	"alsa",
-	"autopilot-introspection",
-	"bluetooth-control",
-	"browser-support",
-	"camera",
-	"classic-support",
-	"consoles",
-	"core-support",
-	"dcdbas-control",
-	"docker-support",
-	"firewall-control",
-	"framebuffer",
-	"hardware-observe",
-	"hardware-random-control",
-	"hardware-random-observe",
-	"home",
-	"io-ports-control",
-	"joystick",
-	"kernel-module-control",
-	"kubernetes-support",
-	"log-observe",
-	"lxd-support",
-	"mount-observe",
-	"netlink-audit",
-	"netlink-connector",
-	"network",
-	"network-bind",
-	"network-control",
-	"network-observe",
-	"network-setup-control",
-	"network-setup-observe",
-	"opengl",
-	"openvswitch-support",
-	"physical-memory-control",
-	"physical-memory-observe",
-	"ppp",
-	"process-control",
-	"raw-usb",
-	"removable-media",
-	"shutdown",
-	"snapd-control",
-	"system-observe",
-	"system-trace",
-	"time-control",
-	"timeserver-control",
-	"timezone-control",
-	"tpm",
-	"uhid",
-}
-
-var implicitClassicSlots = []string{
-	"avahi-observe",
-	"cups-control",
-	"gsettings",
-	"libvirt",
-	"locale-control",
-	"modem-manager",
-	"network-manager",
-	"ofono",
-	"openvswitch",
-	"optical-drive",
-	"pulseaudio",
-	"screen-inhibit-control",
-	"unity7",
-	"upower-observe",
-	"x11",
-}
-
-// AddImplicitSlots adds implicitly defined slots to a given snap.
-//
-// Only the OS snap has implicit slots.
-//
-// It is assumed that slots have names matching the interface name. Existing
-// slots are not changed, only missing slots are added.
-func AddImplicitSlots(snapInfo *Info) {
-	if snapInfo.Type != TypeOS {
-		return
-	}
-	for _, ifaceName := range implicitSlots {
-		if _, ok := snapInfo.Slots[ifaceName]; !ok {
-			snapInfo.Slots[ifaceName] = makeImplicitSlot(snapInfo, ifaceName)
-		}
-	}
-	// fuse-support is disabled on trusty due to usage of fuse requiring access to mount.
-	// we do not want to widen the apparmor profile defined in fuse-support to support trusty
-	// right now.
-	if !(release.ReleaseInfo.ID == "ubuntu" && release.ReleaseInfo.VersionID == "14.04") {
-		snapInfo.Slots["fuse-support"] = makeImplicitSlot(snapInfo, "fuse-support")
-	}
-	if !release.OnClassic {
-		return
-	}
-	for _, ifaceName := range implicitClassicSlots {
-		if _, ok := snapInfo.Slots[ifaceName]; !ok {
-			snapInfo.Slots[ifaceName] = makeImplicitSlot(snapInfo, ifaceName)
-		}
-	}
-}
-
-func makeImplicitSlot(snapInfo *Info, ifaceName string) *SlotInfo {
-	return &SlotInfo{
-		Name:      ifaceName,
-		Snap:      snapInfo,
-		Interface: ifaceName,
-	}
-}
-
-=======
->>>>>>> 75e33022
 // addImplicitHooks adds hooks from the installed snap's hookdir to the snap info.
 //
 // Existing hooks (i.e. ones defined in the YAML) are not changed; only missing
