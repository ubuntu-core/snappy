// -*- Mode: Go; indent-tabs-mode: t -*-

/*
 * Copyright (C) 2016 Canonical Ltd
 *
 * This program is free software: you can redistribute it and/or modify
 * it under the terms of the GNU General Public License version 3 as
 * published by the Free Software Foundation.
 *
 * This program is distributed in the hope that it will be useful,
 * but WITHOUT ANY WARRANTY; without even the implied warranty of
 * MERCHANTABILITY or FITNESS FOR A PARTICULAR PURPOSE.  See the
 * GNU General Public License for more details.
 *
 * You should have received a copy of the GNU General Public License
 * along with this program.  If not, see <http://www.gnu.org/licenses/>.
 *
 */

package snap

import (
	"fmt"
	"io/ioutil"

	"github.com/snapcore/snapd/osutil"
	"github.com/snapcore/snapd/release"
)

var implicitSlots = []string{
	"bluetooth-control",
	"firewall-control",
	"fuse-support",
	"home",
	"hardware-observe",
	"locale-control",
	"log-observe",
	"lxd-support",
	"mount-observe",
	"network",
	"network-bind",
	"network-control",
	"network-observe",
	"opengl",
	"ppp",
	"process-control",
	"removable-media",
	"snapd-control",
	"system-observe",
	"system-trace",
	"timeserver-control",
	"timezone-control",
	"tpm",
	"kernel-module-control",
}

var implicitClassicSlots = []string{
	"browser-support",
	"camera",
	"cups-control",
	"gsettings",
<<<<<<< HEAD
	"mir",
=======
	"libvirt",
>>>>>>> b4bd17b2
	"modem-manager",
	"network-manager",
	"optical-drive",
	"pulseaudio",
	"screen-inhibit-control",
	"unity7",
	"upower-observe",
	"x11",
}

// AddImplicitSlots adds implicitly defined slots to a given snap.
//
// Only the OS snap has implicit slots.
//
// It is assumed that slots have names matching the interface name. Existing
// slots are not changed, only missing slots are added.
func AddImplicitSlots(snapInfo *Info) {
	if snapInfo.Type != TypeOS {
		return
	}
	for _, ifaceName := range implicitSlots {
		if _, ok := snapInfo.Slots[ifaceName]; !ok {
			snapInfo.Slots[ifaceName] = makeImplicitSlot(snapInfo, ifaceName)
		}
	}
	if !release.OnClassic {
		return
	}
	for _, ifaceName := range implicitClassicSlots {
		if _, ok := snapInfo.Slots[ifaceName]; !ok {
			snapInfo.Slots[ifaceName] = makeImplicitSlot(snapInfo, ifaceName)
		}
	}
}

func makeImplicitSlot(snapInfo *Info, ifaceName string) *SlotInfo {
	return &SlotInfo{
		Name:      ifaceName,
		Snap:      snapInfo,
		Interface: ifaceName,
	}
}

// addImplicitHooks adds hooks from the installed snap's hookdir to the snap info.
//
// Existing hooks (i.e. ones defined in the YAML) are not changed; only missing
// hooks are added.
func addImplicitHooks(snapInfo *Info) error {
	// First of all, check to ensure the hooks directory exists. If it doesn't,
	// it's not an error-- there's just nothing to do.
	hooksDir := snapInfo.HooksDir()
	if !osutil.IsDirectory(hooksDir) {
		return nil
	}

	fileInfos, err := ioutil.ReadDir(hooksDir)
	if err != nil {
		return fmt.Errorf("unable to read hooks directory: %s", err)
	}

	for _, fileInfo := range fileInfos {
		addHookIfValid(snapInfo, fileInfo.Name())
	}

	return nil
}

// addImplicitHooksFromContainer adds hooks from the snap file's hookdir to the snap info.
//
// Existing hooks (i.e. ones defined in the YAML) are not changed; only missing
// hooks are added.
func addImplicitHooksFromContainer(snapInfo *Info, snapf Container) error {
	// Read the hooks directory. If this fails we assume the hooks directory
	// doesn't exist, which means there are no implicit hooks to load (not an
	// error).
	fileNames, err := snapf.ListDir("meta/hooks")
	if err != nil {
		return nil
	}

	for _, fileName := range fileNames {
		addHookIfValid(snapInfo, fileName)
	}

	return nil
}

func addHookIfValid(snapInfo *Info, hookName string) {
	// Verify that the hook name is actually supported. If not, ignore it.
	if !IsHookSupported(hookName) {
		return
	}

	// Don't overwrite a hook that has already been loaded from the YAML
	if _, ok := snapInfo.Hooks[hookName]; !ok {
		snapInfo.Hooks[hookName] = &HookInfo{Snap: snapInfo, Name: hookName}
	}
}<|MERGE_RESOLUTION|>--- conflicted
+++ resolved
@@ -59,11 +59,8 @@
 	"camera",
 	"cups-control",
 	"gsettings",
-<<<<<<< HEAD
 	"mir",
-=======
 	"libvirt",
->>>>>>> b4bd17b2
 	"modem-manager",
 	"network-manager",
 	"optical-drive",
