// -*- Mode: Go; indent-tabs-mode: t -*-

/*
 * Copyright (C) 2016 Canonical Ltd
 *
 * This program is free software: you can redistribute it and/or modify
 * it under the terms of the GNU General Public License version 3 as
 * published by the Free Software Foundation.
 *
 * This program is distributed in the hope that it will be useful,
 * but WITHOUT ANY WARRANTY; without even the implied warranty of
 * MERCHANTABILITY or FITNESS FOR A PARTICULAR PURPOSE.  See the
 * GNU General Public License for more details.
 *
 * You should have received a copy of the GNU General Public License
 * along with this program.  If not, see <http://www.gnu.org/licenses/>.
 *
 */

package snap

import (
	"fmt"
	"os"
	"regexp"
<<<<<<< HEAD

	"github.com/snapcore/snapd/spdx"
=======
	"strings"
>>>>>>> 8ef50e29
)

// Regular expression describing correct identifiers.
var validSnapName = regexp.MustCompile("^(?:[a-z0-9]+-?)*[a-z](?:-?[a-z0-9])*$")
var validEpoch = regexp.MustCompile("^(?:0|[1-9][0-9]*[*]?)$")
var validHookName = regexp.MustCompile("^[a-z](?:-?[a-z0-9])*$")

// ValidateName checks if a string can be used as a snap name.
func ValidateName(name string) error {
	valid := validSnapName.MatchString(name)
	if !valid {
		return fmt.Errorf("invalid snap name: %q", name)
	}
	return nil
}

// ValidateEpoch checks if a string can be used as a snap epoch.
func ValidateEpoch(epoch string) error {
	valid := validEpoch.MatchString(epoch)
	if !valid {
		return fmt.Errorf("invalid snap epoch: %q", epoch)
	}
	return nil
}

// ValidateLicense checks if a string is a valid SPDX expression.
func ValidateLicense(license string) error {
	return spdx.ValidateLicense(license)

}

// ValidateHook validates the content of the given HookInfo
func ValidateHook(hook *HookInfo) error {
	valid := validHookName.MatchString(hook.Name)
	if !valid {
		return fmt.Errorf("invalid hook name: %q", hook.Name)
	}
	return nil
}

var validAlias = regexp.MustCompile("^[a-zA-Z0-9][-_.a-zA-Z0-9]*$")

// ValidateAlias checks if a string can be used as an alias name.
func ValidateAlias(alias string) error {
	valid := validAlias.MatchString(alias)
	if !valid {
		return fmt.Errorf("invalid alias name: %q", alias)
	}
	return nil
}

// Validate verifies the content in the info.
func Validate(info *Info) error {
	name := info.Name()
	if name == "" {
		return fmt.Errorf("snap name cannot be empty")
	}
	err := ValidateName(name)
	if err != nil {
		return err
	}

	epoch := info.Epoch
	if epoch == "" {
		return fmt.Errorf("snap epoch cannot be empty")
	}
	err = ValidateEpoch(epoch)
	if err != nil {
		return err
	}

	license := info.License
	if license != "" {
		err := ValidateLicense(license)
		if err != nil {
			return err
		}
	}

	// validate app entries
	for _, app := range info.Apps {
		err := ValidateApp(app)
		if err != nil {
			return err
		}
	}

	// validate aliases
	for alias, app := range info.LegacyAliases {
		if !validAlias.MatchString(alias) {
			return fmt.Errorf("cannot have %q as alias name for app %q - use only letters, digits, dash, underscore and dot characters", alias, app.Name)
		}
	}

	// validate hook entries
	for _, hook := range info.Hooks {
		err := ValidateHook(hook)
		if err != nil {
			return err
		}
	}

	// ensure that plug and slot have unique names
	if err := plugsSlotsUniqueNames(info); err != nil {
		return err
	}

	for _, layout := range info.Layout {
		if err := ValidateLayout(layout); err != nil {
			return err
		}
	}
	return nil
}

func plugsSlotsUniqueNames(info *Info) error {
	// we could choose the smaller collection if we wanted to optimize this check
	for plugName := range info.Plugs {
		if info.Slots[plugName] != nil {
			return fmt.Errorf("cannot have plug and slot with the same name: %q", plugName)
		}
	}
	return nil
}

func validateField(name, cont string, whitelist *regexp.Regexp) error {
	if !whitelist.MatchString(cont) {
		return fmt.Errorf("app description field '%s' contains illegal %q (legal: '%s')", name, cont, whitelist)

	}
	return nil
}

// appContentWhitelist is the whitelist of legal chars in the "apps"
// section of snap.yaml
var appContentWhitelist = regexp.MustCompile(`^[A-Za-z0-9/. _#:-]*$`)
var validAppName = regexp.MustCompile("^[a-zA-Z0-9](?:-?[a-zA-Z0-9])*$")

// ValidateApp verifies the content in the app info.
func ValidateApp(app *AppInfo) error {
	switch app.Daemon {
	case "", "simple", "forking", "oneshot", "dbus", "notify":
		// valid
	default:
		return fmt.Errorf(`"daemon" field contains invalid value %q`, app.Daemon)
	}

	// Validate app name
	if !validAppName.MatchString(app.Name) {
		return fmt.Errorf("cannot have %q as app name - use letters, digits, and dash as separator", app.Name)
	}

	// Validate the rest of the app info
	checks := map[string]string{
		"command":           app.Command,
		"stop-command":      app.StopCommand,
		"reload-command":    app.ReloadCommand,
		"post-stop-command": app.PostStopCommand,
		"bus-name":          app.BusName,
	}

	for name, value := range checks {
		if err := validateField(name, value, appContentWhitelist); err != nil {
			return err
		}
	}
	return nil
}

// ValidatePathVariables ensures that given path contains only $SNAP, $SNAP_DATA or $SNAP_COMMON.
func ValidatePathVariables(path string) error {
	for path != "" {
		start := strings.IndexRune(path, '$')
		if start < 0 {
			break
		}
		path = path[start+1:]
		end := strings.IndexFunc(path, func(c rune) bool {
			return (c < 'a' || c > 'z') && (c < 'A' || c > 'Z') && c != '_'
		})
		if end < 0 {
			end = len(path)
		}
		v := path[:end]
		if v != "SNAP" && v != "SNAP_DATA" && v != "SNAP_COMMON" {
			return fmt.Errorf("reference to unknown variable %q", "$"+v)
		}
		path = path[end:]
	}
	return nil
}

// ValidateLayout ensures that the given layout contains only valid subset of constructs.
func ValidateLayout(li *Layout) error {
	// The path is used to identify the layout below so validate it first.
	if li.Path == "" {
		return fmt.Errorf("cannot accept layout with empty path")
	} else {
		if err := ValidatePathVariables(li.Path); err != nil {
			return fmt.Errorf("cannot accept layout of %q: %s", li.Path, err)
		}
	}
	// Presence of the Bind, Type and Symlink fields implies kind of layout.
	if li.Bind == "" && li.Type == "" && li.Symlink == "" {
		return fmt.Errorf("cannot determine layout for %q", li.Path)
	}
	if (li.Bind != "" && li.Type != "") ||
		(li.Bind != "" && li.Symlink != "") ||
		(li.Type != "" && li.Symlink != "") {
		return fmt.Errorf("cannot accept conflicting layout for %q", li.Path)
	}
	if li.Bind != "" {
		if err := ValidatePathVariables(li.Bind); err != nil {
			return fmt.Errorf("cannot accept layout of %q: %s", li.Path, err)
		}
	}
	// Only the "tmpfs" filesystem is allowed.
	if li.Type != "" && li.Type != "tmpfs" {
		return fmt.Errorf("cannot accept filesystem %q for %q", li.Type, li.Path)
	}
	if li.Symlink != "" {
		if err := ValidatePathVariables(li.Symlink); err != nil {
			return fmt.Errorf("cannot accept layout of %q: %s", li.Path, err)
		}
	}
	// Only certain users and groups are allowed.
	// TODO: allow declared snap user and group names.
	if li.User != "" && li.User != "root" && li.User != "nobody" {
		return fmt.Errorf("cannot accept user %q for %q", li.User, li.Path)
	}
	if li.Group != "" && li.Group != "root" && li.Group != "nobody" {
		return fmt.Errorf("cannot accept group %q for %q", li.Group, li.Path)
	}
	// "at most" 0777 permissions are allowed.
	if li.Mode&^os.FileMode(0777) != 0 {
		return fmt.Errorf("cannot accept mode %#0o for %q", li.Mode, li.Path)
	}
	return nil
}<|MERGE_RESOLUTION|>--- conflicted
+++ resolved
@@ -23,12 +23,9 @@
 	"fmt"
 	"os"
 	"regexp"
-<<<<<<< HEAD
+	"strings"
 
 	"github.com/snapcore/snapd/spdx"
-=======
-	"strings"
->>>>>>> 8ef50e29
 )
 
 // Regular expression describing correct identifiers.
