// -*- Mode: Go; indent-tabs-mode: t -*-

/*
 * Copyright (C) 2014-2018 Canonical Ltd
 *
 * This program is free software: you can redistribute it and/or modify
 * it under the terms of the GNU General Public License version 3 as
 * published by the Free Software Foundation.
 *
 * This program is distributed in the hope that it will be useful,
 * but WITHOUT ANY WARRANTY; without even the implied warranty of
 * MERCHANTABILITY or FITNESS FOR A PARTICULAR PURPOSE.  See the
 * GNU General Public License for more details.
 *
 * You should have received a copy of the GNU General Public License
 * along with this program.  If not, see <http://www.gnu.org/licenses/>.
 *
 */

package squashfs

import (
	"bufio"
	"bytes"
	"fmt"
	"io"
	"io/ioutil"
	"os"
	"os/exec"
	"path"
	"path/filepath"
	"regexp"
	"strings"
	"syscall"
	"time"

	"github.com/snapcore/snapd/cmd/cmdutil"
	"github.com/snapcore/snapd/dirs"
	"github.com/snapcore/snapd/logger"
	"github.com/snapcore/snapd/osutil"
	"github.com/snapcore/snapd/snap"
	"github.com/snapcore/snapd/strutil"
)

const (
	// https://github.com/plougher/squashfs-tools/blob/master/squashfs-tools/squashfs_fs.h#L289
	superblockSize = 96
)

var (
	// magic is the magic prefix of squashfs snap files.
	magic = []byte{'h', 's', 'q', 's'}

	// for testing
	isRootWritableOverlay = osutil.IsRootWritableOverlay
)

func FileHasSquashfsHeader(path string) bool {
	f, err := os.Open(path)
	if err != nil {
		return false
	}
	defer f.Close()

<<<<<<< HEAD
	header := make([]byte, 20)
=======
	// a squashfs file would contain at least the superblock + some data
	header := make([]byte, superblockSize+1)
>>>>>>> 172eaead
	if _, err := f.ReadAt(header, 0); err != nil {
		return false
	}

	return bytes.HasPrefix(header, magic)
}

// Snap is the squashfs based snap.
type Snap struct {
	path string
}

// Path returns the path of the backing file.
func (s *Snap) Path() string {
	return s.path
}

// New returns a new Squashfs snap.
func New(snapPath string) *Snap {
	return &Snap{path: snapPath}
}

var osLink = os.Link
var cmdutilCommandFromSystemSnap = cmdutil.CommandFromSystemSnap

// Install installs a squashfs snap file through an appropriate method.
func (s *Snap) Install(targetPath, mountDir string, opts *snap.InstallOptions) (bool, error) {

	// ensure mount-point and blob target dir.
	for _, dir := range []string{mountDir, filepath.Dir(targetPath)} {
		if err := os.MkdirAll(dir, 0755); err != nil {
			return false, err
		}
	}

	// This is required so that the tests can simulate a mounted
	// snap when we "install" a squashfs snap in the tests.
	// We can not mount it for real in the tests, so we just unpack
	// it to the location which is good enough for the tests.
	if osutil.GetenvBool("SNAPPY_SQUASHFS_UNPACK_FOR_TESTS") {
		if err := s.Unpack("*", mountDir); err != nil {
			return false, err
		}
	}

	// nothing to do, happens on e.g. first-boot when we already
	// booted with the OS snap but its also in the seed.yaml
	if s.path == targetPath || osutil.FilesAreEqual(s.path, targetPath) {
		didNothing := true
		return didNothing, nil
	}

	overlayRoot, err := isRootWritableOverlay()
	if err != nil {
		logger.Noticef("cannot detect root filesystem on overlay: %v", err)
	}
	// Hard-linking on overlayfs is identical to a full blown
	// copy.  When we are operating on a overlayfs based system (e.g. live
	// installer) use symbolic links.
	// https://bugs.launchpad.net/snapd/+bug/1867415
	if overlayRoot == "" {
		// try to (hard)link the file, but go on to trying to copy it
		// if it fails for whatever reason
		//
		// link(2) returns EPERM on filesystems that don't support
		// hard links (like vfat), so checking the error here doesn't
		// make sense vs just trying to copy it.
		if err := osLink(s.path, targetPath); err == nil {
			return false, nil
		}
	}

	// if the installation must not cross devices, then we should not use
	// symlinks and instead must copy the file entirely, this is the case
	// during seeding on uc20 in run mode for example
	if opts == nil || !opts.MustNotCrossDevices {
		// if the source snap file is in seed, but the hardlink failed, symlinking
		// it saves the copy (which in livecd is expensive) so try that next
		// note that on UC20, the snap file could be in a deep subdir of
		// SnapSeedDir, i.e. /var/lib/snapd/seed/systems/20200521/snaps/<name>.snap
		// so we need to check if it has the prefix of the seed dir
		cleanSrc := filepath.Clean(s.path)
		if strings.HasPrefix(cleanSrc, dirs.SnapSeedDir) {
			if os.Symlink(s.path, targetPath) == nil {
				return false, nil
			}
		}
	}

	return false, osutil.CopyFile(s.path, targetPath, osutil.CopyFlagPreserveAll|osutil.CopyFlagSync)
}

// unsquashfsStderrWriter is a helper that captures errors from
// unsquashfs on stderr. Because unsquashfs will potentially
// (e.g. on out-of-diskspace) report an error on every single
// file we limit the reported error lines to 4.
//
// unsquashfs does not exit with an exit code for write errors
// (e.g. no space left on device). There is an upstream PR
// to fix this https://github.com/plougher/squashfs-tools/pull/46
//
// However in the meantime we can detect errors by looking
// on stderr for "failed" which is pretty consistently used in
// the unsquashfs.c source in case of errors.
type unsquashfsStderrWriter struct {
	strutil.MatchCounter
}

var unsquashfsStderrRegexp = regexp.MustCompile(`(?m).*\b[Ff]ailed\b.*`)

func newUnsquashfsStderrWriter() *unsquashfsStderrWriter {
	return &unsquashfsStderrWriter{strutil.MatchCounter{
		Regexp: unsquashfsStderrRegexp,
		N:      4, // note Err below uses this value
	}}
}

func (u *unsquashfsStderrWriter) Err() error {
	// here we use that our N is 4.
	errors, count := u.Matches()
	switch count {
	case 0:
		return nil
	case 1:
		return fmt.Errorf("failed: %q", errors[0])
	case 2, 3, 4:
		return fmt.Errorf("failed: %s, and %q", strutil.Quoted(errors[:len(errors)-1]), errors[len(errors)-1])
	default:
		// count > len(matches)
		extra := count - len(errors)
		return fmt.Errorf("failed: %s, and %d more", strutil.Quoted(errors), extra)
	}
}

func (s *Snap) Unpack(src, dstDir string) error {
	usw := newUnsquashfsStderrWriter()

	cmd := exec.Command("unsquashfs", "-n", "-f", "-d", dstDir, s.path, src)
	cmd.Stderr = usw
	if err := cmd.Run(); err != nil {
		return err
	}
	if usw.Err() != nil {
		return fmt.Errorf("cannot extract %q to %q: %v", src, dstDir, usw.Err())
	}
	return nil
}

// Size returns the size of a squashfs snap.
func (s *Snap) Size() (size int64, err error) {
	st, err := os.Stat(s.path)
	if err != nil {
		return 0, err
	}

	return st.Size(), nil
}

func (s *Snap) withUnpackedFile(filePath string, f func(p string) error) error {
	tmpdir, err := ioutil.TempDir("", "read-file")
	if err != nil {
		return err
	}
	defer os.RemoveAll(tmpdir)

	unpackDir := filepath.Join(tmpdir, "unpack")
	if output, err := exec.Command("unsquashfs", "-n", "-i", "-d", unpackDir, s.path, filePath).CombinedOutput(); err != nil {
		return fmt.Errorf("cannot run unsquashfs: %v", osutil.OutputErr(output, err))
	}

	return f(filepath.Join(unpackDir, filePath))
}

// RandomAccessFile returns an implementation to read at any given location
// for a single file inside the squashfs snap.
func (s *Snap) RandomAccessFile(filePath string) (interface {
	io.ReaderAt
	io.Closer
}, error) {
	var f *os.File
	err := s.withUnpackedFile(filePath, func(p string) (err error) {
		f, err = os.Open(p)
		return
	})
	if err != nil {
		return nil, err
	}
	return f, nil
}

// ReadFile returns the content of a single file inside a squashfs snap.
func (s *Snap) ReadFile(filePath string) (content []byte, err error) {
	err = s.withUnpackedFile(filePath, func(p string) (err error) {
		content, err = ioutil.ReadFile(p)
		return
	})
	if err != nil {
		return nil, err
	}
	return content, nil
}

// skipper is used to track directories that should be skipped
//
// Given sk := make(skipper), if you sk.Add("foo/bar"), then
// sk.Has("foo/bar") is true, but also sk.Has("foo/bar/baz")
//
// It could also be a map[string]bool, but because it's only supposed
// to be checked through its Has method as above, the small added
// complexity of it being a map[string]struct{} lose to the associated
// space savings.
type skipper map[string]struct{}

func (sk skipper) Add(path string) {
	sk[filepath.Clean(path)] = struct{}{}
}

func (sk skipper) Has(path string) bool {
	for p := filepath.Clean(path); p != "." && p != "/"; p = filepath.Dir(p) {
		if _, ok := sk[p]; ok {
			return true
		}
	}

	return false
}

// Walk (part of snap.Container) is like filepath.Walk, without the ordering guarantee.
func (s *Snap) Walk(relative string, walkFn filepath.WalkFunc) error {
	relative = filepath.Clean(relative)
	if relative == "" || relative == "/" {
		relative = "."
	} else if relative[0] == '/' {
		// I said relative, darn it :-)
		relative = relative[1:]
	}

	var cmd *exec.Cmd
	if relative == "." {
		cmd = exec.Command("unsquashfs", "-no-progress", "-dest", ".", "-ll", s.path)
	} else {
		cmd = exec.Command("unsquashfs", "-no-progress", "-dest", ".", "-ll", s.path, relative)
	}
	cmd.Env = []string{"TZ=UTC"}
	stdout, err := cmd.StdoutPipe()
	if err != nil {
		return walkFn(relative, nil, err)
	}
	if err := cmd.Start(); err != nil {
		return walkFn(relative, nil, err)
	}
	defer cmd.Process.Kill()

	scanner := bufio.NewScanner(stdout)
	// skip the header
	for scanner.Scan() {
		if len(scanner.Bytes()) == 0 {
			break
		}
	}

	skipper := make(skipper)
	for scanner.Scan() {
		st, err := fromRaw(scanner.Bytes())
		if err != nil {
			err = walkFn(relative, nil, err)
			if err != nil {
				return err
			}
		} else {
			path := filepath.Join(relative, st.Path())
			if skipper.Has(path) {
				continue
			}
			err = walkFn(path, st, nil)
			if err != nil {
				if err == filepath.SkipDir && st.IsDir() {
					skipper.Add(path)
				} else {
					return err
				}
			}
		}
	}

	if err := scanner.Err(); err != nil {
		return walkFn(relative, nil, err)
	}

	if err := cmd.Wait(); err != nil {
		return walkFn(relative, nil, err)
	}
	return nil
}

// ListDir returns the content of a single directory inside a squashfs snap.
func (s *Snap) ListDir(dirPath string) ([]string, error) {
	output, err := exec.Command(
		"unsquashfs", "-no-progress", "-dest", "_", "-l", s.path, dirPath).CombinedOutput()
	if err != nil {
		return nil, osutil.OutputErr(output, err)
	}

	prefixPath := path.Join("_", dirPath)
	pattern, err := regexp.Compile("(?m)^" + regexp.QuoteMeta(prefixPath) + "/([^/\r\n]+)$")
	if err != nil {
		return nil, fmt.Errorf("internal error: cannot compile squashfs list dir regexp for %q: %s", dirPath, err)
	}

	var directoryContents []string
	for _, groups := range pattern.FindAllSubmatch(output, -1) {
		if len(groups) > 1 {
			directoryContents = append(directoryContents, string(groups[1]))
		}
	}

	return directoryContents, nil
}

const maxErrPaths = 10

type errPathsNotReadable struct {
	paths []string
}

func (e *errPathsNotReadable) accumulate(p string, fi os.FileInfo) error {
	if len(e.paths) >= maxErrPaths {
		return e
	}
	if st, ok := fi.Sys().(*syscall.Stat_t); ok {
		e.paths = append(e.paths, fmt.Sprintf("%s (owner %v:%v mode %#03o)", p, st.Uid, st.Gid, fi.Mode().Perm()))
	} else {
		e.paths = append(e.paths, p)
	}
	return nil
}

func (e *errPathsNotReadable) asErr() error {
	if len(e.paths) > 0 {
		return e
	}
	return nil
}

func (e *errPathsNotReadable) Error() string {
	var b bytes.Buffer

	b.WriteString("cannot access the following locations in the snap source directory:\n")
	for _, p := range e.paths {
		fmt.Fprintf(&b, "- ")
		fmt.Fprintf(&b, p)
		fmt.Fprintf(&b, "\n")
	}
	if len(e.paths) == maxErrPaths {
		fmt.Fprintf(&b, "- too many errors, listing first %v entries\n", maxErrPaths)
	}
	return b.String()
}

// verifyContentAccessibleForBuild checks whether the content under source
// directory is usable to the user and can be represented by mksquashfs.
func verifyContentAccessibleForBuild(sourceDir string) error {
	var errPaths errPathsNotReadable

	withSlash := filepath.Clean(sourceDir) + "/"
	err := filepath.Walk(withSlash, func(path string, st os.FileInfo, err error) error {
		if err != nil {
			if !os.IsPermission(err) {
				return err
			}
			// accumulate permission errors
			return errPaths.accumulate(strings.TrimPrefix(path, withSlash), st)
		}
		mode := st.Mode()
		if !mode.IsRegular() && !mode.IsDir() {
			// device nodes are just recreated by mksquashfs
			return nil
		}
		if mode.IsRegular() && st.Size() == 0 {
			// empty files are also recreated
			return nil
		}

		f, err := os.Open(path)
		if err != nil {
			if !os.IsPermission(err) {
				return err
			}
			// accumulate permission errors
			if err = errPaths.accumulate(strings.TrimPrefix(path, withSlash), st); err != nil {
				return err
			}
			// workaround for https://github.com/golang/go/issues/21758
			// with pre 1.10 go, explicitly skip directory
			if mode.IsDir() {
				return filepath.SkipDir
			}
			return nil
		}
		f.Close()
		return nil
	})
	if err != nil {
		return err
	}
	return errPaths.asErr()
}

type BuildOpts struct {
	SnapType     string
	Compression  string
	ExcludeFiles []string
}

// Build builds the snap.
func (s *Snap) Build(sourceDir string, opts *BuildOpts) error {
	if opts == nil {
		opts = &BuildOpts{}
	}
	if err := verifyContentAccessibleForBuild(sourceDir); err != nil {
		return err
	}

	fullSnapPath, err := filepath.Abs(s.path)
	if err != nil {
		return err
	}
	// default to xz
	compression := opts.Compression
	if compression == "" {
		// TODO: support other compression options, xz is very
		// slow for certain apps, see
		// https://forum.snapcraft.io/t/squashfs-performance-effect-on-snap-startup-time/13920
		compression = "xz"
	}
	cmd, err := cmdutilCommandFromSystemSnap("/usr/bin/mksquashfs")
	if err != nil {
		cmd = exec.Command("mksquashfs")
	}
	cmd.Args = append(cmd.Args,
		".", fullSnapPath,
		"-noappend",
		"-comp", compression,
		"-no-fragments",
		"-no-progress",
	)
	if len(opts.ExcludeFiles) > 0 {
		cmd.Args = append(cmd.Args, "-wildcards")
		for _, excludeFile := range opts.ExcludeFiles {
			cmd.Args = append(cmd.Args, "-ef", excludeFile)
		}
	}
	snapType := opts.SnapType
	if snapType != "os" && snapType != "core" && snapType != "base" {
		cmd.Args = append(cmd.Args, "-all-root", "-no-xattrs")
	}

	return osutil.ChDir(sourceDir, func() error {
		output, err := cmd.CombinedOutput()
		if err != nil {
			return fmt.Errorf("mksquashfs call failed: %s", osutil.OutputErr(output, err))
		}

		return nil
	})
}

// BuildDate returns the "Creation or last append time" as reported by unsquashfs.
func (s *Snap) BuildDate() time.Time {
	return BuildDate(s.path)
}

// BuildDate returns the "Creation or last append time" as reported by unsquashfs.
func BuildDate(path string) time.Time {
	var t0 time.Time

	const prefix = "Creation or last append time "
	m := &strutil.MatchCounter{
		Regexp: regexp.MustCompile("(?m)^" + prefix + ".*$"),
		N:      1,
	}

	cmd := exec.Command("unsquashfs", "-n", "-s", path)
	cmd.Env = []string{"TZ=UTC"}
	cmd.Stdout = m
	cmd.Stderr = m
	if err := cmd.Run(); err != nil {
		return t0
	}
	matches, count := m.Matches()
	if count != 1 {
		return t0
	}
	t0, _ = time.Parse(time.ANSIC, matches[0][len(prefix):])
	return t0
}<|MERGE_RESOLUTION|>--- conflicted
+++ resolved
@@ -62,12 +62,8 @@
 	}
 	defer f.Close()
 
-<<<<<<< HEAD
-	header := make([]byte, 20)
-=======
 	// a squashfs file would contain at least the superblock + some data
 	header := make([]byte, superblockSize+1)
->>>>>>> 172eaead
 	if _, err := f.ReadAt(header, 0); err != nil {
 		return false
 	}
