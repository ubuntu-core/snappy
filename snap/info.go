// -*- Mode: Go; indent-tabs-mode: t -*-

/*
 * Copyright (C) 2014-2016 Canonical Ltd
 *
 * This program is free software: you can redistribute it and/or modify
 * it under the terms of the GNU General Public License version 3 as
 * published by the Free Software Foundation.
 *
 * This program is distributed in the hope that it will be useful,
 * but WITHOUT ANY WARRANTY; without even the implied warranty of
 * MERCHANTABILITY or FITNESS FOR A PARTICULAR PURPOSE.  See the
 * GNU General Public License for more details.
 *
 * You should have received a copy of the GNU General Public License
 * along with this program.  If not, see <http://www.gnu.org/licenses/>.
 *
 */

package snap

import (
	"bytes"
	"fmt"
	"io/ioutil"
	"os"
	"path/filepath"
	"reflect"
	"sort"
	"strings"
	"time"

	"github.com/snapcore/snapd/dirs"
	"github.com/snapcore/snapd/osutil/sys"
	"github.com/snapcore/snapd/strutil"
	"github.com/snapcore/snapd/timeout"
)

// PlaceInfo offers all the information about where a snap and its data are located and exposed in the filesystem.
type PlaceInfo interface {
	// Name returns the name of the snap.
	Name() string

	// MountDir returns the base directory of the snap.
	MountDir() string

	// MountFile returns the path where the snap file that is mounted is installed.
	MountFile() string

	// HooksDir returns the directory containing the snap's hooks.
	HooksDir() string

	// DataDir returns the data directory of the snap.
	DataDir() string

	// UserDataDir returns the per user data directory of the snap.
	UserDataDir(home string) string

	// CommonDataDir returns the data directory common across revisions of the snap.
	CommonDataDir() string

	// UserCommonDataDir returns the per user data directory common across revisions of the snap.
	UserCommonDataDir(home string) string

	// UserXdgRuntimeDir returns the per user XDG_RUNTIME_DIR directory
	UserXdgRuntimeDir(userID sys.UserID) string

	// DataHomeDir returns the a glob that matches all per user data directories of a snap.
	DataHomeDir() string

	// CommonDataHomeDir returns a glob that matches all per user data directories common across revisions of the snap.
	CommonDataHomeDir() string

	// XdgRuntimeDirs returns a glob that matches all XDG_RUNTIME_DIR directories for all users of the snap.
	XdgRuntimeDirs() string
}

// MinimalPlaceInfo returns a PlaceInfo with just the location information for a snap of the given name and revision.
func MinimalPlaceInfo(name string, revision Revision) PlaceInfo {
	return &Info{SideInfo: SideInfo{RealName: name, Revision: revision}}
}

// MountDir returns the base directory where it gets mounted of the snap with the given name and revision.
func MountDir(name string, revision Revision) string {
	return filepath.Join(dirs.SnapMountDir, name, revision.String())
}

// MountFile returns the path where the snap file that is mounted is installed.
func MountFile(name string, revision Revision) string {
	return filepath.Join(dirs.SnapBlobDir, fmt.Sprintf("%s_%s.snap", name, revision))
}

// ScopedSecurityTag returns the snap-specific, scope specific, security tag.
func ScopedSecurityTag(snapName, scopeName, suffix string) string {
	return fmt.Sprintf("snap.%s.%s.%s", snapName, scopeName, suffix)
}

// SecurityTag returns the snap-specific security tag.
func SecurityTag(snapName string) string {
	return fmt.Sprintf("snap.%s", snapName)
}

// AppSecurityTag returns the application-specific security tag.
func AppSecurityTag(snapName, appName string) string {
	return fmt.Sprintf("%s.%s", SecurityTag(snapName), appName)
}

// HookSecurityTag returns the hook-specific security tag.
func HookSecurityTag(snapName, hookName string) string {
	return ScopedSecurityTag(snapName, "hook", hookName)
}

// NoneSecurityTag returns the security tag for interfaces that
// are not associated to an app or hook in the snap.
func NoneSecurityTag(snapName, uniqueName string) string {
	return ScopedSecurityTag(snapName, "none", uniqueName)
}

// SideInfo holds snap metadata that is crucial for the tracking of
// snaps and for the working of the system offline and which is not
// included in snap.yaml or for which the store is the canonical
// source overriding snap.yaml content.
//
// It can be marshalled and will be stored in the system state for
// each currently installed snap revision so it needs to be evolved
// carefully.
//
// Information that can be taken directly from snap.yaml or that comes
// from the store but is not required for working offline should not
// end up in SideInfo.
type SideInfo struct {
	RealName          string   `yaml:"name,omitempty" json:"name,omitempty"`
	SnapID            string   `yaml:"snap-id" json:"snap-id"`
	Revision          Revision `yaml:"revision" json:"revision"`
	Channel           string   `yaml:"channel,omitempty" json:"channel,omitempty"`
	Contact           string   `yaml:"contact,omitempty" json:"contact,omitempty"`
	EditedTitle       string   `yaml:"title,omitempty" json:"title,omitempty"`
	EditedSummary     string   `yaml:"summary,omitempty" json:"summary,omitempty"`
	EditedDescription string   `yaml:"description,omitempty" json:"description,omitempty"`
	Private           bool     `yaml:"private,omitempty" json:"private,omitempty"`
	Paid              bool     `yaml:"paid,omitempty" json:"paid,omitempty"`
}

// Info provides information about snaps.
type Info struct {
	SuggestedName string
	Version       string
	Type          Type
	Architectures []string
	Assumes       []string

	OriginalTitle       string
	OriginalSummary     string
	OriginalDescription string

	Environment strutil.OrderedMap

	LicenseAgreement string
	LicenseVersion   string
	License          string
	Epoch            Epoch
	Base             string
	Confinement      ConfinementType
	Apps             map[string]*AppInfo
	LegacyAliases    map[string]*AppInfo // FIXME: eventually drop this
	Hooks            map[string]*HookInfo
	Plugs            map[string]*PlugInfo
	Slots            map[string]*SlotInfo

	// Plugs or slots with issues (they are not included in Plugs or Slots)
	BadInterfaces map[string]string // slot or plug => message

	// The information in all the remaining fields is not sourced from the snap blob itself.
	SideInfo

	// Broken marks whether the snap is broken and the reason.
	Broken string

	// The information in these fields is ephemeral, available only from the store.
	DownloadInfo

	IconURL string
	Prices  map[string]float64
	MustBuy bool

	PublisherID string
	Publisher   string

	Screenshots []ScreenshotInfo

	// The flattended channel map with $track/$risk
	Channels map[string]*ChannelSnapInfo

	// The ordered list of tracks that contain channels
	Tracks []string

	Layout map[string]*Layout
}

// Layout describes a single element of the layout section.
type Layout struct {
	Snap *Info

	Path     string      `json:"path"`
	Bind     string      `json:"bind,omitempty"`
	BindFile string      `json:"bind-file,omitempty"`
	Type     string      `json:"type,omitempty"`
	User     string      `json:"user,omitempty"`
	Group    string      `json:"group,omitempty"`
	Mode     os.FileMode `json:"mode,omitempty"`
	Symlink  string      `json:"symlink,omitempty"`
}

// String returns a simple textual representation of a layout.
func (l *Layout) String() string {
	var buf bytes.Buffer
	fmt.Fprintf(&buf, "%s: ", l.Path)
	switch {
	case l.Bind != "":
		fmt.Fprintf(&buf, "bind %s", l.Bind)
	case l.BindFile != "":
		fmt.Fprintf(&buf, "bind-file %s", l.BindFile)
	case l.Symlink != "":
		fmt.Fprintf(&buf, "symlink %s", l.Symlink)
	case l.Type != "":
		fmt.Fprintf(&buf, "type %s", l.Type)
	default:
		fmt.Fprintf(&buf, "???")
	}
	if l.User != "root" && l.User != "" {
		fmt.Fprintf(&buf, ", user: %s", l.User)
	}
	if l.Group != "root" && l.Group != "" {
		fmt.Fprintf(&buf, ", group: %s", l.Group)
	}
	if l.Mode != 0755 {
		fmt.Fprintf(&buf, ", mode: %#o", l.Mode)
	}
	return buf.String()
}

// ChannelSnapInfo is the minimum information that can be used to clearly
// distinguish different revisions of the same snap.
type ChannelSnapInfo struct {
	Revision    Revision        `json:"revision"`
	Confinement ConfinementType `json:"confinement"`
	Version     string          `json:"version"`
	Channel     string          `json:"channel"`
	Epoch       Epoch           `json:"epoch"`
	Size        int64           `json:"size"`
}

// Name returns the blessed name for the snap.
func (s *Info) Name() string {
	if s.RealName != "" {
		return s.RealName
	}
	return s.SuggestedName
}

// Title returns the blessed title for the snap.
func (s *Info) Title() string {
	if s.EditedTitle != "" {
		return s.EditedTitle
	}
	return s.OriginalTitle
}

// Summary returns the blessed summary for the snap.
func (s *Info) Summary() string {
	if s.EditedSummary != "" {
		return s.EditedSummary
	}
	return s.OriginalSummary
}

// Description returns the blessed description for the snap.
func (s *Info) Description() string {
	if s.EditedDescription != "" {
		return s.EditedDescription
	}
	return s.OriginalDescription
}

// MountDir returns the base directory of the snap where it gets mounted.
func (s *Info) MountDir() string {
	return MountDir(s.Name(), s.Revision)
}

// MountFile returns the path where the snap file that is mounted is installed.
func (s *Info) MountFile() string {
	return MountFile(s.Name(), s.Revision)
}

// HooksDir returns the directory containing the snap's hooks.
func (s *Info) HooksDir() string {
	return filepath.Join(s.MountDir(), "meta", "hooks")
}

// DataDir returns the data directory of the snap.
func (s *Info) DataDir() string {
	return filepath.Join(dirs.SnapDataDir, s.Name(), s.Revision.String())
}

// UserDataDir returns the user-specific data directory of the snap.
func (s *Info) UserDataDir(home string) string {
	return filepath.Join(home, dirs.UserHomeSnapDir, s.Name(), s.Revision.String())
}

// UserCommonDataDir returns the user-specific data directory common across revision of the snap.
func (s *Info) UserCommonDataDir(home string) string {
	return filepath.Join(home, dirs.UserHomeSnapDir, s.Name(), "common")
}

// CommonDataDir returns the data directory common across revisions of the snap.
func (s *Info) CommonDataDir() string {
	return filepath.Join(dirs.SnapDataDir, s.Name(), "common")
}

// DataHomeDir returns the per user data directory of the snap.
func (s *Info) DataHomeDir() string {
	return filepath.Join(dirs.SnapDataHomeGlob, s.Name(), s.Revision.String())
}

// CommonDataHomeDir returns the per user data directory common across revisions of the snap.
func (s *Info) CommonDataHomeDir() string {
	return filepath.Join(dirs.SnapDataHomeGlob, s.Name(), "common")
}

// UserXdgRuntimeDir returns the XDG_RUNTIME_DIR directory of the snap for a particular user.
func (s *Info) UserXdgRuntimeDir(euid sys.UserID) string {
	return filepath.Join("/run/user", fmt.Sprintf("%d/snap.%s", euid, s.Name()))
}

// XdgRuntimeDirs returns the XDG_RUNTIME_DIR directories for all users of the snap.
func (s *Info) XdgRuntimeDirs() string {
	return filepath.Join(dirs.XdgRuntimeDirGlob, fmt.Sprintf("snap.%s", s.Name()))
}

// NeedsDevMode returns whether the snap needs devmode.
func (s *Info) NeedsDevMode() bool {
	return s.Confinement == DevModeConfinement
}

// NeedsClassic  returns whether the snap needs classic confinement consent.
func (s *Info) NeedsClassic() bool {
	return s.Confinement == ClassicConfinement
}

// Services returns a list of the apps that have "daemon" set.
func (s *Info) Services() []*AppInfo {
	svcs := make([]*AppInfo, 0, len(s.Apps))
	for _, app := range s.Apps {
		if !app.IsService() {
			continue
		}
		svcs = append(svcs, app)
	}

	return svcs
}

// ExpandSnapVariables resolves $SNAP, $SNAP_DATA and $SNAP_COMMON.
func (s *Info) ExpandSnapVariables(path string) string {
	return os.Expand(path, func(v string) string {
		switch v {
		case "SNAP":
			// NOTE: We use dirs.CoreSnapMountDir here as the path used will be always
			// inside the mount namespace snap-confine creates and there we will
			// always have a /snap directory available regardless if the system
			// we're running on supports this or not.
			return filepath.Join(dirs.CoreSnapMountDir, s.Name(), s.Revision.String())
		case "SNAP_DATA":
			return s.DataDir()
		case "SNAP_COMMON":
			return s.CommonDataDir()
		}
		return ""
	})
}

// InstallDate returns the "install date" of the snap.
//
// If the snap is not active, it'll return a zero time; otherwise
// it'll return the modtime of the "current" symlink. Sneaky.
func (s *Info) InstallDate() time.Time {
	dir, rev := filepath.Split(s.MountDir())
	cur := filepath.Join(dir, "current")
	tag, err := os.Readlink(cur)
	if err == nil && tag == rev {
		if st, err := os.Lstat(cur); err == nil {
			return st.ModTime()
		}
	}
	return time.Time{}
}

func BadInterfacesSummary(snapInfo *Info) string {
	inverted := make(map[string][]string)
	for name, reason := range snapInfo.BadInterfaces {
		inverted[reason] = append(inverted[reason], name)
	}
	var buf bytes.Buffer
	fmt.Fprintf(&buf, "snap %q has bad plugs or slots: ", snapInfo.Name())
	reasons := make([]string, 0, len(inverted))
	for reason := range inverted {
		reasons = append(reasons, reason)
	}
	sort.Strings(reasons)
	for _, reason := range reasons {
		names := inverted[reason]
		sort.Strings(names)
		for i, name := range names {
			if i > 0 {
				buf.WriteString(", ")
			}
			buf.WriteString(name)
		}
		fmt.Fprintf(&buf, " (%s); ", reason)
	}
	return strings.TrimSuffix(buf.String(), "; ")
}

// DownloadInfo contains the information to download a snap.
// It can be marshalled.
type DownloadInfo struct {
	AnonDownloadURL string `json:"anon-download-url,omitempty"`
	DownloadURL     string `json:"download-url,omitempty"`

	Size     int64  `json:"size,omitempty"`
	Sha3_384 string `json:"sha3-384,omitempty"`

	// The server can include information about available deltas for a given
	// snap at a specific revision during refresh. Currently during refresh the
	// server will provide single matching deltas only, from the clients
	// revision to the target revision when available, per requested format.
	Deltas []DeltaInfo `json:"deltas,omitempty"`
}

// DeltaInfo contains the information to download a delta
// from one revision to another.
type DeltaInfo struct {
	FromRevision    int    `json:"from-revision,omitempty"`
	ToRevision      int    `json:"to-revision,omitempty"`
	Format          string `json:"format,omitempty"`
	AnonDownloadURL string `json:"anon-download-url,omitempty"`
	DownloadURL     string `json:"download-url,omitempty"`
	Size            int64  `json:"size,omitempty"`
	Sha3_384        string `json:"sha3-384,omitempty"`
}

// sanity check that Info is a PlaceInfo
var _ PlaceInfo = (*Info)(nil)

// PlugInfo provides information about a plug.
type PlugInfo struct {
	Snap *Info

	Name      string
	Interface string
	Attrs     map[string]interface{}
	Label     string
	Apps      map[string]*AppInfo
	Hooks     map[string]*HookInfo
}

func getAttribute(snapName string, ifaceName string, attrs map[string]interface{}, key string, val interface{}) error {
	if v, ok := attrs[key]; ok {
		rt := reflect.TypeOf(val)
		if rt.Kind() != reflect.Ptr || val == nil {
			return fmt.Errorf("internal error: cannot get %q attribute of interface %q with non-pointer value", key, ifaceName)
		}

		if reflect.TypeOf(v) != rt.Elem() {
			return fmt.Errorf("snap %q has interface %q with invalid value type for %q attribute", snapName, ifaceName, key)
		}
		rv := reflect.ValueOf(val)
		rv.Elem().Set(reflect.ValueOf(v))
		return nil
	}
	return fmt.Errorf("snap %q does not have attribute %q for interface %q", snapName, key, ifaceName)
}

func (plug *PlugInfo) Attr(key string, val interface{}) error {
	return getAttribute(plug.Snap.Name(), plug.Interface, plug.Attrs, key, val)
}

// SecurityTags returns security tags associated with a given plug.
func (plug *PlugInfo) SecurityTags() []string {
	tags := make([]string, 0, len(plug.Apps)+len(plug.Hooks))
	for _, app := range plug.Apps {
		tags = append(tags, app.SecurityTag())
	}
	for _, hook := range plug.Hooks {
		tags = append(tags, hook.SecurityTag())
	}
	sort.Strings(tags)
	return tags
}

// String returns the representation of the plug as snap:plug string.
func (plug *PlugInfo) String() string {
	return fmt.Sprintf("%s:%s", plug.Snap.Name(), plug.Name)
}

func (slot *SlotInfo) Attr(key string, val interface{}) error {
	return getAttribute(slot.Snap.Name(), slot.Interface, slot.Attrs, key, val)
}

// SecurityTags returns security tags associated with a given slot.
func (slot *SlotInfo) SecurityTags() []string {
	tags := make([]string, 0, len(slot.Apps))
	for _, app := range slot.Apps {
		tags = append(tags, app.SecurityTag())
	}
	for _, hook := range slot.Hooks {
		tags = append(tags, hook.SecurityTag())
	}
	sort.Strings(tags)
	return tags
}

// String returns the representation of the slot as snap:slot string.
func (slot *SlotInfo) String() string {
	return fmt.Sprintf("%s:%s", slot.Snap.Name(), slot.Name)
}

// SlotInfo provides information about a slot.
type SlotInfo struct {
	Snap *Info

	Name      string
	Interface string
	Attrs     map[string]interface{}
	Label     string
	Apps      map[string]*AppInfo
	Hooks     map[string]*HookInfo
}

// SocketInfo provides information on application sockets.
type SocketInfo struct {
	App *AppInfo

	Name         string
	ListenStream string
	SocketMode   os.FileMode
}

// TimerInfo provides information on application timer.
type TimerInfo struct {
	App *AppInfo

	Timer string
}

// RefreshModeType is the type for the "refresh-mode:" of a snap app
type RefreshModeType string

func (rm RefreshModeType) KillMode() string {
	switch rm {
	case "sigterm", "sighup", "sigusr1", "sigusr2":
		return "process"
	}
	return ""
}

func (rm RefreshModeType) Valid() error {
	switch rm {
	case "", "endure", "restart", "sigterm", "sigterm-all", "sighup", "sighup-all", "sigusr1", "sigusr1-all", "sigusr2", "sigusr2-all":
		// valid
		return nil
	}
	return fmt.Errorf(`"refresh-mode" field contains invalid value %q`, rm)
}

// AppInfo provides information about a app.
type AppInfo struct {
	Snap *Info

	Name          string
	LegacyAliases []string // FIXME: eventually drop this
	Command       string

	Daemon          string
	StopTimeout     timeout.Timeout
	StopCommand     string
	ReloadCommand   string
	PostStopCommand string
	RestartCond     RestartCondition
	Completer       string
<<<<<<< HEAD
	RefreshMode     RefreshModeType
=======
	StopMode        string
>>>>>>> d3945e8b

	// TODO: this should go away once we have more plumbing and can change
	// things vs refactor
	// https://github.com/snapcore/snapd/pull/794#discussion_r58688496
	BusName string

	Plugs   map[string]*PlugInfo
	Slots   map[string]*SlotInfo
	Sockets map[string]*SocketInfo

	Environment strutil.OrderedMap

	// list of other service names that this service will start after or
	// before
	After  []string
	Before []string

	Timer *TimerInfo

	Autostart string
}

// ScreenshotInfo provides information about a screenshot.
type ScreenshotInfo struct {
	URL    string
	Width  int64
	Height int64
}

// HookInfo provides information about a hook.
type HookInfo struct {
	Snap *Info

	Name  string
	Plugs map[string]*PlugInfo
	Slots map[string]*SlotInfo
}

// File returns the path to the *.socket file
func (socket *SocketInfo) File() string {
	return filepath.Join(dirs.SnapServicesDir, socket.App.SecurityTag()+"."+socket.Name+".socket")
}

// File returns the path to the *.timer file
func (timer *TimerInfo) File() string {
	return filepath.Join(dirs.SnapServicesDir, timer.App.SecurityTag()+".timer")
}

func (app *AppInfo) String() string {
	return JoinSnapApp(app.Snap.Name(), app.Name)
}

// SecurityTag returns application-specific security tag.
//
// Security tags are used by various security subsystems as "profile names" and
// sometimes also as a part of the file name.
func (app *AppInfo) SecurityTag() string {
	return AppSecurityTag(app.Snap.Name(), app.Name)
}

func (app *AppInfo) DesktopFile() string {
	return filepath.Join(dirs.SnapDesktopFilesDir, fmt.Sprintf("%s_%s.desktop", app.Snap.Name(), app.Name))
}

// WrapperPath returns the path to wrapper invoking the app binary.
func (app *AppInfo) WrapperPath() string {
	return filepath.Join(dirs.SnapBinariesDir, JoinSnapApp(app.Snap.Name(), app.Name))
}

// CompleterPath returns the path to the completer snippet for the app binary.
func (app *AppInfo) CompleterPath() string {
	return filepath.Join(dirs.CompletersDir, JoinSnapApp(app.Snap.Name(), app.Name))
}

func (app *AppInfo) launcherCommand(command string) string {
	if command != "" {
		command = " " + command
	}
	if app.Name == app.Snap.Name() {
		return fmt.Sprintf("/usr/bin/snap run%s %s", command, app.Name)
	}
	return fmt.Sprintf("/usr/bin/snap run%s %s.%s", command, app.Snap.Name(), app.Name)
}

// LauncherCommand returns the launcher command line to use when invoking the app binary.
func (app *AppInfo) LauncherCommand() string {
	if app.Timer != nil {
		return app.launcherCommand(fmt.Sprintf("--timer=%q", app.Timer.Timer))
	}
	return app.launcherCommand("")
}

// LauncherStopCommand returns the launcher command line to use when invoking the app stop command binary.
func (app *AppInfo) LauncherStopCommand() string {
	return app.launcherCommand("--command=stop")
}

// LauncherReloadCommand returns the launcher command line to use when invoking the app stop command binary.
func (app *AppInfo) LauncherReloadCommand() string {
	return app.launcherCommand("--command=reload")
}

// LauncherPostStopCommand returns the launcher command line to use when invoking the app post-stop command binary.
func (app *AppInfo) LauncherPostStopCommand() string {
	return app.launcherCommand("--command=post-stop")
}

// ServiceName returns the systemd service name for the daemon app.
func (app *AppInfo) ServiceName() string {
	return app.SecurityTag() + ".service"
}

// ServiceFile returns the systemd service file path for the daemon app.
func (app *AppInfo) ServiceFile() string {
	return filepath.Join(dirs.SnapServicesDir, app.ServiceName())
}

// Env returns the app specific environment overrides
func (app *AppInfo) Env() []string {
	env := []string{}
	appEnv := app.Snap.Environment.Copy()
	for _, k := range app.Environment.Keys() {
		appEnv.Set(k, app.Environment.Get(k))
	}
	for _, k := range appEnv.Keys() {
		env = append(env, fmt.Sprintf("%s=%s", k, appEnv.Get(k)))
	}
	return env
}

// IsService returns whether app represents a daemon/service.
func (app *AppInfo) IsService() bool {
	return app.Daemon != ""
}

// SecurityTag returns the hook-specific security tag.
//
// Security tags are used by various security subsystems as "profile names" and
// sometimes also as a part of the file name.
func (hook *HookInfo) SecurityTag() string {
	return HookSecurityTag(hook.Snap.Name(), hook.Name)
}

// Env returns the hook-specific environment overrides
func (hook *HookInfo) Env() []string {
	env := []string{}
	hookEnv := hook.Snap.Environment.Copy()
	for _, k := range hookEnv.Keys() {
		env = append(env, fmt.Sprintf("%s=%s\n", k, hookEnv.Get(k)))
	}
	return env
}

func infoFromSnapYamlWithSideInfo(meta []byte, si *SideInfo) (*Info, error) {
	info, err := InfoFromSnapYaml(meta)
	if err != nil {
		return nil, err
	}

	if si != nil {
		info.SideInfo = *si
	}

	return info, nil
}

type NotFoundError struct {
	Snap     string
	Revision Revision
}

func (e NotFoundError) Error() string {
	return fmt.Sprintf("cannot find installed snap %q at revision %s", e.Snap, e.Revision)
}

func MockSanitizePlugsSlots(f func(snapInfo *Info)) (restore func()) {
	old := SanitizePlugsSlots
	SanitizePlugsSlots = f
	return func() { SanitizePlugsSlots = old }
}

var SanitizePlugsSlots = func(snapInfo *Info) {
	panic("SanitizePlugsSlots function not set")
}

// ReadInfo reads the snap information for the installed snap with the given name and given side-info.
func ReadInfo(name string, si *SideInfo) (*Info, error) {
	snapYamlFn := filepath.Join(MountDir(name, si.Revision), "meta", "snap.yaml")
	meta, err := ioutil.ReadFile(snapYamlFn)
	if os.IsNotExist(err) {
		return nil, &NotFoundError{Snap: name, Revision: si.Revision}
	}
	if err != nil {
		return nil, err
	}

	info, err := infoFromSnapYamlWithSideInfo(meta, si)
	if err != nil {
		return nil, err
	}

	st, err := os.Stat(MountFile(name, si.Revision))
	if err != nil {
		return nil, err
	}
	info.Size = st.Size()

	err = addImplicitHooks(info)
	if err != nil {
		return nil, err
	}

	return info, nil
}

// ReadCurrentInfo reads the snap information from the installed snap in 'current' revision
func ReadCurrentInfo(snapName string) (*Info, error) {
	curFn := filepath.Join(dirs.SnapMountDir, snapName, "current")
	realFn, err := os.Readlink(curFn)
	if err != nil {
		return nil, fmt.Errorf("cannot find current revision for snap %s: %s", snapName, err)
	}
	rev := filepath.Base(realFn)
	revision, err := ParseRevision(rev)
	if err != nil {
		return nil, fmt.Errorf("cannot read revision %s: %s", rev, err)
	}

	return ReadInfo(snapName, &SideInfo{Revision: revision})
}

// ReadInfoFromSnapFile reads the snap information from the given File
// and completes it with the given side-info if this is not nil.
func ReadInfoFromSnapFile(snapf Container, si *SideInfo) (*Info, error) {
	meta, err := snapf.ReadFile("meta/snap.yaml")
	if err != nil {
		return nil, err
	}

	info, err := infoFromSnapYamlWithSideInfo(meta, si)
	if err != nil {
		return nil, err
	}

	info.Size, err = snapf.Size()
	if err != nil {
		return nil, err
	}

	err = addImplicitHooksFromContainer(info, snapf)
	if err != nil {
		return nil, err
	}

	err = Validate(info)
	if err != nil {
		return nil, err
	}

	return info, nil
}

// InstallDate returns the "install date" of the snap.
//
// If the snap is not active, it'll return a zero time; otherwise
// it'll return the modtime of the "current" symlink.
func InstallDate(name string) time.Time {
	cur := filepath.Join(dirs.SnapMountDir, name, "current")
	if st, err := os.Lstat(cur); err == nil {
		return st.ModTime()
	}
	return time.Time{}
}

// SplitSnapApp will split a string of the form `snap.app` into
// the `snap` and the `app` part. It also deals with the special
// case of snapName == appName.
func SplitSnapApp(snapApp string) (snap, app string) {
	l := strings.SplitN(snapApp, ".", 2)
	if len(l) < 2 {
		return l[0], l[0]
	}
	return l[0], l[1]
}

// JoinSnapApp produces a full application wrapper name from the
// `snap` and the `app` part. It also deals with the special
// case of snapName == appName.
func JoinSnapApp(snap, app string) string {
	if snap == app {
		return app
	}
	return fmt.Sprintf("%s.%s", snap, app)
}<|MERGE_RESOLUTION|>--- conflicted
+++ resolved
@@ -554,23 +554,30 @@
 }
 
 // RefreshModeType is the type for the "refresh-mode:" of a snap app
-type RefreshModeType string
-
-func (rm RefreshModeType) KillMode() string {
-	switch rm {
+type StopModeType string
+
+func (st StopModeType) KillMode() string {
+	switch st {
 	case "sigterm", "sighup", "sigusr1", "sigusr2":
 		return "process"
 	}
 	return ""
 }
 
-func (rm RefreshModeType) Valid() error {
+func (st StopModeType) KillSignal() string {
+	if st == "" {
+		return ""
+	}
+	return strings.TrimSuffix(string(st), "-all")
+}
+
+func (rm StopModeType) Valid() error {
 	switch rm {
-	case "", "endure", "restart", "sigterm", "sigterm-all", "sighup", "sighup-all", "sigusr1", "sigusr1-all", "sigusr2", "sigusr2-all":
+	case "", "sigterm", "sigterm-all", "sighup", "sighup-all", "sigusr1", "sigusr1-all", "sigusr2", "sigusr2-all":
 		// valid
 		return nil
 	}
-	return fmt.Errorf(`"refresh-mode" field contains invalid value %q`, rm)
+	return fmt.Errorf(`"stop-mode" field contains invalid value %q`, rm)
 }
 
 // AppInfo provides information about a app.
@@ -588,11 +595,8 @@
 	PostStopCommand string
 	RestartCond     RestartCondition
 	Completer       string
-<<<<<<< HEAD
-	RefreshMode     RefreshModeType
-=======
-	StopMode        string
->>>>>>> d3945e8b
+	RefreshMode     string
+	StopMode        StopModeType
 
 	// TODO: this should go away once we have more plumbing and can change
 	// things vs refactor
