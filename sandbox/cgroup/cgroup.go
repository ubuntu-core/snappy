// -*- Mode: Go; indent-tabs-mode: t -*-

/*
 * Copyright (C) 2019 Canonical Ltd
 *
 * This program is free software: you can redistribute it and/or modify
 * it under the terms of the GNU General Public License version 3 as
 * published by the Free Software Foundation.
 *
 * This program is distributed in the hope that it will be useful,
 * but WITHOUT ANY WARRANTY; without even the implied warranty of
 * MERCHANTABILITY or FITNESS FOR A PARTICULAR PURPOSE.  See the
 * GNU General Public License for more details.
 *
 * You should have received a copy of the GNU General Public License
 * along with this program.  If not, see <http://www.gnu.org/licenses/>.
 *
 */

package cgroup

import (
	"bufio"
	"fmt"
	"io"
	"os"
	"path/filepath"
	"strconv"
	"strings"
	"syscall"

	"github.com/snapcore/snapd/strutil"
)

const (
	// From golang.org/x/sys/unix
	cgroup2SuperMagic = 0x63677270

	// The only cgroup path we expect, for v2 this is where the unified
	// hierarchy is mounted, for v1 this is usually a tmpfs mount, under
	// which the controller-hierarchies are mounted
	cgroupMountPoint = "/sys/fs/cgroup"
)

var (
	// Filesystem root defined locally to avoid dependency on the 'dirs'
	// package
	rootPath = "/"
)

const (
	// Separate block, because iota is fun
	Unknown = iota
	V1
	V2
)

var (
	probeVersion       = Unknown
	probeErr     error = nil
)

func init() {
	probeVersion, probeErr = probeCgroupVersion()
}

var fsTypeForPath = fsTypeForPathImpl

func fsTypeForPathImpl(path string) (int64, error) {
	var statfs syscall.Statfs_t
	if err := syscall.Statfs(path, &statfs); err != nil {
		return 0, fmt.Errorf("cannot statfs path: %v", err)
	}
	// Typs is int32 on 386, use explicit conversion to keep the code
	// working for both
	return int64(statfs.Type), nil
}

// ProcPidPath returns the path to the cgroup file under /proc for the given
// process id.
func ProcPidPath(pid int) string {
	return filepath.Join(rootPath, fmt.Sprintf("proc/%v/cgroup", pid))
}

<<<<<<< HEAD
=======
// ControllerPathV1 returns the path to given controller assuming cgroup v1
// hierarchy
func ControllerPathV1(controller string) string {
	return filepath.Join(rootPath, cgroupMountPoint, controller)
}

>>>>>>> 9e1befe2
func probeCgroupVersion() (version int, err error) {
	cgroupMount := filepath.Join(rootPath, cgroupMountPoint)
	typ, err := fsTypeForPath(cgroupMount)
	if err != nil {
		return Unknown, fmt.Errorf("cannot determine filesystem type: %v", err)
	}
	if typ == cgroup2SuperMagic {
		return V2, nil
	}
	return V1, nil
}

// IsUnified returns true when a unified cgroup hierarchy is in use
func IsUnified() bool {
	version, _ := Version()
	return version == V2
}

// Version returns the detected cgroup version
func Version() (int, error) {
	return probeVersion, probeErr
}

// GroupMatcher attempts to match the cgroup entry
type GroupMatcher interface {
	String() string
	// Match returns true when given tuple of hierarchy-ID and controllers is a match
	Match(id, maybeControllers string) bool
}

type unified struct{}

func (u *unified) Match(id, maybeControllers string) bool {
	return id == "0" && maybeControllers == ""
}
func (u *unified) String() string { return "unified hierarchy" }

// MatchUnifiedHierarchy provides matches for unified cgroup hierarchies
func MatchUnifiedHierarchy() GroupMatcher {
	return &unified{}
}

type v1NamedHierarchy struct {
	name string
}

func (n *v1NamedHierarchy) Match(_, maybeControllers string) bool {
	if !strings.HasPrefix(maybeControllers, "name=") {
		return false
	}
	name := strings.TrimPrefix(maybeControllers, "name=")
	return name == n.name
}

func (n *v1NamedHierarchy) String() string { return fmt.Sprintf("named hierarchy %q", n.name) }

// MatchV1NamedHierarchy provides a matcher for a given named v1 hierarchy
func MatchV1NamedHierarchy(hierarchyName string) GroupMatcher {
	return &v1NamedHierarchy{name: hierarchyName}
}

type v1Controller struct {
	controller string
}

func (n *v1Controller) Match(_, maybeControllers string) bool {
	controllerList := strings.Split(maybeControllers, ",")
	return strutil.ListContains(controllerList, n.controller)
}

func (n *v1Controller) String() string { return fmt.Sprintf("controller %q", n.controller) }

// MatchV1Controller provides a matches for a given v1 controller
func MatchV1Controller(controller string) GroupMatcher {
	return &v1Controller{controller: controller}
}

// ProcGroup finds the path of a given cgroup controller for provided process
// id.
func ProcGroup(pid int, matcher GroupMatcher) (string, error) {
	if matcher == nil {
		return "", fmt.Errorf("internal error: cgroup matcher is nil")
	}

	f, err := os.Open(ProcPidPath(pid))
	if err != nil {
		return "", err
	}
	defer f.Close()

	scanner := bufio.NewScanner(f)
	for scanner.Scan() {
		// we need to find a string like:
		//   ...
		//   <id>:<controller[,controller]>:/<path>
		//   7:freezer:/snap.hello-world
		//   ...
		// See cgroups(7) for details about the /proc/[pid]/cgroup
		// format.
		l := strings.Split(scanner.Text(), ":")
		if len(l) < 3 {
			continue
		}
		id := l[0]
		maybeControllerList := l[1]
		cgroupPath := l[2]

		if !matcher.Match(id, maybeControllerList) {
			continue
		}

		return cgroupPath, nil
	}
	if scanner.Err() != nil {
		return "", scanner.Err()
	}

	return "", fmt.Errorf("cannot find %s cgroup path for pid %v", matcher, pid)
}

// MockVersion sets the reported version of cgroup support. For use in testing only
func MockVersion(mockVersion int, mockErr error) (restore func()) {
	oldVersion, oldErr := probeVersion, probeErr
	probeVersion, probeErr = mockVersion, mockErr
	return func() {
		probeVersion, probeErr = oldVersion, oldErr
	}
}

// procInfoEntry describes a single line of /proc/PID/cgroup.
//
// CgroupID is the internal kernel identifier of a mounted cgroup.
// Controllers is a list of controllers in a specific cgroup
// Path is relative to the cgroup mount point.
//
// Cgroup mount point is not provided here. It must be derived by
// cross-checking with /proc/self/mountinfo. The identifier is not
// useful for this.
//
// Cgroup v1 have non-empty Controllers and CgroupId > 0.
// Cgroup v2 have empty Controllers and CgroupId == 0
type procInfoEntry struct {
	CgroupID    int
	Controllers []string
	Path        string
}

// ProcessPathInTrackingCgroup returns the path in the hierarchy of the tracking cgroup.
//
// Tracking cgroup is whichever cgroup systemd uses for tracking processes.
// On modern systems this is the v2 cgroup. On older systems it is the
// controller-less name=systemd cgroup.
//
// This function fails on systems where systemd is not used and subsequently
// cgroups are not mounted.
func ProcessPathInTrackingCgroup(pid int) (string, error) {
	fname := ProcPidPath(pid)
	// Cgroup entries we're looking for look like this:
	// 1:name=systemd:/user.slice/user-1000.slice/user@1000.service/tmux.slice/tmux@default.service
	// 0::/user.slice/user-1000.slice/user@1000.service/tmux.slice/tmux@default.service
	entry, err := scanProcCgroupFile(fname, func(e *procInfoEntry) bool {
		if e.CgroupID == 0 {
			return true
		}
		if len(e.Controllers) == 1 && e.Controllers[0] == "name=systemd" {
			return true
		}
		return false
	})
	if err != nil {
		return "", err
	}
	if entry == nil {
		return "", fmt.Errorf("cannot find tracking cgroup")
	}
	return entry.Path, nil
}

// scanProcCgroupFile scans a file for /proc/PID/cgroup entries and returns the
// first one matching the given predicate.
//
// If no entry matches the predicate nil is returned without errors.
func scanProcCgroupFile(fname string, pred func(entry *procInfoEntry) bool) (*procInfoEntry, error) {
	f, err := os.Open(fname)
	if err != nil {
		return nil, err
	}
	defer f.Close()
	return scanProcCgroup(f, pred)
}

// scanProcCgroup scans a reader for /proc/PID/cgroup entries and returns the
// first one matching the given predicate.
//
// If no entry matches the predicate nil is returned without errors.
func scanProcCgroup(reader io.Reader, pred func(entry *procInfoEntry) bool) (*procInfoEntry, error) {
	scanner := bufio.NewScanner(reader)
	for scanner.Scan() {
		line := scanner.Text()
		entry, err := parseProcCgroupEntry(line)
		if err != nil {
			return nil, fmt.Errorf("cannot parse proc cgroup entry %q: %s", line, err)
		}
		if pred(entry) {
			return entry, nil
		}
	}
	if err := scanner.Err(); err != nil {
		return nil, err
	}
	return nil, nil
}

// parseProcCgroupEntry parses a line in format described by cgroups(7)
// Such files represent cgroup membership of a particular process.
func parseProcCgroupEntry(line string) (*procInfoEntry, error) {
	var e procInfoEntry
	var err error
	fields := strings.SplitN(line, ":", 3)
	// The format is described in cgroups(7). Field delimiter is ":" but
	// there is no escaping. The First two fields cannot have colons, including
	// cgroups with custom names. The last field can have colons but those are not
	// escaped in any way.
	if len(fields) != 3 {
		return nil, fmt.Errorf("expected three fields")
	}
	// Parse cgroup ID (decimal number).
	e.CgroupID, err = strconv.Atoi(fields[0])
	if err != nil {
		return nil, fmt.Errorf("cannot parse cgroup id %q", fields[0])
	}
	// Parse the comma-separated list of controllers.
	if fields[1] != "" {
		e.Controllers = strings.Split(fields[1], ",")
	}
	// The rest is the path in the hierarchy.
	e.Path = fields[2]
	return &e, nil
}<|MERGE_RESOLUTION|>--- conflicted
+++ resolved
@@ -82,15 +82,6 @@
 	return filepath.Join(rootPath, fmt.Sprintf("proc/%v/cgroup", pid))
 }
 
-<<<<<<< HEAD
-=======
-// ControllerPathV1 returns the path to given controller assuming cgroup v1
-// hierarchy
-func ControllerPathV1(controller string) string {
-	return filepath.Join(rootPath, cgroupMountPoint, controller)
-}
-
->>>>>>> 9e1befe2
 func probeCgroupVersion() (version int, err error) {
 	cgroupMount := filepath.Join(rootPath, cgroupMountPoint)
 	typ, err := fsTypeForPath(cgroupMount)
