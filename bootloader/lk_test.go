--- conflicted
+++ resolved
@@ -138,11 +138,7 @@
 	c.Assert(l, NotNil)
 
 	// first configure custom boot image file name
-<<<<<<< HEAD
-	env := lkenv.NewEnv(l.ConfigFile(), lkenv.V1)
-=======
-	env := lkenv.NewEnv(bootloader.LkConfigFile(l))
->>>>>>> 2bfc6d79
+	env := lkenv.NewEnv(bootloader.LkConfigFile(l), lkenv.V1)
 	env.Load()
 	env.Set("bootimg_file_name", "boot-2.img")
 	err := env.Save()
