--- conflicted
+++ resolved
@@ -139,11 +139,7 @@
 
 	# Build C bits, sadly manually
 	cd cmd && ( autoreconf -i -f )
-<<<<<<< HEAD
-	cd cmd && ( ./configure --prefix=/usr --sysconfdir=/etc --libexecdir=/usr/lib/snapd --with-systemd-system-unit-dir=$(SYSTEMD_UNITS_DESTDIR) $(VENDOR_ARGS))
-=======
 	cd cmd && ( ./configure --prefix=/usr --sysconfdir=/etc --libexecdir=/usr/lib --with-systemd-system-unit-dir=$(SYSTEMD_UNITS_DESTDIR) $(VENDOR_ARGS))
->>>>>>> 5c4c84b7
 	$(MAKE) -C cmd all
 
 	# Generate the real systemd/dbus/env config files
