-------------------------------------------------------------------
<<<<<<< HEAD
=======
Wed Aug 30 07:45:01 UTC 2017 - mvo@fastmail.fm

- Update to upstream release 2.27.5

-------------------------------------------------------------------
>>>>>>> 958fc36a
Thu Aug 24 09:08:32 UTC 2017 - mvo@fastmail.fm

- Update to upstream release 2.27.4

-------------------------------------------------------------------
Fri Aug 18 15:51:22 UTC 2017 - mvo@fastmail.fm

- Update to upstream release 2.27.3

-------------------------------------------------------------------
Wed Aug 16 12:16:01 UTC 2017 - mvo@fastmail.fm

- Update to upstream release 2.27.2

-------------------------------------------------------------------
Mon Aug 14 08:07:21 UTC 2017 - mvo@fastmail.fm

- Update to upstream release 2.27.1

-------------------------------------------------------------------
Thu Aug 10 11:25:11 UTC 2017 - mvo@fastmail.fm

- Update to upstream release 2.27

-------------------------------------------------------------------
Wed May 19 14:35:29 UTC 2017 - morphis@gravedo.de

- Add bind() syscall to default seccomp policy to allow execution
  of snap hooks.
- Do not share /etc/ssl with the host but use the one from the core
  snap.

-------------------------------------------------------------------
Wed May 10 12:24:44 UTC 2017 - morphis@gravedo.de

- Update to upstream release 2.25

-------------------------------------------------------------------
Thu Apr 13 14:06:13 UTC 2017 - morphis@gravedo.de

- Update to upstream release 2.24

-------------------------------------------------------------------
Thu Mar 30 14:14:44 UTC 2017 - morphis@gravedo.de

- Update to upstream release 2.23.6

-------------------------------------------------------------------
Thu Mar 23 08:53:37 UTC 2017 - morphis@gravedo.de

- Update to upstream release 2.23.5
- Disable seccomp support to work around bugs in snap-confine
  (see https://bugs.launchpad.net/snappy/+bug/1674193 for details)

-------------------------------------------------------------------
Wed Mar  8 16:09:03 UTC 2017 - me@zygoon.pl

- Fix log-out prompt to be displayed only when really necessary. 
- Fix installation of /usr/lib/snapd/info (version information)
- Install bash completion for "snap"

-------------------------------------------------------------------
Wed Mar  8 15:53:06 UTC 2017 - me@zygoon.pl

- New upstream release.
  More details are available at https://github.com/snapcore/snapd/releases/tag/2.23.1

-------------------------------------------------------------------
Tue Mar  7 23:00:34 UTC 2017 - me@zygoon.pl

- Add PATH integration and post-install message asking the user to logout to
  see PATH changes. 

-------------------------------------------------------------------
Tue Mar  7 00:45:12 UTC 2017 - me@zygoon.pl

- (hacky) Disable shellcheck as it is missing on Leap 42.1 

-------------------------------------------------------------------
Tue Mar  7 00:43:58 UTC 2017 - me@zygoon.pl

- (hacky) fix the 32bit build 

-------------------------------------------------------------------
Mon Mar  6 18:08:04 UTC 2017 - me@zygoon.pl

- Initial package based on fully vendorized source tarball<|MERGE_RESOLUTION|>--- conflicted
+++ resolved
@@ -1,12 +1,9 @@
 -------------------------------------------------------------------
-<<<<<<< HEAD
-=======
 Wed Aug 30 07:45:01 UTC 2017 - mvo@fastmail.fm
 
 - Update to upstream release 2.27.5
 
 -------------------------------------------------------------------
->>>>>>> 958fc36a
 Thu Aug 24 09:08:32 UTC 2017 - mvo@fastmail.fm
 
 - Update to upstream release 2.27.4
