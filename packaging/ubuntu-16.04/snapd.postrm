#!/bin/sh

set -e

systemctl_stop() {
    unit="$1"

    echo "Stopping unit $unit"
    systemctl stop -q "$unit" || true

    for i in $(seq 20); do
        echo "Waiting until unit $unit is stopped [attempt $i]"
        if ! systemctl is-active -q "$unit"; then
            echo "$unit is stopped."
            return
        fi
        sleep .1
    done
}

if [ "$1" = "purge" ]; then
    # undo any bind mount to /snap that resulted from LP:#1668659
    # (that bug can't happen in trusty -- and doing this would mess up snap.mount.service there)
    if grep -q "/snap /snap" /proc/self/mountinfo; then
        umount -l /snap || true
    fi

    units=$(systemctl list-unit-files --full | grep '^snap[-.]' | cut -f1 -d ' ' | grep -vF snap.mount.service || true)
    mounts=$(echo "$units" | grep '^snap[-.].*\.mount$' || true)
    services=$(echo "$units" | grep '^snap[-.].*\.service$' || true)

    for unit in $services $mounts; do
        # ensure its really a snap mount unit or systemd unit
        if ! grep -q 'What=/var/lib/snapd/snaps/' "/etc/systemd/system/$unit" && ! grep -q 'X-Snappy=yes' "/etc/systemd/system/$unit"; then
            echo "Skipping non-snapd systemd unit $unit"
            continue
        fi

        echo "Stopping $unit"
        systemctl_stop "$unit"

        # if it is a mount unit, we can find the snap name in the mount
        # unit (we just ignore unit files)
        snap=$(grep 'Where=/snap/' "/etc/systemd/system/$unit"|cut -f3 -d/)
        rev=$(grep 'Where=/snap/' "/etc/systemd/system/$unit"|cut -f4 -d/)
        if [ -n "$snap" ]; then
            echo "Removing snap $snap and revision $rev"
            # aliases
            if [ -d /snap/bin ]; then
                find /snap/bin -maxdepth 1 -lname "$snap" -delete
                find /snap/bin -maxdepth 1 -lname "$snap.*" -delete
            fi
            # generated binaries
            rm -f "/snap/bin/$snap"
            rm -f "/snap/bin/$snap".*
            # snap mount dir
            # we pass -d (clean up loopback devices) for trusty compatibility
            umount -d -l "/snap/$snap/$rev" 2> /dev/null || true
            rm -rf "/snap/$snap/$rev"
            rm -f "/snap/$snap/current"
            # snap data dir
            rm -rf "/var/snap/$snap/$rev"
            rm -rf "/var/snap/$snap/common"
            rm -f "/var/snap/$snap/current"
            # opportunistic remove (may fail if there are still revisions left
            for d in "/snap/$snap" "/var/snap/$snap"; do
                if [ -d "$d" ]; then
                    rmdir --ignore-fail-on-non-empty "$d" || true
                fi
            done
            # udev rules
            find /etc/udev/rules.d -name "*-snap.${snap}.rules" -execdir rm -f "{}" \;
            # dbus policy files
            if [ -d /etc/dbus-1/system.d ]; then
                find /etc/dbus-1/system.d -name "snap.${snap}.*.conf" -execdir rm -f "{}" \;
            fi
            # timer files
            find /etc/systemd/system -name "snap.${snap}.*.timer" | while read -r f; do
                systemctl_stop "$(basename "$f")"
                rm -f "$f"
            done
        fi

        echo "Removing $unit"
        rm -f "/etc/systemd/system/$unit"
        rm -f "/etc/systemd/system/multi-user.target.wants/$unit"
    done

    # generated readme files
    rm -f "/snap/README"

    echo "Final directory cleanup"
    for d in "/snap/bin" "/snap" "/var/snap"; do
        # Force remove due to directories for old revisions could still exist
        rm -rf "$d"
        if [ -d "$d" ]; then
            echo "Cannot remove directory $d"
        fi
    done

    echo "Discarding preserved snap namespaces"
    # opportunistic as those might not be actually mounted
    if [ -d /run/snapd/ns ]; then
        if [ "$(find /run/snapd/ns/ -name "*.mnt" | wc -l)" -gt 0 ]; then
            for mnt in /run/snapd/ns/*.mnt; do
                umount -l "$mnt" || true
                rm -f "$mnt"
            done
        fi
<<<<<<< HEAD
        if [ "$(find /run/snapd/ns/ -name "*.fstab" | wc -l)" -gt 0 ]; then
            for fstab in /run/snapd/ns/*.fstab; do
                rm -f "$fstab"
            done
        fi
        if [ "$(find /run/snapd/ns/ -name "*.user-fstab" | wc -l)" -gt 0 ]; then
            for fstab in /run/snapd/ns/*.user-fstab; do
                rm -f "$fstab"
            done
        fi
=======
        find /run/snapd/ns/ \( -name '*.fstab' -o -name '*.user-fstab' \) -delete
>>>>>>> 1f1277f1
        umount -l /run/snapd/ns/ || true
    fi

    echo "Removing extra snap-confine apparmor rules"
    rm -f /etc/apparmor.d/snap.core.*.usr.lib.snapd.snap-confine

    echo "Removing snapd cache"
    rm -rf /var/cache/snapd/*

    echo "Removing snapd state"
    rm -rf /var/lib/snapd
fi

#DEBHELPER#<|MERGE_RESOLUTION|>--- conflicted
+++ resolved
@@ -107,20 +107,7 @@
                 rm -f "$mnt"
             done
         fi
-<<<<<<< HEAD
-        if [ "$(find /run/snapd/ns/ -name "*.fstab" | wc -l)" -gt 0 ]; then
-            for fstab in /run/snapd/ns/*.fstab; do
-                rm -f "$fstab"
-            done
-        fi
-        if [ "$(find /run/snapd/ns/ -name "*.user-fstab" | wc -l)" -gt 0 ]; then
-            for fstab in /run/snapd/ns/*.user-fstab; do
-                rm -f "$fstab"
-            done
-        fi
-=======
         find /run/snapd/ns/ \( -name '*.fstab' -o -name '*.user-fstab' \) -delete
->>>>>>> 1f1277f1
         umount -l /run/snapd/ns/ || true
     fi
 
