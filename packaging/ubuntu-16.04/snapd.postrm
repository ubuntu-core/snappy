--- conflicted
+++ resolved
@@ -100,16 +100,14 @@
         rm -f "/etc/systemd/system/multi-user.target.wants/$unit"
     done
 
-<<<<<<< HEAD
-    # dbus activation configuration
-    rm -f /etc/dbus-1/session.d/snapd.session-services.conf
-    rm -f /etc/dbus-1/system.d/snapd.system-services.conf
-=======
     # snapd session-agent
     rm -f /etc/systemd/user/snapd.session-agent.socket
     rm -f /etc/systemd/user/snapd.session-agent.service
     rm -f /etc/systemd/user/sockets.target.wants/snapd.session-agent.socket
->>>>>>> 0c1a1a2b
+
+    # dbus activation configuration
+    rm -f /etc/dbus-1/session.d/snapd.session-services.conf
+    rm -f /etc/dbus-1/system.d/snapd.system-services.conf
 
     # generated readme files
     rm -f "/snap/README"
