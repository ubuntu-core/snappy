--- conflicted
+++ resolved
@@ -104,11 +104,7 @@
 //   - https://github.com/snapcore/snapd/pull/8304
 
 var (
-<<<<<<< HEAD
-	allowedURLSchemes = []string{"http", "https", "mailto", "snap", "help", "apt", "zoommtg", "msteams"}
-=======
-	allowedURLSchemes = []string{"http", "https", "mailto", "snap", "help", "apt", "zoommtg", "slack"}
->>>>>>> adcef14d
+	allowedURLSchemes = []string{"http", "https", "mailto", "snap", "help", "apt", "zoommtg", "slack", "msteams"}
 )
 
 // Launcher implements the 'io.snapcraft.Launcher' DBus interface.
