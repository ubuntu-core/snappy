# SOME DESCRIPTIVE TITLE.
# Copyright (C) YEAR THE PACKAGE'S COPYRIGHT HOLDER
# This file is distributed under the same license as the PACKAGE package.
# FIRST AUTHOR <EMAIL@ADDRESS>, YEAR.
#
#, fuzzy
msgid   ""
msgstr  "Project-Id-Version: snappy\n"
        "Report-Msgid-Bugs-To: snappy-devel@lists.ubuntu.com\n"
<<<<<<< HEAD
        "POT-Creation-Date: 2016-02-05 19:53+0100\n"
=======
<<<<<<< HEAD
        "POT-Creation-Date: 2016-02-10 13:12+0100\n"
=======
        "POT-Creation-Date: 2016-02-11 11:58+0100\n"
>>>>>>> 85955123ab302b82a5d3ce73b2b55c3b4cc7563e
>>>>>>> 9056322b
        "PO-Revision-Date: YEAR-MO-DA HO:MI+ZONE\n"
        "Last-Translator: FULL NAME <EMAIL@ADDRESS>\n"
        "Language-Team: LANGUAGE <LL@li.org>\n"
        "Language: \n"
        "MIME-Version: 1.0\n"
        "Content-Type: text/plain; charset=CHARSET\n"
        "Content-Transfer-Encoding: 8bit\n"

#. TRANSLATORS: the %s is a pkgname, the second a comma separated list of paths
#, c-format
msgid   "%s: %s\n"
msgstr  ""

#. TRANSLATORS: the first %s is a pkgname, the second %s is a path
#, c-format
msgid   "'%s' is no longer allowed to access '%s'\n"
msgstr  ""

#. TRANSLATORS: the first %s is a pkgname, the second %s is a path
#, c-format
msgid   "'%s' is now allowed to access '%s'\n"
msgstr  ""

#. TRANSLATORS: the first %s is a pkgname, the second %s is a path
#, c-format
msgid   "'%s' previously allowed access to '%s'. Skipping\n"
msgstr  ""

#. TRANSLATORS: the %s is a pkgname
#, c-format
msgid   "'%s:' is not allowed to access additional hardware\n"
msgstr  ""

msgid   "(deprecated) please use \"list\""
msgstr  ""

msgid   "2fa code: "
msgstr  ""

msgid   "A concise summary of key attributes of the snappy system, such as the release and channel.\n"
        "\n"
        "The verbose output includes the specific version information for the factory image, the running image and the image that will be run on reboot, together with a list of the available channels for this image.\n"
        "\n"
        "Providing a package name will display information about a specific installed package.\n"
        "\n"
        "The verbose version of the info command for a package will also tell you the available channels for that package, when it was installed for the first time, disk space utilization, and in the case of frameworks, which apps are able to use the framework."
msgstr  ""

msgid   "Activate a package"
msgstr  ""

msgid   "Activate a package that has previously been deactivated. If the package is already activated, do nothing."
msgstr  ""

msgid   "Activate a snap that is installed but inactive"
msgstr  ""

msgid   "Add a snap to the system"
msgstr  ""

msgid   "Adds a skill slot to the system"
msgstr  ""

msgid   "Adds a skill to the system"
msgstr  ""

msgid   "Adds an assertion to the system"
msgstr  ""

msgid   "Allows rollback of a snap to a previous installed version. Without any arguments, the previous installed version is selected. It is also possible to specify the version to rollback to as a additional argument.\n"
msgstr  ""

#, c-format
msgid   "Another snappy is running, will try again in %d seconds...\n"
        "Press ctrl-c to cancel.\n"
msgstr  ""

msgid   "Assign a hardware device to a package"
msgstr  ""

msgid   "Assign hardware to a specific installed package"
msgstr  ""

msgid   "Builds a snap package"
msgstr  ""

msgid   "Classic dimension destroyed on this snappy system."
msgstr  ""

msgid   "Classic dimension disabled on this system.\n"
        "Use \"sudo snappy enable-classic\" to enable it."
msgstr  ""

msgid   "Classic dimension enabled on this snappy system.\n"
        "Use “snappy shell classic” to enter the classic dimension."
msgstr  ""

msgid   "Classic dimension is already enabled."
msgstr  ""

msgid   "Classic dimension is not enabled."
msgstr  ""

msgid   "Configures a package. The configuration is a YAML file, provided in the specified file which can be \"-\" for stdin. Output of the command is the current configuration, so running this command with no input file provides a snapshot of the app's current config."
msgstr  ""

msgid   "Creates a snap package and if available, runs the review scripts."
msgstr  ""

msgid   "Deactivate a package"
msgstr  ""

msgid   "Deactivate a package. If the package is already deactivated, do nothing."
msgstr  ""

msgid   "Deactivate an installed active snap"
msgstr  ""

msgid   "Destroy the classic dimension."
msgstr  ""

msgid   "Destroy the ubuntu classic dimension."
msgstr  ""

msgid   "Display a summary of key attributes of the snappy system."
msgstr  ""

msgid   "Do not clean up old versions of the package."
msgstr  ""

msgid   "Enable classic dimension."
msgstr  ""

msgid   "Enable the ubuntu classic dimension."
msgstr  ""

msgid   "Ensures system is running with latest parts"
msgstr  ""

msgid   "Entering classic dimension"
msgstr  ""

msgid   "Finds packages to install"
msgstr  ""

msgid   "First boot has already run"
msgstr  ""

msgid   "Force policy generation."
msgstr  ""

msgid   "Generate the apparmor policy"
msgstr  ""

#. TRANSLATORS: the %s is a pkgname
#, c-format
msgid   "Generated '%s' snap\n"
msgstr  ""

msgid   "Grants a skill to a skill slot"
msgstr  ""

msgid   "Include information about packages from the snappy store"
msgstr  ""

msgid   "Install a snap package"
msgstr  ""

msgid   "Install snaps even if the signature can not be verified."
msgstr  ""

#. TRANSLATORS: the %s is a pkgname
#, c-format
msgid   "Installing %s\n"
msgstr  ""

msgid   "List active components installed on a snappy system"
msgstr  ""

msgid   "List assigned hardware device for a package"
msgstr  ""

msgid   "List assigned hardware for a specific installed package"
msgstr  ""

msgid   "Log into the store"
msgstr  ""

msgid   "Login successful"
msgstr  ""

msgid   "Name\tDate\tVersion\t"
msgstr  ""

msgid   "Name\tDate\tVersion\tDeveloper\t"
msgstr  ""

msgid   "Name\tVersion\tSummary"
msgstr  ""

#. TRANSLATORS: the %s is a pkgname
#, c-format
msgid   "No snap: '%s' found"
msgstr  ""

msgid   "Password: "
msgstr  ""

msgid   "Provide information about a specific installed package"
msgstr  ""

msgid   "Provides a list of all active components installed on a snappy system.\n"
        "\n"
        "If requested, the command will find out if there are updates for any of the components and indicate that by appending a * to the date. This will be slower as it requires a round trip to the app store on the network.\n"
        "\n"
        "The developer information refers to non-mainline versions of a package (much like PPAs in deb-based Ubuntu). If the package is the primary version of that package in Ubuntu then the developer info is not shown. This allows one to identify packages which have custom, non-standard versions installed. As a special case, the “sideload” developer refers to packages installed manually on the system.\n"
        "\n"
        "When a verbose listing is requested, information about the channel used is displayed; which is one of alpha, beta, rc or stable, and all fields are fully expanded too. In some cases, older (inactive) versions of snappy packages will be installed, these will be shown in the verbose output and the active version indicated with a * appended to the name of the component."
msgstr  ""

msgid   "Provides more detailed information"
msgstr  ""

msgid   "Purge a snap's data from the system"
msgstr  ""

msgid   "Purge an installed package."
msgstr  ""

#. TRANSLATORS: the %s is a pkgname
#, c-format
msgid   "Purging %s\n"
msgstr  ""

msgid   "Query and modify snappy services"
msgstr  ""

msgid   "Query and modify snappy services of locally-installed packages"
msgstr  ""

msgid   "Reboot if necessary to be on the latest running system."
msgstr  ""

#. TRANSLATORS: the first %s is a pkgname the second a version
#, c-format
msgid   "Reboot to use %s version %s."
msgstr  ""

#. TRANSLATORS: the %s shows a comma separated list
#. of package names
#, c-format
msgid   "Rebooting to satisfy updates for %s\n"
msgstr  ""

msgid   "Refresh a snap in the system"
msgstr  ""

msgid   "Remove a snap from the system"
msgstr  ""

msgid   "Remove a snapp part"
msgstr  ""

msgid   "Remove all the data from the listed packages"
msgstr  ""

msgid   "Remove all the data from the listed packages. Normally this is used for packages that have been removed and attempting to purge data for an installed package will result in an error. The --installed option  overrides that and enables the administrator to purge all data for an installed package (effectively resetting the package completely)."
msgstr  ""

msgid   "Remove hardware from a specific installed package"
msgstr  ""

msgid   "Removes a skill from the system"
msgstr  ""

msgid   "Removes a skill slot from the system"
msgstr  ""

#. TRANSLATORS: the %s is a pkgname
#, c-format
msgid   "Removing %s\n"
msgstr  ""

<<<<<<< HEAD
msgid   "Revokes a skill granted to a skill slot"
=======
msgid   "Rollback a snap to its previous known-good version"
>>>>>>> 9056322b
msgstr  ""

msgid   "Rollback to a previous version of a package"
msgstr  ""

msgid   "Run snappy console interface"
msgstr  ""

msgid   "Run snappy shell interface"
msgstr  ""

msgid   "Runs unsupported experimental commands"
msgstr  ""

msgid   "Set configuration for a specific installed package"
msgstr  ""

msgid   "Set configuration for an installed package."
msgstr  ""

msgid   "Set properties of system or package"
msgstr  ""

msgid   "Set properties of system or package\n"
        "\n"
        "Supported properties are:\n"
        "  active=VERSION\n"
        "\n"
        "Example:\n"
        "  set hello-world active=1.0\n"
msgstr  ""

#. TRANSLATORS: the first %s is a pkgname, the second %s is the new version
#, c-format
msgid   "Setting %s to version %s\n"
msgstr  ""

msgid   "Show available updates (requires network)"
msgstr  ""

msgid   "Show channel information and expand all fields"
msgstr  ""

msgid   "Shows known assertions of the provided type"
msgstr  ""

msgid   "Snap\tService\tState"
msgstr  ""

#. TRANSLATORS: please keep each line under 80 characters.
#, c-format
msgid   "Snappy is updating your system in the background. This may take some minutes.\n"
        "Will try again in %d seconds...\n"
        "Press ctrl-c to cancel.\n"
msgstr  ""

#. TRANSLATORS: please keep this under 80 characters if possible
msgid   "Snappy needs to reboot to finish an update. Defer with 'sudo shutdown -c'."
msgstr  ""

msgid   "Specify an alternate output directory for the resulting package"
msgstr  ""

msgid   "The Package to install (name or path)"
msgstr  ""

msgid   "The Package to update"
msgstr  ""

msgid   "The \"versions\" command is no longer available.\n"
        "\n"
        "Please use the \"list\" command instead to see what is installed.\n"
        "The \"list -u\" (or \"list --updates\") will show you the available updates\n"
        "and \"list -v\" (or \"list --verbose\") will show all installed versions.\n"
msgstr  ""

msgid   "The configuration for the given file"
msgstr  ""

msgid   "The configuration for the given install"
msgstr  ""

msgid   "The hardware device path (e.g. /dev/ttyUSB0)"
msgstr  ""

msgid   "The package to rollback "
msgstr  ""

msgid   "The path to the snap.yaml used to generate the apparmor policy."
msgstr  ""

msgid   "The type of shell you want"
msgstr  ""

msgid   "The version to rollback to"
msgstr  ""

msgid   "This command adds access to a specific hardware device (e.g. /dev/ttyUSB0) for an installed package."
msgstr  ""

msgid   "This command is no longer available, please use the \"list\" command"
msgstr  ""

msgid   "This command list what hardware an installed package can access"
msgstr  ""

msgid   "This command logs the given username into the store"
msgstr  ""

msgid   "This command removes access of a specific hardware device (e.g. /dev/ttyUSB0) for an installed package."
msgstr  ""

msgid   "Unassign a hardware device to a package"
msgstr  ""

msgid   "Update all installed parts"
msgstr  ""

msgid   "Username for the login"
msgstr  ""

msgid   "\n"
        "The activate command activates an installed but inactive snap.\n"
        "\n"
        "Snaps that are not active don't have their apps available for use.\n"
msgstr  ""

msgid   "\n"
        "The add command installs and activates the named snap in the system.\n"
msgstr  ""

msgid   "\n"
        "The add-skill command adds a new skill to the system.\n"
        "\n"
        "This command is only for experimentation with the skill system.\n"
        "It will be removed in one of the future releases.\n"
msgstr  ""

msgid   "\n"
        "The add-skill-slot command adds a new skill slot to the system.\n"
        "\n"
        "This command is only for experimentation with the skill system.\n"
        "It will be removed in one of the future releases.\n"
msgstr  ""

msgid   "\n"
        "The assert command tries to add an assertion to the system assertion database.\n"
        "\n"
        "The assertion may also be a newer revision of a preexisting assertion that it\n"
        "will replace.\n"
        "\n"
        "To succeed the assertion must be valid, its signature verified with a known\n"
        "public key and the assertion consistent with and its prerequisite in the\n"
        "database.\n"
msgstr  ""

msgid   "\n"
        "The asserts command shows known assertions of the provided type.\n"
        "If header=value pairs are provided after the assertion type, the assertions\n"
        "shown must also have the specified headers matching the provided values.\n"
msgstr  ""

msgid   "\n"
        "The deactivate command deactivates an installed, active snap.\n"
        "\n"
        "Snaps that are not active don't have their apps available for use.\n"
msgstr  ""

msgid   "\n"
        "The experimental command contains a selection of additional sub-commands.\n"
        "\n"
        "Experimental commands can be removed without notice and may not work on\n"
        "non-development systems.\n"
msgstr  ""

msgid   "\n"
        "The find command queries the store for available packages.\n"
msgstr  ""

msgid   "\n"
<<<<<<< HEAD
        "The grant command assigns a skill to a snap.\n"
        "It may be called in the following ways:\n"
        "\n"
        "$ snap grant <snap>:<skill> <snap>:<skill slot>\n"
        "\n"
        "Grants the specific skill to the specific skill slot.\n"
        "\n"
        "$ snap grant <snap>:<skill> <snap>\n"
        "\n"
        "Grants the specific skill to the only skill slot in the provided snap that\n"
        "matches the granted skill type. If more than one potential slot exists, the\n"
        "command fails.\n"
        "\n"
        "$ snap grant <skill> <snap>[:<skill slot>]\n"
        "\n"
        "Without a name for the snap offering the skill, the skill name is looked at in\n"
        "the gadget snap, the kernel snap, and then the os snap, in that order. The\n"
        "first of these snaps that has a matching skill name is used and the command\n"
        "proceeds as above.\n"
=======
        "The purge command removes the data of the named snap from the system.\n"
msgstr  ""

msgid   "\n"
        "The refresh command refreshes (updates) the named snap.\n"
msgstr  ""

msgid   "\n"
        "The remove command removes the named snap from the system.\n"
        "\n"
        "The snap's data is currently not removed; use purge for that. This behaviour\n"
        "will change before 16.04 is final.\n"
msgstr  ""

msgid   "\n"
        "The remove-skill command removes a skill from the system.\n"
        "\n"
        "This command is only for experimentation with the skill system.\n"
        "It will be removed in one of the future releases.\n"
msgstr  ""

msgid   "\n"
        "The remove-skill-slot command removes a skill slot from the system.\n"
        "\n"
        "This command is only for experimentation with the skill system.\n"
        "It will be removed in one of the future releases.\n"
msgstr  ""

msgid   "\n"
        "The rollback command reverts an installed snap to its previous revision.\n"
>>>>>>> 85955123ab302b82a5d3ce73b2b55c3b4cc7563e
msgstr  ""

msgid   "\n"
        "The revoke command unassigns previously granted skills from a snap.\n"
        "It may be called in the following ways:\n"
        "\n"
        "$ snap revoke <snap>:<skill> <snap>:<skill slot>\n"
        "\n"
        "Revokes the specific skill from the specific skill slot.\n"
        "\n"
        "$ snap revoke <snap>:<skill slot>\n"
        "\n"
        "Revokes any previously granted skill from the provided skill slot.\n"
        "\n"
        "$ snap revoke <snap>\n"
        "\n"
        "Revokes all skills from the provided snap.\n"
msgstr  ""

msgid   "\n"
        "\n"
        "The home directory is shared between snappy and the classic dimension.\n"
        "Run \"exit\" to leave the classic shell.\n"
msgstr  ""

#. TRANSLATORS: the %s represents a list of installed appnames
#. (e.g. "apps: foo, bar, baz")
#, c-format
msgid   "apps: %s\n"
msgstr  ""

#. TRANSLATORS: the %s an architecture string
#, c-format
msgid   "architecture: %s\n"
msgstr  ""

#. TRANSLATORS: the %s is a size
#, c-format
msgid   "binary-size: %v\n"
msgstr  ""

#. TRANSLATORS: the %s is a channel name
#, c-format
msgid   "channel: %s\n"
msgstr  ""

#. TRANSLATORS: the %s is a size
#, c-format
msgid   "data-size: %s\n"
msgstr  ""

#. TRANSLATORS: the %s is a comma separated list of framework names
#, c-format
msgid   "frameworks: %s\n"
msgstr  ""

#. TRANSLATORS: the %s is a date
#, c-format
msgid   "installed: %s\n"
msgstr  ""

msgid   "must supply path to snap.yaml"
msgstr  ""

msgid   "package name is required"
msgstr  ""

msgid   "produces manpage"
msgstr  ""

#. TRANSLATORS: the %s release string
#, c-format
msgid   "release: %s\n"
msgstr  ""

#. TRANSLATORS: the first %s is the package name, the second is the service name; the %v is the error
#, c-format
msgid   "unable to disable %s's service %s: %v"
msgstr  ""

#. TRANSLATORS: the first %s is the package name, the second is the service name; the %v is the error
#, c-format
msgid   "unable to enable %s's service %s: %v"
msgstr  ""

#, c-format
msgid   "unable to get logs: %v"
msgstr  ""

#. TRANSLATORS: the first %s is the package name, the second is the service name; the %v is the error
#, c-format
msgid   "unable to start %s's service %s: %v"
msgstr  ""

#. TRANSLATORS: the first %s is the package name, the second is the service name; the %v is the error
#, c-format
msgid   "unable to stop %s's service %s: %v"
msgstr  ""

#, c-format
msgid   "unsupported shell %v"
msgstr  ""

#. TRANSLATORS: the %s is a date
#, c-format
msgid   "updated: %s\n"
msgstr  ""

#. TRANSLATORS: the %s is a version string
#, c-format
msgid   "version: %s\n"
msgstr  ""
<|MERGE_RESOLUTION|>--- conflicted
+++ resolved
@@ -7,15 +7,7 @@
 msgid   ""
 msgstr  "Project-Id-Version: snappy\n"
         "Report-Msgid-Bugs-To: snappy-devel@lists.ubuntu.com\n"
-<<<<<<< HEAD
-        "POT-Creation-Date: 2016-02-05 19:53+0100\n"
-=======
-<<<<<<< HEAD
-        "POT-Creation-Date: 2016-02-10 13:12+0100\n"
-=======
-        "POT-Creation-Date: 2016-02-11 11:58+0100\n"
->>>>>>> 85955123ab302b82a5d3ce73b2b55c3b4cc7563e
->>>>>>> 9056322b
+        "POT-Creation-Date: 2016-02-11 12:01+0100\n"
         "PO-Revision-Date: YEAR-MO-DA HO:MI+ZONE\n"
         "Last-Translator: FULL NAME <EMAIL@ADDRESS>\n"
         "Language-Team: LANGUAGE <LL@li.org>\n"
@@ -299,11 +291,10 @@
 msgid   "Removing %s\n"
 msgstr  ""
 
-<<<<<<< HEAD
 msgid   "Revokes a skill granted to a skill slot"
-=======
+msgstr  ""
+
 msgid   "Rollback a snap to its previous known-good version"
->>>>>>> 9056322b
 msgstr  ""
 
 msgid   "Rollback to a previous version of a package"
@@ -484,7 +475,6 @@
 msgstr  ""
 
 msgid   "\n"
-<<<<<<< HEAD
         "The grant command assigns a skill to a snap.\n"
         "It may be called in the following ways:\n"
         "\n"
@@ -504,7 +494,9 @@
         "the gadget snap, the kernel snap, and then the os snap, in that order. The\n"
         "first of these snaps that has a matching skill name is used and the command\n"
         "proceeds as above.\n"
-=======
+msgstr  ""
+
+msgid   "\n"
         "The purge command removes the data of the named snap from the system.\n"
 msgstr  ""
 
@@ -534,11 +526,6 @@
 msgstr  ""
 
 msgid   "\n"
-        "The rollback command reverts an installed snap to its previous revision.\n"
->>>>>>> 85955123ab302b82a5d3ce73b2b55c3b4cc7563e
-msgstr  ""
-
-msgid   "\n"
         "The revoke command unassigns previously granted skills from a snap.\n"
         "It may be called in the following ways:\n"
         "\n"
@@ -556,6 +543,10 @@
 msgstr  ""
 
 msgid   "\n"
+        "The rollback command reverts an installed snap to its previous revision.\n"
+msgstr  ""
+
+msgid   "\n"
         "\n"
         "The home directory is shared between snappy and the classic dimension.\n"
         "Run \"exit\" to leave the classic shell.\n"
