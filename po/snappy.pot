# SOME DESCRIPTIVE TITLE.
# Copyright (C) YEAR THE PACKAGE'S COPYRIGHT HOLDER
# This file is distributed under the same license as the PACKAGE package.
# FIRST AUTHOR <EMAIL@ADDRESS>, YEAR.
#
#, fuzzy
msgid   ""
msgstr  "Project-Id-Version: snappy\n"
        "Report-Msgid-Bugs-To: snappy-devel@lists.ubuntu.com\n"
<<<<<<< HEAD
        "POT-Creation-Date: 2015-11-02 08:05+0100\n"
=======
        "POT-Creation-Date: 2015-11-03 19:33+0000\n"
>>>>>>> 55b7cffe
        "PO-Revision-Date: YEAR-MO-DA HO:MI+ZONE\n"
        "Last-Translator: FULL NAME <EMAIL@ADDRESS>\n"
        "Language-Team: LANGUAGE <LL@li.org>\n"
        "Language: \n"
        "MIME-Version: 1.0\n"
        "Content-Type: text/plain; charset=CHARSET\n"
        "Content-Transfer-Encoding: 8bit\n"

#. TRANSLATORS: the %s is a pkgname, the second a comma separated list of paths
#, c-format
msgid   "%s: %s\n"
msgstr  ""

#. TRANSLATORS: the %s stand for "name", "version", "description"
#, c-format
msgid   "%s\t%s\t%s (forks not shown: %d)\t"
msgstr  ""

#. TRANSLATORS: the first %s is a pkgname, the second %s is a path
#, c-format
msgid   "'%s' is no longer allowed to access '%s'\n"
msgstr  ""

#. TRANSLATORS: the first %s is a pkgname, the second %s is a path
#, c-format
msgid   "'%s' is now allowed to access '%s'\n"
msgstr  ""

#. TRANSLATORS: the first %s is a pkgname, the second %s is a path
#, c-format
msgid   "'%s' previously allowed access to '%s'. Skipping\n"
msgstr  ""

#. TRANSLATORS: the %s is a pkgname
#, c-format
msgid   "'%s:' is not allowed to access additional hardware\n"
msgstr  ""

msgid   "(deprecated) please use \"list\""
msgstr  ""

msgid   "2fa code: "
msgstr  ""

msgid   "A concise summary of key attributes of the snappy system, such as the release and channel.\n"
        "\n"
        "The verbose output includes the specific version information for the factory image, the running image and the image that will be run on reboot, together with a list of the available channels for this image.\n"
        "\n"
        "Providing a package name will display information about a specific installed package.\n"
        "\n"
        "The verbose version of the info command for a package will also tell you the available channels for that package, when it was installed for the first time, disk space utilization, and in the case of frameworks, which apps are able to use the framework."
msgstr  ""

msgid   "Activate a package"
msgstr  ""

msgid   "Activate a package that has previously been deactivated. If the package is already activated, do nothing."
msgstr  ""

msgid   "Allows rollback of a snap to a previous installed version. Without any arguments, the previous installed version is selected. It is also possible to specify the version to rollback to as a additional argument.\n"
msgstr  ""

#, c-format
msgid   "Another snappy is running, will try again in %d seconds...\n"
        "Press ctrl-c to cancel.\n"
msgstr  ""

msgid   "Assign a hardware device to a package"
msgstr  ""

msgid   "Assign hardware to a specific installed package"
msgstr  ""

msgid   "Builds a snap package"
msgstr  ""

#. TRANSLATORS: the first %q is the file that can not be read and %v is the error message
#, c-format
msgid   "Can't read hook file %q: %v"
msgstr  ""

msgid   "Configures a package. The configuration is a YAML file, provided in the specified file which can be \"-\" for stdin. Output of the command is the current configuration, so running this command with no input file provides a snapshot of the app's current config."
msgstr  ""

msgid   "Creates a snap package and if available, runs the review scripts."
msgstr  ""

msgid   "Deactivate a package"
msgstr  ""

msgid   "Deactivate a package. If the package is already deactivated, do nothing."
msgstr  ""

msgid   "Display a summary of key attributes of the snappy system."
msgstr  ""

msgid   "Do not clean up old versions of the package."
msgstr  ""

msgid   "Ensures system is running with latest parts"
msgstr  ""

msgid   "First boot has already run"
msgstr  ""

msgid   "Force policy generation."
msgstr  ""

msgid   "Generate the apparmor policy"
msgstr  ""

#. TRANSLATORS: the %s is a pkgname
#, c-format
msgid   "Generated '%s' snap\n"
msgstr  ""

msgid   "Include information about packages from the snappy store"
msgstr  ""

msgid   "Install a snap package"
msgstr  ""

msgid   "Install snaps even if the signature can not be verified."
msgstr  ""

#. TRANSLATORS: the %s is a pkgname
#, c-format
msgid   "Installing %s\n"
msgstr  ""

msgid   "List active components installed on a snappy system"
msgstr  ""

msgid   "List assigned hardware device for a package"
msgstr  ""

msgid   "List assigned hardware for a specific installed package"
msgstr  ""

msgid   "Log into the store"
msgstr  ""

msgid   "Login successful"
msgstr  ""

msgid   "Name\tDate\tVersion\t"
msgstr  ""

msgid   "Name\tDate\tVersion\tDeveloper\t"
msgstr  ""

msgid   "Name\tVersion\tSummary\t"
msgstr  ""

#. TRANSLATORS: the %s is a pkgname
#, c-format
msgid   "No snap: '%s' found"
msgstr  ""

msgid   "Password: "
msgstr  ""

msgid   "Provide information about a specific installed package"
msgstr  ""

msgid   "Provides a list of all active components installed on a snappy system.\n"
        "\n"
        "If requested, the command will find out if there are updates for any of the components and indicate that by appending a * to the date. This will be slower as it requires a round trip to the app store on the network.\n"
        "\n"
        "The developer information refers to non-mainline versions of a package (much like PPAs in deb-based Ubuntu). If the package is the primary version of that package in Ubuntu then the developer info is not shown. This allows one to identify packages which have custom, non-standard versions installed. As a special case, the “sideload” developer refers to packages installed manually on the system.\n"
        "\n"
        "When a verbose listing is requested, information about the channel used is displayed; which is one of alpha, beta, rc or stable, and all fields are fully expanded too. In some cases, older (inactive) versions of snappy packages will be installed, these will be shown in the verbose output and the active version indicated with a * appended to the name of the component."
msgstr  ""

msgid   "Provides more detailed information"
msgstr  ""

msgid   "Purge an installed package."
msgstr  ""

#. TRANSLATORS: the %s is a pkgname
#, c-format
msgid   "Purging %s\n"
msgstr  ""

msgid   "Query and modify snappy services"
msgstr  ""

msgid   "Query and modify snappy services of locally-installed packages"
msgstr  ""

msgid   "Query the store for available packages"
msgstr  ""

msgid   "Reboot if necessary to be on the latest running system."
msgstr  ""

#. TRANSLATORS: the first %s is a pkgname the second a version
#, c-format
msgid   "Reboot to use %s version %s."
msgstr  ""

#. TRANSLATORS: the %s is a pkgname
#, c-format
msgid   "Reboot to use the new %s."
msgstr  ""

#. TRANSLATORS: the %s shows a comma separated list
#. of package names
#, c-format
msgid   "Rebooting to satisfy updates for %s\n"
msgstr  ""

msgid   "Remove a snapp part"
msgstr  ""

msgid   "Remove all the data from the listed packages"
msgstr  ""

msgid   "Remove all the data from the listed packages. Normally this is used for packages that have been removed and attempting to purge data for an installed package will result in an error. The --installed option  overrides that and enables the administrator to purge all data for an installed package (effectively resetting the package completely)."
msgstr  ""

msgid   "Remove hardware from a specific installed package"
msgstr  ""

#. TRANSLATORS: the %s is a pkgname
#, c-format
msgid   "Removing %s\n"
msgstr  ""

msgid   "Rollback to a previous version of a package"
msgstr  ""

msgid   "Search for packages to install"
msgstr  ""

msgid   "Set configuration for a specific installed package"
msgstr  ""

msgid   "Set configuration for an installed package."
msgstr  ""

msgid   "Set properties of system or package"
msgstr  ""

msgid   "Set properties of system or package\n"
        "\n"
        "Supported properties are:\n"
        "  active=VERSION\n"
        "\n"
        "Example:\n"
        "  set hello-world active=1.0\n"
msgstr  ""

#. TRANSLATORS: the first %s is a pkgname, the second %s is the new version
#, c-format
msgid   "Setting %s to version %s\n"
msgstr  ""

msgid   "Show all available forks of a package"
msgstr  ""

msgid   "Show available updates (requires network)"
msgstr  ""

msgid   "Show channel information and expand all fields"
msgstr  ""

msgid   "Snap\tService\tState"
msgstr  ""

#. TRANSLATORS: please keep each line under 80 characters.
#, c-format
msgid   "Snappy is updating your system in the background. This may take some minutes.\n"
        "Will try again in %d seconds...\n"
        "Press ctrl-c to cancel.\n"
msgstr  ""

#. TRANSLATORS: please keep this under 80 characters if possible
msgid   "Snappy needs to reboot to finish an update. Defer with 'shutdown -c'."
msgstr  ""

msgid   "Specify an alternate output directory for the resulting package"
msgstr  ""

msgid   "The Package to install (name or path)"
msgstr  ""

msgid   "The \"versions\" command is no longer available.\n"
        "\n"
        "Please use the \"list\" command instead to see what is installed.\n"
        "The \"list -u\" (or \"list --updates\") will show you the available updates\n"
        "and \"list -v\" (or \"list --verbose\") will show all installed versions.\n"
msgstr  ""

msgid   "The configuration for the given file"
msgstr  ""

msgid   "The configuration for the given install"
msgstr  ""

msgid   "The hardware device path (e.g. /dev/ttyUSB0)"
msgstr  ""

msgid   "The package to rollback "
msgstr  ""

<<<<<<< HEAD
msgid   "The package.yaml used to generate the apparmor policy."
msgstr  ""

#, c-format
msgid   "The snappy autopilot is updating your system in the background. This may\n"
        "take some minutes. Will try again in %d seconds...\n"
        "Press ctrl-c to cancel.\n"
msgstr  ""

=======
>>>>>>> 55b7cffe
msgid   "The version to rollback to"
msgstr  ""

msgid   "This command adds access to a specific hardware device (e.g. /dev/ttyUSB0) for an installed package."
msgstr  ""

msgid   "This command is no longer available, please use the \"list\" command"
msgstr  ""

msgid   "This command list what hardware an installed package can access"
msgstr  ""

msgid   "This command logs the given username into the store"
msgstr  ""

msgid   "This command removes access of a specific hardware device (e.g. /dev/ttyUSB0) for an installed package."
msgstr  ""

msgid   "Unassign a hardware device to a package"
msgstr  ""

msgid   "Update all installed parts"
msgstr  ""

msgid   "Use --show-all to see all available forks."
msgstr  ""

msgid   "Username for the login"
msgstr  ""

#. TRANSLATORS: the %s represents a list of installed appnames
#. (e.g. "apps: foo, bar, baz")
#, c-format
msgid   "apps: %s\n"
msgstr  ""

#. TRANSLATORS: the %s an architecture string
#, c-format
msgid   "architecture: %s\n"
msgstr  ""

#. TRANSLATORS: the %s is a size
#, c-format
msgid   "binary-size: %v\n"
msgstr  ""

#. TRANSLATORS: the %s is a channel name
#, c-format
msgid   "channel: %s\n"
msgstr  ""

#. TRANSLATORS: the %s is a size
#, c-format
msgid   "data-size: %s\n"
msgstr  ""

#. TRANSLATORS: the %s is a comma separated list of framework names
#, c-format
msgid   "frameworks: %s\n"
msgstr  ""

#. TRANSLATORS: the %s is a date
#, c-format
msgid   "installed: %s\n"
msgstr  ""

msgid   "must supply path to package.yaml"
msgstr  ""

msgid   "package name is required"
msgstr  ""

msgid   "produces manpage"
msgstr  ""

#. TRANSLATORS: the %s release string
#, c-format
msgid   "release: %s\n"
msgstr  ""

#. TRANSLATORS: the first %s is the package name, the second is the service name; the %v is the error
#, c-format
msgid   "unable to disable %s's service %s: %v"
msgstr  ""

#. TRANSLATORS: the first %s is the package name, the second is the service name; the %v is the error
#, c-format
msgid   "unable to enable %s's service %s: %v"
msgstr  ""

#, c-format
msgid   "unable to get logs: %v"
msgstr  ""

#. TRANSLATORS: the first %s is the package name, the second is the service name; the %v is the error
#, c-format
msgid   "unable to start %s's service %s: %v"
msgstr  ""

#. TRANSLATORS: the first %s is the package name, the second is the service name; the %v is the error
#, c-format
msgid   "unable to stop %s's service %s: %v"
msgstr  ""

#. TRANSLATORS: the %s is a date
#, c-format
msgid   "updated: %s\n"
msgstr  ""

#. TRANSLATORS: the %s is a version string
#, c-format
msgid   "version: %s\n"
msgstr  ""
<|MERGE_RESOLUTION|>--- conflicted
+++ resolved
@@ -7,11 +7,7 @@
 msgid   ""
 msgstr  "Project-Id-Version: snappy\n"
         "Report-Msgid-Bugs-To: snappy-devel@lists.ubuntu.com\n"
-<<<<<<< HEAD
-        "POT-Creation-Date: 2015-11-02 08:05+0100\n"
-=======
-        "POT-Creation-Date: 2015-11-03 19:33+0000\n"
->>>>>>> 55b7cffe
+        "POT-Creation-Date: 2015-11-04 14:30+0100\n"
         "PO-Revision-Date: YEAR-MO-DA HO:MI+ZONE\n"
         "Last-Translator: FULL NAME <EMAIL@ADDRESS>\n"
         "Language-Team: LANGUAGE <LL@li.org>\n"
@@ -319,18 +315,9 @@
 msgid   "The package to rollback "
 msgstr  ""
 
-<<<<<<< HEAD
 msgid   "The package.yaml used to generate the apparmor policy."
 msgstr  ""
 
-#, c-format
-msgid   "The snappy autopilot is updating your system in the background. This may\n"
-        "take some minutes. Will try again in %d seconds...\n"
-        "Press ctrl-c to cancel.\n"
-msgstr  ""
-
-=======
->>>>>>> 55b7cffe
 msgid   "The version to rollback to"
 msgstr  ""
 
