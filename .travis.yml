--- conflicted
+++ resolved
@@ -50,11 +50,7 @@
         - git fetch --unshallow
         - ./tests/lib/cla_check.py
     - stage: integration
-<<<<<<< HEAD
       name: Ubuntu 14.04, 16.04, 18.04
-=======
-      name: Ubuntu 14.04, 16.04, 18.04, 18.10, 19.10, Core 16, Core 18, Core 20
->>>>>>> d255c34a
       dist: xenial
       addons:
         apt:
@@ -66,7 +62,7 @@
       script:
         - ./run-checks --spread-ubuntu-lts
     - stage: integration
-      name: Ubuntu 18.10, 19.04
+      name: Ubuntu 18.10, 19.04, 19.10
       dist: xenial
       addons:
         apt:
@@ -78,7 +74,7 @@
       script:
         - ./run-checks --spread-ubuntu-next
     - stage: integration
-      name: Ubuntu Core 16, Core 18
+      name: Ubuntu Core 16, Core 18, Core 20
       dist: xenial
       addons:
         apt:
