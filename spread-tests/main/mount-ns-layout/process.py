--- conflicted
+++ resolved
@@ -2,11 +2,6 @@
 import sys
 import json
 import re
-
-<<<<<<< HEAD
-_boring_fs = set([])
-=======
->>>>>>> 94349a0d
 
 class mountinfo_entry:
 
@@ -23,20 +18,7 @@
     def parse(cls, line):
         parts = line.split()
         fs_type = parts[-3]
-<<<<<<< HEAD
-        if fs_type in boring_fs:
-            continue
-        mount_src = parts[-2]
-        root_dir = re.sub('_\w{6}', '_XXXXXX', parts[3])
-        mount_point = re.sub('/\d+$', '/NUMBER', parts[4])
-        mount_point = re.sub('_\w{6}', '_XXXXXX', mount_point)
-        if mount_point == "/snap/core/NUMBER":
-            # Skip the core snap for now, ideally this would be better handled
-            # but depending on test ordering there are two possible outcomes.
-            continue
-=======
         mount_id = parts[0]
->>>>>>> 94349a0d
         mount_opts = parts[5]
         mount_point = parts[4]
         mount_src = parts[-2]
@@ -65,16 +47,6 @@
                 seen[opt] = opt_id
             else:
                 opt_id = seen[opt]
-<<<<<<< HEAD
-            opt_fields.append(re.sub(':\d+$', lambda m: ':renumbered/{}'.format(opt_id), parts[i]))
-            i += 1
-        yield {
-            'root_dir': root_dir,
-            'mount_point': mount_point,
-            'mount_opts': mount_opts,
-            'opt_fields': opt_fields,
-            'fs_type': fs_type,
-=======
             remapped_opt = re.sub(':\d+$', lambda m: ':renumbered/{}'.format(opt_id), opt)
             fixed.append(remapped_opt)
         self.opt_fields = fixed
@@ -97,7 +69,6 @@
             "mount_src": self.mount_src,
             "opt_fields": self.opt_fields,
             "root_dir": self.root_dir,
->>>>>>> 94349a0d
         }
 
 def parse_mountinfo(lines): 
@@ -112,12 +83,6 @@
         entry._fix_nondeterministic_loop(seen_loops)
 
 def main():
-<<<<<<< HEAD
-    entries = list(line2mountinfo(sorted(sys.stdin)))
-    entries.sort(key=lambda obj: tuple(sorted(obj.items())))
-    json.dump(entries, sys.stdout, sort_keys=True,
-              indent=2, separators=(',', ': '))
-=======
     entries = parse_mountinfo(sys.stdin)
     # Get rid of the core snap as it is not certain that we'll see one and we want determinism
     entries = [entry for entry in entries if not re.match("/snap/core/\d+", entry.mount_point)]
@@ -128,7 +93,6 @@
     fix_nondeterminism(entries)
     json.dump([entry.as_json() for entry in entries],
                sys.stdout, sort_keys=True, indent=2, separators=(',', ': '))
->>>>>>> 94349a0d
     sys.stdout.write('\n')
 
 
