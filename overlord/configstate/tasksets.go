--- conflicted
+++ resolved
@@ -49,22 +49,13 @@
 // Configure returns a taskset to apply the given configuration patch.
 func Configure(s *state.State, snapName string, patch map[string]interface{}, flags int) *state.TaskSet {
 	hooksup := &hookstate.HookSetup{
-<<<<<<< HEAD
 		Snap:               snapName,
 		Hook:               "configure",
 		Optional:           len(patch) == 0,
 		IgnoreFail:         flags&snapstate.IgnoreHookFailure != 0,
 		ReportOnErrtracker: flags&snapstate.ReportHookFailureOnErrtracker != 0,
-		// all configure hooks must finish within 1 minute
-		MaxRuntime: 1 * time.Minute,
-=======
-		Snap:       snapName,
-		Hook:       "configure",
-		Optional:   len(patch) == 0,
-		IgnoreFail: flags&snapstate.IgnoreHookFailure != 0,
 		// all configure hooks must finish within this timeout
 		Timeout: configureHookTimeout(),
->>>>>>> 4b21aed9
 	}
 	var contextData map[string]interface{}
 	if len(patch) > 0 {
