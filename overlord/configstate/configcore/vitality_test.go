--- conflicted
+++ resolved
@@ -57,13 +57,9 @@
 			"resilience.vitality-hint": "valid-snapname",
 		},
 	})
-<<<<<<< HEAD
 	c.Assert(err, IsNil)
 	// no snap named "valid-snapname" is installed, so no systemd action
 	c.Check(s.systemctlArgs, HasLen, 0)
-=======
-	c.Assert(err, ErrorMatches, `cannot set more than 100 snaps in "resilience.vitality-hint": got 101`)
->>>>>>> f8e153c4
 }
 
 var mockSnapWithService = `name: test-snap
@@ -116,5 +112,5 @@
 			"resilience.vitality-hint": manyStr,
 		},
 	})
-	c.Assert(err, ErrorMatches, `cannot set more than 100 "resilience.vitality-hint" values: got 101`)
+	c.Assert(err, ErrorMatches, `cannot set more than 100 snaps in "resilience.vitality-hint": got 101`)
 }