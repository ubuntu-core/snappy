// -*- Mode: Go; indent-tabs-mode: t -*-

/*
 * Copyright (C) 2016 Canonical Ltd
 *
 * This program is free software: you can redistribute it and/or modify
 * it under the terms of the GNU General Public License version 3 as
 * published by the Free Software Foundation.
 *
 * This program is distributed in the hope that it will be useful,
 * but WITHOUT ANY WARRANTY; without even the implied warranty of
 * MERCHANTABILITY or FITNESS FOR A PARTICULAR PURPOSE.  See the
 * GNU General Public License for more details.
 *
 * You should have received a copy of the GNU General Public License
 * along with this program.  If not, see <http://www.gnu.org/licenses/>.
 *
 */

package snapstate

import (
	"context"
	"time"

	"github.com/snapcore/snapd/asserts"
	"github.com/snapcore/snapd/overlord/state"
	"github.com/snapcore/snapd/snap"
)

type ManagerBackend managerBackend

func SetSnapManagerBackend(s *SnapManager, b ManagerBackend) {
	s.backend = b
}

func MockSnapReadInfo(mock func(name string, si *snap.SideInfo) (*snap.Info, error)) (restore func()) {
	old := snapReadInfo
	snapReadInfo = mock
	return func() { snapReadInfo = old }
}

func MockMountPollInterval(intv time.Duration) (restore func()) {
	old := mountPollInterval
	mountPollInterval = intv
	return func() { mountPollInterval = old }
}

func MockRevisionDate(mock func(info *snap.Info) time.Time) (restore func()) {
	old := revisionDate
	if mock == nil {
		mock = revisionDateImpl
	}
	revisionDate = mock
	return func() { revisionDate = old }
}

func MockOpenSnapFile(mock func(path string, si *snap.SideInfo) (*snap.Info, snap.Container, error)) (restore func()) {
	prevOpenSnapFile := openSnapFile
	openSnapFile = mock
	return func() { openSnapFile = prevOpenSnapFile }
}

func MockErrtrackerReport(mock func(string, string, string, map[string]string) (string, error)) (restore func()) {
	prev := errtrackerReport
	errtrackerReport = mock
	return func() { errtrackerReport = prev }
}

func MockPrerequisitesRetryTimeout(d time.Duration) (restore func()) {
	old := prerequisitesRetryTimeout
	prerequisitesRetryTimeout = d
	return func() { prerequisitesRetryTimeout = old }
}

var (
	CheckSnap              = checkSnap
	CanRemove              = canRemove
	CanDisable             = canDisable
	CachedStore            = cachedStore
	DefaultRefreshSchedule = defaultRefreshSchedule
	NameAndRevnoFromSnap   = nameAndRevnoFromSnap
	DoInstall              = doInstall
	UserFromUserID         = userFromUserID
	ValidateFeatureFlags   = validateFeatureFlags
	ResolveChannel         = resolveChannel

	DefaultContentPlugProviders = defaultContentPlugProviders

	HasOtherInstances = hasOtherInstances
)

func PreviousSideInfo(snapst *SnapState) *snap.SideInfo {
	return snapst.previousSideInfo()
}

// aliases v2
var (
	ApplyAliasesChange    = applyAliasesChange
	AutoAliasesDelta      = autoAliasesDelta
	RefreshAliases        = refreshAliases
	CheckAliasesConflicts = checkAliasesConflicts
	DisableAliases        = disableAliases
)

// readme files
var (
	WriteSnapReadme = writeSnapReadme
	SnapReadme      = snapReadme
)

// refreshes
var (
	NewAutoRefresh                = newAutoRefresh
	NewRefreshHints               = newRefreshHints
	CanRefreshOnMeteredConnection = canRefreshOnMeteredConnection

	NewCatalogRefresh            = newCatalogRefresh
	CatalogRefreshDelayBase      = catalogRefreshDelayBase
	CatalogRefreshDelayWithDelta = catalogRefreshDelayWithDelta
)

func MockNextRefresh(ar *autoRefresh, when time.Time) {
	ar.nextRefresh = when
}

func MockLastRefreshSchedule(ar *autoRefresh, schedule string) {
	ar.lastRefreshSchedule = schedule
}

func MockCatalogRefreshNextRefresh(cr *catalogRefresh, when time.Time) {
	cr.nextCatalogRefresh = when
}

func NextCatalogRefresh(cr *catalogRefresh) time.Time {
	return cr.nextCatalogRefresh
}

func MockRefreshRetryDelay(d time.Duration) func() {
	origRefreshRetryDelay := refreshRetryDelay
	refreshRetryDelay = d
	return func() {
		refreshRetryDelay = origRefreshRetryDelay
	}
}

func MockIsOnMeteredConnection(mock func() (bool, error)) func() {
	old := IsOnMeteredConnection
	IsOnMeteredConnection = mock
	return func() {
		IsOnMeteredConnection = old
	}
}

func MockLocalInstallCleanupWait(d time.Duration) (restore func()) {
	old := localInstallCleanupWait
	localInstallCleanupWait = d
	return func() {
		localInstallCleanupWait = old
	}
}

func MockLocalInstallLastCleanup(t time.Time) (restore func()) {
	old := localInstallLastCleanup
	localInstallLastCleanup = t
	return func() {
		localInstallLastCleanup = old
	}
}

func SetModelWithBase(baseName string) {
	setModel(map[string]string{"base": baseName})
}

func SetModelWithKernelTrack(kernelTrack string) {
	setModel(map[string]string{"kernel": "kernel=" + kernelTrack})
}

func SetModelWithGadgetTrack(gadgetTrack string) {
	setModel(map[string]string{"gadget": "brand-gadget=" + gadgetTrack})
}

func SetDefaultModel() {
	setModel(nil)
}

func setModel(override map[string]string) {
	model := map[string]interface{}{
		"type":              "model",
		"authority-id":      "brand",
		"series":            "16",
		"brand-id":          "brand",
		"model":             "baz-3000",
		"architecture":      "armhf",
		"gadget":            "brand-gadget",
		"kernel":            "kernel",
		"timestamp":         "2018-01-01T08:00:00+00:00",
		"sign-key-sha3-384": "Jv8_JiHiIzJVcO9M55pPdqSDWUvuhfDIBJUS-3VW7F_idjix7Ffn5qMxB21ZQuij",
	}
	for k, v := range override {
		model[k] = v
	}

	a, err := asserts.Assemble(model, nil, nil, []byte("AXNpZw=="))
	if err != nil {
		panic(err)
	}

	Model = func(*state.State) (*asserts.Model, error) {
		return a.(*asserts.Model), nil
	}
}

<<<<<<< HEAD
=======
// re-refresh related
var (
	RefreshedSnaps  = refreshedSnaps
	ReRefreshFilter = reRefreshFilter
)

type UpdateFilter = updateFilter

func MockReRefreshUpdateMany(f func(context.Context, *state.State, []string, int, UpdateFilter, *Flags, string) ([]string, []*state.TaskSet, error)) (restore func()) {
	old := reRefreshUpdateMany
	reRefreshUpdateMany = f
	return func() {
		reRefreshUpdateMany = old
	}
}

func MockReRefreshRetryTimeout(d time.Duration) (restore func()) {
	old := reRefreshRetryTimeout
	reRefreshRetryTimeout = d
	return func() {
		reRefreshRetryTimeout = old
	}
}

>>>>>>> c0a35481
// aux store info
var (
	AuxStoreInfoFilename = auxStoreInfoFilename
	RetrieveAuxStoreInfo = retrieveAuxStoreInfo
	KeepAuxStoreInfo     = keepAuxStoreInfo
	DiscardAuxStoreInfo  = discardAuxStoreInfo
)

type AuxStoreInfo = auxStoreInfo<|MERGE_RESOLUTION|>--- conflicted
+++ resolved
@@ -211,8 +211,6 @@
 	}
 }
 
-<<<<<<< HEAD
-=======
 // re-refresh related
 var (
 	RefreshedSnaps  = refreshedSnaps
@@ -237,7 +235,6 @@
 	}
 }
 
->>>>>>> c0a35481
 // aux store info
 var (
 	AuxStoreInfoFilename = auxStoreInfoFilename
