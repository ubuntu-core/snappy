--- conflicted
+++ resolved
@@ -96,22 +96,13 @@
 }
 
 var (
-<<<<<<< HEAD
 	CheckSnap              = checkSnap
 	CanRemove              = canRemove
 	CanDisable             = canDisable
 	CachedStore            = cachedStore
+	DefaultRefreshSchedule = defaultRefreshSchedule
 	NameAndRevnoFromSnap   = nameAndRevnoFromSnap
-	DefaultRefreshSchedule = defaultRefreshSchedule
-=======
-	CheckSnap            = checkSnap
-	CanRemove            = canRemove
-	CanDisable           = canDisable
-	CachedStore          = cachedStore
-	NameAndRevnoFromSnap = nameAndRevnoFromSnap
-
-	ResetAliases = resetAliases
->>>>>>> 09bdb151
+	ResetAliases           = resetAliases
 )
 
 func PreviousSideInfo(snapst *SnapState) *snap.SideInfo {
