--- conflicted
+++ resolved
@@ -211,7 +211,6 @@
 	}
 }
 
-<<<<<<< HEAD
 // re-refresh related
 var (
 	LaneSnaps       = laneSnaps
@@ -235,7 +234,7 @@
 		reRefreshRetryTimeout = old
 	}
 }
-=======
+
 // aux store info
 var (
 	AuxStoreInfoFilename = auxStoreInfoFilename
@@ -244,5 +243,4 @@
 	DiscardAuxStoreInfo  = discardAuxStoreInfo
 )
 
-type AuxStoreInfo = auxStoreInfo
->>>>>>> 6c8396fc
+type AuxStoreInfo = auxStoreInfo