// -*- Mode: Go; indent-tabs-mode: t -*-

/*
 * Copyright (C) 2016 Canonical Ltd
 *
 * This program is free software: you can redistribute it and/or modify
 * it under the terms of the GNU General Public License version 3 as
 * published by the Free Software Foundation.
 *
 * This program is distributed in the hope that it will be useful,
 * but WITHOUT ANY WARRANTY; without even the implied warranty of
 * MERCHANTABILITY or FITNESS FOR A PARTICULAR PURPOSE.  See the
 * GNU General Public License for more details.
 *
 * You should have received a copy of the GNU General Public License
 * along with this program.  If not, see <http://www.gnu.org/licenses/>.
 *
 */

package snapstate_test

import (
	"encoding/json"
	"errors"
	"fmt"
	"io/ioutil"
	"os"
	"path/filepath"
	"sort"
	"testing"
	"time"

	. "gopkg.in/check.v1"

	"github.com/snapcore/snapd/dirs"
	"github.com/snapcore/snapd/interfaces"
	"github.com/snapcore/snapd/logger"
	"github.com/snapcore/snapd/osutil"
	"github.com/snapcore/snapd/overlord"
	"github.com/snapcore/snapd/overlord/auth"
	"github.com/snapcore/snapd/overlord/configstate/config"
	"github.com/snapcore/snapd/overlord/hookstate"
	"github.com/snapcore/snapd/overlord/snapstate"
	"github.com/snapcore/snapd/overlord/snapstate/backend"
	"github.com/snapcore/snapd/overlord/state"
	"github.com/snapcore/snapd/overlord/storestate"
	"github.com/snapcore/snapd/release"
	"github.com/snapcore/snapd/snap"
	"github.com/snapcore/snapd/snap/snaptest"
	"github.com/snapcore/snapd/store"
	"github.com/snapcore/snapd/testutil"
	"github.com/snapcore/snapd/timeutil"

	// So it registers Configure.
	_ "github.com/snapcore/snapd/overlord/configstate"
)

func TestSnapManager(t *testing.T) { TestingT(t) }

type snapmgrTestSuite struct {
	o       *overlord.Overlord
	state   *state.State
	snapmgr *snapstate.SnapManager

	fakeBackend *fakeSnappyBackend
	fakeStore   *fakeStore

	user *auth.UserState

	reset func()
}

func (s *snapmgrTestSuite) settle(c *C) {
	err := s.o.Settle(5 * time.Second)
	c.Assert(err, IsNil)
}

var _ = Suite(&snapmgrTestSuite{})

func (s *snapmgrTestSuite) SetUpTest(c *C) {
	dirs.SetRootDir(c.MkDir())

	s.o = overlord.Mock()
	s.state = s.o.State()

	s.fakeBackend = &fakeSnappyBackend{}
	s.fakeStore = &fakeStore{
		fakeCurrentProgress: 75,
		fakeTotalProgress:   100,
		fakeBackend:         s.fakeBackend,
		state:               s.state,
	}

	oldSetupInstallHook := snapstate.SetupInstallHook
	oldSetupPostRefreshHook := snapstate.SetupPostRefreshHook
	oldSetupRemoveHook := snapstate.SetupRemoveHook
	snapstate.SetupInstallHook = hookstate.SetupInstallHook
	snapstate.SetupPostRefreshHook = hookstate.SetupPostRefreshHook
	snapstate.SetupRemoveHook = hookstate.SetupRemoveHook

	var err error
	s.snapmgr, err = snapstate.Manager(s.state)
	c.Assert(err, IsNil)
	s.snapmgr.AddForeignTaskHandlers(s.fakeBackend)

	snapstate.SetSnapManagerBackend(s.snapmgr, s.fakeBackend)

	s.o.AddManager(s.snapmgr)

	restore1 := snapstate.MockReadInfo(s.fakeBackend.ReadInfo)
	restore2 := snapstate.MockOpenSnapFile(s.fakeBackend.OpenSnapFile)

	s.reset = func() {
		snapstate.SetupInstallHook = oldSetupInstallHook
		snapstate.SetupPostRefreshHook = oldSetupPostRefreshHook
		snapstate.SetupRemoveHook = oldSetupRemoveHook

		restore2()
		restore1()
		dirs.SetRootDir("/")
	}

	s.state.Lock()
	storestate.ReplaceStore(s.state, s.fakeStore)
	s.user, err = auth.NewUser(s.state, "username", "email@test.com", "macaroon", []string{"discharge"})
	c.Assert(err, IsNil)

	snapstate.Set(s.state, "core", &snapstate.SnapState{
		Active: true,
		Sequence: []*snap.SideInfo{
			{RealName: "core", Revision: snap.R(1)},
		},
		Current:  snap.R(1),
		SnapType: "os",
	})
	s.state.Unlock()

	snapstate.AutoAliases = func(*state.State, *snap.Info) (map[string]string, error) {
		return nil, nil
	}
}

func (s *snapmgrTestSuite) TearDownTest(c *C) {
	snapstate.ValidateRefreshes = nil
	snapstate.AutoAliases = nil
	snapstate.CanAutoRefresh = nil
	s.reset()
}

const (
	unlinkBefore = 1 << iota
	cleanupAfter
	maybeCore
)

func taskKinds(tasks []*state.Task) []string {
	kinds := make([]string, len(tasks))
	for i, task := range tasks {
		k := task.Kind()
		if k == "run-hook" {
			var hooksup hookstate.HookSetup
			if err := task.Get("hook-setup", &hooksup); err != nil {
				panic(err)
			}
			k = fmt.Sprintf("%s[%s]", k, hooksup.Hook)
		}
		kinds[i] = k
	}
	return kinds
}

func verifyInstallTasks(c *C, opts, discards int, ts *state.TaskSet, st *state.State) {
	kinds := taskKinds(ts.Tasks())

	expected := []string{
		"prerequisites",
		"download-snap",
		"validate-snap",
		"mount-snap",
	}
	if opts&unlinkBefore != 0 {
		expected = append(expected,
			"stop-snap-services",
			"remove-aliases",
			"unlink-current-snap",
		)
	}
	expected = append(expected,
		"copy-snap-data",
		"setup-profiles",
		"link-snap",
	)
	if opts&maybeCore != 0 {
		expected = append(expected, "setup-profiles")
	}
	expected = append(expected,
		"set-auto-aliases",
		"setup-aliases",
		"run-hook[install]",
		"start-snap-services")
	for i := 0; i < discards; i++ {
		expected = append(expected,
			"clear-snap",
			"discard-snap",
		)
	}
	if opts&cleanupAfter != 0 {
		expected = append(expected,
			"cleanup",
		)
	}
	expected = append(expected,
		"run-hook[configure]",
	)

	c.Assert(kinds, DeepEquals, expected)
}

func verifyUpdateTasks(c *C, opts, discards int, ts *state.TaskSet, st *state.State) {
	kinds := taskKinds(ts.Tasks())

	expected := []string{
		"prerequisites",
		"download-snap",
		"validate-snap",
		"mount-snap",
	}
	if opts&unlinkBefore != 0 {
		expected = append(expected,
			"stop-snap-services",
			"remove-aliases",
			"unlink-current-snap",
		)
	}
	expected = append(expected,
		"copy-snap-data",
		"setup-profiles",
		"link-snap",
	)
	if opts&maybeCore != 0 {
		expected = append(expected, "setup-profiles")
	}
	expected = append(expected,
		"set-auto-aliases",
		"setup-aliases",
		"run-hook[post-refresh]",
		"start-snap-services")

	c.Assert(ts.Tasks()[len(expected)-2].Summary(), Matches, `Run post-refresh hook of .*`)
	for i := 0; i < discards; i++ {
		expected = append(expected,
			"clear-snap",
			"discard-snap",
		)
	}
	if opts&cleanupAfter != 0 {
		expected = append(expected,
			"cleanup",
		)
	}
	expected = append(expected,
		"run-hook[configure]",
	)

	c.Assert(kinds, DeepEquals, expected)
}

func verifyRemoveTasks(c *C, ts *state.TaskSet) {
	c.Assert(taskKinds(ts.Tasks()), DeepEquals, []string{
		"stop-snap-services",
		"run-hook[remove]",
		"remove-aliases",
		"unlink-snap",
		"remove-profiles",
		"clear-snap",
		"discard-snap",
		"discard-conns",
	})
}

func (s *snapmgrTestSuite) TestGenerateCookies(c *C) {
	s.state.Lock()
	defer s.state.Unlock()

	// verify that GenerateCookies creates a cookie for a snap that's missing it.
	s.state.Set("snaps", map[string]*json.RawMessage{
		"some-snap":  nil,
		"other-snap": nil})

	// some-snap doesn't have cookie
	contexts := map[string]string{"other-snap": "123456"}
	s.state.Set("snap-cookies", contexts)

	s.snapmgr.GenerateCookies(s.state)

	err := s.state.Get("snap-cookies", &contexts)
	c.Assert(err, IsNil)
	c.Assert(contexts, HasLen, 2)

	cookieFile := filepath.Join(dirs.SnapCookieDir, "snap.some-snap")
	c.Assert(osutil.FileExists(cookieFile), Equals, true)
	data, err := ioutil.ReadFile(cookieFile)
	c.Assert(err, IsNil)
	c.Assert(contexts[string(data)], NotNil)
	c.Assert(contexts[string(data)], Equals, "some-snap")
}

func (s *snapmgrTestSuite) TestLastIndexFindsLast(c *C) {
	snapst := &snapstate.SnapState{Sequence: []*snap.SideInfo{
		{Revision: snap.R(7)},
		{Revision: snap.R(11)},
		{Revision: snap.R(11)},
	}}
	c.Check(snapst.LastIndex(snap.R(11)), Equals, 2)
}

func (s *snapmgrTestSuite) TestInstallDevModeConfinementFiltering(c *C) {
	s.state.Lock()
	defer s.state.Unlock()

	// if a snap is devmode, you can't install it without --devmode
	_, err := snapstate.Install(s.state, "some-snap", "channel-for-devmode", snap.R(0), s.user.ID, snapstate.Flags{})
	c.Assert(err, ErrorMatches, `.* requires devmode or confinement override`)

	// if a snap is devmode, you *can* install it with --devmode
	_, err = snapstate.Install(s.state, "some-snap", "channel-for-devmode", snap.R(0), s.user.ID, snapstate.Flags{DevMode: true})
	c.Assert(err, IsNil)

	// if a snap is *not* devmode, you can still install it with --devmode
	_, err = snapstate.Install(s.state, "some-snap", "channel-for-strict", snap.R(0), s.user.ID, snapstate.Flags{DevMode: true})
	c.Assert(err, IsNil)
}

func (s *snapmgrTestSuite) TestInstallClassicConfinementFiltering(c *C) {
	if !dirs.SupportsClassicConfinement() {
		c.Skip("no support for classic")
	}

	s.state.Lock()
	defer s.state.Unlock()

	// if a snap is classic, you can't install it without --classic
	_, err := snapstate.Install(s.state, "some-snap", "channel-for-classic", snap.R(0), s.user.ID, snapstate.Flags{})
	c.Assert(err, ErrorMatches, `.* requires classic confinement`)

	// if a snap is classic, you *can* install it with --classic
	_, err = snapstate.Install(s.state, "some-snap", "channel-for-classic", snap.R(0), s.user.ID, snapstate.Flags{Classic: true})
	c.Assert(err, IsNil)

	// if a snap is *not* classic, you can still install it with --classic
	_, err = snapstate.Install(s.state, "some-snap", "channel-for-strict", snap.R(0), s.user.ID, snapstate.Flags{Classic: true})
	c.Assert(err, IsNil)
}

func (s *snapmgrTestSuite) TestInstallFailsWhenClassicSnapsAreNotSupported(c *C) {
	s.state.Lock()
	defer s.state.Unlock()

	reset := release.MockReleaseInfo(&release.OS{
		ID: "fedora",
	})
	defer reset()

	// this needs doing because dirs depends on the release info
	dirs.SetRootDir(dirs.GlobalRootDir)

	_, err := snapstate.Install(s.state, "some-snap", "channel-for-classic", snap.R(0), s.user.ID, snapstate.Flags{Classic: true})
	c.Assert(err, ErrorMatches, "classic confinement requires snaps under /snap or symlink from /snap to "+dirs.SnapMountDir)
}

func (s *snapmgrTestSuite) TestInstallTasks(c *C) {
	s.state.Lock()
	defer s.state.Unlock()

	ts, err := snapstate.Install(s.state, "some-snap", "some-channel", snap.R(0), 0, snapstate.Flags{})
	c.Assert(err, IsNil)

	verifyInstallTasks(c, 0, 0, ts, s.state)
	c.Assert(s.state.TaskCount(), Equals, len(ts.Tasks()))
}

func (s *snapmgrTestSuite) TestInstallHookNotRunForInstalledSnap(c *C) {
	s.state.Lock()
	defer s.state.Unlock()

	snapstate.Set(s.state, "some-snap", &snapstate.SnapState{
		Active: true,
		Sequence: []*snap.SideInfo{
			{RealName: "some-snap", Revision: snap.R(7)},
		},
		Current:  snap.R(7),
		SnapType: "app",
	})

	mockSnap := makeTestSnap(c, `name: some-snap
version: 1.0`)
	ts, err := snapstate.InstallPath(s.state, &snap.SideInfo{RealName: "some-snap", SnapID: "some-snap-id", Revision: snap.R(8)}, mockSnap, "", snapstate.Flags{})
	c.Assert(err, IsNil)

	runHooks := tasksWithKind(ts, "run-hook")
	// hook tasks for refresh and for configure hook only; no install hook
	c.Assert(runHooks, HasLen, 2)
	c.Assert(runHooks[0].Summary(), Equals, `Run post-refresh hook of "some-snap" snap if present`)
	c.Assert(runHooks[1].Summary(), Equals, `Run configure hook of "some-snap" snap if present`)
}

func (s *snapmgrTestSuite) TestCoreInstallTasks(c *C) {
	s.state.Lock()
	defer s.state.Unlock()

	ts, err := snapstate.Install(s.state, "some-core", "some-channel", snap.R(0), 0, snapstate.Flags{})
	c.Assert(err, IsNil)

	verifyInstallTasks(c, maybeCore, 0, ts, s.state)
	c.Assert(s.state.TaskCount(), Equals, len(ts.Tasks()))
	var phase2 *state.Task
	for _, t := range ts.Tasks() {
		if t.Kind() == "setup-profiles" {
			phase2 = t
		}
	}
	c.Assert(phase2, NotNil)
	var flag bool
	err = phase2.Get("core-phase-2", &flag)
	c.Assert(err, IsNil)
	c.Check(flag, Equals, true)
}

func (s *snapmgrTestSuite) testRevertTasks(flags snapstate.Flags, c *C) {
	s.state.Lock()
	defer s.state.Unlock()

	snapstate.Set(s.state, "some-snap", &snapstate.SnapState{
		Active: true,
		Sequence: []*snap.SideInfo{
			{RealName: "some-snap", Revision: snap.R(7)},
			{RealName: "some-snap", Revision: snap.R(11)},
		},
		Current:  snap.R(11),
		SnapType: "app",
	})

	ts, err := snapstate.Revert(s.state, "some-snap", flags)
	c.Assert(err, IsNil)

	c.Assert(s.state.TaskCount(), Equals, len(ts.Tasks()))
	c.Assert(taskKinds(ts.Tasks()), DeepEquals, []string{
		"prerequisites",
		"prepare-snap",
		"stop-snap-services",
		"remove-aliases",
		"unlink-current-snap",
		"setup-profiles",
		"link-snap",
		"set-auto-aliases",
		"setup-aliases",
		"start-snap-services",
		"run-hook[configure]",
	})

	chg := s.state.NewChange("revert", "revert snap")
	chg.AddAll(ts)

	s.state.Unlock()
	defer s.snapmgr.Stop()
	s.settle(c)
	s.state.Lock()

	var snapst snapstate.SnapState
	err = snapstate.Get(s.state, "some-snap", &snapst)
	c.Assert(err, IsNil)
	c.Check(snapst.Flags, Equals, flags)
}

func (s *snapmgrTestSuite) TestRevertTasks(c *C) {
	s.testRevertTasks(snapstate.Flags{}, c)
}

func (s *snapmgrTestSuite) TestRevertTasksDevMode(c *C) {
	s.testRevertTasks(snapstate.Flags{DevMode: true}, c)
}

func (s *snapmgrTestSuite) TestRevertTasksJailMode(c *C) {
	s.testRevertTasks(snapstate.Flags{JailMode: true}, c)
}

func (s *snapmgrTestSuite) TestRevertTasksClassic(c *C) {
	if !dirs.SupportsClassicConfinement() {
		c.Skip("no support for classic")
	}
	s.testRevertTasks(snapstate.Flags{Classic: true}, c)
}

func (s *snapmgrTestSuite) TestUpdateCreatesGCTasks(c *C) {
	s.state.Lock()
	defer s.state.Unlock()

	snapstate.Set(s.state, "some-snap", &snapstate.SnapState{
		Active: true,
		Sequence: []*snap.SideInfo{
			{RealName: "some-snap", SnapID: "some-snap-id", Revision: snap.R(1)},
			{RealName: "some-snap", SnapID: "some-snap-id", Revision: snap.R(2)},
			{RealName: "some-snap", SnapID: "some-snap-id", Revision: snap.R(3)},
			{RealName: "some-snap", SnapID: "some-snap-id", Revision: snap.R(4)},
		},
		Current:  snap.R(4),
		SnapType: "app",
	})

	ts, err := snapstate.Update(s.state, "some-snap", "", snap.R(0), 0, snapstate.Flags{})
	c.Assert(err, IsNil)

	verifyUpdateTasks(c, unlinkBefore|cleanupAfter, 2, ts, s.state)
	c.Assert(s.state.TaskCount(), Equals, len(ts.Tasks()))
}

func (s *snapmgrTestSuite) TestUpdateCreatesDiscardAfterCurrentTasks(c *C) {
	s.state.Lock()
	defer s.state.Unlock()

	snapstate.Set(s.state, "some-snap", &snapstate.SnapState{
		Active: true,
		Sequence: []*snap.SideInfo{
			{RealName: "some-snap", SnapID: "some-snap-id", Revision: snap.R(1)},
			{RealName: "some-snap", SnapID: "some-snap-id", Revision: snap.R(2)},
			{RealName: "some-snap", SnapID: "some-snap-id", Revision: snap.R(3)},
			{RealName: "some-snap", SnapID: "some-snap-id", Revision: snap.R(4)},
		},
		Current:  snap.R(1),
		SnapType: "app",
	})

	ts, err := snapstate.Update(s.state, "some-snap", "", snap.R(0), 0, snapstate.Flags{})
	c.Assert(err, IsNil)

	verifyUpdateTasks(c, unlinkBefore|cleanupAfter, 3, ts, s.state)
	c.Assert(s.state.TaskCount(), Equals, len(ts.Tasks()))
}

func (s *snapmgrTestSuite) TestUpdateMany(c *C) {
	s.state.Lock()
	defer s.state.Unlock()

	snapstate.Set(s.state, "some-snap", &snapstate.SnapState{
		Active: true,
		Sequence: []*snap.SideInfo{
			{RealName: "some-snap", SnapID: "some-snap-id", Revision: snap.R(1)},
			{RealName: "some-snap", SnapID: "some-snap-id", Revision: snap.R(2)},
			{RealName: "some-snap", SnapID: "some-snap-id", Revision: snap.R(3)},
			{RealName: "some-snap", SnapID: "some-snap-id", Revision: snap.R(4)},
		},
		Current:  snap.R(1),
		SnapType: "app",
	})

	updates, tts, err := snapstate.UpdateMany(s.state, nil, 0)
	c.Assert(err, IsNil)
	c.Assert(tts, HasLen, 1)
	c.Check(updates, DeepEquals, []string{"some-snap"})

	ts := tts[0]
	verifyUpdateTasks(c, unlinkBefore|cleanupAfter, 3, ts, s.state)
	c.Assert(s.state.TaskCount(), Equals, len(ts.Tasks()))
}

func (s *snapmgrTestSuite) TestUpdateManyDevModeConfinementFiltering(c *C) {
	s.state.Lock()
	defer s.state.Unlock()

	snapstate.Set(s.state, "some-snap", &snapstate.SnapState{
		Active:   true,
		Channel:  "channel-for-devmode",
		Sequence: []*snap.SideInfo{{RealName: "some-snap", SnapID: "some-snap-id", Revision: snap.R(7)}},
		Current:  snap.R(7),
		SnapType: "app",
	})

	// updated snap is devmode, updatemany doesn't update it
	_, tts, _ := snapstate.UpdateMany(s.state, []string{"some-snap"}, s.user.ID)
	// FIXME: UpdateMany will not error out in this case (daemon catches this case, with a weird error)
	c.Assert(tts, HasLen, 0)
}

func (s *snapmgrTestSuite) TestUpdateManyClassicConfinementFiltering(c *C) {
	if !dirs.SupportsClassicConfinement() {
		c.Skip("no support for classic")
	}

	s.state.Lock()
	defer s.state.Unlock()

	snapstate.Set(s.state, "some-snap", &snapstate.SnapState{
		Active:   true,
		Channel:  "channel-for-classic",
		Sequence: []*snap.SideInfo{{RealName: "some-snap", SnapID: "some-snap-id", Revision: snap.R(7)}},
		Current:  snap.R(7),
		SnapType: "app",
	})

	// if a snap installed without --classic gets a classic update it isn't installed
	_, tts, _ := snapstate.UpdateMany(s.state, []string{"some-snap"}, s.user.ID)
	// FIXME: UpdateMany will not error out in this case (daemon catches this case, with a weird error)
	c.Assert(tts, HasLen, 0)
}

func (s *snapmgrTestSuite) TestUpdateManyClassic(c *C) {
	if !dirs.SupportsClassicConfinement() {
		c.Skip("no support for classic")
	}

	s.state.Lock()
	defer s.state.Unlock()

	snapstate.Set(s.state, "some-snap", &snapstate.SnapState{
		Active:   true,
		Channel:  "channel-for-classic",
		Sequence: []*snap.SideInfo{{RealName: "some-snap", SnapID: "some-snap-id", Revision: snap.R(7)}},
		Current:  snap.R(7),
		SnapType: "app",
		Flags:    snapstate.Flags{Classic: true},
	})

	// snap installed with classic: refresh gets classic
	_, tts, err := snapstate.UpdateMany(s.state, []string{"some-snap"}, s.user.ID)
	c.Assert(err, IsNil)
	c.Assert(tts, HasLen, 1)
}

func (s *snapmgrTestSuite) TestUpdateManyDevMode(c *C) {
	s.state.Lock()
	defer s.state.Unlock()

	snapstate.Set(s.state, "some-snap", &snapstate.SnapState{
		Active: true,
		Flags:  snapstate.Flags{DevMode: true},
		Sequence: []*snap.SideInfo{
			{RealName: "some-snap", SnapID: "some-snap-id", Revision: snap.R(1)},
		},
		Current:  snap.R(1),
		SnapType: "app",
	})

	updates, _, err := snapstate.UpdateMany(s.state, []string{"some-snap"}, 0)
	c.Assert(err, IsNil)
	c.Check(updates, HasLen, 1)
}

func (s *snapmgrTestSuite) TestUpdateAllDevMode(c *C) {
	s.state.Lock()
	defer s.state.Unlock()

	snapstate.Set(s.state, "some-snap", &snapstate.SnapState{
		Active: true,
		Flags:  snapstate.Flags{DevMode: true},
		Sequence: []*snap.SideInfo{
			{RealName: "some-snap", SnapID: "some-snap-id", Revision: snap.R(1)},
		},
		Current:  snap.R(1),
		SnapType: "app",
	})

	updates, _, err := snapstate.UpdateMany(s.state, nil, 0)
	c.Assert(err, IsNil)
	c.Check(updates, HasLen, 0)
}

func (s *snapmgrTestSuite) TestUpdateManyValidateRefreshes(c *C) {
	s.state.Lock()
	defer s.state.Unlock()

	snapstate.Set(s.state, "some-snap", &snapstate.SnapState{
		Active: true,
		Sequence: []*snap.SideInfo{
			{RealName: "some-snap", SnapID: "some-snap-id", Revision: snap.R(1)},
		},
		Current:  snap.R(1),
		SnapType: "app",
	})

	validateCalled := false
	validateRefreshes := func(st *state.State, refreshes []*snap.Info, userID int) ([]*snap.Info, error) {
		validateCalled = true
		c.Check(refreshes, HasLen, 1)
		c.Check(refreshes[0].SnapID, Equals, "some-snap-id")
		c.Check(refreshes[0].Revision, Equals, snap.R(11))
		return refreshes, nil
	}
	// hook it up
	snapstate.ValidateRefreshes = validateRefreshes

	updates, tts, err := snapstate.UpdateMany(s.state, nil, 0)
	c.Assert(err, IsNil)
	c.Assert(tts, HasLen, 1)
	c.Check(updates, DeepEquals, []string{"some-snap"})
	verifyUpdateTasks(c, unlinkBefore|cleanupAfter, 0, tts[0], s.state)

	c.Check(validateCalled, Equals, true)
}

func (s *snapmgrTestSuite) TestUpdateManyValidateRefreshesUnhappy(c *C) {
	s.state.Lock()
	defer s.state.Unlock()

	snapstate.Set(s.state, "some-snap", &snapstate.SnapState{
		Active: true,
		Sequence: []*snap.SideInfo{
			{RealName: "some-snap", SnapID: "some-snap-id", Revision: snap.R(1)},
		},
		Current: snap.R(1),
	})

	validateErr := errors.New("refresh control error")
	validateRefreshes := func(st *state.State, refreshes []*snap.Info, userID int) ([]*snap.Info, error) {
		c.Check(refreshes, HasLen, 1)
		c.Check(refreshes[0].SnapID, Equals, "some-snap-id")
		c.Check(refreshes[0].Revision, Equals, snap.R(11))
		return nil, validateErr
	}
	// hook it up
	snapstate.ValidateRefreshes = validateRefreshes

	// refresh all => no error
	updates, tts, err := snapstate.UpdateMany(s.state, nil, 0)
	c.Assert(err, IsNil)
	c.Check(tts, HasLen, 0)
	c.Check(updates, HasLen, 0)

	// refresh some-snap => report error
	updates, tts, err = snapstate.UpdateMany(s.state, []string{"some-snap"}, 0)
	c.Assert(err, Equals, validateErr)
	c.Check(tts, HasLen, 0)
	c.Check(updates, HasLen, 0)

}

func (s *snapmgrTestSuite) TestRevertCreatesNoGCTasks(c *C) {
	s.state.Lock()
	defer s.state.Unlock()

	snapstate.Set(s.state, "some-snap", &snapstate.SnapState{
		Active:   true,
		SnapType: "app",
		Sequence: []*snap.SideInfo{
			{RealName: "some-snap", Revision: snap.R(1)},
			{RealName: "some-snap", Revision: snap.R(2)},
			{RealName: "some-snap", Revision: snap.R(3)},
			{RealName: "some-snap", Revision: snap.R(4)},
		},
		Current: snap.R(2),
	})

	ts, err := snapstate.RevertToRevision(s.state, "some-snap", snap.R(4), snapstate.Flags{})
	c.Assert(err, IsNil)

	// ensure that we do not run any form of garbage-collection
	c.Assert(s.state.TaskCount(), Equals, len(ts.Tasks()))
	c.Assert(taskKinds(ts.Tasks()), DeepEquals, []string{
		"prerequisites",
		"prepare-snap",
		"stop-snap-services",
		"remove-aliases",
		"unlink-current-snap",
		"setup-profiles",
		"link-snap",
		"set-auto-aliases",
		"setup-aliases",
		"start-snap-services",
		"run-hook[configure]",
	})
}

func (s *snapmgrTestSuite) TestEnableTasks(c *C) {
	s.state.Lock()
	defer s.state.Unlock()

	snapstate.Set(s.state, "some-snap", &snapstate.SnapState{
		Sequence: []*snap.SideInfo{
			{RealName: "some-snap", Revision: snap.R(11)},
		},
		Current: snap.R(11),
		Active:  false,
	})

	ts, err := snapstate.Enable(s.state, "some-snap")
	c.Assert(err, IsNil)

	c.Assert(s.state.TaskCount(), Equals, len(ts.Tasks()))
	c.Assert(taskKinds(ts.Tasks()), DeepEquals, []string{
		"prepare-snap",
		"setup-profiles",
		"link-snap",
		"setup-aliases",
		"start-snap-services",
	})
}

func (s *snapmgrTestSuite) TestSwitchTasks(c *C) {
	s.state.Lock()
	defer s.state.Unlock()

	snapstate.Set(s.state, "some-snap", &snapstate.SnapState{
		Sequence: []*snap.SideInfo{
			{RealName: "some-snap", Revision: snap.R(11)},
		},
		Current: snap.R(11),
		Active:  false,
	})

	ts, err := snapstate.Switch(s.state, "some-snap", "some-channel")
	c.Assert(err, IsNil)

	c.Assert(s.state.TaskCount(), Equals, len(ts.Tasks()))
	c.Assert(taskKinds(ts.Tasks()), DeepEquals, []string{"switch-snap"})
}

func (s *snapmgrTestSuite) TestSwitchUnhappy(c *C) {
	s.state.Lock()
	defer s.state.Unlock()

	_, err := snapstate.Switch(s.state, "non-existing-snap", "some-channel")
	c.Assert(err, ErrorMatches, `cannot find snap "non-existing-snap"`)
}

func (s *snapmgrTestSuite) TestDisableTasks(c *C) {
	s.state.Lock()
	defer s.state.Unlock()

	snapstate.Set(s.state, "some-snap", &snapstate.SnapState{
		Sequence: []*snap.SideInfo{
			{RealName: "some-snap", Revision: snap.R(11)},
		},
		Current: snap.R(11),
		Active:  true,
	})

	ts, err := snapstate.Disable(s.state, "some-snap")
	c.Assert(err, IsNil)

	c.Assert(s.state.TaskCount(), Equals, len(ts.Tasks()))
	c.Assert(taskKinds(ts.Tasks()), DeepEquals, []string{
		"stop-snap-services",
		"remove-aliases",
		"unlink-snap",
		"remove-profiles",
	})
}

func (s *snapmgrTestSuite) TestEnableConflict(c *C) {
	s.state.Lock()
	defer s.state.Unlock()

	snapstate.Set(s.state, "some-snap", &snapstate.SnapState{
		Sequence: []*snap.SideInfo{
			{RealName: "some-snap", Revision: snap.R(11)},
		},
		Current: snap.R(11),
		Active:  false,
	})

	ts, err := snapstate.Enable(s.state, "some-snap")
	c.Assert(err, IsNil)
	// need a change to make the tasks visible
	s.state.NewChange("enable", "...").AddAll(ts)

	_, err = snapstate.Enable(s.state, "some-snap")
	c.Assert(err, ErrorMatches, `snap "some-snap" has changes in progress`)
}

func (s *snapmgrTestSuite) TestDisableConflict(c *C) {
	s.state.Lock()
	defer s.state.Unlock()

	snapstate.Set(s.state, "some-snap", &snapstate.SnapState{
		Sequence: []*snap.SideInfo{
			{RealName: "some-snap", Revision: snap.R(11)},
		},
		Current: snap.R(11),
		Active:  true,
	})

	ts, err := snapstate.Disable(s.state, "some-snap")
	c.Assert(err, IsNil)
	// need a change to make the tasks visible
	s.state.NewChange("install", "...").AddAll(ts)

	_, err = snapstate.Disable(s.state, "some-snap")
	c.Assert(err, ErrorMatches, `snap "some-snap" has changes in progress`)
}

func (s *snapmgrTestSuite) TestDoInstallChannelDefault(c *C) {
	s.state.Lock()
	defer s.state.Unlock()

	ts, err := snapstate.Install(s.state, "some-snap", "", snap.R(0), 0, snapstate.Flags{})
	c.Assert(err, IsNil)

	var snapsup snapstate.SnapSetup
	err = ts.Tasks()[0].Get("snap-setup", &snapsup)
	c.Assert(err, IsNil)

	c.Check(snapsup.Channel, Equals, "stable")
}

func (s *snapmgrTestSuite) TestInstallRevision(c *C) {
	s.state.Lock()
	defer s.state.Unlock()

	ts, err := snapstate.Install(s.state, "some-snap", "", snap.R(7), 0, snapstate.Flags{})
	c.Assert(err, IsNil)

	var snapsup snapstate.SnapSetup
	err = ts.Tasks()[0].Get("snap-setup", &snapsup)
	c.Assert(err, IsNil)

	c.Check(snapsup.Revision(), Equals, snap.R(7))
}

func (s *snapmgrTestSuite) TestInstallConflict(c *C) {
	s.state.Lock()
	defer s.state.Unlock()

	ts, err := snapstate.Install(s.state, "some-snap", "some-channel", snap.R(0), 0, snapstate.Flags{})
	c.Assert(err, IsNil)
	// need a change to make the tasks visible
	s.state.NewChange("install", "...").AddAll(ts)

	_, err = snapstate.Install(s.state, "some-snap", "some-channel", snap.R(0), 0, snapstate.Flags{})
	c.Assert(err, ErrorMatches, `snap "some-snap" has changes in progress`)
}

func (s *snapmgrTestSuite) TestInstallAliasConflict(c *C) {
	s.state.Lock()
	defer s.state.Unlock()

	snapstate.Set(s.state, "otherfoosnap", &snapstate.SnapState{
		Sequence: []*snap.SideInfo{
			{RealName: "otherfoosnap", Revision: snap.R(30)},
		},
		Current: snap.R(30),
		Active:  true,
		Aliases: map[string]*snapstate.AliasTarget{
			"foo.bar": {Manual: "bar"},
		},
		SnapType: "app",
	})

	_, err := snapstate.Install(s.state, "foo", "some-channel", snap.R(0), 0, snapstate.Flags{})
	c.Assert(err, ErrorMatches, `snap "foo" command namespace conflicts with alias "foo\.bar" for "otherfoosnap" snap`)
}

// A sneakyStore changes the state when called
type sneakyStore struct {
	*fakeStore
	state *state.State
}

func (s sneakyStore) SnapInfo(spec store.SnapSpec, user *auth.UserState) (*snap.Info, error) {
	s.state.Lock()
	snapstate.Set(s.state, "some-snap", &snapstate.SnapState{
		Active:   true,
		Channel:  "edge",
		Sequence: []*snap.SideInfo{{RealName: "some-snap", SnapID: "some-snap-id", Revision: snap.R(1)}},
		Current:  snap.R(1),
		SnapType: "app",
	})
	s.state.Unlock()
	return s.fakeStore.SnapInfo(spec, user)
}

func (s *snapmgrTestSuite) TestInstallStateConflict(c *C) {
	s.state.Lock()
	defer s.state.Unlock()

	storestate.ReplaceStore(s.state, sneakyStore{fakeStore: s.fakeStore, state: s.state})

	_, err := snapstate.Install(s.state, "some-snap", "some-channel", snap.R(0), 0, snapstate.Flags{})
	c.Assert(err, ErrorMatches, `snap "some-snap" state changed during install preparations`)
}

func (s *snapmgrTestSuite) TestInstallPathConflict(c *C) {
	s.state.Lock()
	defer s.state.Unlock()

	ts, err := snapstate.Install(s.state, "some-snap", "some-channel", snap.R(0), 0, snapstate.Flags{})
	c.Assert(err, IsNil)
	// need a change to make the tasks visible
	s.state.NewChange("install", "...").AddAll(ts)

	mockSnap := makeTestSnap(c, "name: some-snap\nversion: 1.0")
	_, err = snapstate.InstallPath(s.state, &snap.SideInfo{RealName: "some-snap"}, mockSnap, "", snapstate.Flags{})
	c.Assert(err, ErrorMatches, `snap "some-snap" has changes in progress`)
}

func (s *snapmgrTestSuite) TestInstallPathMissingName(c *C) {
	s.state.Lock()
	defer s.state.Unlock()

	mockSnap := makeTestSnap(c, "name: some-snap\nversion: 1.0")
	_, err := snapstate.InstallPath(s.state, &snap.SideInfo{}, mockSnap, "", snapstate.Flags{})
	c.Assert(err, ErrorMatches, fmt.Sprintf(`internal error: snap name to install %q not provided`, mockSnap))
}

func (s *snapmgrTestSuite) TestInstallPathSnapIDRevisionUnset(c *C) {
	s.state.Lock()
	defer s.state.Unlock()

	mockSnap := makeTestSnap(c, "name: some-snap\nversion: 1.0")
	_, err := snapstate.InstallPath(s.state, &snap.SideInfo{RealName: "some-snap", SnapID: "snapididid"}, mockSnap, "", snapstate.Flags{})
	c.Assert(err, ErrorMatches, fmt.Sprintf(`internal error: snap id set to install %q but revision is unset`, mockSnap))
}

func (s *snapmgrTestSuite) TestUpdateTasksPropagatesErrors(c *C) {
	s.state.Lock()
	defer s.state.Unlock()

	snapstate.Set(s.state, "some-snap", &snapstate.SnapState{
		Active:   true,
		Channel:  "edge",
		Sequence: []*snap.SideInfo{{RealName: "some-snap", SnapID: "fakestore-please-error-on-refresh", Revision: snap.R(7)}},
		Current:  snap.R(7),
	})

	_, err := snapstate.Update(s.state, "some-snap", "some-channel", snap.R(0), s.user.ID, snapstate.Flags{})
	c.Assert(err, ErrorMatches, `failing as requested`)
}

func (s *snapmgrTestSuite) TestUpdateTasks(c *C) {
	s.state.Lock()
	defer s.state.Unlock()

	snapstate.Set(s.state, "some-snap", &snapstate.SnapState{
		Active:   true,
		Channel:  "edge",
		Sequence: []*snap.SideInfo{{RealName: "some-snap", SnapID: "some-snap-id", Revision: snap.R(7)}},
		Current:  snap.R(7),
		SnapType: "app",
	})

	validateCalled := false
	happyValidateRefreshes := func(st *state.State, refreshes []*snap.Info, userID int) ([]*snap.Info, error) {
		validateCalled = true
		return refreshes, nil
	}
	// hook it up
	snapstate.ValidateRefreshes = happyValidateRefreshes

	ts, err := snapstate.Update(s.state, "some-snap", "some-channel", snap.R(0), s.user.ID, snapstate.Flags{})
	c.Assert(err, IsNil)
	verifyUpdateTasks(c, unlinkBefore|cleanupAfter, 0, ts, s.state)
	c.Assert(s.state.TaskCount(), Equals, len(ts.Tasks()))

	c.Check(validateCalled, Equals, true)

	var snapsup snapstate.SnapSetup
	err = ts.Tasks()[0].Get("snap-setup", &snapsup)
	c.Assert(err, IsNil)

	c.Check(snapsup.Channel, Equals, "some-channel")
}

func (s *snapmgrTestSuite) TestUpdateTasksCoreSetsIgnoreOnConfigure(c *C) {
	s.state.Lock()
	defer s.state.Unlock()

	snapstate.Set(s.state, "core", &snapstate.SnapState{
		Active:   true,
		Channel:  "edge",
		Sequence: []*snap.SideInfo{{RealName: "core", SnapID: "core-snap-id", Revision: snap.R(7)}},
		Current:  snap.R(7),
		SnapType: "os",
	})

	oldConfigure := snapstate.Configure
	defer func() { snapstate.Configure = oldConfigure }()

	var configureFlags int
	snapstate.Configure = func(st *state.State, snapName string, patch map[string]interface{}, flags int) *state.TaskSet {
		configureFlags = flags
		return state.NewTaskSet()
	}

	_, err := snapstate.Update(s.state, "core", "some-channel", snap.R(0), s.user.ID, snapstate.Flags{})
	c.Assert(err, IsNil)

	// ensure the core snap sets the "ignore-hook-error" flag
	c.Check(configureFlags&snapstate.IgnoreHookError, Equals, 1)
}

func (s *snapmgrTestSuite) TestUpdateDevModeConfinementFiltering(c *C) {
	if !dirs.SupportsClassicConfinement() {
		c.Skip("no support for classic")
	}

	s.state.Lock()
	defer s.state.Unlock()

	snapstate.Set(s.state, "some-snap", &snapstate.SnapState{
		Active:   true,
		Channel:  "channel-for-devmode",
		Sequence: []*snap.SideInfo{{RealName: "some-snap", SnapID: "some-snap-id", Revision: snap.R(7)}},
		Current:  snap.R(7),
		SnapType: "app",
	})

	// updated snap is devmode, refresh without --devmode, do nothing
	// TODO: better error message here
	_, err := snapstate.Update(s.state, "some-snap", "", snap.R(0), s.user.ID, snapstate.Flags{})
	c.Assert(err, ErrorMatches, `.* requires devmode or confinement override`)

	// updated snap is devmode, refresh with --devmode
	_, err = snapstate.Update(s.state, "some-snap", "", snap.R(0), s.user.ID, snapstate.Flags{DevMode: true})
	c.Assert(err, IsNil)
}

func (s *snapmgrTestSuite) TestUpdateClassicConfinementFiltering(c *C) {
	if !dirs.SupportsClassicConfinement() {
		c.Skip("no support for classic")
	}

	s.state.Lock()
	defer s.state.Unlock()

	snapstate.Set(s.state, "some-snap", &snapstate.SnapState{
		Active:   true,
		Channel:  "channel-for-classic",
		Sequence: []*snap.SideInfo{{RealName: "some-snap", SnapID: "some-snap-id", Revision: snap.R(7)}},
		Current:  snap.R(7),
		SnapType: "app",
	})

	// updated snap is classic, refresh without --classic, do nothing
	// TODO: better error message here
	_, err := snapstate.Update(s.state, "some-snap", "", snap.R(0), s.user.ID, snapstate.Flags{})
	c.Assert(err, ErrorMatches, `.* requires classic confinement`)

	// updated snap is classic, refresh with --classic
	ts, err := snapstate.Update(s.state, "some-snap", "", snap.R(0), s.user.ID, snapstate.Flags{Classic: true})
	c.Assert(err, IsNil)

	chg := s.state.NewChange("refresh", "refresh snap")
	chg.AddAll(ts)

	s.state.Unlock()
	defer s.snapmgr.Stop()
	s.settle(c)
	s.state.Lock()

	// verify snap is in classic
	var snapst snapstate.SnapState
	err = snapstate.Get(s.state, "some-snap", &snapst)
	c.Assert(err, IsNil)
	c.Check(snapst.Classic, Equals, true)
}

func (s *snapmgrTestSuite) TestUpdateClassicFromClassic(c *C) {
	if !dirs.SupportsClassicConfinement() {
		c.Skip("no support for classic")
	}

	s.state.Lock()
	defer s.state.Unlock()

	snapstate.Set(s.state, "some-snap", &snapstate.SnapState{
		Active:   true,
		Channel:  "channel-for-classic",
		Sequence: []*snap.SideInfo{{RealName: "some-snap", SnapID: "some-snap-id", Revision: snap.R(7)}},
		Current:  snap.R(7),
		SnapType: "app",
		Flags:    snapstate.Flags{Classic: true},
	})

	// snap installed with --classic, update needs classic, refresh with --classic works
	ts, err := snapstate.Update(s.state, "some-snap", "", snap.R(0), s.user.ID, snapstate.Flags{Classic: true})
	c.Assert(err, IsNil)
	c.Assert(ts.Tasks(), Not(HasLen), 0)
	snapsup, err := snapstate.TaskSnapSetup(ts.Tasks()[0])
	c.Assert(err, IsNil)
	c.Check(snapsup.Flags.Classic, Equals, true)

	// devmode overrides the snapsetup classic flag
	ts, err = snapstate.Update(s.state, "some-snap", "", snap.R(0), s.user.ID, snapstate.Flags{DevMode: true})
	c.Assert(err, IsNil)
	c.Assert(ts.Tasks(), Not(HasLen), 0)
	snapsup, err = snapstate.TaskSnapSetup(ts.Tasks()[0])
	c.Assert(err, IsNil)
	c.Check(snapsup.Flags.Classic, Equals, false)

	// jailmode overrides it too (you need to provide both)
	ts, err = snapstate.Update(s.state, "some-snap", "", snap.R(0), s.user.ID, snapstate.Flags{JailMode: true})
	c.Assert(err, IsNil)
	c.Assert(ts.Tasks(), Not(HasLen), 0)
	snapsup, err = snapstate.TaskSnapSetup(ts.Tasks()[0])
	c.Assert(err, IsNil)
	c.Check(snapsup.Flags.Classic, Equals, false)

	// jailmode and classic together gets you both
	ts, err = snapstate.Update(s.state, "some-snap", "", snap.R(0), s.user.ID, snapstate.Flags{JailMode: true, Classic: true})
	c.Assert(err, IsNil)
	c.Assert(ts.Tasks(), Not(HasLen), 0)
	snapsup, err = snapstate.TaskSnapSetup(ts.Tasks()[0])
	c.Assert(err, IsNil)
	c.Check(snapsup.Flags.Classic, Equals, true)

	// snap installed with --classic, update needs classic, refresh without --classic works
	ts, err = snapstate.Update(s.state, "some-snap", "", snap.R(0), s.user.ID, snapstate.Flags{})
	c.Assert(err, IsNil)
	c.Assert(ts.Tasks(), Not(HasLen), 0)
	snapsup, err = snapstate.TaskSnapSetup(ts.Tasks()[0])
	c.Assert(err, IsNil)
	c.Check(snapsup.Flags.Classic, Equals, true)

	chg := s.state.NewChange("refresh", "refresh snap")
	chg.AddAll(ts)

	s.state.Unlock()
	defer s.snapmgr.Stop()
	s.settle(c)
	s.state.Lock()

	// verify snap is in classic
	var snapst snapstate.SnapState
	err = snapstate.Get(s.state, "some-snap", &snapst)
	c.Assert(err, IsNil)
	c.Check(snapst.Classic, Equals, true)
}

func (s *snapmgrTestSuite) TestUpdateStrictFromClassic(c *C) {
	if !dirs.SupportsClassicConfinement() {
		c.Skip("no support for classic")
	}

	s.state.Lock()
	defer s.state.Unlock()

	snapstate.Set(s.state, "some-snap", &snapstate.SnapState{
		Active:   true,
		Channel:  "channel",
		Sequence: []*snap.SideInfo{{RealName: "some-snap", SnapID: "some-snap-id", Revision: snap.R(7)}},
		Current:  snap.R(7),
		SnapType: "app",
		Flags:    snapstate.Flags{Classic: true},
	})

	// snap installed with --classic, update does not need classic, refresh works without --classic
	_, err := snapstate.Update(s.state, "some-snap", "", snap.R(0), s.user.ID, snapstate.Flags{})
	c.Assert(err, IsNil)

	// snap installed with --classic, update does not need classic, refresh works with --classic
	_, err = snapstate.Update(s.state, "some-snap", "", snap.R(0), s.user.ID, snapstate.Flags{Classic: true})
	c.Assert(err, IsNil)
}

func (s *snapmgrTestSuite) TestUpdateChannelFallback(c *C) {
	s.state.Lock()
	defer s.state.Unlock()

	snapstate.Set(s.state, "some-snap", &snapstate.SnapState{
		Active:   true,
		Channel:  "edge",
		Sequence: []*snap.SideInfo{{RealName: "some-snap", SnapID: "some-snap-id", Revision: snap.R(7)}},
		Current:  snap.R(7),
		SnapType: "app",
	})

	ts, err := snapstate.Update(s.state, "some-snap", "", snap.R(0), s.user.ID, snapstate.Flags{})
	c.Assert(err, IsNil)

	var snapsup snapstate.SnapSetup
	err = ts.Tasks()[0].Get("snap-setup", &snapsup)
	c.Assert(err, IsNil)

	c.Check(snapsup.Channel, Equals, "edge")
}

func (s *snapmgrTestSuite) TestUpdateConflict(c *C) {
	s.state.Lock()
	defer s.state.Unlock()

	snapstate.Set(s.state, "some-snap", &snapstate.SnapState{
		Active:   true,
		Sequence: []*snap.SideInfo{{RealName: "some-snap", SnapID: "some-snap-id", Revision: snap.R(7)}},
		Current:  snap.R(7),
		SnapType: "app",
	})

	ts, err := snapstate.Update(s.state, "some-snap", "some-channel", snap.R(0), s.user.ID, snapstate.Flags{})
	c.Assert(err, IsNil)
	// need a change to make the tasks visible
	s.state.NewChange("refresh", "...").AddAll(ts)

	_, err = snapstate.Update(s.state, "some-snap", "some-channel", snap.R(0), s.user.ID, snapstate.Flags{})
	c.Assert(err, ErrorMatches, `snap "some-snap" has changes in progress`)
}

func (s *snapmgrTestSuite) testChangeConflict(c *C, kind string) {
	s.state.Lock()
	defer s.state.Unlock()

	snapstate.Set(s.state, "producer", &snapstate.SnapState{
		Active:   true,
		Sequence: []*snap.SideInfo{{RealName: "producer", SnapID: "producer-id", Revision: snap.R(1)}},
		Current:  snap.R(1),
		SnapType: "app",
	})
	snapstate.Set(s.state, "consumer", &snapstate.SnapState{
		Active:   true,
		Sequence: []*snap.SideInfo{{RealName: "consumer", SnapID: "consumer-id", Revision: snap.R(1)}},
		Current:  snap.R(1),
		SnapType: "app",
	})

	chg := s.state.NewChange("another change", "...")
	t := s.state.NewTask(kind, "...")
	t.Set("slot", interfaces.SlotRef{Snap: "producer", Name: "slot"})
	t.Set("plug", interfaces.PlugRef{Snap: "consumer", Name: "plug"})
	chg.AddTask(t)

	_, err := snapstate.Update(s.state, "producer", "some-channel", snap.R(2), s.user.ID, snapstate.Flags{})
	c.Assert(err, ErrorMatches, `snap "producer" has changes in progress`)

	_, err = snapstate.Update(s.state, "consumer", "some-channel", snap.R(2), s.user.ID, snapstate.Flags{})
	c.Assert(err, ErrorMatches, `snap "consumer" has changes in progress`)
}

func (s *snapmgrTestSuite) TestUpdateConflictWithConnect(c *C) {
	s.testChangeConflict(c, "connect")
}

func (s *snapmgrTestSuite) TestUpdateConflictWithDisconnect(c *C) {
	s.testChangeConflict(c, "disconnect")
}

func (s *snapmgrTestSuite) TestRemoveTasks(c *C) {
	s.state.Lock()
	defer s.state.Unlock()

	snapstate.Set(s.state, "foo", &snapstate.SnapState{
		Active: true,
		Sequence: []*snap.SideInfo{
			{RealName: "foo", Revision: snap.R(11)},
		},
		Current: snap.R(11),
	})

	ts, err := snapstate.Remove(s.state, "foo", snap.R(0))
	c.Assert(err, IsNil)

	c.Assert(s.state.TaskCount(), Equals, len(ts.Tasks()))
	verifyRemoveTasks(c, ts)
}

func (s *snapmgrTestSuite) TestRemoveHookNotExecutedIfNotLastRevison(c *C) {
	s.state.Lock()
	defer s.state.Unlock()

	snapstate.Set(s.state, "foo", &snapstate.SnapState{
		Active: true,
		Sequence: []*snap.SideInfo{
			{RealName: "foo", Revision: snap.R(11)},
			{RealName: "foo", Revision: snap.R(12)},
		},
		Current: snap.R(12),
	})

	ts, err := snapstate.Remove(s.state, "foo", snap.R(11))
	c.Assert(err, IsNil)

	runHooks := tasksWithKind(ts, "run-hook")
	// no 'remove' hook task
	c.Assert(runHooks, HasLen, 0)
}

func (s *snapmgrTestSuite) TestRemoveConflict(c *C) {
	s.state.Lock()
	defer s.state.Unlock()

	snapstate.Set(s.state, "some-snap", &snapstate.SnapState{
		Active:   true,
		Sequence: []*snap.SideInfo{{RealName: "some-snap", Revision: snap.R(11)}},
		Current:  snap.R(11),
	})

	ts, err := snapstate.Remove(s.state, "some-snap", snap.R(0))
	c.Assert(err, IsNil)
	// need a change to make the tasks visible
	s.state.NewChange("remove", "...").AddAll(ts)

	_, err = snapstate.Remove(s.state, "some-snap", snap.R(0))
	c.Assert(err, ErrorMatches, `snap "some-snap" has changes in progress`)
}

func (s *snapmgrTestSuite) TestInstallRunThrough(c *C) {
	s.state.Lock()
	defer s.state.Unlock()

	chg := s.state.NewChange("install", "install a snap")
	ts, err := snapstate.Install(s.state, "some-snap", "some-channel", snap.R(42), s.user.ID, snapstate.Flags{})
	c.Assert(err, IsNil)
	chg.AddAll(ts)

	s.state.Unlock()
	defer s.snapmgr.Stop()
	s.settle(c)
	s.state.Lock()

	// ensure all our tasks ran
	c.Assert(chg.Err(), IsNil)
	c.Assert(chg.IsReady(), Equals, true)
	c.Check(snapstate.Installing(s.state), Equals, false)
	c.Check(s.fakeStore.downloads, DeepEquals, []fakeDownload{{
		macaroon: s.user.StoreMacaroon,
		name:     "some-snap",
	}})
	expected := fakeOps{
		{
			op:    "storesvc-snap",
			name:  "some-snap",
			revno: snap.R(42),
		},
		{
			op:   "storesvc-download",
			name: "some-snap",
		},
		{
			op:    "validate-snap:Doing",
			name:  "some-snap",
			revno: snap.R(42),
		},
		{
			op:  "current",
			old: "<no-current>",
		},
		{
			op:   "open-snap-file",
			name: filepath.Join(dirs.SnapBlobDir, "some-snap_42.snap"),
			sinfo: snap.SideInfo{
				RealName: "some-snap",
				Channel:  "some-channel",
				SnapID:   "snapIDsnapidsnapidsnapidsnapidsn",
				Revision: snap.R(42),
			},
		},
		{
			op:    "setup-snap",
			name:  filepath.Join(dirs.SnapBlobDir, "some-snap_42.snap"),
			revno: snap.R(42),
		},
		{
			op:   "copy-data",
			name: filepath.Join(dirs.SnapMountDir, "some-snap/42"),
			old:  "<no-old>",
		},
		{
			op:    "setup-profiles:Doing",
			name:  "some-snap",
			revno: snap.R(42),
		},
		{
			op: "candidate",
			sinfo: snap.SideInfo{
				RealName: "some-snap",
				Channel:  "some-channel",
				SnapID:   "snapIDsnapidsnapidsnapidsnapidsn",
				Revision: snap.R(42),
			},
		},
		{
			op:   "link-snap",
			name: filepath.Join(dirs.SnapMountDir, "some-snap/42"),
		},
		{
			op: "update-aliases",
		},
		{
			op:    "cleanup-trash",
			name:  "some-snap",
			revno: snap.R(42),
		},
	}
	// start with an easier-to-read error if this fails:
	c.Assert(s.fakeBackend.ops.Ops(), DeepEquals, expected.Ops())
	c.Assert(s.fakeBackend.ops, DeepEquals, expected)

	// check progress
	ta := ts.Tasks()
	task := ta[1]
	_, cur, total := task.Progress()
	c.Assert(cur, Equals, s.fakeStore.fakeCurrentProgress)
	c.Assert(total, Equals, s.fakeStore.fakeTotalProgress)
	c.Check(task.Summary(), Equals, `Download snap "some-snap" (42) from channel "some-channel"`)

	// check link/start snap summary
	linkTask := ta[len(ta)-6]
	c.Check(linkTask.Summary(), Equals, `Make snap "some-snap" (42) available to the system`)
	startTask := ta[len(ta)-2]
	c.Check(startTask.Summary(), Equals, `Start snap "some-snap" (42) services`)

	// verify snap-setup in the task state
	var snapsup snapstate.SnapSetup
	err = task.Get("snap-setup", &snapsup)
	c.Assert(err, IsNil)
	c.Assert(snapsup, DeepEquals, snapstate.SnapSetup{
		Channel:  "some-channel",
		UserID:   s.user.ID,
		SnapPath: filepath.Join(dirs.SnapBlobDir, "some-snap_42.snap"),
		DownloadInfo: &snap.DownloadInfo{
			DownloadURL: "https://some-server.com/some/path.snap",
		},
		SideInfo: snapsup.SideInfo,
	})
	c.Assert(snapsup.SideInfo, DeepEquals, &snap.SideInfo{
		RealName: "some-snap",
		Revision: snap.R(42),
		Channel:  "some-channel",
		SnapID:   "snapIDsnapidsnapidsnapidsnapidsn",
	})

	// verify snaps in the system state
	var snaps map[string]*snapstate.SnapState
	err = s.state.Get("snaps", &snaps)
	c.Assert(err, IsNil)

	snapst := snaps["some-snap"]
	c.Assert(snapst.Active, Equals, true)
	c.Assert(snapst.Channel, Equals, "some-channel")
	c.Assert(snapst.Sequence[0], DeepEquals, &snap.SideInfo{
		RealName: "some-snap",
		Channel:  "some-channel",
		SnapID:   "snapIDsnapidsnapidsnapidsnapidsn",
		Revision: snap.R(42),
	})
	c.Assert(snapst.Required, Equals, false)
}

func (s *snapmgrTestSuite) TestInstalling(c *C) {
	s.state.Lock()
	defer s.state.Unlock()

	c.Check(snapstate.Installing(s.state), Equals, false)

	chg := s.state.NewChange("install", "install a snap")
	ts, err := snapstate.Install(s.state, "some-snap", "some-channel", snap.R(42), 0, snapstate.Flags{})
	c.Assert(err, IsNil)
	chg.AddAll(ts)

	c.Check(snapstate.Installing(s.state), Equals, true)
}

func (s *snapmgrTestSuite) TestUpdateRunThrough(c *C) {
	// use services-snap here to make sure services would be stopped/started appropriately
	si := snap.SideInfo{
		RealName: "services-snap",
		Revision: snap.R(7),
		SnapID:   "services-snap-id",
	}

	s.state.Lock()
	defer s.state.Unlock()

	snapstate.Set(s.state, "services-snap", &snapstate.SnapState{
		Active:   true,
		Sequence: []*snap.SideInfo{&si},
		Current:  si.Revision,
		SnapType: "app",
	})

	chg := s.state.NewChange("refresh", "refresh a snap")
	ts, err := snapstate.Update(s.state, "services-snap", "some-channel", snap.R(0), s.user.ID, snapstate.Flags{})
	c.Assert(err, IsNil)
	chg.AddAll(ts)

	s.state.Unlock()
	defer s.snapmgr.Stop()
	s.settle(c)
	s.state.Lock()

	expected := fakeOps{
		{
			op: "storesvc-list-refresh",
			cand: store.RefreshCandidate{
				Channel:  "some-channel",
				SnapID:   "services-snap-id",
				Revision: snap.R(7),
				Epoch:    "0",
			},
			revno: snap.R(11),
		},
		{
			op:   "storesvc-download",
			name: "services-snap",
		},
		{
			op:    "validate-snap:Doing",
			name:  "services-snap",
			revno: snap.R(11),
		},
		{
			op:  "current",
			old: filepath.Join(dirs.SnapMountDir, "services-snap/7"),
		},
		{
			op:   "open-snap-file",
			name: filepath.Join(dirs.SnapBlobDir, "services-snap_11.snap"),
			sinfo: snap.SideInfo{
				RealName: "services-snap",
				SnapID:   "services-snap-id",
				Channel:  "some-channel",
				Revision: snap.R(11),
			},
		},
		{
			op:    "setup-snap",
			name:  filepath.Join(dirs.SnapBlobDir, "services-snap_11.snap"),
			revno: snap.R(11),
		},
		{
			op:   "stop-snap-services",
			name: filepath.Join(dirs.SnapMountDir, "services-snap/7"),
		},
		{
			op:   "remove-snap-aliases",
			name: "services-snap",
		},
		{
			op:   "unlink-snap",
			name: filepath.Join(dirs.SnapMountDir, "services-snap/7"),
		},
		{
			op:   "copy-data",
			name: filepath.Join(dirs.SnapMountDir, "services-snap/11"),
			old:  filepath.Join(dirs.SnapMountDir, "services-snap/7"),
		},
		{
			op:    "setup-profiles:Doing",
			name:  "services-snap",
			revno: snap.R(11),
		},
		{
			op: "candidate",
			sinfo: snap.SideInfo{
				RealName: "services-snap",
				SnapID:   "services-snap-id",
				Channel:  "some-channel",
				Revision: snap.R(11),
			},
		},
		{
			op:   "link-snap",
			name: filepath.Join(dirs.SnapMountDir, "services-snap/11"),
		},
		{
			op: "update-aliases",
		},
		{
			op:   "start-snap-services",
			name: filepath.Join(dirs.SnapMountDir, "services-snap/11"),
		},
		{
			op:    "cleanup-trash",
			name:  "services-snap",
			revno: snap.R(11),
		},
	}

	// ensure all our tasks ran
	c.Check(s.fakeStore.downloads, DeepEquals, []fakeDownload{{
		macaroon: s.user.StoreMacaroon,
		name:     "services-snap",
	}})
	// start with an easier-to-read error if this fails:
	c.Assert(s.fakeBackend.ops.Ops(), DeepEquals, expected.Ops())
	c.Assert(s.fakeBackend.ops, DeepEquals, expected)

	// check progress
	task := ts.Tasks()[1]
	_, cur, total := task.Progress()
	c.Assert(cur, Equals, s.fakeStore.fakeCurrentProgress)
	c.Assert(total, Equals, s.fakeStore.fakeTotalProgress)

	// verify snapSetup info
	var snapsup snapstate.SnapSetup
	err = task.Get("snap-setup", &snapsup)
	c.Assert(err, IsNil)
	c.Assert(snapsup, DeepEquals, snapstate.SnapSetup{
		Channel: "some-channel",
		UserID:  s.user.ID,

		SnapPath: filepath.Join(dirs.SnapBlobDir, "services-snap_11.snap"),
		DownloadInfo: &snap.DownloadInfo{
			DownloadURL: "https://some-server.com/some/path.snap",
		},
		SideInfo: snapsup.SideInfo,
	})
	c.Assert(snapsup.SideInfo, DeepEquals, &snap.SideInfo{
		RealName: "services-snap",
		Revision: snap.R(11),
		Channel:  "some-channel",
		SnapID:   "services-snap-id",
	})

	// check post-refresh hook
<<<<<<< HEAD
	task = ts.Tasks()[11]
=======
	task = ts.Tasks()[12]
>>>>>>> 6b9f8f1a
	c.Assert(task.Kind(), Equals, "run-hook")
	c.Assert(task.Summary(), Matches, `Run post-refresh hook of "services-snap" snap if present`)

	// verify snaps in the system state
	var snapst snapstate.SnapState
	err = snapstate.Get(s.state, "services-snap", &snapst)
	c.Assert(err, IsNil)

	c.Assert(snapst.Active, Equals, true)
	c.Assert(snapst.Sequence, HasLen, 2)
	c.Assert(snapst.Sequence[0], DeepEquals, &snap.SideInfo{
		RealName: "services-snap",
		SnapID:   "services-snap-id",
		Channel:  "",
		Revision: snap.R(7),
	})
	c.Assert(snapst.Sequence[1], DeepEquals, &snap.SideInfo{
		RealName: "services-snap",
		Channel:  "some-channel",
		SnapID:   "services-snap-id",
		Revision: snap.R(11),
	})
}

func (s *snapmgrTestSuite) TestUpdateUndoRunThrough(c *C) {
	si := snap.SideInfo{
		RealName: "some-snap",
		SnapID:   "some-snap-id",
		Revision: snap.R(7),
	}

	s.state.Lock()
	defer s.state.Unlock()

	snapstate.Set(s.state, "some-snap", &snapstate.SnapState{
		Active:   true,
		Sequence: []*snap.SideInfo{&si},
		Current:  si.Revision,
		SnapType: "app",
	})

	chg := s.state.NewChange("install", "install a snap")
	ts, err := snapstate.Update(s.state, "some-snap", "some-channel", snap.R(0), s.user.ID, snapstate.Flags{})
	c.Assert(err, IsNil)
	chg.AddAll(ts)

	s.fakeBackend.linkSnapFailTrigger = filepath.Join(dirs.SnapMountDir, "/some-snap/11")

	s.state.Unlock()
	defer s.snapmgr.Stop()
	s.settle(c)
	s.state.Lock()

	expected := fakeOps{
		{
			op: "storesvc-list-refresh",
			cand: store.RefreshCandidate{
				Channel:  "some-channel",
				SnapID:   "some-snap-id",
				Revision: snap.R(7),
				Epoch:    "",
			},
			revno: snap.R(11),
		},
		{
			op:   "storesvc-download",
			name: "some-snap",
		},
		{
			op:    "validate-snap:Doing",
			name:  "some-snap",
			revno: snap.R(11),
		},
		{
			op:  "current",
			old: filepath.Join(dirs.SnapMountDir, "some-snap/7"),
		},
		{
			op:   "open-snap-file",
			name: filepath.Join(dirs.SnapBlobDir, "some-snap_11.snap"),
			sinfo: snap.SideInfo{
				RealName: "some-snap",
				SnapID:   "some-snap-id",
				Channel:  "some-channel",
				Revision: snap.R(11),
			},
		},
		{
			op:    "setup-snap",
			name:  filepath.Join(dirs.SnapBlobDir, "some-snap_11.snap"),
			revno: snap.R(11),
		},
		{
			op:   "remove-snap-aliases",
			name: "some-snap",
		},
		{
			op:   "unlink-snap",
			name: filepath.Join(dirs.SnapMountDir, "some-snap/7"),
		},
		{
			op:   "copy-data",
			name: filepath.Join(dirs.SnapMountDir, "some-snap/11"),
			old:  filepath.Join(dirs.SnapMountDir, "some-snap/7"),
		},
		{
			op:    "setup-profiles:Doing",
			name:  "some-snap",
			revno: snap.R(11),
		},
		{
			op: "candidate",
			sinfo: snap.SideInfo{
				RealName: "some-snap",
				SnapID:   "some-snap-id",
				Channel:  "some-channel",
				Revision: snap.R(11),
			},
		},
		{
			op:   "link-snap.failed",
			name: filepath.Join(dirs.SnapMountDir, "some-snap/11"),
		},
		{
			op:   "unlink-snap",
			name: filepath.Join(dirs.SnapMountDir, "some-snap/11"),
		},
		{
			op:    "setup-profiles:Undoing",
			name:  "some-snap",
			revno: snap.R(11),
		},
		{
			op:   "undo-copy-snap-data",
			name: filepath.Join(dirs.SnapMountDir, "some-snap/11"),
			old:  filepath.Join(dirs.SnapMountDir, "some-snap/7"),
		},
		{
			op:   "link-snap",
			name: filepath.Join(dirs.SnapMountDir, "some-snap/7"),
		},
		{
			op: "update-aliases",
		},
		{
			op:    "undo-setup-snap",
			name:  filepath.Join(dirs.SnapMountDir, "some-snap/11"),
			stype: "app",
		},
	}

	// ensure all our tasks ran
	c.Check(s.fakeStore.downloads, DeepEquals, []fakeDownload{{
		macaroon: s.user.StoreMacaroon,
		name:     "some-snap",
	}})
	// start with an easier-to-read error if this fails:
	c.Assert(s.fakeBackend.ops.Ops(), DeepEquals, expected.Ops())
	c.Assert(s.fakeBackend.ops, DeepEquals, expected)

	// verify snaps in the system state
	var snapst snapstate.SnapState
	err = snapstate.Get(s.state, "some-snap", &snapst)
	c.Assert(err, IsNil)

	c.Assert(snapst.Active, Equals, true)
	c.Assert(snapst.Sequence, HasLen, 1)
	c.Assert(snapst.Sequence[0], DeepEquals, &snap.SideInfo{
		RealName: "some-snap",
		SnapID:   "some-snap-id",
		Channel:  "",
		Revision: snap.R(7),
	})
}

func (s *snapmgrTestSuite) TestUpdateTotalUndoRunThrough(c *C) {
	si := snap.SideInfo{
		RealName: "some-snap",
		SnapID:   "some-snap-id",
		Revision: snap.R(7),
	}

	s.state.Lock()
	defer s.state.Unlock()

	snapstate.Set(s.state, "some-snap", &snapstate.SnapState{
		Active:   true,
		Sequence: []*snap.SideInfo{&si},
		Channel:  "stable",
		Current:  si.Revision,
		SnapType: "app",
	})

	chg := s.state.NewChange("install", "install a snap")
	ts, err := snapstate.Update(s.state, "some-snap", "some-channel", snap.R(0), s.user.ID, snapstate.Flags{})
	c.Assert(err, IsNil)
	chg.AddAll(ts)

	tasks := ts.Tasks()
	last := tasks[len(tasks)-1]
	// sanity
	c.Assert(last.Lanes(), HasLen, 1)

	terr := s.state.NewTask("error-trigger", "provoking total undo")
	terr.WaitFor(last)
	terr.JoinLane(last.Lanes()[0])
	chg.AddTask(terr)

	s.state.Unlock()
	defer s.snapmgr.Stop()
	s.settle(c)
	s.state.Lock()

	expected := fakeOps{
		{
			op: "storesvc-list-refresh",
			cand: store.RefreshCandidate{
				Channel:  "some-channel",
				SnapID:   "some-snap-id",
				Revision: snap.R(7),
				Epoch:    "",
			},
			revno: snap.R(11),
		},
		{
			op:   "storesvc-download",
			name: "some-snap",
		},
		{
			op:    "validate-snap:Doing",
			name:  "some-snap",
			revno: snap.R(11),
		},
		{
			op:  "current",
			old: filepath.Join(dirs.SnapMountDir, "some-snap/7"),
		},
		{
			op:   "open-snap-file",
			name: filepath.Join(dirs.SnapBlobDir, "some-snap_11.snap"),
			sinfo: snap.SideInfo{
				RealName: "some-snap",
				SnapID:   "some-snap-id",
				Channel:  "some-channel",
				Revision: snap.R(11),
			},
		},
		{
			op:    "setup-snap",
			name:  filepath.Join(dirs.SnapBlobDir, "some-snap_11.snap"),
			revno: snap.R(11),
		},
		{
			op:   "remove-snap-aliases",
			name: "some-snap",
		},
		{
			op:   "unlink-snap",
			name: filepath.Join(dirs.SnapMountDir, "some-snap/7"),
		},
		{
			op:   "copy-data",
			name: filepath.Join(dirs.SnapMountDir, "some-snap/11"),
			old:  filepath.Join(dirs.SnapMountDir, "some-snap/7"),
		},
		{
			op:    "setup-profiles:Doing",
			name:  "some-snap",
			revno: snap.R(11),
		},
		{
			op: "candidate",
			sinfo: snap.SideInfo{
				RealName: "some-snap",
				SnapID:   "some-snap-id",
				Channel:  "some-channel",
				Revision: snap.R(11),
			},
		},
		{
			op:   "link-snap",
			name: filepath.Join(dirs.SnapMountDir, "some-snap/11"),
		},
		{
			op: "update-aliases",
		},
		// undoing everything from here down...
		{
			op:   "remove-snap-aliases",
			name: "some-snap",
		},
		{
			op:   "unlink-snap",
			name: filepath.Join(dirs.SnapMountDir, "some-snap/11"),
		},
		{
			op:    "setup-profiles:Undoing",
			name:  "some-snap",
			revno: snap.R(11),
		},
		{
			op:   "undo-copy-snap-data",
			name: filepath.Join(dirs.SnapMountDir, "some-snap/11"),
			old:  filepath.Join(dirs.SnapMountDir, "some-snap/7"),
		},
		{
			op:   "link-snap",
			name: filepath.Join(dirs.SnapMountDir, "some-snap/7"),
		},
		{
			op: "update-aliases",
		},
		{
			op:    "undo-setup-snap",
			name:  filepath.Join(dirs.SnapMountDir, "some-snap/11"),
			stype: "app",
		},
	}

	// ensure all our tasks ran
	c.Check(s.fakeStore.downloads, DeepEquals, []fakeDownload{{
		macaroon: s.user.StoreMacaroon,
		name:     "some-snap",
	}})
	// friendlier failure first
	c.Assert(s.fakeBackend.ops.Ops(), DeepEquals, expected.Ops())
	c.Assert(s.fakeBackend.ops, DeepEquals, expected)

	// verify snaps in the system state
	var snapst snapstate.SnapState
	err = snapstate.Get(s.state, "some-snap", &snapst)
	c.Assert(err, IsNil)

	c.Assert(snapst.Active, Equals, true)
	c.Assert(snapst.Channel, Equals, "stable")
	c.Assert(snapst.Sequence, HasLen, 1)
	c.Assert(snapst.Sequence[0], DeepEquals, &snap.SideInfo{
		RealName: "some-snap",
		SnapID:   "some-snap-id",
		Channel:  "",
		Revision: snap.R(7),
	})
}

func (s *snapmgrTestSuite) TestUpdateSameRevision(c *C) {
	si := snap.SideInfo{
		RealName: "some-snap",
		SnapID:   "some-snap-id",
		Revision: snap.R(7),
	}

	s.state.Lock()
	defer s.state.Unlock()

	snapstate.Set(s.state, "some-snap", &snapstate.SnapState{
		Active:   true,
		Sequence: []*snap.SideInfo{&si},
		Channel:  "channel-for-7",
		Current:  si.Revision,
	})

	_, err := snapstate.Update(s.state, "some-snap", "channel-for-7", snap.R(0), s.user.ID, snapstate.Flags{})
	c.Assert(err, Equals, store.ErrNoUpdateAvailable)
}

func (s *snapmgrTestSuite) TestUpdateSameRevisionSwitchesChannel(c *C) {
	si := snap.SideInfo{
		RealName: "some-snap",
		SnapID:   "some-snap-id",
		Revision: snap.R(7),
	}

	s.state.Lock()
	defer s.state.Unlock()

	snapstate.Set(s.state, "some-snap", &snapstate.SnapState{
		Active:   true,
		Sequence: []*snap.SideInfo{&si},
		Channel:  "other-chanenl",
		Current:  si.Revision,
	})

	ts, err := snapstate.Update(s.state, "some-snap", "channel-for-7", snap.R(0), s.user.ID, snapstate.Flags{})
	c.Assert(err, IsNil)
	c.Check(ts.Tasks(), HasLen, 1)
	c.Check(ts.Tasks()[0].Kind(), Equals, "switch-snap-channel")
}

func (s *snapmgrTestSuite) TestUpdateSameRevisionSwitchChannelRunThrough(c *C) {
	si := snap.SideInfo{
		RealName: "some-snap",
		SnapID:   "some-snap-id",
		Channel:  "other-channel",
		Revision: snap.R(7),
	}

	s.state.Lock()
	defer s.state.Unlock()

	snapstate.Set(s.state, "some-snap", &snapstate.SnapState{
		Active:   true,
		Sequence: []*snap.SideInfo{&si},
		Channel:  "other-channel",
		Current:  si.Revision,
	})

	ts, err := snapstate.Update(s.state, "some-snap", "channel-for-7", snap.R(0), s.user.ID, snapstate.Flags{})
	c.Assert(err, IsNil)
	chg := s.state.NewChange("refresh", "refresh a snap")
	chg.AddAll(ts)

	s.state.Unlock()
	defer s.snapmgr.Stop()
	s.settle(c)
	s.state.Lock()

	expected := fakeOps{
		// we just expect the "storesvc-list-refresh" op, we
		// don't have a fakeOp for switchChannel because it has
		// not a backend method, it just manipulates the state
		{
			op: "storesvc-list-refresh",
			cand: store.RefreshCandidate{
				Channel:  "channel-for-7",
				SnapID:   "some-snap-id",
				Revision: snap.R(7),
				Epoch:    "",
			},
		},
	}

	// start with an easier-to-read error if this fails:
	c.Assert(s.fakeBackend.ops.Ops(), DeepEquals, expected.Ops())
	c.Assert(s.fakeBackend.ops, DeepEquals, expected)

	// verify snapSetup info
	var snapsup snapstate.SnapSetup
	task := ts.Tasks()[0]
	err = task.Get("snap-setup", &snapsup)
	c.Assert(err, IsNil)
	c.Assert(snapsup, DeepEquals, snapstate.SnapSetup{
		Channel:  "channel-for-7",
		SideInfo: snapsup.SideInfo,
	})
	c.Assert(snapsup.SideInfo, DeepEquals, &snap.SideInfo{
		RealName: "some-snap",
		SnapID:   "some-snap-id",
		Revision: snap.R(7),
		Channel:  "channel-for-7",
	})

	// verify snaps in the system state
	var snapst snapstate.SnapState
	err = snapstate.Get(s.state, "some-snap", &snapst)
	c.Assert(err, IsNil)

	c.Assert(snapst.Active, Equals, true)
	c.Assert(snapst.Sequence, HasLen, 1)
	c.Assert(snapst.Sequence[0], DeepEquals, &snap.SideInfo{
		RealName: "some-snap",
		SnapID:   "some-snap-id",
		Channel:  "channel-for-7",
		Revision: snap.R(7),
	})
}

func (s *snapmgrTestSuite) TestUpdateValidateRefreshesSaysNo(c *C) {
	si := snap.SideInfo{
		RealName: "some-snap",
		SnapID:   "some-snap-id",
		Revision: snap.R(7),
	}

	s.state.Lock()
	defer s.state.Unlock()

	snapstate.Set(s.state, "some-snap", &snapstate.SnapState{
		Active:   true,
		Sequence: []*snap.SideInfo{&si},
		Current:  si.Revision,
	})

	validateErr := errors.New("refresh control error")
	validateRefreshes := func(st *state.State, refreshes []*snap.Info, userID int) ([]*snap.Info, error) {
		c.Check(refreshes, HasLen, 1)
		c.Check(refreshes[0].SnapID, Equals, "some-snap-id")
		c.Check(refreshes[0].Revision, Equals, snap.R(11))
		return nil, validateErr
	}
	// hook it up
	snapstate.ValidateRefreshes = validateRefreshes

	_, err := snapstate.Update(s.state, "some-snap", "stable", snap.R(0), s.user.ID, snapstate.Flags{})
	c.Assert(err, Equals, validateErr)
}

func (s *snapmgrTestSuite) TestUpdateValidateRefreshesSaysNoButIgnoreValidationIsSet(c *C) {
	si := snap.SideInfo{
		RealName: "some-snap",
		SnapID:   "some-snap-id",
		Revision: snap.R(7),
	}

	s.state.Lock()
	defer s.state.Unlock()

	snapstate.Set(s.state, "some-snap", &snapstate.SnapState{
		Active:   true,
		Sequence: []*snap.SideInfo{&si},
		Current:  si.Revision,
		SnapType: "app",
	})

	validateErr := errors.New("refresh control error")
	validateRefreshes := func(st *state.State, refreshes []*snap.Info, userID int) ([]*snap.Info, error) {
		return nil, validateErr
	}
	// hook it up
	snapstate.ValidateRefreshes = validateRefreshes

	flags := snapstate.Flags{JailMode: true, IgnoreValidation: true}
	ts, err := snapstate.Update(s.state, "some-snap", "stable", snap.R(0), s.user.ID, flags)
	c.Assert(err, IsNil)

	var snapsup snapstate.SnapSetup
	err = ts.Tasks()[0].Get("snap-setup", &snapsup)
	c.Assert(err, IsNil)
	c.Check(snapsup.Flags, DeepEquals, flags.ForSnapSetup())
}

func (s *snapmgrTestSuite) TestSingleUpdateBlockedRevision(c *C) {
	// single updates should *not* set the block list
	si7 := snap.SideInfo{
		RealName: "some-snap",
		SnapID:   "some-snap-id",
		Revision: snap.R(7),
	}
	si11 := snap.SideInfo{
		RealName: "some-snap",
		SnapID:   "some-snap-id",
		Revision: snap.R(11),
	}

	s.state.Lock()
	defer s.state.Unlock()

	snapstate.Set(s.state, "some-snap", &snapstate.SnapState{
		Active:   true,
		Sequence: []*snap.SideInfo{&si7, &si11},
		Current:  si7.Revision,
		SnapType: "app",
	})

	_, err := snapstate.Update(s.state, "some-snap", "some-channel", snap.R(0), s.user.ID, snapstate.Flags{})
	c.Assert(err, IsNil)

	c.Assert(s.fakeBackend.ops, HasLen, 1)
	c.Check(s.fakeBackend.ops[0], DeepEquals, fakeOp{
		op:    "storesvc-list-refresh",
		revno: snap.R(11),
		cand: store.RefreshCandidate{
			SnapID:   "some-snap-id",
			Revision: snap.R(7),
			Epoch:    "",
			Channel:  "some-channel",
		},
	})

}

func (s *snapmgrTestSuite) TestMultiUpdateBlockedRevision(c *C) {
	// multi-updates should *not* set the block list
	si7 := snap.SideInfo{
		RealName: "some-snap",
		SnapID:   "some-snap-id",
		Revision: snap.R(7),
	}
	si11 := snap.SideInfo{
		RealName: "some-snap",
		SnapID:   "some-snap-id",
		Revision: snap.R(11),
	}

	s.state.Lock()
	defer s.state.Unlock()

	snapstate.Set(s.state, "some-snap", &snapstate.SnapState{
		Active:   true,
		Sequence: []*snap.SideInfo{&si7, &si11},
		Current:  si7.Revision,
		SnapType: "app",
	})

	updates, _, err := snapstate.UpdateMany(s.state, []string{"some-snap"}, s.user.ID)
	c.Assert(err, IsNil)
	c.Check(updates, DeepEquals, []string{"some-snap"})

	c.Assert(s.fakeBackend.ops, HasLen, 1)
	c.Check(s.fakeBackend.ops[0], DeepEquals, fakeOp{
		op:    "storesvc-list-refresh",
		revno: snap.R(11),
		cand: store.RefreshCandidate{
			SnapID:   "some-snap-id",
			Revision: snap.R(7),
		},
	})

}

func (s *snapmgrTestSuite) TestAllUpdateBlockedRevision(c *C) {
	//  update-all *should* set the block list
	si7 := snap.SideInfo{
		RealName: "some-snap",
		SnapID:   "some-snap-id",
		Revision: snap.R(7),
	}
	si11 := snap.SideInfo{
		RealName: "some-snap",
		SnapID:   "some-snap-id",
		Revision: snap.R(11),
	}

	s.state.Lock()
	defer s.state.Unlock()

	snapstate.Set(s.state, "some-snap", &snapstate.SnapState{
		Active:   true,
		Sequence: []*snap.SideInfo{&si7, &si11},
		Current:  si7.Revision,
	})

	updates, _, err := snapstate.UpdateMany(s.state, nil, s.user.ID)
	c.Check(err, IsNil)
	c.Check(updates, HasLen, 0)

	c.Assert(s.fakeBackend.ops, HasLen, 1)
	c.Check(s.fakeBackend.ops[0], DeepEquals, fakeOp{
		op: "storesvc-list-refresh",
		cand: store.RefreshCandidate{
			SnapID:   "some-snap-id",
			Revision: snap.R(7),
			Block:    []snap.Revision{snap.R(11)},
		},
	})

}

var orthogonalAutoAliasesScenarios = []struct {
	aliasesBefore map[string][]string
	names         []string
	prune         []string
	update        bool
	new           bool
}{
	{nil, nil, nil, true, true},
	{nil, []string{"some-snap"}, nil, true, false},
	{nil, []string{"other-snap"}, nil, false, true},
	{map[string][]string{"some-snap": {"aliasA", "aliasC"}}, []string{"some-snap"}, nil, true, false},
	{map[string][]string{"other-snap": {"aliasB", "aliasC"}}, []string{"other-snap"}, []string{"other-snap"}, false, false},
	{map[string][]string{"other-snap": {"aliasB", "aliasC"}}, nil, []string{"other-snap"}, true, false},
	{map[string][]string{"other-snap": {"aliasB", "aliasC"}}, []string{"some-snap"}, nil, true, false},
	{map[string][]string{"other-snap": {"aliasC"}}, []string{"other-snap"}, []string{"other-snap"}, false, true},
	{map[string][]string{"other-snap": {"aliasC"}}, nil, []string{"other-snap"}, true, true},
	{map[string][]string{"other-snap": {"aliasC"}}, []string{"some-snap"}, nil, true, false},
	{map[string][]string{"some-snap": {"aliasB"}, "other-snap": {"aliasA"}}, []string{"some-snap"}, []string{"other-snap"}, true, false},
	{map[string][]string{"some-snap": {"aliasB"}, "other-snap": {"aliasA"}}, nil, []string{"other-snap", "some-snap"}, true, true},
	{map[string][]string{"some-snap": {"aliasB"}, "other-snap": {"aliasA"}}, []string{"other-snap"}, []string{"other-snap", "some-snap"}, false, true},
	{map[string][]string{"some-snap": {"aliasB"}}, nil, []string{"some-snap"}, true, true},
	{map[string][]string{"some-snap": {"aliasB"}}, []string{"other-snap"}, []string{"some-snap"}, false, true},
	{map[string][]string{"some-snap": {"aliasB"}}, []string{"some-snap"}, nil, true, false},
	{map[string][]string{"other-snap": {"aliasA"}}, nil, []string{"other-snap"}, true, true},
	{map[string][]string{"other-snap": {"aliasA"}}, []string{"other-snap"}, []string{"other-snap"}, false, true},
	{map[string][]string{"other-snap": {"aliasA"}}, []string{"some-snap"}, []string{"other-snap"}, true, false},
}

func (s *snapmgrTestSuite) TestUpdateManyAutoAliasesScenarios(c *C) {
	s.state.Lock()
	defer s.state.Unlock()

	snapstate.Set(s.state, "other-snap", &snapstate.SnapState{
		Active: true,
		Sequence: []*snap.SideInfo{
			{RealName: "other-snap", SnapID: "other-snap-id", Revision: snap.R(2)},
		},
		Current:  snap.R(2),
		SnapType: "app",
	})

	snapstate.AutoAliases = func(st *state.State, info *snap.Info) (map[string]string, error) {
		switch info.Name() {
		case "some-snap":
			return map[string]string{"aliasA": "cmdA"}, nil
		case "other-snap":
			return map[string]string{"aliasB": "cmdB"}, nil
		}
		return nil, nil
	}

	snapstate.Set(s.state, "some-snap", &snapstate.SnapState{
		Active: true,
		Sequence: []*snap.SideInfo{
			{RealName: "some-snap", SnapID: "some-snap-id", Revision: snap.R(4)},
		},
		Current:  snap.R(4),
		SnapType: "app",
	})

	expectedSet := func(aliases []string) map[string]bool {
		res := make(map[string]bool, len(aliases))
		for _, alias := range aliases {
			res[alias] = true
		}
		return res
	}

	for _, scenario := range orthogonalAutoAliasesScenarios {
		for _, snapName := range []string{"some-snap", "other-snap"} {
			var snapst snapstate.SnapState
			err := snapstate.Get(s.state, snapName, &snapst)
			c.Assert(err, IsNil)
			snapst.Aliases = nil
			snapst.AutoAliasesDisabled = false
			if autoAliases := scenario.aliasesBefore[snapName]; autoAliases != nil {
				targets := make(map[string]*snapstate.AliasTarget)
				for _, alias := range autoAliases {
					targets[alias] = &snapstate.AliasTarget{Auto: "cmd" + alias[len(alias)-1:]}
				}

				snapst.Aliases = targets
			}
			snapstate.Set(s.state, snapName, &snapst)
		}

		updates, tts, err := snapstate.UpdateMany(s.state, scenario.names, s.user.ID)
		c.Check(err, IsNil)

		_, dropped, err := snapstate.AutoAliasesDelta(s.state, []string{"some-snap", "other-snap"})
		c.Assert(err, IsNil)

		j := 0
		expectedUpdatesSet := make(map[string]bool)
		var expectedPruned map[string]map[string]bool
		var pruneTs *state.TaskSet
		if len(scenario.prune) != 0 {
			pruneTs = tts[0]
			j++
			taskAliases := make(map[string]map[string]bool)
			for _, aliasTask := range pruneTs.Tasks() {
				c.Check(aliasTask.Kind(), Equals, "prune-auto-aliases")
				var aliases []string
				err := aliasTask.Get("aliases", &aliases)
				c.Assert(err, IsNil)
				snapsup, err := snapstate.TaskSnapSetup(aliasTask)
				c.Assert(err, IsNil)
				taskAliases[snapsup.Name()] = expectedSet(aliases)
			}
			expectedPruned = make(map[string]map[string]bool)
			for _, snapName := range scenario.prune {
				expectedPruned[snapName] = expectedSet(dropped[snapName])
				if snapName == "other-snap" && !scenario.new && !scenario.update {
					expectedUpdatesSet["other-snap"] = true
				}
			}
			c.Check(taskAliases, DeepEquals, expectedPruned)
		}
		if scenario.update {
			updateTs := tts[j]
			j++
			expectedUpdatesSet["some-snap"] = true
			first := updateTs.Tasks()[0]
			c.Check(first.Kind(), Equals, "prerequisites")
			wait := false
			if expectedPruned["other-snap"]["aliasA"] {
				wait = true
			} else if expectedPruned["some-snap"] != nil {
				wait = true
			}
			if wait {
				c.Check(first.WaitTasks(), DeepEquals, pruneTs.Tasks())
			} else {
				c.Check(first.WaitTasks(), HasLen, 0)
			}
		}
		if scenario.new {
			newTs := tts[j]
			j++
			expectedUpdatesSet["other-snap"] = true
			tasks := newTs.Tasks()
			c.Check(tasks, HasLen, 1)
			aliasTask := tasks[0]
			c.Check(aliasTask.Kind(), Equals, "refresh-aliases")

			wait := false
			if expectedPruned["some-snap"]["aliasB"] {
				wait = true
			} else if expectedPruned["other-snap"] != nil {
				wait = true
			}
			if wait {
				c.Check(aliasTask.WaitTasks(), DeepEquals, pruneTs.Tasks())
			} else {
				c.Check(aliasTask.WaitTasks(), HasLen, 0)
			}
		}
		c.Assert(j, Equals, len(tts), Commentf("%#v", scenario))

		// check reported updated names
		c.Check(len(updates) > 0, Equals, true)
		sort.Strings(updates)
		expectedUpdates := make([]string, 0, len(expectedUpdatesSet))
		for x := range expectedUpdatesSet {
			expectedUpdates = append(expectedUpdates, x)
		}
		sort.Strings(expectedUpdates)
		c.Check(updates, DeepEquals, expectedUpdates)
	}
}

func (s *snapmgrTestSuite) TestUpdateOneAutoAliasesScenarios(c *C) {
	s.state.Lock()
	defer s.state.Unlock()

	snapstate.Set(s.state, "other-snap", &snapstate.SnapState{
		Active: true,
		Sequence: []*snap.SideInfo{
			{RealName: "other-snap", SnapID: "other-snap-id", Revision: snap.R(2)},
		},
		Current:  snap.R(2),
		SnapType: "app",
	})

	snapstate.AutoAliases = func(st *state.State, info *snap.Info) (map[string]string, error) {
		switch info.Name() {
		case "some-snap":
			return map[string]string{"aliasA": "cmdA"}, nil
		case "other-snap":
			return map[string]string{"aliasB": "cmdB"}, nil
		}
		return nil, nil
	}

	snapstate.Set(s.state, "some-snap", &snapstate.SnapState{
		Active: true,
		Sequence: []*snap.SideInfo{
			{RealName: "some-snap", SnapID: "some-snap-id", Revision: snap.R(4)},
		},
		Current:  snap.R(4),
		SnapType: "app",
	})

	expectedSet := func(aliases []string) map[string]bool {
		res := make(map[string]bool, len(aliases))
		for _, alias := range aliases {
			res[alias] = true
		}
		return res
	}

	for _, scenario := range orthogonalAutoAliasesScenarios {
		if len(scenario.names) != 1 {
			continue
		}

		for _, snapName := range []string{"some-snap", "other-snap"} {
			var snapst snapstate.SnapState
			err := snapstate.Get(s.state, snapName, &snapst)
			c.Assert(err, IsNil)
			snapst.Aliases = nil
			snapst.AutoAliasesDisabled = false
			if autoAliases := scenario.aliasesBefore[snapName]; autoAliases != nil {
				targets := make(map[string]*snapstate.AliasTarget)
				for _, alias := range autoAliases {
					targets[alias] = &snapstate.AliasTarget{Auto: "cmd" + alias[len(alias)-1:]}
				}

				snapst.Aliases = targets
			}
			snapstate.Set(s.state, snapName, &snapst)
		}

		ts, err := snapstate.Update(s.state, scenario.names[0], "", snap.R(0), s.user.ID, snapstate.Flags{})
		c.Assert(err, IsNil)
		_, dropped, err := snapstate.AutoAliasesDelta(s.state, []string{"some-snap", "other-snap"})
		c.Assert(err, IsNil)

		j := 0
		tasks := ts.Tasks()
		var expectedPruned map[string]map[string]bool
		var pruneTasks []*state.Task
		if len(scenario.prune) != 0 {
			nprune := len(scenario.prune)
			pruneTasks = tasks[:nprune]
			j += nprune
			taskAliases := make(map[string]map[string]bool)
			for _, aliasTask := range pruneTasks {
				c.Check(aliasTask.Kind(), Equals, "prune-auto-aliases")
				var aliases []string
				err := aliasTask.Get("aliases", &aliases)
				c.Assert(err, IsNil)
				snapsup, err := snapstate.TaskSnapSetup(aliasTask)
				c.Assert(err, IsNil)
				taskAliases[snapsup.Name()] = expectedSet(aliases)
			}
			expectedPruned = make(map[string]map[string]bool)
			for _, snapName := range scenario.prune {
				expectedPruned[snapName] = expectedSet(dropped[snapName])
			}
			c.Check(taskAliases, DeepEquals, expectedPruned)
		}
		if scenario.update {
			first := tasks[j]
			j += 16
			c.Check(first.Kind(), Equals, "prerequisites")
			wait := false
			if expectedPruned["other-snap"]["aliasA"] {
				wait = true
			} else if expectedPruned["some-snap"] != nil {
				wait = true
			}
			if wait {
				c.Check(first.WaitTasks(), DeepEquals, pruneTasks)
			} else {
				c.Check(first.WaitTasks(), HasLen, 0)
			}
		}
		if scenario.new {
			aliasTask := tasks[j]
			j++
			c.Check(aliasTask.Kind(), Equals, "refresh-aliases")
			wait := false
			if expectedPruned["some-snap"]["aliasB"] {
				wait = true
			} else if expectedPruned["other-snap"] != nil {
				wait = true
			}
			if wait {
				c.Check(aliasTask.WaitTasks(), DeepEquals, pruneTasks)
			} else {
				c.Check(aliasTask.WaitTasks(), HasLen, 0)
			}
		}
		c.Assert(len(tasks), Equals, j, Commentf("%#v", scenario))

		// conflict checks are triggered
		chg := s.state.NewChange("update", "...")
		chg.AddAll(ts)
		err = snapstate.CheckChangeConflict(s.state, scenario.names[0], nil, nil)
		c.Check(err, ErrorMatches, `.* has changes in progress`)
		chg.SetStatus(state.DoneStatus)
	}
}

func (s *snapmgrTestSuite) TestUpdateLocalSnapFails(c *C) {
	si := snap.SideInfo{
		RealName: "some-snap",
		Revision: snap.R(7),
	}

	s.state.Lock()
	defer s.state.Unlock()

	snapstate.Set(s.state, "some-snap", &snapstate.SnapState{
		Active:   true,
		Sequence: []*snap.SideInfo{&si},
		Current:  si.Revision,
	})

	_, err := snapstate.Update(s.state, "some-snap", "some-channel", snap.R(0), s.user.ID, snapstate.Flags{})
	c.Assert(err, Equals, store.ErrLocalSnap)
}

func (s *snapmgrTestSuite) TestUpdateDisabledUnsupported(c *C) {
	si := snap.SideInfo{
		RealName: "some-snap",
		SnapID:   "some-snap-id",
		Revision: snap.R(7),
	}

	s.state.Lock()
	defer s.state.Unlock()

	snapstate.Set(s.state, "some-snap", &snapstate.SnapState{
		Active:   false,
		Sequence: []*snap.SideInfo{&si},
		Current:  si.Revision,
	})

	_, err := snapstate.Update(s.state, "some-snap", "some-channel", snap.R(0), s.user.ID, snapstate.Flags{})
	c.Assert(err, ErrorMatches, `refreshing disabled snap "some-snap" not supported`)
}

func makeTestSnap(c *C, snapYamlContent string) (snapFilePath string) {
	return snaptest.MakeTestSnapWithFiles(c, snapYamlContent, nil)
}

func (s *snapmgrTestSuite) TestInstallFirstLocalRunThrough(c *C) {
	// use the real thing for this one
	snapstate.MockOpenSnapFile(backend.OpenSnapFile)

	s.state.Lock()
	defer s.state.Unlock()

	mockSnap := makeTestSnap(c, `name: mock
version: 1.0`)
	chg := s.state.NewChange("install", "install a local snap")
	ts, err := snapstate.InstallPath(s.state, &snap.SideInfo{RealName: "mock"}, mockSnap, "", snapstate.Flags{})
	c.Assert(err, IsNil)
	chg.AddAll(ts)

	s.state.Unlock()
	defer s.snapmgr.Stop()
	s.settle(c)
	s.state.Lock()

	expected := fakeOps{
		{
			// only local install was run, i.e. first actions are pseudo-action current
			op:  "current",
			old: "<no-current>",
		},
		{
			// and setup-snap
			op:    "setup-snap",
			name:  mockSnap,
			revno: snap.R("x1"),
		},
		{
			op:   "copy-data",
			name: filepath.Join(dirs.SnapMountDir, "mock/x1"),
			old:  "<no-old>",
		},
		{
			op:    "setup-profiles:Doing",
			name:  "mock",
			revno: snap.R("x1"),
		},
		{
			op: "candidate",
			sinfo: snap.SideInfo{
				RealName: "mock",
				Revision: snap.R("x1"),
			},
		},
		{
			op:   "link-snap",
			name: filepath.Join(dirs.SnapMountDir, "mock/x1"),
		},
		{
			op:    "setup-profiles:Doing", // core phase 2
			name:  "mock",
			revno: snap.R("x1"),
		},
		{
			op: "update-aliases",
		},
		{
			op:    "cleanup-trash",
			name:  "mock",
			revno: snap.R("x1"),
		},
	}

	c.Assert(s.fakeBackend.ops.Ops(), DeepEquals, expected.Ops())
	c.Check(s.fakeBackend.ops, DeepEquals, expected)

	// verify snapSetup info
	var snapsup snapstate.SnapSetup
	task := ts.Tasks()[1]
	err = task.Get("snap-setup", &snapsup)
	c.Assert(err, IsNil)
	c.Assert(snapsup, DeepEquals, snapstate.SnapSetup{
		SnapPath: mockSnap,
		SideInfo: snapsup.SideInfo,
	})
	c.Assert(snapsup.SideInfo, DeepEquals, &snap.SideInfo{
		RealName: "mock",
		Revision: snap.R(-1),
	})

	// verify snaps in the system state
	var snapst snapstate.SnapState
	err = snapstate.Get(s.state, "mock", &snapst)
	c.Assert(err, IsNil)

	c.Assert(snapst.Active, Equals, true)
	c.Assert(snapst.Sequence[0], DeepEquals, &snap.SideInfo{
		RealName: "mock",
		Channel:  "",
		Revision: snap.R(-1),
	})
	c.Assert(snapst.LocalRevision(), Equals, snap.R(-1))
}

func (s *snapmgrTestSuite) TestInstallSubsequentLocalRunThrough(c *C) {
	// use the real thing for this one
	snapstate.MockOpenSnapFile(backend.OpenSnapFile)

	s.state.Lock()
	defer s.state.Unlock()

	snapstate.Set(s.state, "mock", &snapstate.SnapState{
		Active: true,
		Sequence: []*snap.SideInfo{
			{RealName: "mock", Revision: snap.R(-2)},
		},
		Current:  snap.R(-2),
		SnapType: "app",
	})

	mockSnap := makeTestSnap(c, `name: mock
version: 1.0`)
	chg := s.state.NewChange("install", "install a local snap")
	ts, err := snapstate.InstallPath(s.state, &snap.SideInfo{RealName: "mock"}, mockSnap, "", snapstate.Flags{})
	c.Assert(err, IsNil)
	chg.AddAll(ts)

	s.state.Unlock()
	defer s.snapmgr.Stop()
	s.settle(c)
	s.state.Lock()

	ops := s.fakeBackend.ops
	// ensure only local install was run, i.e. first action is pseudo-action current
	c.Assert(ops.Ops(), HasLen, 11)
	c.Check(ops[0].op, Equals, "current")
	c.Check(ops[0].old, Equals, filepath.Join(dirs.SnapMountDir, "mock/x2"))
	// and setup-snap
	c.Check(ops[1].op, Equals, "setup-snap")
	c.Check(ops[1].name, Matches, `.*/mock_1.0_all.snap`)
	c.Check(ops[1].revno, Equals, snap.R("x3"))
	// and cleanup
	c.Check(ops[len(ops)-1], DeepEquals, fakeOp{
		op:    "cleanup-trash",
		name:  "mock",
		revno: snap.R("x3"),
	})

	c.Check(ops[3].op, Equals, "unlink-snap")
	c.Check(ops[3].name, Equals, filepath.Join(dirs.SnapMountDir, "mock/x2"))

	c.Check(ops[4].op, Equals, "copy-data")
	c.Check(ops[4].name, Equals, filepath.Join(dirs.SnapMountDir, "mock/x3"))
	c.Check(ops[4].old, Equals, filepath.Join(dirs.SnapMountDir, "mock/x2"))

	c.Check(ops[5].op, Equals, "setup-profiles:Doing")
	c.Check(ops[5].name, Equals, "mock")
	c.Check(ops[5].revno, Equals, snap.R(-3))

	c.Check(ops[6].op, Equals, "candidate")
	c.Check(ops[6].sinfo, DeepEquals, snap.SideInfo{
		RealName: "mock",
		Revision: snap.R(-3),
	})
	c.Check(ops[7].op, Equals, "link-snap")
	c.Check(ops[7].name, Equals, filepath.Join(dirs.SnapMountDir, "mock/x3"))
	c.Check(ops[8].op, Equals, "setup-profiles:Doing") // core phase 2

	// verify snapSetup info
	var snapsup snapstate.SnapSetup
	task := ts.Tasks()[1]
	err = task.Get("snap-setup", &snapsup)
	c.Assert(err, IsNil)
	c.Assert(snapsup, DeepEquals, snapstate.SnapSetup{
		SnapPath: mockSnap,
		SideInfo: snapsup.SideInfo,
	})
	c.Assert(snapsup.SideInfo, DeepEquals, &snap.SideInfo{
		RealName: "mock",
		Revision: snap.R(-3),
	})

	// verify snaps in the system state
	var snapst snapstate.SnapState
	err = snapstate.Get(s.state, "mock", &snapst)
	c.Assert(err, IsNil)

	c.Assert(snapst.Active, Equals, true)
	c.Assert(snapst.Sequence, HasLen, 2)
	c.Assert(snapst.CurrentSideInfo(), DeepEquals, &snap.SideInfo{
		RealName: "mock",
		Channel:  "",
		Revision: snap.R(-3),
	})
	c.Assert(snapst.LocalRevision(), Equals, snap.R(-3))
}

func (s *snapmgrTestSuite) TestInstallOldSubsequentLocalRunThrough(c *C) {
	// use the real thing for this one
	snapstate.MockOpenSnapFile(backend.OpenSnapFile)

	s.state.Lock()
	defer s.state.Unlock()

	snapstate.Set(s.state, "mock", &snapstate.SnapState{
		Active: true,
		Sequence: []*snap.SideInfo{
			{RealName: "mock", Revision: snap.R(100001)},
		},
		Current:  snap.R(100001),
		SnapType: "app",
	})

	mockSnap := makeTestSnap(c, `name: mock
version: 1.0`)
	chg := s.state.NewChange("install", "install a local snap")
	ts, err := snapstate.InstallPath(s.state, &snap.SideInfo{RealName: "mock"}, mockSnap, "", snapstate.Flags{})
	c.Assert(err, IsNil)
	chg.AddAll(ts)

	s.state.Unlock()
	defer s.snapmgr.Stop()
	s.settle(c)
	s.state.Lock()

	expected := fakeOps{
		{
			// ensure only local install was run, i.e. first action is pseudo-action current
			op:  "current",
			old: filepath.Join(dirs.SnapMountDir, "mock/100001"),
		},
		{
			// and setup-snap
			op:    "setup-snap",
			name:  mockSnap,
			revno: snap.R("x1"),
		},
		{
			op:   "remove-snap-aliases",
			name: "mock",
		},
		{
			op:   "unlink-snap",
			name: filepath.Join(dirs.SnapMountDir, "mock/100001"),
		},
		{
			op:   "copy-data",
			name: filepath.Join(dirs.SnapMountDir, "mock/x1"),
			old:  filepath.Join(dirs.SnapMountDir, "mock/100001"),
		},
		{
			op:    "setup-profiles:Doing",
			name:  "mock",
			revno: snap.R("x1"),
		},
		{
			op: "candidate",
			sinfo: snap.SideInfo{
				RealName: "mock",
				Revision: snap.R("x1"),
			},
		},
		{
			op:   "link-snap",
			name: filepath.Join(dirs.SnapMountDir, "mock/x1"),
		},
		{
			op:    "setup-profiles:Doing",
			name:  "mock",
			revno: snap.R("x1"),
		},
		{
			op: "update-aliases",
		},
		{
			// and cleanup
			op:    "cleanup-trash",
			name:  "mock",
			revno: snap.R("x1"),
		},
	}
	c.Assert(s.fakeBackend.ops.Ops(), DeepEquals, expected.Ops())
	c.Check(s.fakeBackend.ops, DeepEquals, expected)

	var snapst snapstate.SnapState
	err = snapstate.Get(s.state, "mock", &snapst)
	c.Assert(err, IsNil)

	c.Assert(snapst.Active, Equals, true)
	c.Assert(snapst.Sequence, HasLen, 2)
	c.Assert(snapst.CurrentSideInfo(), DeepEquals, &snap.SideInfo{
		RealName: "mock",
		Channel:  "",
		Revision: snap.R(-1),
	})
	c.Assert(snapst.LocalRevision(), Equals, snap.R(-1))
}

func (s *snapmgrTestSuite) TestInstallPathWithMetadataRunThrough(c *C) {
	// use the real thing for this one
	snapstate.MockOpenSnapFile(backend.OpenSnapFile)

	s.state.Lock()
	defer s.state.Unlock()

	someSnap := makeTestSnap(c, `name: orig-name
version: 1.0`)
	chg := s.state.NewChange("install", "install a local snap")

	si := &snap.SideInfo{
		RealName: "some-snap",
		SnapID:   "snapIDsnapidsnapidsnapidsnapidsn",
		Revision: snap.R(42),
	}
	ts, err := snapstate.InstallPath(s.state, si, someSnap, "", snapstate.Flags{Required: true})
	c.Assert(err, IsNil)
	chg.AddAll(ts)

	s.state.Unlock()
	defer s.snapmgr.Stop()
	s.settle(c)
	s.state.Lock()

	// ensure only local install was run, i.e. first actions are pseudo-action current
	c.Assert(s.fakeBackend.ops.Ops(), HasLen, 9)
	c.Check(s.fakeBackend.ops[0].op, Equals, "current")
	c.Check(s.fakeBackend.ops[0].old, Equals, "<no-current>")
	// and setup-snap
	c.Check(s.fakeBackend.ops[1].op, Equals, "setup-snap")
	c.Check(s.fakeBackend.ops[1].name, Matches, `.*/orig-name_1.0_all.snap`)
	c.Check(s.fakeBackend.ops[1].revno, Equals, snap.R(42))

	c.Check(s.fakeBackend.ops[4].op, Equals, "candidate")
	c.Check(s.fakeBackend.ops[4].sinfo, DeepEquals, *si)
	c.Check(s.fakeBackend.ops[5].op, Equals, "link-snap")
	c.Check(s.fakeBackend.ops[5].name, Equals, filepath.Join(dirs.SnapMountDir, "some-snap/42"))

	// verify snapSetup info
	var snapsup snapstate.SnapSetup
	task := ts.Tasks()[0]
	err = task.Get("snap-setup", &snapsup)
	c.Assert(err, IsNil)
	c.Assert(snapsup, DeepEquals, snapstate.SnapSetup{
		SnapPath: someSnap,
		SideInfo: snapsup.SideInfo,
		Flags: snapstate.Flags{
			Required: true,
		},
	})
	c.Assert(snapsup.SideInfo, DeepEquals, si)

	// verify snaps in the system state
	var snapst snapstate.SnapState
	err = snapstate.Get(s.state, "some-snap", &snapst)
	c.Assert(err, IsNil)

	c.Assert(snapst.Active, Equals, true)
	c.Assert(snapst.Channel, Equals, "")
	c.Assert(snapst.Sequence[0], DeepEquals, si)
	c.Assert(snapst.LocalRevision().Unset(), Equals, true)
	c.Assert(snapst.Required, Equals, true)
}

func (s *snapmgrTestSuite) TestRemoveRunThrough(c *C) {
	si := snap.SideInfo{
		RealName: "some-snap",
		Revision: snap.R(7),
	}

	s.state.Lock()
	defer s.state.Unlock()

	snapstate.Set(s.state, "some-snap", &snapstate.SnapState{
		Active:   true,
		Sequence: []*snap.SideInfo{&si},
		Current:  si.Revision,
		SnapType: "app",
	})

	chg := s.state.NewChange("remove", "remove a snap")
	ts, err := snapstate.Remove(s.state, "some-snap", snap.R(0))
	c.Assert(err, IsNil)
	chg.AddAll(ts)

	s.state.Unlock()
	defer s.snapmgr.Stop()
	s.settle(c)
	s.state.Lock()

	expected := fakeOps{
		{
			op:   "remove-snap-aliases",
			name: "some-snap",
		},
		{
			op:   "unlink-snap",
			name: filepath.Join(dirs.SnapMountDir, "some-snap/7"),
		},
		{
			op:    "remove-profiles:Doing",
			name:  "some-snap",
			revno: snap.R(7),
		},
		{
			op:   "remove-snap-data",
			name: filepath.Join(dirs.SnapMountDir, "some-snap/7"),
		},
		{
			op:   "remove-snap-common-data",
			name: filepath.Join(dirs.SnapMountDir, "some-snap/7"),
		},
		{
			op:    "remove-snap-files",
			name:  filepath.Join(dirs.SnapMountDir, "some-snap/7"),
			stype: "app",
		},
		{
			op:   "discard-namespace",
			name: "some-snap",
		},
		{
			op:   "discard-conns:Doing",
			name: "some-snap",
		},
	}
	// start with an easier-to-read error if this fails:
	c.Check(len(s.fakeBackend.ops), Equals, len(expected))
	c.Assert(s.fakeBackend.ops.Ops(), DeepEquals, expected.Ops())
	c.Check(s.fakeBackend.ops, DeepEquals, expected)

	// verify snapSetup info
	tasks := ts.Tasks()
	for _, t := range tasks {
		if t.Kind() == "run-hook" {
			continue
		}
		snapsup, err := snapstate.TaskSnapSetup(t)
		c.Assert(err, IsNil)

		var expSnapSetup *snapstate.SnapSetup
		if t.Kind() == "discard-conns" {
			expSnapSetup = &snapstate.SnapSetup{
				SideInfo: &snap.SideInfo{
					RealName: "some-snap",
				},
			}
		} else {
			expSnapSetup = &snapstate.SnapSetup{
				SideInfo: &snap.SideInfo{
					RealName: "some-snap",
					Revision: snap.R(7),
				},
			}
		}
		c.Check(snapsup, DeepEquals, expSnapSetup, Commentf(t.Kind()))
	}

	// verify snaps in the system state
	var snapst snapstate.SnapState
	err = snapstate.Get(s.state, "some-snap", &snapst)
	c.Assert(err, Equals, state.ErrNoState)
}

func (s *snapmgrTestSuite) TestRemoveWithManyRevisionsRunThrough(c *C) {
	si3 := snap.SideInfo{
		RealName: "some-snap",
		Revision: snap.R(3),
	}

	si5 := snap.SideInfo{
		RealName: "some-snap",
		Revision: snap.R(5),
	}

	si7 := snap.SideInfo{
		RealName: "some-snap",
		Revision: snap.R(7),
	}

	s.state.Lock()
	defer s.state.Unlock()

	snapstate.Set(s.state, "some-snap", &snapstate.SnapState{
		Active:   true,
		Sequence: []*snap.SideInfo{&si5, &si3, &si7},
		Current:  si7.Revision,
		SnapType: "app",
	})

	chg := s.state.NewChange("remove", "remove a snap")
	ts, err := snapstate.Remove(s.state, "some-snap", snap.R(0))
	c.Assert(err, IsNil)
	chg.AddAll(ts)

	s.state.Unlock()
	defer s.snapmgr.Stop()
	s.settle(c)
	s.state.Lock()

	expected := fakeOps{
		{
			op:   "remove-snap-aliases",
			name: "some-snap",
		},
		{
			op:   "unlink-snap",
			name: filepath.Join(dirs.SnapMountDir, "some-snap/7"),
		},
		{
			op:    "remove-profiles:Doing",
			name:  "some-snap",
			revno: snap.R(7),
		},
		{
			op:   "remove-snap-data",
			name: filepath.Join(dirs.SnapMountDir, "some-snap/7"),
		},
		{
			op:    "remove-snap-files",
			name:  filepath.Join(dirs.SnapMountDir, "some-snap/7"),
			stype: "app",
		},
		{
			op:   "remove-snap-data",
			name: filepath.Join(dirs.SnapMountDir, "some-snap/3"),
		},
		{
			op:    "remove-snap-files",
			name:  filepath.Join(dirs.SnapMountDir, "some-snap/3"),
			stype: "app",
		},
		{
			op:   "remove-snap-data",
			name: filepath.Join(dirs.SnapMountDir, "some-snap/5"),
		},
		{
			op:   "remove-snap-common-data",
			name: filepath.Join(dirs.SnapMountDir, "some-snap/5"),
		},
		{
			op:    "remove-snap-files",
			name:  filepath.Join(dirs.SnapMountDir, "some-snap/5"),
			stype: "app",
		},
		{
			op:   "discard-namespace",
			name: "some-snap",
		},
		{
			op:   "discard-conns:Doing",
			name: "some-snap",
		},
	}
	// start with an easier-to-read error if this fails:
	c.Assert(s.fakeBackend.ops.Ops(), DeepEquals, expected.Ops())
	c.Assert(s.fakeBackend.ops, DeepEquals, expected)

	// verify snapSetup info
	tasks := ts.Tasks()
	revnos := []snap.Revision{{N: 7}, {N: 3}, {N: 5}}
	whichRevno := 0
	for _, t := range tasks {
		if t.Kind() == "run-hook" {
			continue
		}
		snapsup, err := snapstate.TaskSnapSetup(t)
		c.Assert(err, IsNil)

		var expSnapSetup *snapstate.SnapSetup
		if t.Kind() == "discard-conns" {
			expSnapSetup = &snapstate.SnapSetup{
				SideInfo: &snap.SideInfo{
					RealName: "some-snap",
				},
			}
		} else {
			expSnapSetup = &snapstate.SnapSetup{
				SideInfo: &snap.SideInfo{
					RealName: "some-snap",
					Revision: revnos[whichRevno],
				},
			}
		}

		c.Check(snapsup, DeepEquals, expSnapSetup, Commentf(t.Kind()))

		if t.Kind() == "discard-snap" {
			whichRevno++
		}
	}

	// verify snaps in the system state
	var snapst snapstate.SnapState
	err = snapstate.Get(s.state, "some-snap", &snapst)
	c.Assert(err, Equals, state.ErrNoState)
}

func (s *snapmgrTestSuite) TestRemoveOneRevisionRunThrough(c *C) {
	si3 := snap.SideInfo{
		RealName: "some-snap",
		Revision: snap.R(3),
	}

	si5 := snap.SideInfo{
		RealName: "some-snap",
		Revision: snap.R(5),
	}

	si7 := snap.SideInfo{
		RealName: "some-snap",
		Revision: snap.R(7),
	}

	s.state.Lock()
	defer s.state.Unlock()

	snapstate.Set(s.state, "some-snap", &snapstate.SnapState{
		Active:   true,
		Sequence: []*snap.SideInfo{&si5, &si3, &si7},
		Current:  si7.Revision,
		SnapType: "app",
	})

	chg := s.state.NewChange("remove", "remove a snap")
	ts, err := snapstate.Remove(s.state, "some-snap", snap.R(3))
	c.Assert(err, IsNil)
	chg.AddAll(ts)

	s.state.Unlock()
	defer s.snapmgr.Stop()
	s.settle(c)
	s.state.Lock()

	c.Check(len(s.fakeBackend.ops), Equals, 2)
	expected := fakeOps{
		{
			op:   "remove-snap-data",
			name: filepath.Join(dirs.SnapMountDir, "some-snap/3"),
		},
		{
			op:    "remove-snap-files",
			name:  filepath.Join(dirs.SnapMountDir, "some-snap/3"),
			stype: "app",
		},
	}
	// start with an easier-to-read error if this fails:
	c.Assert(s.fakeBackend.ops.Ops(), DeepEquals, expected.Ops())
	c.Assert(s.fakeBackend.ops, DeepEquals, expected)

	// verify snapSetup info
	tasks := ts.Tasks()
	for _, t := range tasks {
		snapsup, err := snapstate.TaskSnapSetup(t)
		c.Assert(err, IsNil)

		expSnapSetup := &snapstate.SnapSetup{
			SideInfo: &snap.SideInfo{
				RealName: "some-snap",
				Revision: snap.R(3),
			},
		}

		c.Check(snapsup, DeepEquals, expSnapSetup, Commentf(t.Kind()))
	}

	// verify snaps in the system state
	var snapst snapstate.SnapState
	err = snapstate.Get(s.state, "some-snap", &snapst)
	c.Assert(err, IsNil)
	c.Check(snapst.Sequence, HasLen, 2)
}

func (s *snapmgrTestSuite) TestRemoveLastRevisionRunThrough(c *C) {
	si := snap.SideInfo{
		RealName: "some-snap",
		Revision: snap.R(2),
	}

	s.state.Lock()
	defer s.state.Unlock()

	snapstate.Set(s.state, "some-snap", &snapstate.SnapState{
		Active:   false,
		Sequence: []*snap.SideInfo{&si},
		Current:  si.Revision,
		SnapType: "app",
	})

	chg := s.state.NewChange("remove", "remove a snap")
	ts, err := snapstate.Remove(s.state, "some-snap", snap.R(2))
	c.Assert(err, IsNil)
	chg.AddAll(ts)

	s.state.Unlock()
	defer s.snapmgr.Stop()
	s.settle(c)
	s.state.Lock()

	c.Check(len(s.fakeBackend.ops), Equals, 5)
	expected := fakeOps{
		{
			op:   "remove-snap-data",
			name: filepath.Join(dirs.SnapMountDir, "some-snap/2"),
		},
		{
			op:   "remove-snap-common-data",
			name: filepath.Join(dirs.SnapMountDir, "some-snap/2"),
		},
		{
			op:    "remove-snap-files",
			name:  filepath.Join(dirs.SnapMountDir, "some-snap/2"),
			stype: "app",
		},
		{
			op:   "discard-namespace",
			name: "some-snap",
		},
		{
			op:   "discard-conns:Doing",
			name: "some-snap",
		},
	}
	// start with an easier-to-read error if this fails:
	c.Assert(s.fakeBackend.ops.Ops(), DeepEquals, expected.Ops())
	c.Assert(s.fakeBackend.ops, DeepEquals, expected)

	// verify snapSetup info
	tasks := ts.Tasks()
	for _, t := range tasks {
		if t.Kind() == "run-hook" {
			continue
		}
		snapsup, err := snapstate.TaskSnapSetup(t)
		c.Assert(err, IsNil)

		expSnapSetup := &snapstate.SnapSetup{
			SideInfo: &snap.SideInfo{
				RealName: "some-snap",
			},
		}
		if t.Kind() != "discard-conns" {
			expSnapSetup.SideInfo.Revision = snap.R(2)
		}

		c.Check(snapsup, DeepEquals, expSnapSetup, Commentf(t.Kind()))
	}

	// verify snaps in the system state
	var snapst snapstate.SnapState
	err = snapstate.Get(s.state, "some-snap", &snapst)
	c.Assert(err, Equals, state.ErrNoState)
}

func (s *snapmgrTestSuite) TestRemoveCurrentActiveRevisionRefused(c *C) {
	si := snap.SideInfo{
		RealName: "some-snap",
		Revision: snap.R(2),
	}

	s.state.Lock()
	defer s.state.Unlock()

	snapstate.Set(s.state, "some-snap", &snapstate.SnapState{
		Active:   true,
		Sequence: []*snap.SideInfo{&si},
		Current:  si.Revision,
		SnapType: "app",
	})

	_, err := snapstate.Remove(s.state, "some-snap", snap.R(2))

	c.Check(err, ErrorMatches, `cannot remove active revision 2 of snap "some-snap"`)
}

func (s *snapmgrTestSuite) TestRemoveCurrentRevisionOfSeveralRefused(c *C) {
	si := snap.SideInfo{
		RealName: "some-snap",
		Revision: snap.R(2),
	}

	s.state.Lock()
	defer s.state.Unlock()

	snapstate.Set(s.state, "some-snap", &snapstate.SnapState{
		Active:   true,
		Sequence: []*snap.SideInfo{&si, &si},
		Current:  si.Revision,
		SnapType: "app",
	})

	_, err := snapstate.Remove(s.state, "some-snap", snap.R(2))
	c.Assert(err, NotNil)
	c.Check(err.Error(), Equals, `cannot remove active revision 2 of snap "some-snap" (revert first?)`)
}

func (s *snapmgrTestSuite) TestRemoveMissingRevisionRefused(c *C) {
	si := snap.SideInfo{
		RealName: "some-snap",
		Revision: snap.R(2),
	}

	s.state.Lock()
	defer s.state.Unlock()

	snapstate.Set(s.state, "some-snap", &snapstate.SnapState{
		Active:   true,
		Sequence: []*snap.SideInfo{&si},
		Current:  si.Revision,
		SnapType: "app",
	})

	_, err := snapstate.Remove(s.state, "some-snap", snap.R(1))

	c.Check(err, ErrorMatches, `revision 1 of snap "some-snap" is not installed`)
}

func (s *snapmgrTestSuite) TestRemoveRefused(c *C) {
	si := snap.SideInfo{
		RealName: "gadget",
		Revision: snap.R(7),
	}

	s.state.Lock()
	defer s.state.Unlock()

	snapstate.Set(s.state, "gadget", &snapstate.SnapState{
		Active:   true,
		Sequence: []*snap.SideInfo{&si},
		Current:  si.Revision,
		SnapType: "app",
	})

	_, err := snapstate.Remove(s.state, "gadget", snap.R(0))

	c.Check(err, ErrorMatches, `snap "gadget" is not removable`)
}

func (s *snapmgrTestSuite) TestRemoveRefusedLastRevision(c *C) {
	si := snap.SideInfo{
		RealName: "gadget",
		Revision: snap.R(7),
	}

	s.state.Lock()
	defer s.state.Unlock()

	snapstate.Set(s.state, "gadget", &snapstate.SnapState{
		Active:   false,
		Sequence: []*snap.SideInfo{&si},
		Current:  si.Revision,
		SnapType: "app",
	})

	_, err := snapstate.Remove(s.state, "gadget", snap.R(7))

	c.Check(err, ErrorMatches, `snap "gadget" is not removable`)
}

func (s *snapmgrTestSuite) TestRemoveDeletesConfigOnLastRevision(c *C) {
	si := snap.SideInfo{
		RealName: "some-snap",
		Revision: snap.R(7),
	}

	s.state.Lock()
	defer s.state.Unlock()

	snapstate.Set(s.state, "some-snap", &snapstate.SnapState{
		Active:   true,
		Sequence: []*snap.SideInfo{&si},
		Current:  si.Revision,
		SnapType: "app",
	})

	snapstate.Set(s.state, "another-snap", &snapstate.SnapState{
		Active:   true,
		Sequence: []*snap.SideInfo{&si},
		Current:  si.Revision,
		SnapType: "app",
	})

	tr := config.NewTransaction(s.state)
	tr.Set("some-snap", "foo", "bar")
	tr.Commit()

	// a config for some other snap to verify its not accidentally destroyed
	tr = config.NewTransaction(s.state)
	tr.Set("another-snap", "bar", "baz")
	tr.Commit()

	var res string
	tr = config.NewTransaction(s.state)
	c.Assert(tr.Get("some-snap", "foo", &res), IsNil)
	c.Assert(tr.Get("another-snap", "bar", &res), IsNil)

	chg := s.state.NewChange("remove", "remove a snap")
	ts, err := snapstate.Remove(s.state, "some-snap", snap.R(0))
	c.Assert(err, IsNil)
	chg.AddAll(ts)

	s.state.Unlock()
	defer s.snapmgr.Stop()
	s.settle(c)
	s.state.Lock()

	// verify snaps in the system state
	var snapst snapstate.SnapState
	err = snapstate.Get(s.state, "some-snap", &snapst)
	c.Assert(err, Equals, state.ErrNoState)

	tr = config.NewTransaction(s.state)
	err = tr.Get("some-snap", "foo", &res)
	c.Assert(err, NotNil)
	c.Assert(err, ErrorMatches, `snap "some-snap" has no "foo" configuration option`)

	// and another snap has its config intact
	c.Assert(tr.Get("another-snap", "bar", &res), IsNil)
	c.Assert(res, Equals, "baz")
}

func (s *snapmgrTestSuite) TestRemoveDoesntDeleteConfigIfNotLastRevision(c *C) {
	si1 := snap.SideInfo{
		RealName: "some-snap",
		Revision: snap.R(7),
	}
	si2 := snap.SideInfo{
		RealName: "some-snap",
		Revision: snap.R(8),
	}

	s.state.Lock()
	defer s.state.Unlock()

	snapstate.Set(s.state, "some-snap", &snapstate.SnapState{
		Active:   true,
		Sequence: []*snap.SideInfo{&si1, &si2},
		Current:  si2.Revision,
		SnapType: "app",
	})

	tr := config.NewTransaction(s.state)
	tr.Set("some-snap", "foo", "bar")
	tr.Commit()

	var res string
	tr = config.NewTransaction(s.state)
	c.Assert(tr.Get("some-snap", "foo", &res), IsNil)

	chg := s.state.NewChange("remove", "remove a snap")
	ts, err := snapstate.Remove(s.state, "some-snap", si1.Revision)
	c.Assert(err, IsNil)
	chg.AddAll(ts)

	s.state.Unlock()
	defer s.snapmgr.Stop()
	s.settle(c)
	s.state.Lock()

	// verify snaps in the system state
	var snapst snapstate.SnapState
	err = snapstate.Get(s.state, "some-snap", &snapst)
	c.Assert(err, IsNil)

	tr = config.NewTransaction(s.state)
	c.Assert(tr.Get("some-snap", "foo", &res), IsNil)
	c.Assert(res, Equals, "bar")
}

func (s *snapmgrTestSuite) TestUpdateMakesConfigSnapshot(c *C) {
	s.state.Lock()
	defer s.state.Unlock()

	snapstate.Set(s.state, "some-snap", &snapstate.SnapState{
		Active: true,
		Sequence: []*snap.SideInfo{
			{RealName: "some-snap", SnapID: "some-snap-id", Revision: snap.R(1)},
		},
		Current:  snap.R(1),
		SnapType: "app",
	})

	tr := config.NewTransaction(s.state)
	tr.Set("some-snap", "foo", "bar")
	tr.Commit()

	var cfgs map[string]interface{}
	// we don't have config snapshots yet
	c.Assert(s.state.Get("revision-config", &cfgs), Equals, state.ErrNoState)

	chg := s.state.NewChange("update", "update a snap")
	ts, err := snapstate.Update(s.state, "some-snap", "some-channel", snap.R(2), s.user.ID, snapstate.Flags{})
	c.Assert(err, IsNil)
	chg.AddAll(ts)

	s.state.Unlock()
	defer s.snapmgr.Stop()
	s.settle(c)

	s.state.Lock()
	cfgs = nil
	// config copy of rev. 1 has been made
	c.Assert(s.state.Get("revision-config", &cfgs), IsNil)
	c.Assert(cfgs["some-snap"], DeepEquals, map[string]interface{}{
		"1": map[string]interface{}{
			"foo": "bar",
		},
	})
}

func (s *snapmgrTestSuite) TestRevertRestoresConfigSnapshot(c *C) {
	s.state.Lock()
	defer s.state.Unlock()

	snapstate.Set(s.state, "some-snap", &snapstate.SnapState{
		Active: true,
		Sequence: []*snap.SideInfo{
			{RealName: "some-snap", SnapID: "some-snap-id", Revision: snap.R(1)},
			{RealName: "some-snap", Revision: snap.R(2)},
		},
		Current:  snap.R(2),
		SnapType: "app",
	})

	// set configuration for current snap
	tr := config.NewTransaction(s.state)
	tr.Set("some-snap", "foo", "100")
	tr.Commit()

	// make config snapshot for rev.1
	config.SaveRevisionConfig(s.state, "some-snap", snap.R(1))

	// modify for rev. 2
	tr = config.NewTransaction(s.state)
	tr.Set("some-snap", "foo", "200")
	tr.Commit()

	chg := s.state.NewChange("revert", "revert snap")
	ts, err := snapstate.Revert(s.state, "some-snap", snapstate.Flags{})
	c.Assert(err, IsNil)
	chg.AddAll(ts)

	s.state.Unlock()
	defer s.snapmgr.Stop()
	s.settle(c)

	s.state.Lock()
	// config snapshot of rev. 2 has been made by 'revert'
	var cfgs map[string]interface{}
	c.Assert(s.state.Get("revision-config", &cfgs), IsNil)
	c.Assert(cfgs["some-snap"], DeepEquals, map[string]interface{}{
		"1": map[string]interface{}{"foo": "100"},
		"2": map[string]interface{}{"foo": "200"},
	})

	// current snap configuration has been restored from rev. 1 config snapshot
	tr = config.NewTransaction(s.state)
	var res string
	c.Assert(tr.Get("some-snap", "foo", &res), IsNil)
	c.Assert(res, Equals, "100")
}

func (s *snapmgrTestSuite) TestUpdateDoesGC(c *C) {
	s.state.Lock()
	defer s.state.Unlock()

	snapstate.Set(s.state, "some-snap", &snapstate.SnapState{
		Active: true,
		Sequence: []*snap.SideInfo{
			{RealName: "some-snap", SnapID: "some-snap-id", Revision: snap.R(1)},
			{RealName: "some-snap", SnapID: "some-snap-id", Revision: snap.R(2)},
			{RealName: "some-snap", SnapID: "some-snap-id", Revision: snap.R(3)},
			{RealName: "some-snap", SnapID: "some-snap-id", Revision: snap.R(4)},
		},
		Current:  snap.R(4),
		SnapType: "app",
	})

	chg := s.state.NewChange("update", "update a snap")
	ts, err := snapstate.Update(s.state, "some-snap", "some-channel", snap.R(0), s.user.ID, snapstate.Flags{})
	c.Assert(err, IsNil)
	chg.AddAll(ts)

	s.state.Unlock()
	defer s.snapmgr.Stop()
	s.settle(c)
	s.state.Lock()

	// ensure garbage collection runs as the last tasks
	expectedTail := fakeOps{
		{
			op:   "link-snap",
			name: filepath.Join(dirs.SnapMountDir, "some-snap/11"),
		},
		{
			op: "update-aliases",
		},
		{
			op:   "remove-snap-data",
			name: filepath.Join(dirs.SnapMountDir, "some-snap/1"),
		},
		{
			op:    "remove-snap-files",
			name:  filepath.Join(dirs.SnapMountDir, "some-snap/1"),
			stype: "app",
		},
		{
			op:   "remove-snap-data",
			name: filepath.Join(dirs.SnapMountDir, "some-snap/2"),
		},
		{
			op:    "remove-snap-files",
			name:  filepath.Join(dirs.SnapMountDir, "some-snap/2"),
			stype: "app",
		},
		{
			op:    "cleanup-trash",
			name:  "some-snap",
			revno: snap.R(11),
		},
	}

	opsTail := s.fakeBackend.ops[len(s.fakeBackend.ops)-len(expectedTail):]
	c.Assert(opsTail.Ops(), DeepEquals, expectedTail.Ops())
	c.Check(opsTail, DeepEquals, expectedTail)
}

func (s *snapmgrTestSuite) TestRevertNoRevertAgain(c *C) {
	siNew := snap.SideInfo{
		RealName: "some-snap",
		Revision: snap.R(77),
	}

	si := snap.SideInfo{
		RealName: "some-snap",
		Revision: snap.R(7),
	}

	s.state.Lock()
	defer s.state.Unlock()

	snapstate.Set(s.state, "some-snap", &snapstate.SnapState{
		Active:   true,
		Sequence: []*snap.SideInfo{&si, &siNew},
		Current:  snap.R(7),
	})

	ts, err := snapstate.Revert(s.state, "some-snap", snapstate.Flags{})
	c.Assert(err, ErrorMatches, "no revision to revert to")
	c.Assert(ts, IsNil)
}

func (s *snapmgrTestSuite) TestRevertNothingToRevertTo(c *C) {
	si := snap.SideInfo{
		RealName: "some-snap",
		Revision: snap.R(7),
	}

	s.state.Lock()
	defer s.state.Unlock()

	snapstate.Set(s.state, "some-snap", &snapstate.SnapState{
		Active:   true,
		Sequence: []*snap.SideInfo{&si},
		Current:  si.Revision,
	})

	ts, err := snapstate.Revert(s.state, "some-snap", snapstate.Flags{})
	c.Assert(err, ErrorMatches, "no revision to revert to")
	c.Assert(ts, IsNil)
}

func (s *snapmgrTestSuite) TestRevertToRevisionNoValidVersion(c *C) {
	si := snap.SideInfo{
		RealName: "some-snap",
		Revision: snap.R(7),
	}
	si2 := snap.SideInfo{
		RealName: "some-snap",
		Revision: snap.R(77),
	}

	s.state.Lock()
	defer s.state.Unlock()

	snapstate.Set(s.state, "some-snap", &snapstate.SnapState{
		Active:   true,
		Sequence: []*snap.SideInfo{&si, &si2},
		Current:  snap.R(77),
	})

	ts, err := snapstate.RevertToRevision(s.state, "some-snap", snap.R("99"), snapstate.Flags{})
	c.Assert(err, ErrorMatches, `cannot find revision 99 for snap "some-snap"`)
	c.Assert(ts, IsNil)
}

func (s *snapmgrTestSuite) TestRevertToRevisionAlreadyCurrent(c *C) {
	si := snap.SideInfo{
		RealName: "some-snap",
		Revision: snap.R(7),
	}
	si2 := snap.SideInfo{
		RealName: "some-snap",
		Revision: snap.R(77),
	}

	s.state.Lock()
	defer s.state.Unlock()

	snapstate.Set(s.state, "some-snap", &snapstate.SnapState{
		Active:   true,
		Sequence: []*snap.SideInfo{&si, &si2},
		Current:  snap.R(77),
	})

	ts, err := snapstate.RevertToRevision(s.state, "some-snap", snap.R("77"), snapstate.Flags{})
	c.Assert(err, ErrorMatches, `already on requested revision`)
	c.Assert(ts, IsNil)
}

func (s *snapmgrTestSuite) TestRevertRunThrough(c *C) {
	si := snap.SideInfo{
		RealName: "some-snap",
		Revision: snap.R(7),
	}
	siOld := snap.SideInfo{
		RealName: "some-snap",
		Revision: snap.R(2),
	}

	s.state.Lock()
	defer s.state.Unlock()

	snapstate.Set(s.state, "some-snap", &snapstate.SnapState{
		Active:   true,
		SnapType: "app",
		Sequence: []*snap.SideInfo{&siOld, &si},
		Current:  si.Revision,
	})

	chg := s.state.NewChange("revert", "revert a snap backwards")
	ts, err := snapstate.Revert(s.state, "some-snap", snapstate.Flags{})
	c.Assert(err, IsNil)
	chg.AddAll(ts)

	s.state.Unlock()
	defer s.snapmgr.Stop()
	s.settle(c)
	s.state.Lock()

	expected := fakeOps{
		{
			op:   "remove-snap-aliases",
			name: "some-snap",
		},
		{
			op:   "unlink-snap",
			name: filepath.Join(dirs.SnapMountDir, "some-snap/7"),
		},
		{
			op:    "setup-profiles:Doing",
			name:  "some-snap",
			revno: snap.R(2),
		},
		{
			op: "candidate",
			sinfo: snap.SideInfo{
				RealName: "some-snap",
				Revision: snap.R(2),
			},
		},
		{
			op:   "link-snap",
			name: filepath.Join(dirs.SnapMountDir, "some-snap/2"),
		},
		{
			op: "update-aliases",
		},
	}
	// start with an easier-to-read error if this fails:
	c.Assert(s.fakeBackend.ops.Ops(), DeepEquals, expected.Ops())
	c.Assert(s.fakeBackend.ops, DeepEquals, expected)

	// verify that the R(2) version is active now and R(7) is still there
	var snapst snapstate.SnapState
	err = snapstate.Get(s.state, "some-snap", &snapst)
	c.Assert(err, IsNil)

	c.Assert(snapst.Active, Equals, true)
	c.Assert(snapst.Current, Equals, snap.R(2))
	c.Assert(snapst.Sequence, HasLen, 2)
	c.Assert(snapst.Sequence[0], DeepEquals, &snap.SideInfo{
		RealName: "some-snap",
		Channel:  "",
		Revision: snap.R(2),
	})
	c.Assert(snapst.Sequence[1], DeepEquals, &snap.SideInfo{
		RealName: "some-snap",
		Channel:  "",
		Revision: snap.R(7),
	})
	c.Assert(snapst.Block(), DeepEquals, []snap.Revision{snap.R(7)})
}

func (s *snapmgrTestSuite) TestRevertWithLocalRevisionRunThrough(c *C) {
	si := snap.SideInfo{
		RealName: "some-snap",
		Revision: snap.R(-7),
	}
	siOld := snap.SideInfo{
		RealName: "some-snap",
		Revision: snap.R(-2),
	}

	s.state.Lock()
	defer s.state.Unlock()

	snapstate.Set(s.state, "some-snap", &snapstate.SnapState{
		Active:   true,
		SnapType: "app",
		Sequence: []*snap.SideInfo{&siOld, &si},
		Current:  si.Revision,
	})

	chg := s.state.NewChange("revert", "revert a snap backwards")
	ts, err := snapstate.Revert(s.state, "some-snap", snapstate.Flags{})
	c.Assert(err, IsNil)
	chg.AddAll(ts)

	s.state.Unlock()
	defer s.snapmgr.Stop()
	s.settle(c)
	s.state.Lock()

	c.Assert(s.fakeBackend.ops.Ops(), HasLen, 6)

	// verify that LocalRevision is still -7
	var snapst snapstate.SnapState
	err = snapstate.Get(s.state, "some-snap", &snapst)
	c.Assert(err, IsNil)

	c.Assert(snapst.LocalRevision(), Equals, snap.R(-7))
}

func (s *snapmgrTestSuite) TestRevertToRevisionNewVersion(c *C) {
	siNew := snap.SideInfo{
		RealName: "some-snap",
		Revision: snap.R(7),
		SnapID:   "october",
	}

	si := snap.SideInfo{
		RealName: "some-snap",
		Revision: snap.R(2),
		SnapID:   "october",
	}

	s.state.Lock()
	defer s.state.Unlock()

	snapstate.Set(s.state, "some-snap", &snapstate.SnapState{
		Active:   true,
		SnapType: "app",
		Sequence: []*snap.SideInfo{&si, &siNew},
		Current:  snap.R(2),
		Channel:  "edge",
	})

	chg := s.state.NewChange("revert", "revert a snap forward")
	ts, err := snapstate.RevertToRevision(s.state, "some-snap", snap.R(7), snapstate.Flags{})
	c.Assert(err, IsNil)
	chg.AddAll(ts)

	s.state.Unlock()
	defer s.snapmgr.Stop()
	s.settle(c)
	s.state.Lock()

	expected := fakeOps{
		{
			op:   "remove-snap-aliases",
			name: "some-snap",
		},
		{
			op:   "unlink-snap",
			name: filepath.Join(dirs.SnapMountDir, "some-snap/2"),
		},
		{
			op:    "setup-profiles:Doing",
			name:  "some-snap",
			revno: snap.R(7),
		},
		{
			op:    "candidate",
			sinfo: siNew,
		},
		{
			op:   "link-snap",
			name: filepath.Join(dirs.SnapMountDir, "some-snap/7"),
		},
		{
			op: "update-aliases",
		},
	}
	// start with an easier-to-read error if this fails:
	c.Assert(s.fakeBackend.ops.Ops(), DeepEquals, expected.Ops())
	c.Assert(s.fakeBackend.ops, DeepEquals, expected)

	// verify that the R(7) version is active now
	var snapst snapstate.SnapState
	err = snapstate.Get(s.state, "some-snap", &snapst)
	c.Assert(err, IsNil)

	c.Check(snapst.Active, Equals, true)
	c.Check(snapst.Current, Equals, snap.R(7))
	c.Check(snapst.Sequence, HasLen, 2)
	c.Check(snapst.Channel, Equals, "edge")
	c.Check(snapst.CurrentSideInfo(), DeepEquals, &siNew)

	c.Check(snapst.Block(), HasLen, 0)
}

func (s *snapmgrTestSuite) TestRevertTotalUndoRunThrough(c *C) {
	si := snap.SideInfo{
		RealName: "some-snap",
		Revision: snap.R(1),
	}
	si2 := snap.SideInfo{
		RealName: "some-snap",
		Revision: snap.R(2),
	}

	s.state.Lock()
	defer s.state.Unlock()

	snapstate.Set(s.state, "some-snap", &snapstate.SnapState{
		Active:   true,
		SnapType: "app",
		Sequence: []*snap.SideInfo{&si, &si2},
		Current:  si2.Revision,
	})

	chg := s.state.NewChange("revert", "revert a snap")
	ts, err := snapstate.Revert(s.state, "some-snap", snapstate.Flags{})
	c.Assert(err, IsNil)
	chg.AddAll(ts)

	tasks := ts.Tasks()
	last := tasks[len(tasks)-1]

	terr := s.state.NewTask("error-trigger", "provoking total undo")
	terr.WaitFor(last)
	chg.AddTask(terr)

	s.state.Unlock()
	defer s.snapmgr.Stop()
	s.settle(c)
	s.state.Lock()

	expected := fakeOps{
		{
			op:   "remove-snap-aliases",
			name: "some-snap",
		},
		{
			op:   "unlink-snap",
			name: filepath.Join(dirs.SnapMountDir, "some-snap/2"),
		},
		{
			op:    "setup-profiles:Doing",
			name:  "some-snap",
			revno: snap.R(1),
		},
		{
			op: "candidate",
			sinfo: snap.SideInfo{
				RealName: "some-snap",
				Revision: snap.R(1),
			},
		},
		{
			op:   "link-snap",
			name: filepath.Join(dirs.SnapMountDir, "some-snap/1"),
		},
		{
			op: "update-aliases",
		},
		// undoing everything from here down...
		{
			op:   "remove-snap-aliases",
			name: "some-snap",
		},
		{
			op:   "unlink-snap",
			name: filepath.Join(dirs.SnapMountDir, "some-snap/1"),
		},
		{
			op:    "setup-profiles:Undoing",
			name:  "some-snap",
			revno: snap.R(1),
		},
		{
			op:   "link-snap",
			name: filepath.Join(dirs.SnapMountDir, "some-snap/2"),
		},
		{
			op: "update-aliases",
		},
	}
	// start with an easier-to-read error if this fails:
	c.Assert(s.fakeBackend.ops.Ops(), DeepEquals, expected.Ops())
	c.Check(s.fakeBackend.ops, DeepEquals, expected)

	// verify snaps in the system state
	var snapst snapstate.SnapState
	err = snapstate.Get(s.state, "some-snap", &snapst)
	c.Assert(err, IsNil)

	c.Assert(snapst.Active, Equals, true)
	c.Assert(snapst.Sequence, HasLen, 2)
	c.Assert(snapst.Current, Equals, si2.Revision)
}

func (s *snapmgrTestSuite) TestRevertUndoRunThrough(c *C) {
	si := snap.SideInfo{
		RealName: "some-snap",
		Revision: snap.R(1),
	}
	si2 := snap.SideInfo{
		RealName: "some-snap",
		Revision: snap.R(2),
	}

	s.state.Lock()
	defer s.state.Unlock()

	snapstate.Set(s.state, "some-snap", &snapstate.SnapState{
		Active:   true,
		SnapType: "app",
		Sequence: []*snap.SideInfo{&si, &si2},
		Current:  si2.Revision,
	})

	chg := s.state.NewChange("revert", "install a revert")
	ts, err := snapstate.Revert(s.state, "some-snap", snapstate.Flags{})
	c.Assert(err, IsNil)
	chg.AddAll(ts)

	s.fakeBackend.linkSnapFailTrigger = filepath.Join(dirs.SnapMountDir, "some-snap/1")

	s.state.Unlock()
	defer s.snapmgr.Stop()
	s.settle(c)
	s.state.Lock()

	expected := fakeOps{
		{
			op:   "remove-snap-aliases",
			name: "some-snap",
		},
		{
			op:   "unlink-snap",
			name: filepath.Join(dirs.SnapMountDir, "some-snap/2"),
		},
		{
			op:    "setup-profiles:Doing",
			name:  "some-snap",
			revno: snap.R(1),
		},
		{
			op: "candidate",
			sinfo: snap.SideInfo{
				RealName: "some-snap",
				Revision: snap.R(1),
			},
		},
		{
			op:   "link-snap.failed",
			name: filepath.Join(dirs.SnapMountDir, "some-snap/1"),
		},
		// undo stuff here
		{
			op:   "unlink-snap",
			name: filepath.Join(dirs.SnapMountDir, "some-snap/1"),
		},
		{
			op:    "setup-profiles:Undoing",
			name:  "some-snap",
			revno: snap.R(1),
		},
		{
			op:   "link-snap",
			name: filepath.Join(dirs.SnapMountDir, "some-snap/2"),
		},
		{
			op: "update-aliases",
		},
	}

	// ensure all our tasks ran
	// start with an easier-to-read error if this fails:
	c.Assert(s.fakeBackend.ops.Ops(), DeepEquals, expected.Ops())
	c.Assert(s.fakeBackend.ops, DeepEquals, expected)

	// verify snaps in the system state
	var snapst snapstate.SnapState
	err = snapstate.Get(s.state, "some-snap", &snapst)
	c.Assert(err, IsNil)

	c.Assert(snapst.Active, Equals, true)
	c.Assert(snapst.Sequence, HasLen, 2)
	c.Assert(snapst.Current, Equals, snap.R(2))
}

func (s *snapmgrTestSuite) TestEnableDoesNotEnableAgain(c *C) {
	si := snap.SideInfo{
		RealName: "some-snap",
		Revision: snap.R(7),
	}

	s.state.Lock()
	defer s.state.Unlock()

	snapstate.Set(s.state, "some-snap", &snapstate.SnapState{
		Sequence: []*snap.SideInfo{&si},
		Current:  snap.R(7),
		Active:   true,
	})

	ts, err := snapstate.Enable(s.state, "some-snap")
	c.Assert(err, ErrorMatches, `snap "some-snap" already enabled`)
	c.Assert(ts, IsNil)
}

func (s *snapmgrTestSuite) TestEnableRunThrough(c *C) {
	si := snap.SideInfo{
		RealName: "some-snap",
		Revision: snap.R(7),
		Channel:  "edge",
		SnapID:   "foo",
	}

	s.state.Lock()
	defer s.state.Unlock()

	flags := snapstate.Flags{
		DevMode:  true,
		JailMode: true,
		Classic:  true,
		TryMode:  true,
		Required: true,
	}
	snapstate.Set(s.state, "some-snap", &snapstate.SnapState{
		Sequence:            []*snap.SideInfo{&si},
		Current:             si.Revision,
		Active:              false,
		Channel:             "edge",
		Flags:               flags,
		AliasesPending:      true,
		AutoAliasesDisabled: true,
	})

	chg := s.state.NewChange("enable", "enable a snap")
	ts, err := snapstate.Enable(s.state, "some-snap")
	c.Assert(err, IsNil)
	chg.AddAll(ts)

	s.state.Unlock()
	defer s.snapmgr.Stop()
	s.settle(c)
	s.state.Lock()

	expected := fakeOps{
		{
			op:    "setup-profiles:Doing",
			name:  "some-snap",
			revno: snap.R(7),
		},
		{
			op:    "candidate",
			sinfo: si,
		},
		{
			op:   "link-snap",
			name: filepath.Join(dirs.SnapMountDir, "some-snap/7"),
		},
		{
			op: "update-aliases",
		},
	}
	// start with an easier-to-read error if this fails:
	c.Assert(s.fakeBackend.ops.Ops(), DeepEquals, expected.Ops())
	c.Assert(s.fakeBackend.ops, DeepEquals, expected)

	var snapst snapstate.SnapState
	err = snapstate.Get(s.state, "some-snap", &snapst)
	c.Assert(err, IsNil)
	c.Check(snapst.Flags, DeepEquals, flags)

	c.Assert(snapst.Active, Equals, true)
	c.Assert(snapst.AliasesPending, Equals, false)
	c.Assert(snapst.AutoAliasesDisabled, Equals, true)

	info, err := snapst.CurrentInfo()
	c.Assert(err, IsNil)
	c.Assert(info.Channel, Equals, "edge")
	c.Assert(info.SnapID, Equals, "foo")
}

func (s *snapmgrTestSuite) TestDisableRunThrough(c *C) {
	si := snap.SideInfo{
		RealName: "some-snap",
		Revision: snap.R(7),
	}

	s.state.Lock()
	defer s.state.Unlock()

	snapstate.Set(s.state, "some-snap", &snapstate.SnapState{
		Sequence: []*snap.SideInfo{&si},
		Current:  si.Revision,
		Active:   true,
	})

	chg := s.state.NewChange("disable", "disable a snap")
	ts, err := snapstate.Disable(s.state, "some-snap")
	c.Assert(err, IsNil)
	chg.AddAll(ts)

	s.state.Unlock()
	defer s.snapmgr.Stop()
	s.settle(c)
	s.state.Lock()

	expected := fakeOps{
		{
			op:   "remove-snap-aliases",
			name: "some-snap",
		},
		{
			op:   "unlink-snap",
			name: filepath.Join(dirs.SnapMountDir, "some-snap/7"),
		},
		{
			op:    "remove-profiles:Doing",
			name:  "some-snap",
			revno: snap.R(7),
		},
	}
	// start with an easier-to-read error if this fails:
	c.Assert(s.fakeBackend.ops.Ops(), DeepEquals, expected.Ops())
	c.Assert(s.fakeBackend.ops, DeepEquals, expected)

	var snapst snapstate.SnapState
	err = snapstate.Get(s.state, "some-snap", &snapst)
	c.Assert(err, IsNil)

	c.Assert(snapst.Active, Equals, false)
	c.Assert(snapst.AliasesPending, Equals, true)
}

func (s *snapmgrTestSuite) TestSwitchRunThrough(c *C) {
	si := snap.SideInfo{
		RealName: "some-snap",
		Revision: snap.R(7),
		Channel:  "edge",
		SnapID:   "foo",
	}

	s.state.Lock()
	defer s.state.Unlock()

	snapstate.Set(s.state, "some-snap", &snapstate.SnapState{
		Sequence: []*snap.SideInfo{&si},
		Current:  si.Revision,
		Channel:  "edge",
	})

	chg := s.state.NewChange("switch-snap", "switch snap to some-channel")
	ts, err := snapstate.Switch(s.state, "some-snap", "some-channel")
	c.Assert(err, IsNil)
	chg.AddAll(ts)

	s.state.Unlock()
	defer s.snapmgr.Stop()
	s.settle(c)
	s.state.Lock()

	// switch is not really really doing anything backend related
	c.Assert(s.fakeBackend.ops, HasLen, 0)

	// ensure the desired channel has changed
	var snapst snapstate.SnapState
	err = snapstate.Get(s.state, "some-snap", &snapst)
	c.Assert(err, IsNil)
	c.Assert(snapst.Channel, Equals, "some-channel")

	// ensure the current info has not changed
	info, err := snapst.CurrentInfo()
	c.Assert(err, IsNil)
	c.Assert(info.Channel, Equals, "edge")
}

func (s *snapmgrTestSuite) TestDisableDoesNotEnableAgain(c *C) {
	si := snap.SideInfo{
		RealName: "some-snap",
		Revision: snap.R(7),
	}

	s.state.Lock()
	defer s.state.Unlock()

	snapstate.Set(s.state, "some-snap", &snapstate.SnapState{
		Sequence: []*snap.SideInfo{&si},
		Current:  snap.R(7),
		Active:   false,
	})

	ts, err := snapstate.Disable(s.state, "some-snap")
	c.Assert(err, ErrorMatches, `snap "some-snap" already disabled`)
	c.Assert(ts, IsNil)
}

func (s *snapmgrTestSuite) TestUndoMountSnapFailsInCopyData(c *C) {
	s.state.Lock()
	defer s.state.Unlock()

	chg := s.state.NewChange("install", "install a snap")
	ts, err := snapstate.Install(s.state, "some-snap", "some-channel", snap.R(0), s.user.ID, snapstate.Flags{})
	c.Assert(err, IsNil)
	chg.AddAll(ts)

	s.fakeBackend.copySnapDataFailTrigger = filepath.Join(dirs.SnapMountDir, "some-snap/11")

	s.state.Unlock()
	defer s.snapmgr.Stop()
	s.settle(c)
	s.state.Lock()

	expected := fakeOps{
		{
			op:    "storesvc-snap",
			name:  "some-snap",
			revno: snap.R(11),
		},
		{
			op:   "storesvc-download",
			name: "some-snap",
		},
		{
			op:    "validate-snap:Doing",
			name:  "some-snap",
			revno: snap.R(11),
		},
		{
			op:  "current",
			old: "<no-current>",
		},
		{
			op:   "open-snap-file",
			name: filepath.Join(dirs.SnapBlobDir, "some-snap_11.snap"),
			sinfo: snap.SideInfo{
				RealName: "some-snap",
				SnapID:   "snapIDsnapidsnapidsnapidsnapidsn",
				Channel:  "some-channel",
				Revision: snap.R(11),
			},
		},
		{
			op:    "setup-snap",
			name:  filepath.Join(dirs.SnapBlobDir, "some-snap_11.snap"),
			revno: snap.R(11),
		},
		{
			op:   "copy-data.failed",
			name: filepath.Join(dirs.SnapMountDir, "some-snap/11"),
			old:  "<no-old>",
		},
		{
			op:    "undo-setup-snap",
			name:  filepath.Join(dirs.SnapMountDir, "some-snap/11"),
			stype: "app",
		},
	}
	// start with an easier-to-read error if this fails:
	c.Assert(s.fakeBackend.ops.Ops(), DeepEquals, expected.Ops())
	c.Assert(s.fakeBackend.ops, DeepEquals, expected)
}

func (s *snapmgrTestSuite) TestRefreshFailureCausesErrorReport(c *C) {
	var errSnap, errMsg, errSig string
	var errExtra map[string]string
	var n int
	restore := snapstate.MockErrtrackerReport(func(aSnap, aErrMsg, aDupSig string, extra map[string]string) (string, error) {
		errSnap = aSnap
		errMsg = aErrMsg
		errSig = aDupSig
		errExtra = extra
		n += 1
		return "oopsid", nil
	})
	defer restore()

	si := snap.SideInfo{
		RealName: "some-snap",
		SnapID:   "some-snap-id",
		Revision: snap.R(7),
	}

	s.state.Lock()
	defer s.state.Unlock()

	s.state.Set("ubuntu-core-transition-retry", 7)
	snapstate.Set(s.state, "some-snap", &snapstate.SnapState{
		Active:   true,
		Sequence: []*snap.SideInfo{&si},
		Current:  si.Revision,
		SnapType: "app",
	})

	chg := s.state.NewChange("install", "install a snap")
	ts, err := snapstate.Update(s.state, "some-snap", "some-channel", snap.R(0), s.user.ID, snapstate.Flags{})
	c.Assert(err, IsNil)
	chg.AddAll(ts)

	s.fakeBackend.linkSnapFailTrigger = filepath.Join(dirs.SnapMountDir, "some-snap/11")

	s.state.Unlock()
	defer s.snapmgr.Stop()
	s.settle(c)
	s.state.Lock()

	// verify we generated a failure report
	c.Check(n, Equals, 1)
	c.Check(errSnap, Equals, "some-snap")
	c.Check(errExtra, DeepEquals, map[string]string{
		"UbuntuCoreTransitionCount": "7",
		"Channel":                   "some-channel",
		"Revision":                  "11",
	})
	c.Check(errMsg, Matches, `(?sm)change "install": "install a snap"
prerequisites: Done
 snap-setup: "some-snap" \(11\) "some-channel"
download-snap: Undoing
validate-snap: Done
.*
link-snap: Error
 INFO unlink
 ERROR fail
set-auto-aliases: Hold
setup-aliases: Hold
run-hook: Hold
start-snap-services: Hold
cleanup: Hold
run-hook: Hold`)
	c.Check(errSig, Matches, `(?sm)snap-install:
prerequisites: Done
 snap-setup: "some-snap"
download-snap: Undoing
validate-snap: Done
.*
link-snap: Error
 INFO unlink
 ERROR fail
set-auto-aliases: Hold
setup-aliases: Hold
run-hook: Hold
start-snap-services: Hold
cleanup: Hold
run-hook: Hold`)

	// run again with empty "ubuntu-core-transition-retry"
	s.state.Set("ubuntu-core-transition-retry", 0)
	chg = s.state.NewChange("install", "install a snap")
	ts, err = snapstate.Update(s.state, "some-snap", "some-channel", snap.R(0), s.user.ID, snapstate.Flags{})
	c.Assert(err, IsNil)
	chg.AddAll(ts)
	s.state.Unlock()
	defer s.snapmgr.Stop()
	s.settle(c)
	s.state.Lock()
	// verify that we excluded this field from the bugreport
	c.Check(n, Equals, 2)
	c.Check(errExtra, DeepEquals, map[string]string{
		"Channel":  "some-channel",
		"Revision": "11",
	})

}

func (s *snapmgrTestSuite) verifyRefreshLast(c *C) {
	var lastRefresh time.Time

	s.state.Get("last-refresh", &lastRefresh)
	c.Check(time.Now().Year(), Equals, lastRefresh.Year())
}

func makeTestRefreshConfig(st *state.State) {
	now := time.Now()
	st.Set("last-refresh", time.Date(2009, 8, 13, 8, 0, 5, 0, now.Location()))

	tr := config.NewTransaction(st)
	tr.Set("core", "refresh.schedule", fmt.Sprintf("00:00-23:59"))
	tr.Commit()
}

func (s *snapmgrTestSuite) TestEnsureRefreshRefusesWeekdaySchedules(c *C) {
	s.state.Lock()
	defer s.state.Unlock()
	snapstate.CanAutoRefresh = func(*state.State) (bool, error) { return true, nil }

	logbuf, restore := logger.MockLogger()
	defer restore()

	s.state.Set("last-refresh", time.Date(2009, 8, 13, 8, 0, 5, 0, time.UTC))
	tr := config.NewTransaction(s.state)
	tr.Set("core", "refresh.schedule", fmt.Sprintf("00:00-23:59/mon@12:00-14:00"))
	tr.Commit()

	// Ensure() also runs ensureRefreshes()
	s.state.Unlock()
	s.snapmgr.Ensure()
	s.state.Lock()

	c.Check(logbuf.String(), testutil.Contains, `cannot use refresh.schedule configuration: "mon@12:00-14:00" uses weekdays which is currently not supported`)
}

func (s *snapmgrTestSuite) TestEnsureRefreshesNoUpdate(c *C) {
	s.state.Lock()
	defer s.state.Unlock()
	snapstate.CanAutoRefresh = func(*state.State) (bool, error) { return true, nil }

	makeTestRefreshConfig(s.state)

	// Ensure() also runs ensureRefreshes()
	s.state.Unlock()
	s.snapmgr.Ensure()
	s.state.Lock()

	// nothing needs to be done, but last-refresh got updated
	c.Check(s.state.Changes(), HasLen, 0)
	s.verifyRefreshLast(c)

	// ensure the next-refresh time is reset and re-calculated
	c.Check(s.snapmgr.NextRefresh().IsZero(), Equals, true)
}

func (s *snapmgrTestSuite) TestEnsureRefreshesAlreadyRanInThisInterval(c *C) {
	s.state.Lock()
	defer s.state.Unlock()

	snapstate.CanAutoRefresh = func(*state.State) (bool, error) {
		return true, nil
	}
	nextRefresh := s.snapmgr.NextRefresh()
	c.Check(nextRefresh.IsZero(), Equals, true)

	now := time.Now()
	fakeLastRefresh := now.Add(-1 * time.Hour)
	s.state.Set("last-refresh", fakeLastRefresh)

	tr := config.NewTransaction(s.state)
	tr.Set("core", "refresh.schedule", fmt.Sprintf("00:00-%02d:%02d", now.Hour(), now.Minute()))
	tr.Commit()

	// Ensure() also runs ensureRefreshes()
	s.state.Unlock()
	s.snapmgr.Ensure()
	s.state.Lock()

	// nothing needs to be done and no refresh was run
	c.Check(s.state.Changes(), HasLen, 0)

	var refreshLast time.Time
	s.state.Get("last-refresh", &refreshLast)
	c.Check(refreshLast.Equal(fakeLastRefresh), Equals, true)

	// but a nextRefresh time got calculated
	nextRefresh = s.snapmgr.NextRefresh()
	c.Check(nextRefresh.IsZero(), Equals, false)

	// run ensure again to test that nextRefresh again to ensure that
	// nextRefresh is not calculated again if nothing changes
	s.state.Unlock()
	s.snapmgr.Ensure()
	s.state.Lock()
	c.Check(s.snapmgr.NextRefresh(), Equals, nextRefresh)
}

func (s *snapmgrTestSuite) TestEnsureRefreshesWithUpdate(c *C) {
	s.state.Lock()
	defer s.state.Unlock()
	snapstate.CanAutoRefresh = func(*state.State) (bool, error) { return true, nil }

	makeTestRefreshConfig(s.state)

	snapstate.Set(s.state, "some-snap", &snapstate.SnapState{
		Active: true,
		Sequence: []*snap.SideInfo{
			{RealName: "some-snap", SnapID: "some-snap-id", Revision: snap.R(1)},
		},
		Current:  snap.R(1),
		SnapType: "app",
	})

	// Ensure() also runs ensureRefreshes() and our test setup has an
	// update for the "some-snap" in our fake store
	s.state.Unlock()
	s.snapmgr.Ensure()
	s.state.Lock()

	// verify we have an auto-refresh change scheduled now
	c.Assert(s.state.Changes(), HasLen, 1)
	chg := s.state.Changes()[0]
	c.Check(chg.Kind(), Equals, "auto-refresh")
	c.Check(chg.IsReady(), Equals, false)
	s.verifyRefreshLast(c)
}

func (s *snapmgrTestSuite) TestEnsureRefreshesImmediateWithUpdate(c *C) {
	s.state.Lock()
	defer s.state.Unlock()
	snapstate.CanAutoRefresh = func(*state.State) (bool, error) { return true, nil }

	// lastRefresh is unset/zero => immediate refresh try

	snapstate.Set(s.state, "some-snap", &snapstate.SnapState{
		Active: true,
		Sequence: []*snap.SideInfo{
			{RealName: "some-snap", SnapID: "some-snap-id", Revision: snap.R(1)},
		},
		Current:  snap.R(1),
		SnapType: "app",
	})

	// Ensure() also runs ensureRefreshes() and our test setup has an
	// update for the "some-snap" in our fake store
	s.state.Unlock()
	s.snapmgr.Ensure()
	s.state.Lock()

	// verify we have an auto-refresh change scheduled now
	c.Assert(s.state.Changes(), HasLen, 1)
	chg := s.state.Changes()[0]
	c.Check(chg.Kind(), Equals, "auto-refresh")
	c.Check(chg.IsReady(), Equals, false)
	s.verifyRefreshLast(c)
}

func (s *snapmgrTestSuite) TestEnsureRefreshesWithUpdateError(c *C) {
	s.state.Lock()
	defer s.state.Unlock()
	snapstate.CanAutoRefresh = func(*state.State) (bool, error) { return true, nil }

	makeTestRefreshConfig(s.state)

	snapstate.Set(s.state, "some-snap", &snapstate.SnapState{
		Active: true,
		Sequence: []*snap.SideInfo{
			{RealName: "some-snap", SnapID: "some-snap-id", Revision: snap.R(1)},
		},
		Current:  snap.R(1),
		SnapType: "app",
	})

	// Ensure() also runs ensureRefreshes() and our test setup has an
	// update for the "some-snap" in our fake store
	s.state.Unlock()
	s.snapmgr.Ensure()
	s.state.Lock()

	c.Check(s.state.Changes(), HasLen, 1)
	chg := s.state.Changes()[0]
	terr := s.state.NewTask("error-trigger", "simulate an error")
	tasks := chg.Tasks()
	for _, t := range tasks[:len(tasks)-2] {
		terr.WaitFor(t)
	}
	chg.AddTask(terr)

	// run the changes
	s.state.Unlock()
	s.settle(c)
	s.state.Lock()

	s.verifyRefreshLast(c)
}

func (s *snapmgrTestSuite) TestEnsureRefreshesInFlight(c *C) {
	s.state.Lock()
	defer s.state.Unlock()
	snapstate.CanAutoRefresh = func(*state.State) (bool, error) { return true, nil }

	makeTestRefreshConfig(s.state)

	snapstate.Set(s.state, "some-snap", &snapstate.SnapState{
		Active: true,
		Sequence: []*snap.SideInfo{
			{RealName: "some-snap", SnapID: "some-snap-id", Revision: snap.R(1)},
		},
		Current:  snap.R(1),
		SnapType: "app",
	})

	// simulate an in-flight change
	chg := s.state.NewChange("auto-refresh", "...")
	chg.SetStatus(state.DoStatus)
	c.Check(s.state.Changes(), HasLen, 1)

	s.state.Unlock()
	s.snapmgr.Ensure()
	s.state.Lock()

	// verify no additional change got generated
	c.Check(s.state.Changes(), HasLen, 1)
}

func (s *snapmgrTestSuite) TestEnsureRefreshesWithUpdateStoreError(c *C) {
	s.state.Lock()
	defer s.state.Unlock()
	snapstate.CanAutoRefresh = func(*state.State) (bool, error) { return true, nil }

	s.state.Set("last-refresh", time.Time{})
	origAutoRefreshAssertions := snapstate.AutoRefreshAssertions
	defer func() { snapstate.AutoRefreshAssertions = origAutoRefreshAssertions }()

	// simulate failure in snapstate.AutoRefresh()
	autoRefreshAssertionsCalled := 0
	snapstate.AutoRefreshAssertions = func(st *state.State, userID int) error {
		autoRefreshAssertionsCalled++
		return fmt.Errorf("simulate store error")
	}

	// check that no change got created and that autoRefreshAssertins
	// got called once
	s.state.Unlock()
	s.snapmgr.Ensure()
	s.state.Lock()
	c.Check(s.state.Changes(), HasLen, 0)
	c.Check(autoRefreshAssertionsCalled, Equals, 1)

	// run Ensure() again and check that AutoRefresh() did not run
	// again because to test that lastRefreshAttempt backoff is working
	s.state.Unlock()
	s.snapmgr.Ensure()
	s.state.Lock()
	c.Check(s.state.Changes(), HasLen, 0)
	c.Check(autoRefreshAssertionsCalled, Equals, 1)
}

func (s *snapmgrTestSuite) TestDefaultRefreshScheduleParsing(c *C) {
	l, err := timeutil.ParseSchedule(snapstate.DefaultRefreshSchedule)
	c.Assert(err, IsNil)
	c.Assert(l, HasLen, 4)
}

type snapmgrQuerySuite struct {
	st *state.State
}

var _ = Suite(&snapmgrQuerySuite{})

func (s *snapmgrQuerySuite) SetUpTest(c *C) {
	st := state.New(nil)
	st.Lock()
	defer st.Unlock()

	s.st = st

	dirs.SetRootDir(c.MkDir())

	// Write a snap.yaml with fake name
	sideInfo11 := &snap.SideInfo{RealName: "name1", Revision: snap.R(11), EditedSummary: "s11"}
	sideInfo12 := &snap.SideInfo{RealName: "name1", Revision: snap.R(12), EditedSummary: "s12"}
	snaptest.MockSnap(c, `
name: name0
version: 1.1
description: |
    Lots of text`, "", sideInfo11)
	snaptest.MockSnap(c, `
name: name0
version: 1.2
description: |
    Lots of text`, "", sideInfo12)
	snapstate.Set(st, "name1", &snapstate.SnapState{
		Active:   true,
		Sequence: []*snap.SideInfo{sideInfo11, sideInfo12},
		Current:  sideInfo12.Revision,
		SnapType: "app",
	})

	// have also a snap being installed
	/*
		snapstate.Set(st, "installing", &snapstate.SnapState{
			Candidate: &snap.SideInfo{RealName: "installing", Revision: snap.R(1)},
		})
	*/
}

func (s *snapmgrQuerySuite) TearDownTest(c *C) {
	dirs.SetRootDir("")
}

func (s *snapmgrQuerySuite) TestInfo(c *C) {
	st := s.st
	st.Lock()
	defer st.Unlock()

	info, err := snapstate.Info(st, "name1", snap.R(11))
	c.Assert(err, IsNil)

	c.Check(info.Name(), Equals, "name1")
	c.Check(info.Revision, Equals, snap.R(11))
	c.Check(info.Summary(), Equals, "s11")
	c.Check(info.Version, Equals, "1.1")
	c.Check(info.Description(), Equals, "Lots of text")
}

func (s *snapmgrQuerySuite) TestSnapStateCurrentInfo(c *C) {
	st := s.st
	st.Lock()
	defer st.Unlock()

	var snapst snapstate.SnapState
	err := snapstate.Get(st, "name1", &snapst)
	c.Assert(err, IsNil)

	info, err := snapst.CurrentInfo()
	c.Assert(err, IsNil)

	c.Check(info.Name(), Equals, "name1")
	c.Check(info.Revision, Equals, snap.R(12))
	c.Check(info.Summary(), Equals, "s12")
	c.Check(info.Version, Equals, "1.2")
	c.Check(info.Description(), Equals, "Lots of text")
}

func (s *snapmgrQuerySuite) TestSnapStateCurrentInfoErrNoCurrent(c *C) {
	snapst := new(snapstate.SnapState)
	_, err := snapst.CurrentInfo()
	c.Assert(err, Equals, snapstate.ErrNoCurrent)

}

func (s *snapmgrQuerySuite) TestCurrentInfo(c *C) {
	st := s.st
	st.Lock()
	defer st.Unlock()

	info, err := snapstate.CurrentInfo(st, "name1")
	c.Assert(err, IsNil)

	c.Check(info.Name(), Equals, "name1")
	c.Check(info.Revision, Equals, snap.R(12))
}

func (s *snapmgrQuerySuite) TestCurrentInfoAbsent(c *C) {
	st := s.st
	st.Lock()
	defer st.Unlock()

	_, err := snapstate.CurrentInfo(st, "absent")
	c.Assert(err, ErrorMatches, `cannot find snap "absent"`)
}

func (s *snapmgrQuerySuite) TestActiveInfos(c *C) {
	st := s.st
	st.Lock()
	defer st.Unlock()

	infos, err := snapstate.ActiveInfos(st)
	c.Assert(err, IsNil)

	c.Check(infos, HasLen, 1)

	c.Check(infos[0].Name(), Equals, "name1")
	c.Check(infos[0].Revision, Equals, snap.R(12))
	c.Check(infos[0].Summary(), Equals, "s12")
	c.Check(infos[0].Version, Equals, "1.2")
	c.Check(infos[0].Description(), Equals, "Lots of text")
}

func (s *snapmgrQuerySuite) TestTypeInfo(c *C) {
	st := s.st
	st.Lock()
	defer st.Unlock()

	for _, x := range []struct {
		snapName string
		snapType snap.Type
		getInfo  func(*state.State) (*snap.Info, error)
	}{
		{
			snapName: "gadget",
			snapType: snap.TypeGadget,
			getInfo:  snapstate.GadgetInfo,
		},
		{
			snapName: "core",
			snapType: snap.TypeOS,
			getInfo:  snapstate.CoreInfo,
		},
		{
			snapName: "kernel",
			snapType: snap.TypeKernel,
			getInfo:  snapstate.KernelInfo,
		},
	} {
		_, err := x.getInfo(st)
		c.Assert(err, Equals, state.ErrNoState)

		sideInfo := &snap.SideInfo{
			RealName: x.snapName,
			Revision: snap.R(2),
		}
		snaptest.MockSnap(c, fmt.Sprintf("name: %q\ntype: %q\nversion: %q\n", x.snapName, x.snapType, x.snapName), "", sideInfo)
		snapstate.Set(st, x.snapName, &snapstate.SnapState{
			SnapType: string(x.snapType),
			Active:   true,
			Sequence: []*snap.SideInfo{sideInfo},
			Current:  sideInfo.Revision,
		})

		info, err := x.getInfo(st)
		c.Assert(err, IsNil)

		c.Check(info.Name(), Equals, x.snapName)
		c.Check(info.Revision, Equals, snap.R(2))
		c.Check(info.Version, Equals, x.snapName)
		c.Check(info.Type, Equals, x.snapType)
	}
}

func (s *snapmgrQuerySuite) TestTypeInfoCore(c *C) {
	st := s.st
	st.Lock()
	defer st.Unlock()

	for testNr, t := range []struct {
		expectedSnap string
		snapNames    []string
		errMatcher   string
	}{
		// nothing
		{"", []string{}, state.ErrNoState.Error()},
		// single
		{"core", []string{"core"}, ""},
		{"ubuntu-core", []string{"ubuntu-core"}, ""},
		{"hard-core", []string{"hard-core"}, ""},
		// unrolled loop to ensure we don't pass because
		// the order is randomly right
		{"core", []string{"core", "ubuntu-core"}, ""},
		{"core", []string{"core", "ubuntu-core"}, ""},
		{"core", []string{"core", "ubuntu-core"}, ""},
		{"core", []string{"core", "ubuntu-core"}, ""},
		{"core", []string{"core", "ubuntu-core"}, ""},
		{"core", []string{"core", "ubuntu-core"}, ""},
		{"core", []string{"core", "ubuntu-core"}, ""},
		{"core", []string{"core", "ubuntu-core"}, ""},
		// unknown combination
		{"", []string{"duo-core", "single-core"}, `unexpected cores.*`},
		// multi-core is not supported
		{"", []string{"core", "ubuntu-core", "multi-core"}, `unexpected number of cores, got 3`},
	} {
		// clear snapstate
		st.Set("snaps", map[string]*json.RawMessage{})

		for _, snapName := range t.snapNames {
			sideInfo := &snap.SideInfo{
				RealName: snapName,
				Revision: snap.R(1),
			}
			snaptest.MockSnap(c, fmt.Sprintf("name: %q\ntype: os\nversion: %q\n", snapName, snapName), "", sideInfo)
			snapstate.Set(st, snapName, &snapstate.SnapState{
				SnapType: string(snap.TypeOS),
				Active:   true,
				Sequence: []*snap.SideInfo{sideInfo},
				Current:  sideInfo.Revision,
			})
		}

		info, err := snapstate.CoreInfo(st)
		if t.errMatcher != "" {
			c.Assert(err, ErrorMatches, t.errMatcher)
		} else {
			c.Assert(info, NotNil)
			c.Check(info.Name(), Equals, t.expectedSnap, Commentf("(%d) test %q %v", testNr, t.expectedSnap, t.snapNames))
			c.Check(info.Type, Equals, snap.TypeOS)
		}
	}
}

func (s *snapmgrQuerySuite) TestPreviousSideInfo(c *C) {
	st := s.st
	st.Lock()
	defer st.Unlock()

	var snapst snapstate.SnapState
	err := snapstate.Get(st, "name1", &snapst)
	c.Assert(err, IsNil)
	c.Assert(snapst.CurrentSideInfo(), NotNil)
	c.Assert(snapst.CurrentSideInfo().Revision, Equals, snap.R(12))
	c.Assert(snapstate.PreviousSideInfo(&snapst), NotNil)
	c.Assert(snapstate.PreviousSideInfo(&snapst).Revision, Equals, snap.R(11))
}

func (s *snapmgrQuerySuite) TestPreviousSideInfoNoCurrent(c *C) {
	st := s.st
	st.Lock()
	defer st.Unlock()

	snapst := &snapstate.SnapState{}
	c.Assert(snapstate.PreviousSideInfo(snapst), IsNil)
}

func (s *snapmgrQuerySuite) TestAll(c *C) {
	st := s.st
	st.Lock()
	defer st.Unlock()

	snapStates, err := snapstate.All(st)
	c.Assert(err, IsNil)
	c.Assert(snapStates, HasLen, 1)

	n, err := snapstate.NumSnaps(st)
	c.Assert(err, IsNil)
	c.Check(n, Equals, 1)

	snapst := snapStates["name1"]
	c.Assert(snapst, NotNil)

	c.Check(snapst.Active, Equals, true)
	c.Check(snapst.CurrentSideInfo(), NotNil)

	info12, err := snap.ReadInfo("name1", snapst.CurrentSideInfo())
	c.Assert(err, IsNil)

	c.Check(info12.Name(), Equals, "name1")
	c.Check(info12.Revision, Equals, snap.R(12))
	c.Check(info12.Summary(), Equals, "s12")
	c.Check(info12.Version, Equals, "1.2")
	c.Check(info12.Description(), Equals, "Lots of text")

	info11, err := snap.ReadInfo("name1", snapst.Sequence[0])
	c.Assert(err, IsNil)

	c.Check(info11.Name(), Equals, "name1")
	c.Check(info11.Revision, Equals, snap.R(11))
	c.Check(info11.Version, Equals, "1.1")
}

func (s *snapmgrQuerySuite) TestAllEmptyAndEmptyNormalisation(c *C) {
	st := state.New(nil)
	st.Lock()
	defer st.Unlock()

	snapStates, err := snapstate.All(st)
	c.Assert(err, IsNil)
	c.Check(snapStates, HasLen, 0)

	n, err := snapstate.NumSnaps(st)
	c.Assert(err, IsNil)
	c.Check(n, Equals, 0)

	snapstate.Set(st, "foo", nil)

	snapStates, err = snapstate.All(st)
	c.Assert(err, IsNil)
	c.Check(snapStates, HasLen, 0)

	n, err = snapstate.NumSnaps(st)
	c.Assert(err, IsNil)
	c.Check(n, Equals, 0)

	snapstate.Set(st, "foo", &snapstate.SnapState{})

	snapStates, err = snapstate.All(st)
	c.Assert(err, IsNil)
	c.Check(snapStates, HasLen, 0)

	n, err = snapstate.NumSnaps(st)
	c.Assert(err, IsNil)
	c.Check(n, Equals, 0)
}

func (s *snapmgrTestSuite) TestTrySetsTryMode(c *C) {
	s.testTrySetsTryMode(snapstate.Flags{}, c)
}

func (s *snapmgrTestSuite) TestTrySetsTryModeDevMode(c *C) {
	s.testTrySetsTryMode(snapstate.Flags{DevMode: true}, c)
}
func (s *snapmgrTestSuite) TestTrySetsTryModeJailMode(c *C) {
	s.testTrySetsTryMode(snapstate.Flags{JailMode: true}, c)
}
func (s *snapmgrTestSuite) TestTrySetsTryModeClassic(c *C) {
	if !dirs.SupportsClassicConfinement() {
		c.Skip("no support for classic")
	}
	s.testTrySetsTryMode(snapstate.Flags{Classic: true}, c)
}

func (s *snapmgrTestSuite) testTrySetsTryMode(flags snapstate.Flags, c *C) {
	s.state.Lock()
	defer s.state.Unlock()

	// make mock try dir
	tryYaml := filepath.Join(c.MkDir(), "meta", "snap.yaml")
	err := os.MkdirAll(filepath.Dir(tryYaml), 0755)
	c.Assert(err, IsNil)
	err = ioutil.WriteFile(tryYaml, []byte("name: foo\nversion: 1.0"), 0644)
	c.Assert(err, IsNil)

	chg := s.state.NewChange("try", "try snap")
	ts, err := snapstate.TryPath(s.state, "foo", filepath.Dir(filepath.Dir(tryYaml)), flags)
	c.Assert(err, IsNil)
	chg.AddAll(ts)

	s.state.Unlock()
	defer s.snapmgr.Stop()
	s.settle(c)
	s.state.Lock()

	// verify snap is in TryMode
	var snapst snapstate.SnapState
	err = snapstate.Get(s.state, "foo", &snapst)
	c.Assert(err, IsNil)

	flags.TryMode = true
	c.Check(snapst.Flags, DeepEquals, flags)

	c.Check(s.state.TaskCount(), Equals, len(ts.Tasks()))
	c.Check(taskKinds(ts.Tasks()), DeepEquals, []string{
		"prerequisites",
		"prepare-snap",
		"mount-snap",
		"copy-snap-data",
		"setup-profiles",
		"link-snap",
		"setup-profiles",
		"set-auto-aliases",
		"setup-aliases",
		"run-hook[install]",
		"start-snap-services",
		"run-hook[configure]",
	})

}

func (s *snapmgrTestSuite) TestTryUndoRemovesTryFlag(c *C) {
	if !dirs.SupportsClassicConfinement() {
		c.Skip("no support for classic")
	}
	s.testTrySetsTryMode(snapstate.Flags{}, c)
}

func (s *snapmgrTestSuite) TestTryUndoRemovesTryFlagLeavesDevMode(c *C) {
	s.testTrySetsTryMode(snapstate.Flags{DevMode: true}, c)
}
func (s *snapmgrTestSuite) TestTryUndoRemovesTryFlagLeavesJailMode(c *C) {
	s.testTrySetsTryMode(snapstate.Flags{JailMode: true}, c)
}
func (s *snapmgrTestSuite) TestTryUndoRemovesTryFlagLeavesClassic(c *C) {
	if !dirs.SupportsClassicConfinement() {
		c.Skip("no support for classic")
	}
	s.testTrySetsTryMode(snapstate.Flags{Classic: true}, c)
}

func (s *snapmgrTestSuite) testTryUndoRemovesTryFlag(flags snapstate.Flags, c *C) {
	s.state.Lock()
	defer s.state.Unlock()

	// simulate existing state for foo
	var snapst snapstate.SnapState
	snapst.Sequence = []*snap.SideInfo{
		{
			RealName: "foo",
			Revision: snap.R(23),
		},
	}
	snapst.Flags = flags
	snapst.Current = snap.R(23)
	snapstate.Set(s.state, "foo", &snapst)
	c.Check(snapst.TryMode, Equals, false)

	chg := s.state.NewChange("try", "try snap")
	ts, err := snapstate.TryPath(s.state, "foo", c.MkDir(), flags)
	c.Assert(err, IsNil)
	chg.AddAll(ts)

	last := ts.Tasks()[len(ts.Tasks())-1]
	terr := s.state.NewTask("error-trigger", "provoking total undo")
	terr.WaitFor(last)
	chg.AddTask(terr)

	s.state.Unlock()
	defer s.snapmgr.Stop()
	s.settle(c)
	s.state.Lock()

	// verify snap is not in try mode, the state got undone
	err = snapstate.Get(s.state, "foo", &snapst)
	c.Assert(err, IsNil)
	c.Check(snapst.Flags, DeepEquals, flags)
}

type snapStateSuite struct{}

var _ = Suite(&snapStateSuite{})

func (s *snapStateSuite) TestSnapStateDevMode(c *C) {
	snapst := &snapstate.SnapState{}
	c.Check(snapst.DevMode, Equals, false)
	snapst.Flags.DevMode = true
	c.Check(snapst.DevMode, Equals, true)
}

func (s *snapStateSuite) TestSnapStateType(c *C) {
	snapst := &snapstate.SnapState{}
	_, err := snapst.Type()
	c.Check(err, ErrorMatches, "snap type unset")

	snapst.SetType(snap.TypeKernel)
	typ, err := snapst.Type()
	c.Assert(err, IsNil)
	c.Check(typ, Equals, snap.TypeKernel)
}

func (s *snapStateSuite) TestCurrentSideInfoEmpty(c *C) {
	var snapst snapstate.SnapState
	c.Check(snapst.CurrentSideInfo(), IsNil)
	c.Check(snapst.Current.Unset(), Equals, true)
}

func (s *snapStateSuite) TestCurrentSideInfoSimple(c *C) {
	si1 := &snap.SideInfo{Revision: snap.R(1)}
	snapst := snapstate.SnapState{
		Sequence: []*snap.SideInfo{si1},
		Current:  snap.R(1),
	}
	c.Check(snapst.CurrentSideInfo(), DeepEquals, si1)
}

func (s *snapStateSuite) TestCurrentSideInfoInOrder(c *C) {
	si1 := &snap.SideInfo{Revision: snap.R(1)}
	si2 := &snap.SideInfo{Revision: snap.R(2)}
	snapst := snapstate.SnapState{
		Sequence: []*snap.SideInfo{si1, si2},
		Current:  snap.R(2),
	}
	c.Check(snapst.CurrentSideInfo(), DeepEquals, si2)
}

func (s *snapStateSuite) TestCurrentSideInfoOutOfOrder(c *C) {
	si1 := &snap.SideInfo{Revision: snap.R(1)}
	si2 := &snap.SideInfo{Revision: snap.R(2)}
	snapst := snapstate.SnapState{
		Sequence: []*snap.SideInfo{si1, si2},
		Current:  snap.R(1),
	}
	c.Check(snapst.CurrentSideInfo(), DeepEquals, si1)
}

func (s *snapStateSuite) TestCurrentSideInfoInconsistent(c *C) {
	snapst := snapstate.SnapState{
		Sequence: []*snap.SideInfo{
			{Revision: snap.R(1)},
		},
	}
	c.Check(func() { snapst.CurrentSideInfo() }, PanicMatches, `snapst.Current and snapst.Sequence out of sync:.*`)
}

func (s *snapStateSuite) TestCurrentSideInfoInconsistentWithCurrent(c *C) {
	snapst := snapstate.SnapState{Current: snap.R(17)}
	c.Check(func() { snapst.CurrentSideInfo() }, PanicMatches, `cannot find snapst.Current in the snapst.Sequence`)
}

type snapSetupSuite struct{}

var _ = Suite(&snapSetupSuite{})

type canRemoveSuite struct{}

var _ = Suite(&canRemoveSuite{})

func (s *canRemoveSuite) TestAppAreAlwaysOKToRemove(c *C) {
	info := &snap.Info{
		Type: snap.TypeApp,
	}
	info.RealName = "foo"

	c.Check(snapstate.CanRemove(info, &snapstate.SnapState{Active: true}, false), Equals, true)
	c.Check(snapstate.CanRemove(info, &snapstate.SnapState{Active: true}, true), Equals, true)
}

func (s *canRemoveSuite) TestLastGadgetsAreNotOK(c *C) {
	info := &snap.Info{
		Type: snap.TypeGadget,
	}
	info.RealName = "foo"

	c.Check(snapstate.CanRemove(info, &snapstate.SnapState{}, true), Equals, false)
}

func (s *canRemoveSuite) TestLastOSAndKernelAreNotOK(c *C) {
	os := &snap.Info{
		Type: snap.TypeOS,
	}
	os.RealName = "os"
	kernel := &snap.Info{
		Type: snap.TypeKernel,
	}
	kernel.RealName = "krnl"

	c.Check(snapstate.CanRemove(os, &snapstate.SnapState{}, true), Equals, false)

	c.Check(snapstate.CanRemove(kernel, &snapstate.SnapState{}, true), Equals, false)
}

func (s *canRemoveSuite) TestOneRevisionIsOK(c *C) {
	info := &snap.Info{
		Type: snap.TypeGadget,
	}
	info.RealName = "foo"

	c.Check(snapstate.CanRemove(info, &snapstate.SnapState{Active: true}, false), Equals, true)
}

func (s *canRemoveSuite) TestRequiredIsNotOK(c *C) {
	info := &snap.Info{
		Type: snap.TypeApp,
	}
	info.RealName = "foo"

	c.Check(snapstate.CanRemove(info, &snapstate.SnapState{Active: false, Flags: snapstate.Flags{Required: true}}, true), Equals, false)
	c.Check(snapstate.CanRemove(info, &snapstate.SnapState{Active: true, Flags: snapstate.Flags{Required: true}}, true), Equals, false)
	c.Check(snapstate.CanRemove(info, &snapstate.SnapState{Active: true, Flags: snapstate.Flags{Required: true}}, false), Equals, true)
}

func revs(seq []*snap.SideInfo) []int {
	revs := make([]int, len(seq))
	for i, si := range seq {
		revs[i] = si.Revision.N
	}

	return revs
}

type opSeqOpts struct {
	revert  bool
	fail    bool
	before  []int
	current int
	via     int
	after   []int
}

// build a SnapState with a revision sequence given by `before` and a
// current revision of `current`. Then refresh --revision via. Then
// check the revision sequence is as in `after`.
func (s *snapmgrTestSuite) testOpSequence(c *C, opts *opSeqOpts) (*snapstate.SnapState, *state.TaskSet) {
	s.state.Lock()
	defer s.state.Unlock()

	seq := make([]*snap.SideInfo, len(opts.before))
	for i, n := range opts.before {
		seq[i] = &snap.SideInfo{RealName: "some-snap", SnapID: "some-snap-id", Revision: snap.R(n)}
	}

	snapstate.Set(s.state, "some-snap", &snapstate.SnapState{
		Active:   true,
		Channel:  "edge",
		Sequence: seq,
		Current:  snap.R(opts.current),
		SnapType: "app",
	})

	var chg *state.Change
	var ts *state.TaskSet
	var err error
	if opts.revert {
		chg = s.state.NewChange("revert", "revert a snap")
		ts, err = snapstate.RevertToRevision(s.state, "some-snap", snap.R(opts.via), snapstate.Flags{})
	} else {
		chg = s.state.NewChange("refresh", "refresh a snap")
		ts, err = snapstate.Update(s.state, "some-snap", "", snap.R(opts.via), s.user.ID, snapstate.Flags{})
	}
	c.Assert(err, IsNil)
	if opts.fail {
		tasks := ts.Tasks()
		last := tasks[len(tasks)-1]
		terr := s.state.NewTask("error-trigger", "provoking total undo")
		terr.WaitFor(last)
		if len(last.Lanes()) > 0 {
			lanes := last.Lanes()
			// sanity
			c.Assert(lanes, HasLen, 1)
			terr.JoinLane(lanes[0])
		}
		chg.AddTask(terr)
	}
	chg.AddAll(ts)

	s.state.Unlock()
	defer s.snapmgr.Stop()
	s.settle(c)
	s.state.Lock()

	var snapst snapstate.SnapState
	err = snapstate.Get(s.state, "some-snap", &snapst)
	c.Assert(err, IsNil)
	c.Check(revs(snapst.Sequence), DeepEquals, opts.after)

	return &snapst, ts
}

func (s *snapmgrTestSuite) testUpdateSequence(c *C, opts *opSeqOpts) *state.TaskSet {
	opts.revert = false
	snapst, ts := s.testOpSequence(c, opts)
	// update always ends with current==seq[-1]==via:
	c.Check(snapst.Current.N, Equals, opts.after[len(opts.after)-1])
	c.Check(snapst.Current.N, Equals, opts.via)

	c.Check(s.fakeBackend.ops.Count("copy-data"), Equals, 1)
	c.Check(s.fakeBackend.ops.First("copy-data"), DeepEquals, &fakeOp{
		op:   "copy-data",
		name: fmt.Sprintf(filepath.Join(dirs.SnapMountDir, "some-snap/%d"), opts.via),
		old:  fmt.Sprintf(filepath.Join(dirs.SnapMountDir, "some-snap/%d"), opts.current),
	})

	return ts
}

func (s *snapmgrTestSuite) testUpdateFailureSequence(c *C, opts *opSeqOpts) *state.TaskSet {
	opts.revert = false
	opts.after = opts.before
	s.fakeBackend.linkSnapFailTrigger = fmt.Sprintf(filepath.Join(dirs.SnapMountDir, "some-snap/%d"), opts.via)
	snapst, ts := s.testOpSequence(c, opts)
	// a failed update will always end with current unchanged
	c.Check(snapst.Current.N, Equals, opts.current)

	ops := s.fakeBackend.ops
	c.Check(ops.Count("copy-data"), Equals, 1)
	do := ops.First("copy-data")

	c.Check(ops.Count("undo-copy-snap-data"), Equals, 1)
	undo := ops.First("undo-copy-snap-data")

	do.op = undo.op
	c.Check(do, DeepEquals, undo) // i.e. they only differed in the op

	return ts
}

// testTotal*Failure fails *after* link-snap
func (s *snapmgrTestSuite) testTotalUpdateFailureSequence(c *C, opts *opSeqOpts) *state.TaskSet {
	opts.revert = false
	opts.fail = true
	snapst, ts := s.testOpSequence(c, opts)
	// a failed update will always end with current unchanged
	c.Check(snapst.Current.N, Equals, opts.current)

	ops := s.fakeBackend.ops
	c.Check(ops.Count("copy-data"), Equals, 1)
	do := ops.First("copy-data")

	c.Check(ops.Count("undo-copy-snap-data"), Equals, 1)
	undo := ops.First("undo-copy-snap-data")

	do.op = undo.op
	c.Check(do, DeepEquals, undo) // i.e. they only differed in the op

	return ts
}

func (s *snapmgrTestSuite) testRevertSequence(c *C, opts *opSeqOpts) *state.TaskSet {
	opts.revert = true
	opts.after = opts.before
	snapst, ts := s.testOpSequence(c, opts)
	// successful revert leaves current == via
	c.Check(snapst.Current.N, Equals, opts.via)

	c.Check(s.fakeBackend.ops.Count("copy-data"), Equals, 0)

	return ts
}

func (s *snapmgrTestSuite) testRevertFailureSequence(c *C, opts *opSeqOpts) *state.TaskSet {
	opts.revert = true
	opts.after = opts.before
	s.fakeBackend.linkSnapFailTrigger = fmt.Sprintf(filepath.Join(dirs.SnapMountDir, "some-snap/%d"), opts.via)
	snapst, ts := s.testOpSequence(c, opts)
	// a failed revert will always end with current unchanged
	c.Check(snapst.Current.N, Equals, opts.current)

	c.Check(s.fakeBackend.ops.Count("copy-data"), Equals, 0)
	c.Check(s.fakeBackend.ops.Count("undo-copy-snap-data"), Equals, 0)

	return ts
}

func (s *snapmgrTestSuite) testTotalRevertFailureSequence(c *C, opts *opSeqOpts) *state.TaskSet {
	opts.revert = true
	opts.fail = true
	opts.after = opts.before
	snapst, ts := s.testOpSequence(c, opts)
	// a failed revert will always end with current unchanged
	c.Check(snapst.Current.N, Equals, opts.current)

	c.Check(s.fakeBackend.ops.Count("copy-data"), Equals, 0)
	c.Check(s.fakeBackend.ops.Count("undo-copy-snap-data"), Equals, 0)

	return ts
}

// *** sequence tests ***

// 1. a boring update
// 1a. ... that works
func (s *snapmgrTestSuite) TestSeqNormal(c *C) {
	s.testUpdateSequence(c, &opSeqOpts{before: []int{1, 2, 3}, current: 3, via: 4, after: []int{2, 3, 4}})
}

// 1b. that fails during link
func (s *snapmgrTestSuite) TestSeqNormalFailure(c *C) {
	s.testUpdateFailureSequence(c, &opSeqOpts{before: []int{1, 2, 3}, current: 3, via: 4})
}

// 1c. that fails after link
func (s *snapmgrTestSuite) TestSeqTotalNormalFailure(c *C) {
	// total updates are failures after sequence trimming => we lose a rev
	s.testTotalUpdateFailureSequence(c, &opSeqOpts{before: []int{1, 2, 3}, current: 3, via: 4, after: []int{2, 3}})
}

// 2. a boring revert
// 2a. that works
func (s *snapmgrTestSuite) TestSeqRevert(c *C) {
	s.testRevertSequence(c, &opSeqOpts{before: []int{1, 2, 3}, current: 3, via: 2})
}

// 2b. that fails during link
func (s *snapmgrTestSuite) TestSeqRevertFailure(c *C) {
	s.testRevertFailureSequence(c, &opSeqOpts{before: []int{1, 2, 3}, current: 3, via: 2})
}

// 2c. that fails after link
func (s *snapmgrTestSuite) TestSeqTotalRevertFailure(c *C) {
	s.testTotalRevertFailureSequence(c, &opSeqOpts{before: []int{1, 2, 3}, current: 3, via: 2})
}

// 3. a post-revert update
// 3a. that works
func (s *snapmgrTestSuite) TestSeqPostRevert(c *C) {
	s.testUpdateSequence(c, &opSeqOpts{before: []int{1, 2, 3}, current: 2, via: 4, after: []int{1, 2, 4}})
}

// 3b. that fails during link
func (s *snapmgrTestSuite) TestSeqPostRevertFailure(c *C) {
	s.testUpdateFailureSequence(c, &opSeqOpts{before: []int{1, 2, 3}, current: 2, via: 4})
}

// 3c. that fails after link
func (s *snapmgrTestSuite) TestSeqTotalPostRevertFailure(c *C) {
	// lose a rev here as well
	s.testTotalUpdateFailureSequence(c, &opSeqOpts{before: []int{1, 2, 3}, current: 2, via: 4, after: []int{1, 2}})
}

// 3d. manually requesting the one reverted away from
func (s *snapmgrTestSuite) TestSeqRefreshPostRevertSameRevno(c *C) {
	s.testUpdateSequence(c, &opSeqOpts{before: []int{1, 2, 3}, current: 2, via: 3, after: []int{1, 2, 3}})
}

// 4. a post-revert revert
// 4a. that works
func (s *snapmgrTestSuite) TestSeqRevertPostRevert(c *C) {
	s.testRevertSequence(c, &opSeqOpts{before: []int{1, 2, 3}, current: 2, via: 1})
}

// 4b. that fails during link
func (s *snapmgrTestSuite) TestSeqRevertPostRevertFailure(c *C) {
	s.testRevertFailureSequence(c, &opSeqOpts{before: []int{1, 2, 3}, current: 2, via: 1})
}

// 4c. that fails after link
func (s *snapmgrTestSuite) TestSeqTotalRevertPostRevertFailure(c *C) {
	s.testTotalRevertFailureSequence(c, &opSeqOpts{before: []int{1, 2, 3}, current: 2, via: 1})
}

// 5. an update that missed a rev
// 5a. that works
func (s *snapmgrTestSuite) TestSeqMissedOne(c *C) {
	s.testUpdateSequence(c, &opSeqOpts{before: []int{1, 2}, current: 2, via: 4, after: []int{1, 2, 4}})
}

// 5b. that fails during link
func (s *snapmgrTestSuite) TestSeqMissedOneFailure(c *C) {
	s.testUpdateFailureSequence(c, &opSeqOpts{before: []int{1, 2}, current: 2, via: 4})
}

// 5c. that fails after link
func (s *snapmgrTestSuite) TestSeqTotalMissedOneFailure(c *C) {
	// we don't lose a rev here because len(Seq) < 3 going in
	s.testTotalUpdateFailureSequence(c, &opSeqOpts{before: []int{1, 2}, current: 2, via: 4, after: []int{1, 2}})
}

// 6. an update that updates to a revision we already have ("ABA update")
// 6a. that works
func (s *snapmgrTestSuite) TestSeqABA(c *C) {
	s.testUpdateSequence(c, &opSeqOpts{before: []int{1, 2, 3}, current: 3, via: 2, after: []int{1, 3, 2}})
	c.Check(s.fakeBackend.ops[len(s.fakeBackend.ops)-1], DeepEquals, fakeOp{
		op:    "cleanup-trash",
		name:  "some-snap",
		revno: snap.R(2),
	})
}

// 6b. that fails during link
func (s *snapmgrTestSuite) TestSeqABAFailure(c *C) {
	s.testUpdateFailureSequence(c, &opSeqOpts{before: []int{1, 2, 3}, current: 3, via: 2})
	c.Check(s.fakeBackend.ops.First("cleanup-trash"), IsNil)
}

// 6c that fails after link
func (s *snapmgrTestSuite) TestSeqTotalABAFailure(c *C) {
	// we don't lose a rev here because ABA
	s.testTotalUpdateFailureSequence(c, &opSeqOpts{before: []int{1, 2, 3}, current: 3, via: 2, after: []int{1, 2, 3}})
	// XXX: TODO: NOTE!! WARNING!! etc
	//
	// if this happens in real life, things will be weird. revno 2 will
	// have data that has been copied from 3, instead of old 2's data,
	// because the failure occurred *after* nuking the trash. This can
	// happen when things are chained. Because of this, if it were to
	// *actually* happen the correct end sequence would be [1, 3] and not
	// [1, 2, 3]. IRL this scenario can happen if an update that works is
	// chained to an update that fails. Detecting this case is rather hard,
	// and the end result is not nice, and we want to move cleanup to a
	// separate handler & status that will cope with this better (so trash
	// gets nuked after all tasks succeeded).
}

func (s *snapmgrTestSuite) TestUpdateTasksWithOldCurrent(c *C) {
	s.state.Lock()
	defer s.state.Unlock()

	si1 := &snap.SideInfo{RealName: "some-snap", SnapID: "some-snap-id", Revision: snap.R(1)}
	si2 := &snap.SideInfo{RealName: "some-snap", SnapID: "some-snap-id", Revision: snap.R(2)}
	si3 := &snap.SideInfo{RealName: "some-snap", SnapID: "some-snap-id", Revision: snap.R(3)}
	si4 := &snap.SideInfo{RealName: "some-snap", SnapID: "some-snap-id", Revision: snap.R(4)}
	snapstate.Set(s.state, "some-snap", &snapstate.SnapState{
		Active:   true,
		Channel:  "edge",
		Sequence: []*snap.SideInfo{si1, si2, si3, si4},
		Current:  snap.R(2),
		SnapType: "app",
	})

	// run the update
	ts, err := snapstate.Update(s.state, "some-snap", "some-channel", snap.R(0), s.user.ID, snapstate.Flags{})
	c.Assert(err, IsNil)

	verifyUpdateTasks(c, unlinkBefore|cleanupAfter, 2, ts, s.state)

	// and ensure that it will remove the revisions after "current"
	// (si3, si4)
	var snapsup snapstate.SnapSetup
	tasks := ts.Tasks()

	i := len(tasks) - 6
	c.Check(tasks[i].Kind(), Equals, "clear-snap")
	err = tasks[i].Get("snap-setup", &snapsup)
	c.Assert(err, IsNil)
	c.Check(snapsup.Revision(), Equals, si3.Revision)

	i = len(tasks) - 4
	c.Check(tasks[i].Kind(), Equals, "clear-snap")
	err = tasks[i].Get("snap-setup", &snapsup)
	c.Assert(err, IsNil)
	c.Check(snapsup.Revision(), Equals, si4.Revision)
}

func (s *snapmgrTestSuite) TestUpdateCanDoBackwards(c *C) {
	si7 := snap.SideInfo{
		RealName: "some-snap",
		SnapID:   "some-snap-id",
		Revision: snap.R(7),
	}
	si11 := snap.SideInfo{
		RealName: "some-snap",
		SnapID:   "some-snap-id",
		Revision: snap.R(11),
	}

	s.state.Lock()
	defer s.state.Unlock()

	snapstate.Set(s.state, "some-snap", &snapstate.SnapState{
		Active:   true,
		Sequence: []*snap.SideInfo{&si7, &si11},
		Current:  si11.Revision,
		SnapType: "app",
	})

	chg := s.state.NewChange("refresh", "refresh a snap")
	ts, err := snapstate.Update(s.state, "some-snap", "", snap.R(7), s.user.ID, snapstate.Flags{})
	c.Assert(err, IsNil)
	chg.AddAll(ts)

	s.state.Unlock()
	defer s.snapmgr.Stop()
	s.settle(c)
	s.state.Lock()
	expected := fakeOps{
		{
			op:   "remove-snap-aliases",
			name: "some-snap",
		},
		{
			op:   "unlink-snap",
			name: filepath.Join(dirs.SnapMountDir, "some-snap/11"),
		},
		{
			op:   "copy-data",
			name: filepath.Join(dirs.SnapMountDir, "some-snap/7"),
			old:  filepath.Join(dirs.SnapMountDir, "some-snap/11"),
		},
		{
			op:    "setup-profiles:Doing",
			name:  "some-snap",
			revno: snap.R(7),
		},
		{
			op: "candidate",
			sinfo: snap.SideInfo{
				RealName: "some-snap",
				SnapID:   "some-snap-id",
				Channel:  "",
				Revision: snap.R(7),
			},
		},
		{
			op:   "link-snap",
			name: filepath.Join(dirs.SnapMountDir, "some-snap/7"),
		},
		{
			op: "update-aliases",
		},
		{
			op:    "cleanup-trash",
			name:  "some-snap",
			revno: snap.R(7),
		},
	}
	// start with an easier-to-read error if this fails:
	c.Assert(s.fakeBackend.ops.Ops(), DeepEquals, expected.Ops())
	c.Assert(s.fakeBackend.ops, DeepEquals, expected)
}

func (s *snapmgrTestSuite) TestSnapStateNoLocalRevision(c *C) {
	si7 := snap.SideInfo{
		RealName: "some-snap",
		Revision: snap.R(-7),
	}
	si11 := snap.SideInfo{
		RealName: "some-snap",
		Revision: snap.R(-11),
	}
	snapst := &snapstate.SnapState{
		Sequence: []*snap.SideInfo{&si7, &si11},
		Current:  si7.Revision,
	}
	c.Assert(snapst.LocalRevision(), Equals, snap.R(-11))
}

func (s *snapmgrTestSuite) TestSnapStateLocalRevision(c *C) {
	si7 := snap.SideInfo{
		RealName: "some-snap",
		Revision: snap.R(7),
	}
	snapst := &snapstate.SnapState{
		Sequence: []*snap.SideInfo{&si7},
		Current:  si7.Revision,
	}
	c.Assert(snapst.LocalRevision().Unset(), Equals, true)
}

func (s *snapmgrTestSuite) TestInstallMany(c *C) {
	s.state.Lock()
	defer s.state.Unlock()

	installed, tts, err := snapstate.InstallMany(s.state, []string{"one", "two"}, 0)
	c.Assert(err, IsNil)
	c.Assert(tts, HasLen, 2)
	c.Check(installed, DeepEquals, []string{"one", "two"})

	for _, ts := range tts {
		verifyInstallTasks(c, 0, 0, ts, s.state)
	}
}

func (s *snapmgrTestSuite) TestRemoveMany(c *C) {
	s.state.Lock()
	defer s.state.Unlock()

	snapstate.Set(s.state, "one", &snapstate.SnapState{
		Active: true,
		Sequence: []*snap.SideInfo{
			{RealName: "one", SnapID: "one-id", Revision: snap.R(1)},
		},
		Current: snap.R(1),
	})
	snapstate.Set(s.state, "two", &snapstate.SnapState{
		Active: true,
		Sequence: []*snap.SideInfo{
			{RealName: "two", SnapID: "two-id", Revision: snap.R(1)},
		},
		Current: snap.R(1),
	})

	removed, tts, err := snapstate.RemoveMany(s.state, []string{"one", "two"})
	c.Assert(err, IsNil)
	c.Assert(tts, HasLen, 2)
	c.Check(removed, DeepEquals, []string{"one", "two"})

	c.Assert(s.state.TaskCount(), Equals, 8*2)
	for _, ts := range tts {
		c.Assert(taskKinds(ts.Tasks()), DeepEquals, []string{
			"stop-snap-services",
			"run-hook[remove]",
			"remove-aliases",
			"unlink-snap",
			"remove-profiles",
			"clear-snap",
			"discard-snap",
			"discard-conns",
		})
	}
}

func tasksWithKind(ts *state.TaskSet, kind string) []*state.Task {
	var tasks []*state.Task
	for _, task := range ts.Tasks() {
		if task.Kind() == kind {
			tasks = append(tasks, task)
		}
	}
	return tasks
}

var gadgetYaml = `
defaults:
    some-snap-id:
        key: value

volumes:
    volume-id:
        bootloader: grub
`

func (s *snapmgrTestSuite) prepareGadget(c *C) {
	gadgetSideInfo := &snap.SideInfo{RealName: "the-gadget", SnapID: "the-gadget-id", Revision: snap.R(1)}
	gadgetInfo := snaptest.MockSnap(c, `
name: the-gadget
type: gadget
version: 1.0
`, "", gadgetSideInfo)

	err := ioutil.WriteFile(filepath.Join(gadgetInfo.MountDir(), "meta/gadget.yaml"), []byte(gadgetYaml), 0600)
	c.Assert(err, IsNil)

	snapstate.Set(s.state, "the-gadget", &snapstate.SnapState{
		Active:   true,
		Sequence: []*snap.SideInfo{&gadgetInfo.SideInfo},
		Current:  snap.R(1),
		SnapType: "gadget",
	})
}

func (s *snapmgrTestSuite) TestConfigDefaults(c *C) {
	r := release.MockOnClassic(false)
	defer r()

	// using MockSnap, we want to read the bits on disk
	snapstate.MockReadInfo(snap.ReadInfo)

	s.state.Lock()
	defer s.state.Unlock()

	s.prepareGadget(c)

	snapstate.Set(s.state, "some-snap", &snapstate.SnapState{
		Active: true,
		Sequence: []*snap.SideInfo{
			{RealName: "some-snap", Revision: snap.R(11), SnapID: "some-snap-id"},
		},
		Current:  snap.R(11),
		SnapType: "app",
	})

	defls, err := snapstate.ConfigDefaults(s.state, "some-snap")
	c.Assert(err, IsNil)
	c.Assert(defls, DeepEquals, map[string]interface{}{"key": "value"})

	snapstate.Set(s.state, "local-snap", &snapstate.SnapState{
		Active: true,
		Sequence: []*snap.SideInfo{
			{RealName: "local-snap", Revision: snap.R(5)},
		},
		Current:  snap.R(5),
		SnapType: "app",
	})
	_, err = snapstate.ConfigDefaults(s.state, "local-snap")
	c.Assert(err, Equals, state.ErrNoState)
}

func (s *snapmgrTestSuite) TestGadgetDefaultsAreNormalizedForConfigHook(c *C) {
	var mockGadgetSnapYaml = `
name: canonical-pc
type: gadget
`
	var mockGadgetYaml = []byte(`
defaults:
  other:
    foo:
      bar: baz
      num: 1.305

volumes:
    volume-id:
        bootloader: grub
`)

	info := snaptest.MockSnap(c, mockGadgetSnapYaml, "SNAP", &snap.SideInfo{Revision: snap.R(2)})
	err := ioutil.WriteFile(filepath.Join(info.MountDir(), "meta", "gadget.yaml"), mockGadgetYaml, 0644)
	c.Assert(err, IsNil)

	gi, err := snap.ReadGadgetInfo(info, false)
	c.Assert(err, IsNil)
	c.Assert(gi, NotNil)

	snapName := "some-snap"
	hooksup := &hookstate.HookSetup{
		Snap:        snapName,
		Hook:        "configure",
		Optional:    true,
		IgnoreError: false,
		TrackError:  false,
	}

	var contextData map[string]interface{}
	contextData = map[string]interface{}{"patch": gi.Defaults}

	s.state.Lock()
	defer s.state.Unlock()
	c.Assert(hookstate.HookTask(s.state, "", hooksup, contextData), NotNil)
}

func makeInstalledMockCoreSnap(c *C) {
	coreSnapYaml := `name: core
version: 1.0
type: os
`
	snaptest.MockSnap(c, coreSnapYaml, "", &snap.SideInfo{
		RealName: "core",
		Revision: snap.R(1),
	})
}

func (s *snapmgrTestSuite) TestGadgetDefaults(c *C) {
	r := release.MockOnClassic(false)
	defer r()

	makeInstalledMockCoreSnap(c)

	// using MockSnap, we want to read the bits on disk
	snapstate.MockReadInfo(snap.ReadInfo)

	s.state.Lock()
	defer s.state.Unlock()

	s.prepareGadget(c)

	snapPath := makeTestSnap(c, "name: some-snap\nversion: 1.0")

	ts, err := snapstate.InstallPath(s.state, &snap.SideInfo{RealName: "some-snap", SnapID: "some-snap-id", Revision: snap.R(1)}, snapPath, "edge", snapstate.Flags{})
	c.Assert(err, IsNil)

	var m map[string]interface{}
	runHooks := tasksWithKind(ts, "run-hook")

	// two hooks expected - install and configure
	c.Assert(runHooks, HasLen, 2)
	c.Assert(runHooks[1].Kind(), Equals, "run-hook")
	err = runHooks[1].Get("hook-context", &m)
	c.Assert(err, IsNil)
	c.Assert(m, DeepEquals, map[string]interface{}{"use-defaults": true})
}

func (s *snapmgrTestSuite) TestInstallPathSkipConfigure(c *C) {
	r := release.MockOnClassic(false)
	defer r()

	makeInstalledMockCoreSnap(c)

	// using MockSnap, we want to read the bits on disk
	snapstate.MockReadInfo(snap.ReadInfo)

	s.state.Lock()
	defer s.state.Unlock()

	s.prepareGadget(c)

	snapPath := makeTestSnap(c, "name: some-snap\nversion: 1.0")

	ts, err := snapstate.InstallPath(s.state, &snap.SideInfo{RealName: "some-snap", SnapID: "some-snap-id", Revision: snap.R(1)}, snapPath, "edge", snapstate.Flags{SkipConfigure: true})
	c.Assert(err, IsNil)

	snapsup, err := snapstate.TaskSnapSetup(ts.Tasks()[0])
	c.Assert(err, IsNil)
	// SkipConfigure is consumed and consulted when creating the taskset
	// but is not copied into SnapSetup
	c.Check(snapsup.Flags.SkipConfigure, Equals, false)
}

func (s *snapmgrTestSuite) TestGadgetDefaultsInstalled(c *C) {
	makeInstalledMockCoreSnap(c)

	// using MockSnap, we want to read the bits on disk
	snapstate.MockReadInfo(snap.ReadInfo)

	s.state.Lock()
	defer s.state.Unlock()

	s.prepareGadget(c)

	snapstate.Set(s.state, "some-snap", &snapstate.SnapState{
		Active:   true,
		Sequence: []*snap.SideInfo{{RealName: "some-snap", SnapID: "some-snap-id", Revision: snap.R(1)}},
		Current:  snap.R(1),
		SnapType: "app",
	})

	snapPath := makeTestSnap(c, "name: some-snap\nversion: 1.0")

	ts, err := snapstate.InstallPath(s.state, &snap.SideInfo{RealName: "some-snap", SnapID: "some-snap-id", Revision: snap.R(2)}, snapPath, "edge", snapstate.Flags{})
	c.Assert(err, IsNil)

	var m map[string]interface{}
	runHooks := tasksWithKind(ts, "run-hook")

	c.Assert(runHooks[0].Kind(), Equals, "run-hook")
	err = runHooks[0].Get("hook-context", &m)
	c.Assert(err, Equals, state.ErrNoState)
}

func (s *snapmgrTestSuite) TestTransitionCoreTasksNoUbuntuCore(c *C) {
	s.state.Lock()
	defer s.state.Unlock()

	snapstate.Set(s.state, "core", &snapstate.SnapState{
		Active:   true,
		Sequence: []*snap.SideInfo{{RealName: "corecore", SnapID: "core-snap-id", Revision: snap.R(1)}},
		Current:  snap.R(1),
		SnapType: "os",
	})

	_, err := snapstate.TransitionCore(s.state, "ubuntu-core", "core")
	c.Assert(err, ErrorMatches, `cannot transition snap "ubuntu-core": not installed`)
}

func verifyTransitionConnectionsTasks(c *C, ts *state.TaskSet) {
	c.Check(taskKinds(ts.Tasks()), DeepEquals, []string{
		"transition-ubuntu-core",
	})

	transIf := ts.Tasks()[0]
	var oldName, newName string
	err := transIf.Get("old-name", &oldName)
	c.Assert(err, IsNil)
	c.Check(oldName, Equals, "ubuntu-core")

	err = transIf.Get("new-name", &newName)
	c.Assert(err, IsNil)
	c.Check(newName, Equals, "core")
}

func (s *snapmgrTestSuite) TestTransitionCoreTasks(c *C) {
	s.state.Lock()
	defer s.state.Unlock()

	snapstate.Set(s.state, "core", nil)
	snapstate.Set(s.state, "ubuntu-core", &snapstate.SnapState{
		Active:   true,
		Sequence: []*snap.SideInfo{{RealName: "ubuntu-core", SnapID: "ubuntu-core-snap-id", Revision: snap.R(1)}},
		Current:  snap.R(1),
		SnapType: "os",
	})

	tsl, err := snapstate.TransitionCore(s.state, "ubuntu-core", "core")
	c.Assert(err, IsNil)

	c.Assert(tsl, HasLen, 3)
	// 1. install core
	verifyInstallTasks(c, maybeCore, 0, tsl[0], s.state)
	// 2 transition-connections
	verifyTransitionConnectionsTasks(c, tsl[1])
	// 3 remove-ubuntu-core
	verifyRemoveTasks(c, tsl[2])
}

func (s *snapmgrTestSuite) TestTransitionCoreTasksWithUbuntuCoreAndCore(c *C) {
	s.state.Lock()
	defer s.state.Unlock()

	snapstate.Set(s.state, "ubuntu-core", &snapstate.SnapState{
		Active:   true,
		Sequence: []*snap.SideInfo{{RealName: "ubuntu-core", SnapID: "ubuntu-core-snap-id", Revision: snap.R(1)}},
		Current:  snap.R(1),
		SnapType: "os",
	})
	snapstate.Set(s.state, "core", &snapstate.SnapState{
		Active:   true,
		Sequence: []*snap.SideInfo{{RealName: "ubuntu-core", SnapID: "ubuntu-core-snap-id", Revision: snap.R(1)}},
		Current:  snap.R(1),
		SnapType: "os",
	})

	tsl, err := snapstate.TransitionCore(s.state, "ubuntu-core", "core")
	c.Assert(err, IsNil)

	c.Assert(tsl, HasLen, 2)
	// 1. transition connections
	verifyTransitionConnectionsTasks(c, tsl[0])
	// 2. remove ubuntu-core
	verifyRemoveTasks(c, tsl[1])
}

func (s *snapmgrTestSuite) TestTransitionCoreRunThrough(c *C) {
	s.state.Lock()
	defer s.state.Unlock()

	snapstate.Set(s.state, "core", nil)
	snapstate.Set(s.state, "ubuntu-core", &snapstate.SnapState{
		Active:   true,
		Sequence: []*snap.SideInfo{{RealName: "ubuntu-core", SnapID: "ubuntu-core-snap-id", Revision: snap.R(1)}},
		Current:  snap.R(1),
		SnapType: "os",
	})

	chg := s.state.NewChange("transition-ubuntu-core", "...")
	tsl, err := snapstate.TransitionCore(s.state, "ubuntu-core", "core")
	c.Assert(err, IsNil)
	for _, ts := range tsl {
		chg.AddAll(ts)
	}

	s.state.Unlock()
	defer s.snapmgr.Stop()
	s.settle(c)
	s.state.Lock()

	// ensure all our tasks ran
	c.Assert(chg.Err(), IsNil)
	c.Assert(chg.IsReady(), Equals, true)
	c.Check(s.fakeStore.downloads, DeepEquals, []fakeDownload{{
		name: "core",
		// the transition has no user associcated with it
		macaroon: "",
	}})
	expected := fakeOps{
		{
			op:    "storesvc-snap",
			name:  "core",
			revno: snap.R(11),
		},
		{
			op:   "storesvc-download",
			name: "core",
		},
		{
			op:    "validate-snap:Doing",
			name:  "core",
			revno: snap.R(11),
		},
		{
			op:  "current",
			old: "<no-current>",
		},
		{
			op:   "open-snap-file",
			name: filepath.Join(dirs.SnapBlobDir, "core_11.snap"),
			sinfo: snap.SideInfo{
				RealName: "core",
				SnapID:   "snapIDsnapidsnapidsnapidsnapidsn",
				Revision: snap.R(11),
			},
		},
		{
			op:    "setup-snap",
			name:  filepath.Join(dirs.SnapBlobDir, "core_11.snap"),
			revno: snap.R(11),
		},
		{
			op:   "copy-data",
			name: filepath.Join(dirs.SnapMountDir, "core/11"),
			old:  "<no-old>",
		},
		{
			op:    "setup-profiles:Doing",
			name:  "core",
			revno: snap.R(11),
		},
		{
			op: "candidate",
			sinfo: snap.SideInfo{
				RealName: "core",
				SnapID:   "snapIDsnapidsnapidsnapidsnapidsn",
				Revision: snap.R(11),
			},
		},
		{
			op:   "link-snap",
			name: filepath.Join(dirs.SnapMountDir, "core/11"),
		},
		{
			op:    "setup-profiles:Doing",
			name:  "core",
			revno: snap.R(11),
		},
		{
			op: "update-aliases",
		},
		{
			op:   "transition-ubuntu-core:Doing",
			name: "ubuntu-core",
		},
		{
			op:   "remove-snap-aliases",
			name: "ubuntu-core",
		},
		{
			op:   "unlink-snap",
			name: filepath.Join(dirs.SnapMountDir, "ubuntu-core/1"),
		},
		{
			op:    "remove-profiles:Doing",
			name:  "ubuntu-core",
			revno: snap.R(1),
		},
		{
			op:   "remove-snap-data",
			name: filepath.Join(dirs.SnapMountDir, "ubuntu-core/1"),
		},
		{
			op:   "remove-snap-common-data",
			name: filepath.Join(dirs.SnapMountDir, "ubuntu-core/1"),
		},
		{
			op:    "remove-snap-files",
			name:  filepath.Join(dirs.SnapMountDir, "ubuntu-core/1"),
			stype: "os",
		},
		{
			op:   "discard-namespace",
			name: "ubuntu-core",
		},
		{
			op:   "discard-conns:Doing",
			name: "ubuntu-core",
		},
		{
			op:    "cleanup-trash",
			name:  "core",
			revno: snap.R(11),
		},
	}
	// start with an easier-to-read error if this fails:
	c.Assert(s.fakeBackend.ops.Ops(), DeepEquals, expected.Ops())
	c.Assert(s.fakeBackend.ops, DeepEquals, expected)
}
func (s *snapmgrTestSuite) TestTransitionCoreRunThroughWithCore(c *C) {
	s.state.Lock()
	defer s.state.Unlock()

	snapstate.Set(s.state, "ubuntu-core", &snapstate.SnapState{
		Active:   true,
		Sequence: []*snap.SideInfo{{RealName: "ubuntu-core", SnapID: "ubuntu-core-snap-id", Revision: snap.R(1)}},
		Current:  snap.R(1),
		SnapType: "os",
	})
	snapstate.Set(s.state, "core", &snapstate.SnapState{
		Active:   true,
		Sequence: []*snap.SideInfo{{RealName: "core", SnapID: "core-snap-id", Revision: snap.R(1)}},
		Current:  snap.R(1),
		SnapType: "os",
	})

	chg := s.state.NewChange("transition-ubuntu-core", "...")
	tsl, err := snapstate.TransitionCore(s.state, "ubuntu-core", "core")
	c.Assert(err, IsNil)
	for _, ts := range tsl {
		chg.AddAll(ts)
	}

	s.state.Unlock()
	defer s.snapmgr.Stop()
	s.settle(c)
	s.state.Lock()

	// ensure all our tasks ran
	c.Assert(chg.Err(), IsNil)
	c.Assert(chg.IsReady(), Equals, true)
	c.Check(s.fakeStore.downloads, HasLen, 0)
	expected := fakeOps{
		{
			op:    "storesvc-snap",
			name:  "core",
			revno: snap.R(11),
		},
		{
			op:   "transition-ubuntu-core:Doing",
			name: "ubuntu-core",
		},
		{
			op:   "remove-snap-aliases",
			name: "ubuntu-core",
		},
		{
			op:   "unlink-snap",
			name: filepath.Join(dirs.SnapMountDir, "ubuntu-core/1"),
		},
		{
			op:    "remove-profiles:Doing",
			name:  "ubuntu-core",
			revno: snap.R(1),
		},
		{
			op:   "remove-snap-data",
			name: filepath.Join(dirs.SnapMountDir, "ubuntu-core/1"),
		},
		{
			op:   "remove-snap-common-data",
			name: filepath.Join(dirs.SnapMountDir, "ubuntu-core/1"),
		},
		{
			op:    "remove-snap-files",
			name:  filepath.Join(dirs.SnapMountDir, "ubuntu-core/1"),
			stype: "os",
		},
		{
			op:   "discard-namespace",
			name: "ubuntu-core",
		},
		{
			op:   "discard-conns:Doing",
			name: "ubuntu-core",
		},
	}
	// start with an easier-to-read error if this fails:
	c.Assert(s.fakeBackend.ops.Ops(), DeepEquals, expected.Ops())
	c.Assert(s.fakeBackend.ops, DeepEquals, expected)

}

func (s *snapmgrTestSuite) TestTransitionCoreStartsAutomatically(c *C) {
	s.state.Lock()
	defer s.state.Unlock()

	snapstate.Set(s.state, "ubuntu-core", &snapstate.SnapState{
		Active:   true,
		Sequence: []*snap.SideInfo{{RealName: "corecore", SnapID: "core-snap-id", Revision: snap.R(1)}},
		Current:  snap.R(1),
		SnapType: "os",
	})

	s.state.Unlock()
	defer s.snapmgr.Stop()
	s.settle(c)
	s.state.Lock()

	c.Check(s.state.Changes(), HasLen, 1)
	c.Check(s.state.Changes()[0].Kind(), Equals, "transition-ubuntu-core")
}

func (s *snapmgrTestSuite) TestTransitionCoreTimeLimitWorks(c *C) {
	s.state.Lock()
	defer s.state.Unlock()

	snapstate.Set(s.state, "ubuntu-core", &snapstate.SnapState{
		Active:   true,
		Sequence: []*snap.SideInfo{{RealName: "corecore", SnapID: "core-snap-id", Revision: snap.R(1)}},
		Current:  snap.R(1),
		SnapType: "os",
	})

	// tried 3h ago, no retry
	s.state.Set("ubuntu-core-transition-last-retry-time", time.Now().Add(-3*time.Hour))

	s.state.Unlock()
	defer s.snapmgr.Stop()
	s.settle(c)
	s.state.Lock()

	c.Check(s.state.Changes(), HasLen, 0)

	// tried 7h ago, retry
	s.state.Set("ubuntu-core-transition-last-retry-time", time.Now().Add(-7*time.Hour))

	s.state.Unlock()
	defer s.snapmgr.Stop()
	s.settle(c)
	s.state.Lock()
	c.Check(s.state.Changes(), HasLen, 1)

	var t time.Time
	s.state.Get("ubuntu-core-transition-last-retry-time", &t)
	c.Assert(time.Now().Sub(t) < 2*time.Minute, Equals, true)
}

func (s *snapmgrTestSuite) TestTransitionCoreNoOtherChanges(c *C) {
	s.state.Lock()
	defer s.state.Unlock()

	snapstate.Set(s.state, "ubuntu-core", &snapstate.SnapState{
		Active:   true,
		Sequence: []*snap.SideInfo{{RealName: "corecore", SnapID: "core-snap-id", Revision: snap.R(1)}},
		Current:  snap.R(1),
		SnapType: "os",
	})
	chg := s.state.NewChange("unrelated-change", "unfinished change blocks core transition")
	chg.SetStatus(state.DoStatus)

	s.state.Unlock()
	defer s.snapmgr.Stop()
	s.settle(c)
	s.state.Lock()

	c.Check(s.state.Changes(), HasLen, 1)
	c.Check(s.state.Changes()[0].Kind(), Equals, "unrelated-change")
}

func (s *snapmgrTestSuite) TestTransitionCoreBlocksOtherChanges(c *C) {
	s.state.Lock()
	defer s.state.Unlock()

	// if we have a ubuntu-core -> core transition
	chg := s.state.NewChange("transition-ubuntu-core", "...")
	chg.SetStatus(state.DoStatus)

	// other tasks block until the transition is done
	_, err := snapstate.Install(s.state, "some-snap", "stable", snap.R(0), s.user.ID, snapstate.Flags{})
	c.Check(err, ErrorMatches, "ubuntu-core to core transition in progress, no other changes allowed until this is done")

	// and when the transition is done, other tasks run
	chg.SetStatus(state.DoneStatus)
	ts, err := snapstate.Install(s.state, "some-snap", "stable", snap.R(0), s.user.ID, snapstate.Flags{})
	c.Check(err, IsNil)
	c.Check(ts, NotNil)
}

func (s *snapmgrTestSuite) TestForceDevModeCleanupRunsForUbuntuCore(c *C) {
	s.checkForceDevModeCleanupRuns(c, "ubuntu-core", true)
}

func (s *snapmgrTestSuite) TestForceDevModeCleanupRunsForCore(c *C) {
	s.checkForceDevModeCleanupRuns(c, "core", true)
}

func (s *snapmgrTestSuite) TestForceDevModeCleanupSkipsRando(c *C) {
	s.checkForceDevModeCleanupRuns(c, "rando", false)
}

func (s *snapmgrTestSuite) checkForceDevModeCleanupRuns(c *C, name string, shouldBeReset bool) {
	r := release.MockForcedDevmode(true)
	defer r()
	c.Assert(release.ReleaseInfo.ForceDevMode(), Equals, true)

	s.state.Lock()
	defer s.state.Unlock()

	snapstate.Set(s.state, name, &snapstate.SnapState{
		Active: true,
		Sequence: []*snap.SideInfo{{
			RealName: name,
			SnapID:   "id-id-id",
			Revision: snap.R(1)}},
		Current:  snap.R(1),
		SnapType: "os",
		Flags:    snapstate.Flags{DevMode: true},
	})

	var snapst1 snapstate.SnapState
	// sanity check
	snapstate.Get(s.state, name, &snapst1)
	c.Assert(snapst1.DevMode, Equals, true)

	s.state.Unlock()
	defer s.snapmgr.Stop()
	s.settle(c)
	s.state.Lock()

	var snapst2 snapstate.SnapState
	snapstate.Get(s.state, name, &snapst2)

	c.Check(snapst2.DevMode, Equals, !shouldBeReset)

	var n int
	s.state.Get("fix-forced-devmode", &n)
	c.Check(n, Equals, 1)
}

func (s *snapmgrTestSuite) TestForceDevModeCleanupRunsNoSnaps(c *C) {
	r := release.MockForcedDevmode(true)
	defer r()
	c.Assert(release.ReleaseInfo.ForceDevMode(), Equals, true)

	defer s.snapmgr.Stop()
	s.settle(c)
	s.state.Lock()
	defer s.state.Unlock()

	var n int
	s.state.Get("fix-forced-devmode", &n)
	c.Check(n, Equals, 1)
}

func (s *snapmgrTestSuite) TestForceDevModeCleanupSkipsNonForcedOS(c *C) {
	r := release.MockForcedDevmode(false)
	defer r()
	c.Assert(release.ReleaseInfo.ForceDevMode(), Equals, false)

	s.state.Lock()
	defer s.state.Unlock()

	snapstate.Set(s.state, "core", &snapstate.SnapState{
		Active: true,
		Sequence: []*snap.SideInfo{{
			RealName: "core",
			SnapID:   "id-id-id",
			Revision: snap.R(1)}},
		Current:  snap.R(1),
		SnapType: "os",
		Flags:    snapstate.Flags{DevMode: true},
	})

	var snapst1 snapstate.SnapState
	// sanity check
	snapstate.Get(s.state, "core", &snapst1)
	c.Assert(snapst1.DevMode, Equals, true)

	s.state.Unlock()
	defer s.snapmgr.Stop()
	s.settle(c)
	s.state.Lock()

	var snapst2 snapstate.SnapState
	snapstate.Get(s.state, "core", &snapst2)

	// no change
	c.Check(snapst2.DevMode, Equals, true)

	// not really run at all in fact
	var n int
	s.state.Get("fix-forced-devmode", &n)
	c.Check(n, Equals, 0)
}

func (s *snapmgrTestSuite) TestEnsureAliasesV2(c *C) {
	s.state.Lock()
	defer s.state.Unlock()

	snapstate.AutoAliases = func(st *state.State, info *snap.Info) (map[string]string, error) {
		switch info.Name() {
		case "alias-snap":
			return map[string]string{
				"alias1": "cmd1",
				"alias2": "cmd2",
			}, nil
		}
		return nil, nil
	}

	snapstate.Set(s.state, "core", nil)
	snapstate.Set(s.state, "alias-snap", &snapstate.SnapState{
		Sequence: []*snap.SideInfo{
			{RealName: "alias-snap", Revision: snap.R(11)},
		},
		Current: snap.R(11),
		Active:  true,
	})

	s.state.Set("aliases", map[string]map[string]string{
		"alias-snap": {
			"alias1": "auto",
		},
	})

	s.state.Unlock()
	err := s.snapmgr.Ensure()
	s.state.Lock()
	c.Assert(err, IsNil)

	var gone interface{}
	err = s.state.Get("aliases", &gone)
	c.Assert(err, Equals, state.ErrNoState)

	var snapst snapstate.SnapState
	err = snapstate.Get(s.state, "alias-snap", &snapst)
	c.Assert(err, IsNil)

	c.Check(snapst.AutoAliasesDisabled, Equals, false)
	c.Check(snapst.AliasesPending, Equals, false)
	c.Check(snapst.Aliases, DeepEquals, map[string]*snapstate.AliasTarget{
		"alias1": {Auto: "cmd1"},
		"alias2": {Auto: "cmd2"},
	})

	expected := fakeOps{
		{
			op:   "remove-snap-aliases",
			name: "alias-snap",
		},
		{
			op: "update-aliases",
			aliases: []*backend.Alias{
				{"alias1", "alias-snap.cmd1"},
				{"alias2", "alias-snap.cmd2"},
			},
		},
	}
	// start with an easier-to-read error if this fails:
	c.Assert(s.fakeBackend.ops.Ops(), DeepEquals, expected.Ops())
	c.Assert(s.fakeBackend.ops, DeepEquals, expected)
}

func (s *snapmgrTestSuite) TestEnsureAliasesV2SnapDisabled(c *C) {
	s.state.Lock()
	defer s.state.Unlock()

	snapstate.AutoAliases = func(st *state.State, info *snap.Info) (map[string]string, error) {
		switch info.Name() {
		case "alias-snap":
			return map[string]string{
				"alias1": "cmd1",
				"alias2": "cmd2",
			}, nil
		}
		return nil, nil
	}

	snapstate.Set(s.state, "core", nil)
	snapstate.Set(s.state, "alias-snap", &snapstate.SnapState{
		Sequence: []*snap.SideInfo{
			{RealName: "alias-snap", Revision: snap.R(11)},
		},
		Current: snap.R(11),
		Active:  false,
	})

	s.state.Set("aliases", map[string]map[string]string{
		"alias-snap": {
			"alias1": "auto",
		},
	})

	s.state.Unlock()
	err := s.snapmgr.Ensure()
	s.state.Lock()
	c.Assert(err, IsNil)

	var gone interface{}
	err = s.state.Get("aliases", &gone)
	c.Assert(err, Equals, state.ErrNoState)

	var snapst snapstate.SnapState
	err = snapstate.Get(s.state, "alias-snap", &snapst)
	c.Assert(err, IsNil)

	c.Check(snapst.AutoAliasesDisabled, Equals, false)
	c.Check(snapst.AliasesPending, Equals, true)
	c.Check(snapst.Aliases, DeepEquals, map[string]*snapstate.AliasTarget{
		"alias1": {Auto: "cmd1"},
		"alias2": {Auto: "cmd2"},
	})

	expected := fakeOps{
		{
			op:   "remove-snap-aliases",
			name: "alias-snap",
		},
	}
	// start with an easier-to-read error if this fails:
	c.Assert(s.fakeBackend.ops.Ops(), DeepEquals, expected.Ops())
	c.Assert(s.fakeBackend.ops, DeepEquals, expected)
}

func (s *snapmgrTestSuite) TestEnsureAliasesV2MarkAliasTasksInError(c *C) {
	s.state.Lock()
	defer s.state.Unlock()

	s.state.Set("aliases", map[string]map[string]string{
		"alias-snap": {
			"alias1": "auto",
		},
	})

	// pending old alias task
	t := s.state.NewTask("alias", "...")
	t.Set("aliases", map[string]string{})
	chg := s.state.NewChange("alias chg", "...")
	chg.AddTask(t)

	s.state.Unlock()
	err := s.snapmgr.Ensure()
	s.state.Lock()
	c.Assert(err, IsNil)

	c.Check(chg.Status(), Equals, state.ErrorStatus)
	c.Check(chg.IsReady(), Equals, true)
	c.Check(t.Status(), Equals, state.ErrorStatus)
}

func (s *snapmgrTestSuite) TestConflictMany(c *C) {
	s.state.Lock()
	defer s.state.Unlock()

	for _, snapName := range []string{"a-snap", "b-snap"} {
		snapstate.Set(s.state, snapName, &snapstate.SnapState{
			Sequence: []*snap.SideInfo{
				{RealName: snapName, Revision: snap.R(11)},
			},
			Current: snap.R(11),
			Active:  false,
		})

		ts, err := snapstate.Enable(s.state, snapName)
		c.Assert(err, IsNil)
		// need a change to make the tasks visible
		s.state.NewChange("enable", "...").AddAll(ts)
	}

	// things that should be ok:
	for _, m := range [][]string{
		{}, //nothing
		{"c-snap"},
		{"c-snap", "d-snap", "e-snap", "f-snap"},
	} {
		c.Check(snapstate.CheckChangeConflictMany(s.state, m, nil), IsNil)
	}

	// things that should not be ok:
	for _, m := range [][]string{
		{"a-snap"},
		{"a-snap", "b-snap"},
		{"a-snap", "c-snap"},
		{"b-snap", "c-snap"},
	} {
		c.Check(snapstate.CheckChangeConflictMany(s.state, m, nil), ErrorMatches, `snap "[^"]*" has changes in progress`)
	}
}

func (s *snapmgrTestSuite) TestInstallWithoutCoreRunThrough1(c *C) {
	s.state.Lock()
	defer s.state.Unlock()

	// pretend we don't have core
	snapstate.Set(s.state, "core", nil)

	chg := s.state.NewChange("install", "install a snap on a system without core")
	ts, err := snapstate.Install(s.state, "some-snap", "some-channel", snap.R(42), s.user.ID, snapstate.Flags{})
	c.Assert(err, IsNil)
	chg.AddAll(ts)

	s.state.Unlock()
	defer s.snapmgr.Stop()
	s.settle(c)
	s.state.Lock()

	// ensure all our tasks ran
	c.Assert(chg.Err(), IsNil)
	c.Assert(chg.IsReady(), Equals, true)
	c.Check(s.fakeStore.downloads, DeepEquals, []fakeDownload{
		{
			macaroon: s.user.StoreMacaroon,
			name:     "core",
		},
		{
			macaroon: s.user.StoreMacaroon,
			name:     "some-snap",
		}})
	expected := fakeOps{
		// we check the snap
		{
			op:    "storesvc-snap",
			name:  "some-snap",
			revno: snap.R(42),
		},
		// then we check core because its not installed already
		// and continue with that
		{
			op:    "storesvc-snap",
			name:  "core",
			revno: snap.R(11),
		},
		{
			op:   "storesvc-download",
			name: "core",
		},
		{
			op:    "validate-snap:Doing",
			name:  "core",
			revno: snap.R(11),
		},
		{
			op:  "current",
			old: "<no-current>",
		},
		{
			op:   "open-snap-file",
			name: filepath.Join(dirs.SnapBlobDir, "core_11.snap"),
			sinfo: snap.SideInfo{
				RealName: "core",
				Channel:  "stable",
				SnapID:   "snapIDsnapidsnapidsnapidsnapidsn",
				Revision: snap.R(11),
			},
		},
		{
			op:    "setup-snap",
			name:  filepath.Join(dirs.SnapBlobDir, "core_11.snap"),
			revno: snap.R(11),
		},
		{
			op:   "copy-data",
			name: filepath.Join(dirs.SnapMountDir, "core/11"),
			old:  "<no-old>",
		},
		{
			op:    "setup-profiles:Doing",
			name:  "core",
			revno: snap.R(11),
		},
		{
			op: "candidate",
			sinfo: snap.SideInfo{
				RealName: "core",
				Channel:  "stable",
				SnapID:   "snapIDsnapidsnapidsnapidsnapidsn",
				Revision: snap.R(11),
			},
		},
		{
			op:   "link-snap",
			name: filepath.Join(dirs.SnapMountDir, "core/11"),
		},
		{
			op: "update-aliases",
		},
		// after core is in place continue with the snap
		{
			op:   "storesvc-download",
			name: "some-snap",
		},
		{
			op:    "validate-snap:Doing",
			name:  "some-snap",
			revno: snap.R(42),
		},
		{
			op:  "current",
			old: "<no-current>",
		},
		{
			op:   "open-snap-file",
			name: filepath.Join(dirs.SnapBlobDir, "some-snap_42.snap"),
			sinfo: snap.SideInfo{
				RealName: "some-snap",
				Channel:  "some-channel",
				SnapID:   "snapIDsnapidsnapidsnapidsnapidsn",
				Revision: snap.R(42),
			},
		},
		{
			op:    "setup-snap",
			name:  filepath.Join(dirs.SnapBlobDir, "some-snap_42.snap"),
			revno: snap.R(42),
		},
		{
			op:   "copy-data",
			name: filepath.Join(dirs.SnapMountDir, "some-snap/42"),
			old:  "<no-old>",
		},
		{
			op:    "setup-profiles:Doing",
			name:  "some-snap",
			revno: snap.R(42),
		},
		{
			op: "candidate",
			sinfo: snap.SideInfo{
				RealName: "some-snap",
				Channel:  "some-channel",
				SnapID:   "snapIDsnapidsnapidsnapidsnapidsn",
				Revision: snap.R(42),
			},
		},
		{
			op:   "link-snap",
			name: filepath.Join(dirs.SnapMountDir, "some-snap/42"),
		},
		{
			op: "update-aliases",
		},
		// cleanups order is random
		{
			op:    "cleanup-trash",
			name:  "core",
			revno: snap.R(11),
		},
		{
			op:    "cleanup-trash",
			name:  "some-snap",
			revno: snap.R(42),
		},
	}
	// start with an easier-to-read error if this fails:
	c.Assert(s.fakeBackend.ops.Ops(), DeepEquals, expected.Ops())
	// compare the details without the cleanup tasks, the order is random
	// as they run in parallel
	opsLenWithoutCleanups := len(s.fakeBackend.ops) - 2
	c.Assert(s.fakeBackend.ops[:opsLenWithoutCleanups], DeepEquals, expected[:opsLenWithoutCleanups])

	// verify core in the system state
	var snaps map[string]*snapstate.SnapState
	err = s.state.Get("snaps", &snaps)
	c.Assert(err, IsNil)

	snapst := snaps["core"]
	c.Assert(snapst.Active, Equals, true)
	c.Assert(snapst.Channel, Equals, "stable")
	c.Assert(snapst.Sequence[0], DeepEquals, &snap.SideInfo{
		RealName: "core",
		Channel:  "stable",
		SnapID:   "snapIDsnapidsnapidsnapidsnapidsn",
		Revision: snap.R(11),
	})
}

func (s *snapmgrTestSuite) TestInstallWithoutCoreTwoSnapsRunThrough(c *C) {
	s.state.Lock()
	defer s.state.Unlock()

	restore := snapstate.MockPrerequisitesRetryTimeout(10 * time.Millisecond)
	defer restore()

	// pretend we don't have core
	snapstate.Set(s.state, "core", nil)

	chg1 := s.state.NewChange("install", "install snap 1")
	ts1, err := snapstate.Install(s.state, "snap1", "some-channel", snap.R(42), s.user.ID, snapstate.Flags{})
	c.Assert(err, IsNil)
	chg1.AddAll(ts1)

	chg2 := s.state.NewChange("install", "install snap 2")
	ts2, err := snapstate.Install(s.state, "snap2", "some-other-channel", snap.R(21), s.user.ID, snapstate.Flags{})
	c.Assert(err, IsNil)
	chg2.AddAll(ts2)

	s.state.Unlock()
	defer s.snapmgr.Stop()
	s.settle(c)
	s.state.Lock()

	// ensure all our tasks ran and core was only installed once
	c.Assert(chg1.Err(), IsNil)
	c.Assert(chg2.Err(), IsNil)

	c.Assert(chg1.IsReady(), Equals, true)
	c.Assert(chg2.IsReady(), Equals, true)

	// order in which the changes run is random
	len1 := len(chg1.Tasks())
	len2 := len(chg2.Tasks())
	if len1 > len2 {
		c.Assert(chg1.Tasks(), HasLen, 24)
		c.Assert(chg2.Tasks(), HasLen, 12)
	} else {
		c.Assert(chg1.Tasks(), HasLen, 12)
		c.Assert(chg2.Tasks(), HasLen, 24)
	}

	// FIXME: add helpers and do a DeepEquals here for the operations
}

func (s *snapmgrTestSuite) TestInstallWithoutCoreTwoSnapsWithFailureRunThrough(c *C) {
	s.state.Lock()
	defer s.state.Unlock()

	// slightly longer retry timeout to avoid deadlock when we
	// trigger a retry quickly that the link snap for core does
	// not have a chance to run
	restore := snapstate.MockPrerequisitesRetryTimeout(40 * time.Millisecond)
	defer restore()

	defer s.snapmgr.Stop()
	// Two changes are created, the first will fails, the second will
	// be fine. The order of what change runs first is random, the
	// first change will also install core in its own lane. This test
	// ensures that core gets installed and there are no conflicts
	// even if core already got installed from the first change.
	//
	// It runs multiple times so that both possible cases get a chance
	// to run
	for i := 0; i < 5; i++ {
		// start clean
		snapstate.Set(s.state, "core", nil)
		snapstate.Set(s.state, "snap2", nil)

		// chg1 has an error
		chg1 := s.state.NewChange("install", "install snap 1")
		ts1, err := snapstate.Install(s.state, "snap1", "some-channel", snap.R(42), s.user.ID, snapstate.Flags{})
		c.Assert(err, IsNil)
		chg1.AddAll(ts1)

		tasks := ts1.Tasks()
		last := tasks[len(tasks)-1]
		terr := s.state.NewTask("error-trigger", "provoking total undo")
		terr.WaitFor(last)
		chg1.AddTask(terr)

		// chg2 is good
		chg2 := s.state.NewChange("install", "install snap 2")
		ts2, err := snapstate.Install(s.state, "snap2", "some-other-channel", snap.R(21), s.user.ID, snapstate.Flags{})
		c.Assert(err, IsNil)
		chg2.AddAll(ts2)

		// we use our own settle as we need a bigger timeout
		s.state.Unlock()
		err = s.o.Settle(15 * time.Second)
		s.state.Lock()
		c.Assert(err, IsNil)

		// ensure expected change states
		c.Check(chg1.Status(), Equals, state.ErrorStatus)
		c.Check(chg2.Status(), Equals, state.DoneStatus)

		// ensure we have both core and snap2
		var snapst snapstate.SnapState

		err = snapstate.Get(s.state, "core", &snapst)
		c.Assert(err, IsNil)
		c.Assert(snapst.Active, Equals, true)
		c.Assert(snapst.Sequence, HasLen, 1)
		c.Assert(snapst.Sequence[0], DeepEquals, &snap.SideInfo{
			RealName: "core",
			SnapID:   "snapIDsnapidsnapidsnapidsnapidsn",
			Channel:  "stable",
			Revision: snap.R(11),
		})

		err = snapstate.Get(s.state, "snap2", &snapst)
		c.Assert(err, IsNil)
		c.Assert(snapst.Active, Equals, true)
		c.Assert(snapst.Sequence, HasLen, 1)
		c.Assert(snapst.Sequence[0], DeepEquals, &snap.SideInfo{
			RealName: "snap2",
			SnapID:   "snapIDsnapidsnapidsnapidsnapidsn",
			Channel:  "some-other-channel",
			Revision: snap.R(21),
		})

	}
}

type behindYourBackStore struct {
	*fakeStore
	state *state.State

	coreInstallRequested bool
	coreInstalled        bool
	chg                  *state.Change
}

func (s behindYourBackStore) SnapInfo(spec store.SnapSpec, user *auth.UserState) (*snap.Info, error) {
	if spec.Name == "core" {
		s.state.Lock()
		if !s.coreInstallRequested {
			s.coreInstallRequested = true
			snapsup := &snapstate.SnapSetup{
				SideInfo: &snap.SideInfo{
					RealName: "core",
				},
			}
			t := s.state.NewTask("prepare", "prepare core")
			t.Set("snap-setup", snapsup)
			s.chg = s.state.NewChange("install", "install core")
			s.chg.AddAll(state.NewTaskSet(t))
		}
		if s.chg != nil && !s.coreInstalled {
			// marks change ready but also
			// tasks need to also be marked cleaned
			for _, t := range s.chg.Tasks() {
				t.SetStatus(state.DoneStatus)
				t.SetClean()
			}
			snapstate.Set(s.state, "core", &snapstate.SnapState{
				Active: true,
				Sequence: []*snap.SideInfo{
					{RealName: "core", Revision: snap.R(1)},
				},
				Current:  snap.R(1),
				SnapType: "os",
			})
			s.coreInstalled = true
		}
		s.state.Unlock()
	}

	return s.fakeStore.SnapInfo(spec, user)
}

// this test the scenario that some-snap gets installed and during the
// install (when unlocking for the store info call for core) an
// explicit "snap install core" happens. In this case the snapstate
// will return a change conflict. we handle this via a retry, ensure
// this is actually what happens.
func (s *snapmgrTestSuite) TestInstallWithoutCoreConflictingInstall(c *C) {
	s.state.Lock()
	defer s.state.Unlock()

	restore := snapstate.MockPrerequisitesRetryTimeout(10 * time.Millisecond)
	defer restore()

	storestate.ReplaceStore(s.state, behindYourBackStore{fakeStore: s.fakeStore, state: s.state})

	// pretend we don't have core
	snapstate.Set(s.state, "core", nil)

	// now install a snap that will pull in core
	chg := s.state.NewChange("install", "install a snap on a system without core")
	ts, err := snapstate.Install(s.state, "some-snap", "some-channel", snap.R(42), s.user.ID, snapstate.Flags{})
	c.Assert(err, IsNil)
	chg.AddAll(ts)

	prereq := ts.Tasks()[0]
	c.Assert(prereq.Kind(), Equals, "prerequisites")
	c.Check(prereq.AtTime().IsZero(), Equals, true)

	s.state.Unlock()
	defer s.snapmgr.Stop()

	// start running the change, this will trigger the
	// prerequisites task, which will trigger the install of core
	// and also call our mock store which will generate a parallel
	// change
	s.snapmgr.Ensure()
	s.snapmgr.Wait()

	// change is not ready yet, because the prerequists triggered
	// a state.Retry{} because of the conflicting change
	c.Assert(chg.IsReady(), Equals, false)
	s.state.Lock()
	// marked for retry
	c.Check(prereq.AtTime().IsZero(), Equals, false)
	c.Check(prereq.Status().Ready(), Equals, false)
	s.state.Unlock()

	// retry interval is 10ms so 20ms should be plenty of time
	time.Sleep(20 * time.Millisecond)
	s.settle(c)
	// chg got retried, core is now installed, things are good
	c.Assert(chg.IsReady(), Equals, true)

	s.state.Lock()

	// ensure all our tasks ran
	c.Assert(chg.Err(), IsNil)
	c.Assert(chg.IsReady(), Equals, true)

	// verify core in the system state
	var snaps map[string]*snapstate.SnapState
	err = s.state.Get("snaps", &snaps)
	c.Assert(err, IsNil)

	snapst := snaps["core"]
	c.Assert(snapst.Active, Equals, true)
	c.Assert(snapst.Sequence[0], DeepEquals, &snap.SideInfo{
		RealName: "core",
		Revision: snap.R(1),
	})

	snapst = snaps["some-snap"]
	c.Assert(snapst.Active, Equals, true)
	c.Assert(snapst.Sequence[0], DeepEquals, &snap.SideInfo{
		RealName: "some-snap",
		SnapID:   "snapIDsnapidsnapidsnapidsnapidsn",
		Channel:  "some-channel",
		Revision: snap.R(42),
	})
}

type canDisableSuite struct{}

var _ = Suite(&canDisableSuite{})

func (s *canDisableSuite) TestCanDisable(c *C) {
	for _, tt := range []struct {
		typ        snap.Type
		canDisable bool
	}{
		{snap.TypeApp, true},
		{snap.TypeGadget, false},
		{snap.TypeKernel, false},
		{snap.TypeOS, false},
	} {
		info := &snap.Info{Type: tt.typ}
		c.Check(snapstate.CanDisable(info), Equals, tt.canDisable)
	}
}<|MERGE_RESOLUTION|>--- conflicted
+++ resolved
@@ -1699,11 +1699,7 @@
 	})
 
 	// check post-refresh hook
-<<<<<<< HEAD
-	task = ts.Tasks()[11]
-=======
 	task = ts.Tasks()[12]
->>>>>>> 6b9f8f1a
 	c.Assert(task.Kind(), Equals, "run-hook")
 	c.Assert(task.Summary(), Matches, `Run post-refresh hook of "services-snap" snap if present`)
 
