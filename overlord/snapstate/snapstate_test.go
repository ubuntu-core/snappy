// -*- Mode: Go; indent-tabs-mode: t -*-

/*
 * Copyright (C) 2016 Canonical Ltd
 *
 * This program is free software: you can redistribute it and/or modify
 * it under the terms of the GNU General Public License version 3 as
 * published by the Free Software Foundation.
 *
 * This program is distributed in the hope that it will be useful,
 * but WITHOUT ANY WARRANTY; without even the implied warranty of
 * MERCHANTABILITY or FITNESS FOR A PARTICULAR PURPOSE.  See the
 * GNU General Public License for more details.
 *
 * You should have received a copy of the GNU General Public License
 * along with this program.  If not, see <http://www.gnu.org/licenses/>.
 *
 */

package snapstate_test

import (
	"encoding/json"
	"errors"
	"fmt"
	"io/ioutil"
	"os"
	"path/filepath"
	"sort"
	"testing"
	"time"

	. "gopkg.in/check.v1"

	"github.com/snapcore/snapd/dirs"
	"github.com/snapcore/snapd/interfaces"
	"github.com/snapcore/snapd/logger"
	"github.com/snapcore/snapd/overlord"
	"github.com/snapcore/snapd/overlord/auth"
	"github.com/snapcore/snapd/overlord/configstate/config"
	"github.com/snapcore/snapd/overlord/hookstate"
	"github.com/snapcore/snapd/overlord/snapstate"
	"github.com/snapcore/snapd/overlord/snapstate/backend"
	"github.com/snapcore/snapd/overlord/state"
	"github.com/snapcore/snapd/release"
	"github.com/snapcore/snapd/snap"
	"github.com/snapcore/snapd/snap/snaptest"
	"github.com/snapcore/snapd/store"
	"github.com/snapcore/snapd/testutil"
	"github.com/snapcore/snapd/timeutil"

	// So it registers Configure.
	_ "github.com/snapcore/snapd/overlord/configstate"
)

func TestSnapManager(t *testing.T) { TestingT(t) }

type snapmgrTestSuite struct {
	testutil.BaseTest
	o       *overlord.Overlord
	state   *state.State
	snapmgr *snapstate.SnapManager

	fakeBackend *fakeSnappyBackend
	fakeStore   *fakeStore

	user *auth.UserState
}

func (s *snapmgrTestSuite) settle(c *C) {
	err := s.o.Settle(5 * time.Second)
	c.Assert(err, IsNil)
}

var _ = Suite(&snapmgrTestSuite{})

func (s *snapmgrTestSuite) SetUpTest(c *C) {
	s.BaseTest.SetUpTest(c)
	dirs.SetRootDir(c.MkDir())

	s.o = overlord.Mock()
	s.state = s.o.State()

	s.BaseTest.AddCleanup(snap.MockSanitizePlugsSlots(func(snapInfo *snap.Info) {}))

	s.fakeBackend = &fakeSnappyBackend{}
	s.fakeStore = &fakeStore{
		fakeCurrentProgress: 75,
		fakeTotalProgress:   100,
		fakeBackend:         s.fakeBackend,
		state:               s.state,
	}

	oldSetupInstallHook := snapstate.SetupInstallHook
	oldSetupPostRefreshHook := snapstate.SetupPostRefreshHook
	oldSetupRemoveHook := snapstate.SetupRemoveHook
	snapstate.SetupInstallHook = hookstate.SetupInstallHook
	snapstate.SetupPostRefreshHook = hookstate.SetupPostRefreshHook
	snapstate.SetupRemoveHook = hookstate.SetupRemoveHook

	var err error
	s.snapmgr, err = snapstate.Manager(s.state)
	c.Assert(err, IsNil)
	s.snapmgr.AddForeignTaskHandlers(s.fakeBackend)

	snapstate.SetSnapManagerBackend(s.snapmgr, s.fakeBackend)

	s.o.AddManager(s.snapmgr)

	s.BaseTest.AddCleanup(snapstate.MockReadInfo(s.fakeBackend.ReadInfo))
	s.BaseTest.AddCleanup(snapstate.MockOpenSnapFile(s.fakeBackend.OpenSnapFile))

	s.BaseTest.AddCleanup(func() {
		snapstate.SetupInstallHook = oldSetupInstallHook
		snapstate.SetupPostRefreshHook = oldSetupPostRefreshHook
		snapstate.SetupRemoveHook = oldSetupRemoveHook

		dirs.SetRootDir("/")
	})

	s.state.Lock()
	snapstate.ReplaceStore(s.state, s.fakeStore)
	s.user, err = auth.NewUser(s.state, "username", "email@test.com", "macaroon", []string{"discharge"})
	c.Assert(err, IsNil)

	snapstate.Set(s.state, "core", &snapstate.SnapState{
		Active: true,
		Sequence: []*snap.SideInfo{
			{RealName: "core", Revision: snap.R(1)},
		},
		Current:  snap.R(1),
		SnapType: "os",
	})
	s.state.Unlock()

	snapstate.AutoAliases = func(*state.State, *snap.Info) (map[string]string, error) {
		return nil, nil
	}
}

func (s *snapmgrTestSuite) TearDownTest(c *C) {
	s.BaseTest.TearDownTest(c)
	snapstate.ValidateRefreshes = nil
	snapstate.AutoAliases = nil
	snapstate.CanAutoRefresh = nil
}

func (s *snapmgrTestSuite) TestStore(c *C) {
	s.state.Lock()
	defer s.state.Unlock()

	sto := &store.Store{}
	snapstate.ReplaceStore(s.state, sto)
	store1 := snapstate.Store(s.state)
	c.Check(store1, Equals, sto)

	// cached
	store2 := snapstate.Store(s.state)
	c.Check(store2, Equals, sto)
}

const (
	unlinkBefore = 1 << iota
	cleanupAfter
	maybeCore
	runCoreConfigure
)

func taskKinds(tasks []*state.Task) []string {
	kinds := make([]string, len(tasks))
	for i, task := range tasks {
		k := task.Kind()
		if k == "run-hook" {
			var hooksup hookstate.HookSetup
			if err := task.Get("hook-setup", &hooksup); err != nil {
				panic(err)
			}
			k = fmt.Sprintf("%s[%s]", k, hooksup.Hook)
		}
		kinds[i] = k
	}
	return kinds
}

func verifyInstallTasks(c *C, opts, discards int, ts *state.TaskSet, st *state.State) {
	kinds := taskKinds(ts.Tasks())

	expected := []string{
		"prerequisites",
		"download-snap",
		"validate-snap",
		"mount-snap",
	}
	if opts&unlinkBefore != 0 {
		expected = append(expected,
			"stop-snap-services",
			"remove-aliases",
			"unlink-current-snap",
		)
	}
	expected = append(expected,
		"copy-snap-data",
		"setup-profiles",
		"link-snap",
	)
	if opts&maybeCore != 0 {
		expected = append(expected, "setup-profiles")
	}
	expected = append(expected,
		"set-auto-aliases",
		"setup-aliases",
		"run-hook[install]",
		"start-snap-services")
	for i := 0; i < discards; i++ {
		expected = append(expected,
			"clear-snap",
			"discard-snap",
		)
	}
	if opts&cleanupAfter != 0 {
		expected = append(expected,
			"cleanup",
		)
	}
	if opts&runCoreConfigure != 0 {
		expected = append(expected,
			"configure-snapd",
		)
	} else {
		expected = append(expected,
			"run-hook[configure]",
		)
	}

	c.Assert(kinds, DeepEquals, expected)
}

func verifyUpdateTasks(c *C, opts, discards int, ts *state.TaskSet, st *state.State) {
	kinds := taskKinds(ts.Tasks())

	expected := []string{
		"prerequisites",
		"download-snap",
		"validate-snap",
		"mount-snap",
	}
	if opts&unlinkBefore != 0 {
		expected = append(expected,
			"stop-snap-services",
			"remove-aliases",
			"unlink-current-snap",
		)
	}
	expected = append(expected,
		"copy-snap-data",
		"setup-profiles",
		"link-snap",
	)
	if opts&maybeCore != 0 {
		expected = append(expected, "setup-profiles")
	}
	expected = append(expected,
		"set-auto-aliases",
		"setup-aliases",
		"run-hook[post-refresh]",
		"start-snap-services")

	c.Assert(ts.Tasks()[len(expected)-2].Summary(), Matches, `Run post-refresh hook of .*`)
	for i := 0; i < discards; i++ {
		expected = append(expected,
			"clear-snap",
			"discard-snap",
		)
	}
	if opts&cleanupAfter != 0 {
		expected = append(expected,
			"cleanup",
		)
	}
	expected = append(expected,
		"run-hook[configure]",
	)

	c.Assert(kinds, DeepEquals, expected)
}

func verifyRemoveTasks(c *C, ts *state.TaskSet) {
	c.Assert(taskKinds(ts.Tasks()), DeepEquals, []string{
		"stop-snap-services",
		"run-hook[remove]",
		"remove-aliases",
		"unlink-snap",
		"remove-profiles",
		"clear-snap",
		"discard-snap",
		"discard-conns",
	})
}

func (s *snapmgrTestSuite) TestLastIndexFindsLast(c *C) {
	snapst := &snapstate.SnapState{Sequence: []*snap.SideInfo{
		{Revision: snap.R(7)},
		{Revision: snap.R(11)},
		{Revision: snap.R(11)},
	}}
	c.Check(snapst.LastIndex(snap.R(11)), Equals, 2)
}

func (s *snapmgrTestSuite) TestInstallDevModeConfinementFiltering(c *C) {
	s.state.Lock()
	defer s.state.Unlock()

	// if a snap is devmode, you can't install it without --devmode
	_, err := snapstate.Install(s.state, "some-snap", "channel-for-devmode", snap.R(0), s.user.ID, snapstate.Flags{})
	c.Assert(err, ErrorMatches, `.* requires devmode or confinement override`)

	// if a snap is devmode, you *can* install it with --devmode
	_, err = snapstate.Install(s.state, "some-snap", "channel-for-devmode", snap.R(0), s.user.ID, snapstate.Flags{DevMode: true})
	c.Assert(err, IsNil)

	// if a snap is *not* devmode, you can still install it with --devmode
	_, err = snapstate.Install(s.state, "some-snap", "channel-for-strict", snap.R(0), s.user.ID, snapstate.Flags{DevMode: true})
	c.Assert(err, IsNil)
}

func (s *snapmgrTestSuite) TestInstallClassicConfinementFiltering(c *C) {
	if !dirs.SupportsClassicConfinement() {
		c.Skip("no support for classic")
	}

	s.state.Lock()
	defer s.state.Unlock()

	// if a snap is classic, you can't install it without --classic
	_, err := snapstate.Install(s.state, "some-snap", "channel-for-classic", snap.R(0), s.user.ID, snapstate.Flags{})
	c.Assert(err, ErrorMatches, `.* requires classic confinement`)

	// if a snap is classic, you *can* install it with --classic
	_, err = snapstate.Install(s.state, "some-snap", "channel-for-classic", snap.R(0), s.user.ID, snapstate.Flags{Classic: true})
	c.Assert(err, IsNil)

	// if a snap is *not* classic, you can still install it with --classic
	_, err = snapstate.Install(s.state, "some-snap", "channel-for-strict", snap.R(0), s.user.ID, snapstate.Flags{Classic: true})
	c.Assert(err, IsNil)
}

func (s *snapmgrTestSuite) TestInstallFailsWhenClassicSnapsAreNotSupported(c *C) {
	s.state.Lock()
	defer s.state.Unlock()

	reset := release.MockReleaseInfo(&release.OS{
		ID: "fedora",
	})
	defer reset()

	// this needs doing because dirs depends on the release info
	dirs.SetRootDir(dirs.GlobalRootDir)

	_, err := snapstate.Install(s.state, "some-snap", "channel-for-classic", snap.R(0), s.user.ID, snapstate.Flags{Classic: true})
	c.Assert(err, ErrorMatches, "classic confinement requires snaps under /snap or symlink from /snap to "+dirs.SnapMountDir)
}

func (s *snapmgrTestSuite) TestInstallTasks(c *C) {
	s.state.Lock()
	defer s.state.Unlock()

	ts, err := snapstate.Install(s.state, "some-snap", "some-channel", snap.R(0), 0, snapstate.Flags{})
	c.Assert(err, IsNil)

	verifyInstallTasks(c, 0, 0, ts, s.state)
	c.Assert(s.state.TaskCount(), Equals, len(ts.Tasks()))
}

func (s *snapmgrTestSuite) TestInstallHookNotRunForInstalledSnap(c *C) {
	s.state.Lock()
	defer s.state.Unlock()

	snapstate.Set(s.state, "some-snap", &snapstate.SnapState{
		Active: true,
		Sequence: []*snap.SideInfo{
			{RealName: "some-snap", Revision: snap.R(7)},
		},
		Current:  snap.R(7),
		SnapType: "app",
	})

	mockSnap := makeTestSnap(c, `name: some-snap
version: 1.0`)
	ts, err := snapstate.InstallPath(s.state, &snap.SideInfo{RealName: "some-snap", SnapID: "some-snap-id", Revision: snap.R(8)}, mockSnap, "", snapstate.Flags{})
	c.Assert(err, IsNil)

	runHooks := tasksWithKind(ts, "run-hook")
	// hook tasks for refresh and for configure hook only; no install hook
	c.Assert(runHooks, HasLen, 2)
	c.Assert(runHooks[0].Summary(), Equals, `Run post-refresh hook of "some-snap" snap if present`)
	c.Assert(runHooks[1].Summary(), Equals, `Run configure hook of "some-snap" snap if present`)
}

func (s *snapmgrTestSuite) TestCoreInstallTasks(c *C) {
	s.state.Lock()
	defer s.state.Unlock()

	ts, err := snapstate.Install(s.state, "some-core", "some-channel", snap.R(0), 0, snapstate.Flags{})
	c.Assert(err, IsNil)

	verifyInstallTasks(c, maybeCore, 0, ts, s.state)
	c.Assert(s.state.TaskCount(), Equals, len(ts.Tasks()))
	var phase2 *state.Task
	for _, t := range ts.Tasks() {
		if t.Kind() == "setup-profiles" {
			phase2 = t
		}
	}
	c.Assert(phase2, NotNil)
	var flag bool
	err = phase2.Get("core-phase-2", &flag)
	c.Assert(err, IsNil)
	c.Check(flag, Equals, true)
}

type fullFlags struct{ before, change, after, setup snapstate.Flags }

func (s *snapmgrTestSuite) testRevertTasksFullFlags(flags fullFlags, c *C) {
	s.state.Lock()
	defer s.state.Unlock()

	snapstate.Set(s.state, "some-snap", &snapstate.SnapState{
		Active: true,
		Sequence: []*snap.SideInfo{
			{RealName: "some-snap", Revision: snap.R(7)},
			{RealName: "some-snap", Revision: snap.R(11)},
		},
		Flags:    flags.before,
		Current:  snap.R(11),
		SnapType: "app",
	})

	ts, err := snapstate.Revert(s.state, "some-snap", flags.change)
	c.Assert(err, IsNil)

	tasks := ts.Tasks()
	c.Assert(s.state.TaskCount(), Equals, len(tasks))
	c.Assert(taskKinds(tasks), DeepEquals, []string{
		"prerequisites",
		"prepare-snap",
		"stop-snap-services",
		"remove-aliases",
		"unlink-current-snap",
		"setup-profiles",
		"link-snap",
		"set-auto-aliases",
		"setup-aliases",
		"start-snap-services",
		"run-hook[configure]",
	})

	snapsup, err := snapstate.TaskSnapSetup(tasks[0])
	c.Assert(err, IsNil)
	flags.setup.Revert = true
	c.Check(snapsup.Flags, Equals, flags.setup)

	chg := s.state.NewChange("revert", "revert snap")
	chg.AddAll(ts)

	s.state.Unlock()
	defer s.snapmgr.Stop()
	s.settle(c)
	s.state.Lock()

	var snapst snapstate.SnapState
	err = snapstate.Get(s.state, "some-snap", &snapst)
	c.Assert(err, IsNil)
	c.Check(snapst.Flags, Equals, flags.after)
}

func (s *snapmgrTestSuite) testRevertTasks(flags snapstate.Flags, c *C) {
	s.testRevertTasksFullFlags(fullFlags{before: flags, change: flags, after: flags, setup: flags}, c)
}

func (s *snapmgrTestSuite) TestRevertTasks(c *C) {
	s.testRevertTasks(snapstate.Flags{}, c)
}

func (s *snapmgrTestSuite) TestRevertTasksFromDevMode(c *C) {
	// the snap is installed in devmode, but the request to revert does not specify devmode
	s.testRevertTasksFullFlags(fullFlags{
		before: snapstate.Flags{DevMode: true}, // the snap is installed in devmode
		change: snapstate.Flags{},              // the request to revert does not specify devmode
		after:  snapstate.Flags{DevMode: true}, // the reverted snap is installed in devmode
		setup:  snapstate.Flags{DevMode: true}, // because setup said so
	}, c)
}

func (s *snapmgrTestSuite) TestRevertTasksFromJailMode(c *C) {
	// the snap is installed in jailmode, but the request to revert does not specify jailmode
	s.testRevertTasksFullFlags(fullFlags{
		before: snapstate.Flags{JailMode: true}, // the snap is installed in jailmode
		change: snapstate.Flags{},               // the request to revert does not specify jailmode
		after:  snapstate.Flags{JailMode: true}, // the reverted snap is installed in jailmode
		setup:  snapstate.Flags{JailMode: true}, // because setup said so
	}, c)
}

func (s *snapmgrTestSuite) TestRevertTasksFromClassic(c *C) {
	if !dirs.SupportsClassicConfinement() {
		c.Skip("no support for classic")
	}

	// the snap is installed in classic, but the request to revert does not specify classic
	s.testRevertTasksFullFlags(fullFlags{
		before: snapstate.Flags{Classic: true}, // the snap is installed in classic
		change: snapstate.Flags{},              // the request to revert does not specify classic
		after:  snapstate.Flags{Classic: true}, // the reverted snap is installed in classic
		setup:  snapstate.Flags{Classic: true}, // because setup said so
	}, c)
}

func (s *snapmgrTestSuite) TestRevertTasksDevMode(c *C) {
	s.testRevertTasks(snapstate.Flags{DevMode: true}, c)
}

func (s *snapmgrTestSuite) TestRevertTasksJailMode(c *C) {
	s.testRevertTasks(snapstate.Flags{JailMode: true}, c)
}

func (s *snapmgrTestSuite) TestRevertTasksClassic(c *C) {
	if !dirs.SupportsClassicConfinement() {
		c.Skip("no support for classic")
	}
	s.testRevertTasks(snapstate.Flags{Classic: true}, c)
}

func (s *snapmgrTestSuite) TestUpdateCreatesGCTasks(c *C) {
	s.state.Lock()
	defer s.state.Unlock()

	snapstate.Set(s.state, "some-snap", &snapstate.SnapState{
		Active: true,
		Sequence: []*snap.SideInfo{
			{RealName: "some-snap", SnapID: "some-snap-id", Revision: snap.R(1)},
			{RealName: "some-snap", SnapID: "some-snap-id", Revision: snap.R(2)},
			{RealName: "some-snap", SnapID: "some-snap-id", Revision: snap.R(3)},
			{RealName: "some-snap", SnapID: "some-snap-id", Revision: snap.R(4)},
		},
		Current:  snap.R(4),
		SnapType: "app",
	})

	ts, err := snapstate.Update(s.state, "some-snap", "", snap.R(0), 0, snapstate.Flags{})
	c.Assert(err, IsNil)

	verifyUpdateTasks(c, unlinkBefore|cleanupAfter, 2, ts, s.state)
	c.Assert(s.state.TaskCount(), Equals, len(ts.Tasks()))
}

func (s *snapmgrTestSuite) TestUpdateCreatesDiscardAfterCurrentTasks(c *C) {
	s.state.Lock()
	defer s.state.Unlock()

	snapstate.Set(s.state, "some-snap", &snapstate.SnapState{
		Active: true,
		Sequence: []*snap.SideInfo{
			{RealName: "some-snap", SnapID: "some-snap-id", Revision: snap.R(1)},
			{RealName: "some-snap", SnapID: "some-snap-id", Revision: snap.R(2)},
			{RealName: "some-snap", SnapID: "some-snap-id", Revision: snap.R(3)},
			{RealName: "some-snap", SnapID: "some-snap-id", Revision: snap.R(4)},
		},
		Current:  snap.R(1),
		SnapType: "app",
	})

	ts, err := snapstate.Update(s.state, "some-snap", "", snap.R(0), 0, snapstate.Flags{})
	c.Assert(err, IsNil)

	verifyUpdateTasks(c, unlinkBefore|cleanupAfter, 3, ts, s.state)
	c.Assert(s.state.TaskCount(), Equals, len(ts.Tasks()))
}

func (s *snapmgrTestSuite) TestUpdateMany(c *C) {
	s.state.Lock()
	defer s.state.Unlock()

	snapstate.Set(s.state, "some-snap", &snapstate.SnapState{
		Active: true,
		Sequence: []*snap.SideInfo{
			{RealName: "some-snap", SnapID: "some-snap-id", Revision: snap.R(1)},
			{RealName: "some-snap", SnapID: "some-snap-id", Revision: snap.R(2)},
			{RealName: "some-snap", SnapID: "some-snap-id", Revision: snap.R(3)},
			{RealName: "some-snap", SnapID: "some-snap-id", Revision: snap.R(4)},
		},
		Current:  snap.R(1),
		SnapType: "app",
	})

	updates, tts, err := snapstate.UpdateMany(s.state, nil, 0)
	c.Assert(err, IsNil)
	c.Assert(tts, HasLen, 1)
	c.Check(updates, DeepEquals, []string{"some-snap"})

	ts := tts[0]
	verifyUpdateTasks(c, unlinkBefore|cleanupAfter, 3, ts, s.state)
	c.Assert(s.state.TaskCount(), Equals, len(ts.Tasks()))
}

func (s *snapmgrTestSuite) TestUpdateManyDevModeConfinementFiltering(c *C) {
	s.state.Lock()
	defer s.state.Unlock()

	snapstate.Set(s.state, "some-snap", &snapstate.SnapState{
		Active:   true,
		Channel:  "channel-for-devmode",
		Sequence: []*snap.SideInfo{{RealName: "some-snap", SnapID: "some-snap-id", Revision: snap.R(7)}},
		Current:  snap.R(7),
		SnapType: "app",
	})

	// updated snap is devmode, updatemany doesn't update it
	_, tts, _ := snapstate.UpdateMany(s.state, []string{"some-snap"}, s.user.ID)
	// FIXME: UpdateMany will not error out in this case (daemon catches this case, with a weird error)
	c.Assert(tts, HasLen, 0)
}

func (s *snapmgrTestSuite) TestUpdateManyClassicConfinementFiltering(c *C) {
	if !dirs.SupportsClassicConfinement() {
		c.Skip("no support for classic")
	}

	s.state.Lock()
	defer s.state.Unlock()

	snapstate.Set(s.state, "some-snap", &snapstate.SnapState{
		Active:   true,
		Channel:  "channel-for-classic",
		Sequence: []*snap.SideInfo{{RealName: "some-snap", SnapID: "some-snap-id", Revision: snap.R(7)}},
		Current:  snap.R(7),
		SnapType: "app",
	})

	// if a snap installed without --classic gets a classic update it isn't installed
	_, tts, _ := snapstate.UpdateMany(s.state, []string{"some-snap"}, s.user.ID)
	// FIXME: UpdateMany will not error out in this case (daemon catches this case, with a weird error)
	c.Assert(tts, HasLen, 0)
}

func (s *snapmgrTestSuite) TestUpdateManyClassic(c *C) {
	if !dirs.SupportsClassicConfinement() {
		c.Skip("no support for classic")
	}

	s.state.Lock()
	defer s.state.Unlock()

	snapstate.Set(s.state, "some-snap", &snapstate.SnapState{
		Active:   true,
		Channel:  "channel-for-classic",
		Sequence: []*snap.SideInfo{{RealName: "some-snap", SnapID: "some-snap-id", Revision: snap.R(7)}},
		Current:  snap.R(7),
		SnapType: "app",
		Flags:    snapstate.Flags{Classic: true},
	})

	// snap installed with classic: refresh gets classic
	_, tts, err := snapstate.UpdateMany(s.state, []string{"some-snap"}, s.user.ID)
	c.Assert(err, IsNil)
	c.Assert(tts, HasLen, 1)
}

func (s *snapmgrTestSuite) TestUpdateManyDevMode(c *C) {
	s.state.Lock()
	defer s.state.Unlock()

	snapstate.Set(s.state, "some-snap", &snapstate.SnapState{
		Active: true,
		Flags:  snapstate.Flags{DevMode: true},
		Sequence: []*snap.SideInfo{
			{RealName: "some-snap", SnapID: "some-snap-id", Revision: snap.R(1)},
		},
		Current:  snap.R(1),
		SnapType: "app",
	})

	updates, _, err := snapstate.UpdateMany(s.state, []string{"some-snap"}, 0)
	c.Assert(err, IsNil)
	c.Check(updates, HasLen, 1)
}

func (s *snapmgrTestSuite) TestUpdateAllDevMode(c *C) {
	s.state.Lock()
	defer s.state.Unlock()

	snapstate.Set(s.state, "some-snap", &snapstate.SnapState{
		Active: true,
		Flags:  snapstate.Flags{DevMode: true},
		Sequence: []*snap.SideInfo{
			{RealName: "some-snap", SnapID: "some-snap-id", Revision: snap.R(1)},
		},
		Current:  snap.R(1),
		SnapType: "app",
	})

	updates, _, err := snapstate.UpdateMany(s.state, nil, 0)
	c.Assert(err, IsNil)
	c.Check(updates, HasLen, 0)
}

func (s *snapmgrTestSuite) TestUpdateManyValidateRefreshes(c *C) {
	s.state.Lock()
	defer s.state.Unlock()

	snapstate.Set(s.state, "some-snap", &snapstate.SnapState{
		Active: true,
		Sequence: []*snap.SideInfo{
			{RealName: "some-snap", SnapID: "some-snap-id", Revision: snap.R(1)},
		},
		Current:  snap.R(1),
		SnapType: "app",
	})

	validateCalled := false
	validateRefreshes := func(st *state.State, refreshes []*snap.Info, ignoreValidation map[string]bool, userID int) ([]*snap.Info, error) {
		validateCalled = true
		c.Check(refreshes, HasLen, 1)
		c.Check(refreshes[0].SnapID, Equals, "some-snap-id")
		c.Check(refreshes[0].Revision, Equals, snap.R(11))
		c.Check(ignoreValidation, HasLen, 0)
		return refreshes, nil
	}
	// hook it up
	snapstate.ValidateRefreshes = validateRefreshes

	updates, tts, err := snapstate.UpdateMany(s.state, nil, 0)
	c.Assert(err, IsNil)
	c.Assert(tts, HasLen, 1)
	c.Check(updates, DeepEquals, []string{"some-snap"})
	verifyUpdateTasks(c, unlinkBefore|cleanupAfter, 0, tts[0], s.state)

	c.Check(validateCalled, Equals, true)
}

func (s *snapmgrTestSuite) TestUpdateManyValidateRefreshesUnhappy(c *C) {
	s.state.Lock()
	defer s.state.Unlock()

	snapstate.Set(s.state, "some-snap", &snapstate.SnapState{
		Active: true,
		Sequence: []*snap.SideInfo{
			{RealName: "some-snap", SnapID: "some-snap-id", Revision: snap.R(1)},
		},
		Current: snap.R(1),
	})

	validateErr := errors.New("refresh control error")
	validateRefreshes := func(st *state.State, refreshes []*snap.Info, ignoreValidation map[string]bool, userID int) ([]*snap.Info, error) {
		c.Check(refreshes, HasLen, 1)
		c.Check(refreshes[0].SnapID, Equals, "some-snap-id")
		c.Check(refreshes[0].Revision, Equals, snap.R(11))
		c.Check(ignoreValidation, HasLen, 0)
		return nil, validateErr
	}
	// hook it up
	snapstate.ValidateRefreshes = validateRefreshes

	// refresh all => no error
	updates, tts, err := snapstate.UpdateMany(s.state, nil, 0)
	c.Assert(err, IsNil)
	c.Check(tts, HasLen, 0)
	c.Check(updates, HasLen, 0)

	// refresh some-snap => report error
	updates, tts, err = snapstate.UpdateMany(s.state, []string{"some-snap"}, 0)
	c.Assert(err, Equals, validateErr)
	c.Check(tts, HasLen, 0)
	c.Check(updates, HasLen, 0)

}

func (s *snapmgrTestSuite) TestRevertCreatesNoGCTasks(c *C) {
	s.state.Lock()
	defer s.state.Unlock()

	snapstate.Set(s.state, "some-snap", &snapstate.SnapState{
		Active:   true,
		SnapType: "app",
		Sequence: []*snap.SideInfo{
			{RealName: "some-snap", Revision: snap.R(1)},
			{RealName: "some-snap", Revision: snap.R(2)},
			{RealName: "some-snap", Revision: snap.R(3)},
			{RealName: "some-snap", Revision: snap.R(4)},
		},
		Current: snap.R(2),
	})

	ts, err := snapstate.RevertToRevision(s.state, "some-snap", snap.R(4), snapstate.Flags{})
	c.Assert(err, IsNil)

	// ensure that we do not run any form of garbage-collection
	c.Assert(s.state.TaskCount(), Equals, len(ts.Tasks()))
	c.Assert(taskKinds(ts.Tasks()), DeepEquals, []string{
		"prerequisites",
		"prepare-snap",
		"stop-snap-services",
		"remove-aliases",
		"unlink-current-snap",
		"setup-profiles",
		"link-snap",
		"set-auto-aliases",
		"setup-aliases",
		"start-snap-services",
		"run-hook[configure]",
	})
}

func (s *snapmgrTestSuite) TestEnableTasks(c *C) {
	s.state.Lock()
	defer s.state.Unlock()

	snapstate.Set(s.state, "some-snap", &snapstate.SnapState{
		Sequence: []*snap.SideInfo{
			{RealName: "some-snap", Revision: snap.R(11)},
		},
		Current: snap.R(11),
		Active:  false,
	})

	ts, err := snapstate.Enable(s.state, "some-snap")
	c.Assert(err, IsNil)

	c.Assert(s.state.TaskCount(), Equals, len(ts.Tasks()))
	c.Assert(taskKinds(ts.Tasks()), DeepEquals, []string{
		"prepare-snap",
		"setup-profiles",
		"link-snap",
		"setup-aliases",
		"start-snap-services",
	})
}

func (s *snapmgrTestSuite) TestSwitchTasks(c *C) {
	s.state.Lock()
	defer s.state.Unlock()

	snapstate.Set(s.state, "some-snap", &snapstate.SnapState{
		Sequence: []*snap.SideInfo{
			{RealName: "some-snap", Revision: snap.R(11)},
		},
		Current: snap.R(11),
		Active:  false,
	})

	ts, err := snapstate.Switch(s.state, "some-snap", "some-channel")
	c.Assert(err, IsNil)

	c.Assert(s.state.TaskCount(), Equals, len(ts.Tasks()))
	c.Assert(taskKinds(ts.Tasks()), DeepEquals, []string{"switch-snap"})
}

func (s *snapmgrTestSuite) TestSwitchConflict(c *C) {
	s.state.Lock()
	defer s.state.Unlock()

	snapstate.Set(s.state, "some-snap", &snapstate.SnapState{
		Sequence: []*snap.SideInfo{
			{RealName: "some-snap", Revision: snap.R(11)},
		},
		Current: snap.R(11),
		Active:  false,
	})

	ts, err := snapstate.Switch(s.state, "some-snap", "some-channel")
	c.Assert(err, IsNil)
	// need a change to make the tasks visible
	s.state.NewChange("switch-snap", "...").AddAll(ts)

	_, err = snapstate.Switch(s.state, "some-snap", "other-channel")
	c.Check(err, ErrorMatches, `snap "some-snap" has changes in progress`)
}

func (s *snapmgrTestSuite) TestSwitchUnhappy(c *C) {
	s.state.Lock()
	defer s.state.Unlock()

	_, err := snapstate.Switch(s.state, "non-existing-snap", "some-channel")
	c.Assert(err, ErrorMatches, `snap "non-existing-snap" is not installed`)
}

func (s *snapmgrTestSuite) TestDisableTasks(c *C) {
	s.state.Lock()
	defer s.state.Unlock()

	snapstate.Set(s.state, "some-snap", &snapstate.SnapState{
		Sequence: []*snap.SideInfo{
			{RealName: "some-snap", Revision: snap.R(11)},
		},
		Current: snap.R(11),
		Active:  true,
	})

	ts, err := snapstate.Disable(s.state, "some-snap")
	c.Assert(err, IsNil)

	c.Assert(s.state.TaskCount(), Equals, len(ts.Tasks()))
	c.Assert(taskKinds(ts.Tasks()), DeepEquals, []string{
		"stop-snap-services",
		"remove-aliases",
		"unlink-snap",
		"remove-profiles",
	})
}

func (s *snapmgrTestSuite) TestEnableConflict(c *C) {
	s.state.Lock()
	defer s.state.Unlock()

	snapstate.Set(s.state, "some-snap", &snapstate.SnapState{
		Sequence: []*snap.SideInfo{
			{RealName: "some-snap", Revision: snap.R(11)},
		},
		Current: snap.R(11),
		Active:  false,
	})

	ts, err := snapstate.Enable(s.state, "some-snap")
	c.Assert(err, IsNil)
	// need a change to make the tasks visible
	s.state.NewChange("enable", "...").AddAll(ts)

	_, err = snapstate.Enable(s.state, "some-snap")
	c.Assert(err, ErrorMatches, `snap "some-snap" has changes in progress`)
}

func (s *snapmgrTestSuite) TestDisableConflict(c *C) {
	s.state.Lock()
	defer s.state.Unlock()

	snapstate.Set(s.state, "some-snap", &snapstate.SnapState{
		Sequence: []*snap.SideInfo{
			{RealName: "some-snap", Revision: snap.R(11)},
		},
		Current: snap.R(11),
		Active:  true,
	})

	ts, err := snapstate.Disable(s.state, "some-snap")
	c.Assert(err, IsNil)
	// need a change to make the tasks visible
	s.state.NewChange("install", "...").AddAll(ts)

	_, err = snapstate.Disable(s.state, "some-snap")
	c.Assert(err, ErrorMatches, `snap "some-snap" has changes in progress`)
}

func (s *snapmgrTestSuite) TestDoInstallChannelDefault(c *C) {
	s.state.Lock()
	defer s.state.Unlock()

	ts, err := snapstate.Install(s.state, "some-snap", "", snap.R(0), 0, snapstate.Flags{})
	c.Assert(err, IsNil)

	var snapsup snapstate.SnapSetup
	err = ts.Tasks()[0].Get("snap-setup", &snapsup)
	c.Assert(err, IsNil)

	c.Check(snapsup.Channel, Equals, "stable")
}

func (s *snapmgrTestSuite) TestInstallRevision(c *C) {
	s.state.Lock()
	defer s.state.Unlock()

	ts, err := snapstate.Install(s.state, "some-snap", "", snap.R(7), 0, snapstate.Flags{})
	c.Assert(err, IsNil)

	var snapsup snapstate.SnapSetup
	err = ts.Tasks()[0].Get("snap-setup", &snapsup)
	c.Assert(err, IsNil)

	c.Check(snapsup.Revision(), Equals, snap.R(7))
}

func (s *snapmgrTestSuite) TestInstallConflict(c *C) {
	s.state.Lock()
	defer s.state.Unlock()

	ts, err := snapstate.Install(s.state, "some-snap", "some-channel", snap.R(0), 0, snapstate.Flags{})
	c.Assert(err, IsNil)
	// need a change to make the tasks visible
	s.state.NewChange("install", "...").AddAll(ts)

	_, err = snapstate.Install(s.state, "some-snap", "some-channel", snap.R(0), 0, snapstate.Flags{})
	c.Assert(err, ErrorMatches, `snap "some-snap" has changes in progress`)
}

func (s *snapmgrTestSuite) TestInstallAliasConflict(c *C) {
	s.state.Lock()
	defer s.state.Unlock()

	snapstate.Set(s.state, "otherfoosnap", &snapstate.SnapState{
		Sequence: []*snap.SideInfo{
			{RealName: "otherfoosnap", Revision: snap.R(30)},
		},
		Current: snap.R(30),
		Active:  true,
		Aliases: map[string]*snapstate.AliasTarget{
			"foo.bar": {Manual: "bar"},
		},
		SnapType: "app",
	})

	_, err := snapstate.Install(s.state, "foo", "some-channel", snap.R(0), 0, snapstate.Flags{})
	c.Assert(err, ErrorMatches, `snap "foo" command namespace conflicts with alias "foo\.bar" for "otherfoosnap" snap`)
}

// A sneakyStore changes the state when called
type sneakyStore struct {
	*fakeStore
	state *state.State
}

func (s sneakyStore) SnapInfo(spec store.SnapSpec, user *auth.UserState) (*snap.Info, error) {
	s.state.Lock()
	snapstate.Set(s.state, "some-snap", &snapstate.SnapState{
		Active:   true,
		Channel:  "edge",
		Sequence: []*snap.SideInfo{{RealName: "some-snap", SnapID: "some-snap-id", Revision: snap.R(1)}},
		Current:  snap.R(1),
		SnapType: "app",
	})
	s.state.Unlock()
	return s.fakeStore.SnapInfo(spec, user)
}

func (s *snapmgrTestSuite) TestInstallStateConflict(c *C) {
	s.state.Lock()
	defer s.state.Unlock()

	snapstate.ReplaceStore(s.state, sneakyStore{fakeStore: s.fakeStore, state: s.state})

	_, err := snapstate.Install(s.state, "some-snap", "some-channel", snap.R(0), 0, snapstate.Flags{})
	c.Assert(err, ErrorMatches, `snap "some-snap" state changed during install preparations`)
}

func (s *snapmgrTestSuite) TestInstallPathConflict(c *C) {
	s.state.Lock()
	defer s.state.Unlock()

	ts, err := snapstate.Install(s.state, "some-snap", "some-channel", snap.R(0), 0, snapstate.Flags{})
	c.Assert(err, IsNil)
	// need a change to make the tasks visible
	s.state.NewChange("install", "...").AddAll(ts)

	mockSnap := makeTestSnap(c, "name: some-snap\nversion: 1.0")
	_, err = snapstate.InstallPath(s.state, &snap.SideInfo{RealName: "some-snap"}, mockSnap, "", snapstate.Flags{})
	c.Assert(err, ErrorMatches, `snap "some-snap" has changes in progress`)
}

func (s *snapmgrTestSuite) TestInstallPathMissingName(c *C) {
	s.state.Lock()
	defer s.state.Unlock()

	mockSnap := makeTestSnap(c, "name: some-snap\nversion: 1.0")
	_, err := snapstate.InstallPath(s.state, &snap.SideInfo{}, mockSnap, "", snapstate.Flags{})
	c.Assert(err, ErrorMatches, fmt.Sprintf(`internal error: snap name to install %q not provided`, mockSnap))
}

func (s *snapmgrTestSuite) TestInstallPathSnapIDRevisionUnset(c *C) {
	s.state.Lock()
	defer s.state.Unlock()

	mockSnap := makeTestSnap(c, "name: some-snap\nversion: 1.0")
	_, err := snapstate.InstallPath(s.state, &snap.SideInfo{RealName: "some-snap", SnapID: "snapididid"}, mockSnap, "", snapstate.Flags{})
	c.Assert(err, ErrorMatches, fmt.Sprintf(`internal error: snap id set to install %q but revision is unset`, mockSnap))
}

func (s *snapmgrTestSuite) TestUpdateTasksPropagatesErrors(c *C) {
	s.state.Lock()
	defer s.state.Unlock()

	snapstate.Set(s.state, "some-snap", &snapstate.SnapState{
		Active:   true,
		Channel:  "edge",
		Sequence: []*snap.SideInfo{{RealName: "some-snap", SnapID: "fakestore-please-error-on-refresh", Revision: snap.R(7)}},
		Current:  snap.R(7),
	})

	_, err := snapstate.Update(s.state, "some-snap", "some-channel", snap.R(0), s.user.ID, snapstate.Flags{})
	c.Assert(err, ErrorMatches, `failing as requested`)
}

func (s *snapmgrTestSuite) TestUpdateTasks(c *C) {
	s.state.Lock()
	defer s.state.Unlock()

	snapstate.Set(s.state, "some-snap", &snapstate.SnapState{
		Active:   true,
		Channel:  "edge",
		Sequence: []*snap.SideInfo{{RealName: "some-snap", SnapID: "some-snap-id", Revision: snap.R(7)}},
		Current:  snap.R(7),
		SnapType: "app",
	})

	validateCalled := false
	happyValidateRefreshes := func(st *state.State, refreshes []*snap.Info, ignoreValidation map[string]bool, userID int) ([]*snap.Info, error) {
		validateCalled = true
		return refreshes, nil
	}
	// hook it up
	snapstate.ValidateRefreshes = happyValidateRefreshes

	ts, err := snapstate.Update(s.state, "some-snap", "some-channel", snap.R(0), s.user.ID, snapstate.Flags{})
	c.Assert(err, IsNil)
	verifyUpdateTasks(c, unlinkBefore|cleanupAfter, 0, ts, s.state)
	c.Assert(s.state.TaskCount(), Equals, len(ts.Tasks()))

	c.Check(validateCalled, Equals, true)

	var snapsup snapstate.SnapSetup
	err = ts.Tasks()[0].Get("snap-setup", &snapsup)
	c.Assert(err, IsNil)

	c.Check(snapsup.Channel, Equals, "some-channel")
}

func (s *snapmgrTestSuite) TestUpdateTasksCoreSetsIgnoreOnConfigure(c *C) {
	s.state.Lock()
	defer s.state.Unlock()

	snapstate.Set(s.state, "core", &snapstate.SnapState{
		Active:   true,
		Channel:  "edge",
		Sequence: []*snap.SideInfo{{RealName: "core", SnapID: "core-snap-id", Revision: snap.R(7)}},
		Current:  snap.R(7),
		SnapType: "os",
	})

	oldConfigure := snapstate.Configure
	defer func() { snapstate.Configure = oldConfigure }()

	var configureFlags int
	snapstate.Configure = func(st *state.State, snapName string, patch map[string]interface{}, flags int) *state.TaskSet {
		configureFlags = flags
		return state.NewTaskSet()
	}

	_, err := snapstate.Update(s.state, "core", "some-channel", snap.R(0), s.user.ID, snapstate.Flags{})
	c.Assert(err, IsNil)

	// ensure the core snap sets the "ignore-hook-error" flag
	c.Check(configureFlags&snapstate.IgnoreHookError, Equals, 1)
}

func (s *snapmgrTestSuite) TestUpdateDevModeConfinementFiltering(c *C) {
	if !dirs.SupportsClassicConfinement() {
		c.Skip("no support for classic")
	}

	s.state.Lock()
	defer s.state.Unlock()

	snapstate.Set(s.state, "some-snap", &snapstate.SnapState{
		Active:   true,
		Channel:  "channel-for-devmode",
		Sequence: []*snap.SideInfo{{RealName: "some-snap", SnapID: "some-snap-id", Revision: snap.R(7)}},
		Current:  snap.R(7),
		SnapType: "app",
	})

	// updated snap is devmode, refresh without --devmode, do nothing
	// TODO: better error message here
	_, err := snapstate.Update(s.state, "some-snap", "", snap.R(0), s.user.ID, snapstate.Flags{})
	c.Assert(err, ErrorMatches, `.* requires devmode or confinement override`)

	// updated snap is devmode, refresh with --devmode
	_, err = snapstate.Update(s.state, "some-snap", "", snap.R(0), s.user.ID, snapstate.Flags{DevMode: true})
	c.Assert(err, IsNil)
}

func (s *snapmgrTestSuite) TestUpdateClassicConfinementFiltering(c *C) {
	if !dirs.SupportsClassicConfinement() {
		c.Skip("no support for classic")
	}

	s.state.Lock()
	defer s.state.Unlock()

	snapstate.Set(s.state, "some-snap", &snapstate.SnapState{
		Active:   true,
		Channel:  "channel-for-classic",
		Sequence: []*snap.SideInfo{{RealName: "some-snap", SnapID: "some-snap-id", Revision: snap.R(7)}},
		Current:  snap.R(7),
		SnapType: "app",
	})

	// updated snap is classic, refresh without --classic, do nothing
	// TODO: better error message here
	_, err := snapstate.Update(s.state, "some-snap", "", snap.R(0), s.user.ID, snapstate.Flags{})
	c.Assert(err, ErrorMatches, `.* requires classic confinement`)

	// updated snap is classic, refresh with --classic
	ts, err := snapstate.Update(s.state, "some-snap", "", snap.R(0), s.user.ID, snapstate.Flags{Classic: true})
	c.Assert(err, IsNil)

	chg := s.state.NewChange("refresh", "refresh snap")
	chg.AddAll(ts)

	s.state.Unlock()
	defer s.snapmgr.Stop()
	s.settle(c)
	s.state.Lock()

	// verify snap is in classic
	var snapst snapstate.SnapState
	err = snapstate.Get(s.state, "some-snap", &snapst)
	c.Assert(err, IsNil)
	c.Check(snapst.Classic, Equals, true)
}

func (s *snapmgrTestSuite) TestUpdateClassicFromClassic(c *C) {
	if !dirs.SupportsClassicConfinement() {
		c.Skip("no support for classic")
	}

	s.state.Lock()
	defer s.state.Unlock()

	snapstate.Set(s.state, "some-snap", &snapstate.SnapState{
		Active:   true,
		Channel:  "channel-for-classic",
		Sequence: []*snap.SideInfo{{RealName: "some-snap", SnapID: "some-snap-id", Revision: snap.R(7)}},
		Current:  snap.R(7),
		SnapType: "app",
		Flags:    snapstate.Flags{Classic: true},
	})

	// snap installed with --classic, update needs classic, refresh with --classic works
	ts, err := snapstate.Update(s.state, "some-snap", "", snap.R(0), s.user.ID, snapstate.Flags{Classic: true})
	c.Assert(err, IsNil)
	c.Assert(ts.Tasks(), Not(HasLen), 0)
	snapsup, err := snapstate.TaskSnapSetup(ts.Tasks()[0])
	c.Assert(err, IsNil)
	c.Check(snapsup.Flags.Classic, Equals, true)

	// devmode overrides the snapsetup classic flag
	ts, err = snapstate.Update(s.state, "some-snap", "", snap.R(0), s.user.ID, snapstate.Flags{DevMode: true})
	c.Assert(err, IsNil)
	c.Assert(ts.Tasks(), Not(HasLen), 0)
	snapsup, err = snapstate.TaskSnapSetup(ts.Tasks()[0])
	c.Assert(err, IsNil)
	c.Check(snapsup.Flags.Classic, Equals, false)

	// jailmode overrides it too (you need to provide both)
	ts, err = snapstate.Update(s.state, "some-snap", "", snap.R(0), s.user.ID, snapstate.Flags{JailMode: true})
	c.Assert(err, IsNil)
	c.Assert(ts.Tasks(), Not(HasLen), 0)
	snapsup, err = snapstate.TaskSnapSetup(ts.Tasks()[0])
	c.Assert(err, IsNil)
	c.Check(snapsup.Flags.Classic, Equals, false)

	// jailmode and classic together gets you both
	ts, err = snapstate.Update(s.state, "some-snap", "", snap.R(0), s.user.ID, snapstate.Flags{JailMode: true, Classic: true})
	c.Assert(err, IsNil)
	c.Assert(ts.Tasks(), Not(HasLen), 0)
	snapsup, err = snapstate.TaskSnapSetup(ts.Tasks()[0])
	c.Assert(err, IsNil)
	c.Check(snapsup.Flags.Classic, Equals, true)

	// snap installed with --classic, update needs classic, refresh without --classic works
	ts, err = snapstate.Update(s.state, "some-snap", "", snap.R(0), s.user.ID, snapstate.Flags{})
	c.Assert(err, IsNil)
	c.Assert(ts.Tasks(), Not(HasLen), 0)
	snapsup, err = snapstate.TaskSnapSetup(ts.Tasks()[0])
	c.Assert(err, IsNil)
	c.Check(snapsup.Flags.Classic, Equals, true)

	chg := s.state.NewChange("refresh", "refresh snap")
	chg.AddAll(ts)

	s.state.Unlock()
	defer s.snapmgr.Stop()
	s.settle(c)
	s.state.Lock()

	// verify snap is in classic
	var snapst snapstate.SnapState
	err = snapstate.Get(s.state, "some-snap", &snapst)
	c.Assert(err, IsNil)
	c.Check(snapst.Classic, Equals, true)
}

func (s *snapmgrTestSuite) TestUpdateStrictFromClassic(c *C) {
	if !dirs.SupportsClassicConfinement() {
		c.Skip("no support for classic")
	}

	s.state.Lock()
	defer s.state.Unlock()

	snapstate.Set(s.state, "some-snap", &snapstate.SnapState{
		Active:   true,
		Channel:  "channel",
		Sequence: []*snap.SideInfo{{RealName: "some-snap", SnapID: "some-snap-id", Revision: snap.R(7)}},
		Current:  snap.R(7),
		SnapType: "app",
		Flags:    snapstate.Flags{Classic: true},
	})

	// snap installed with --classic, update does not need classic, refresh works without --classic
	_, err := snapstate.Update(s.state, "some-snap", "", snap.R(0), s.user.ID, snapstate.Flags{})
	c.Assert(err, IsNil)

	// snap installed with --classic, update does not need classic, refresh works with --classic
	_, err = snapstate.Update(s.state, "some-snap", "", snap.R(0), s.user.ID, snapstate.Flags{Classic: true})
	c.Assert(err, IsNil)
}

func (s *snapmgrTestSuite) TestUpdateChannelFallback(c *C) {
	s.state.Lock()
	defer s.state.Unlock()

	snapstate.Set(s.state, "some-snap", &snapstate.SnapState{
		Active:   true,
		Channel:  "edge",
		Sequence: []*snap.SideInfo{{RealName: "some-snap", SnapID: "some-snap-id", Revision: snap.R(7)}},
		Current:  snap.R(7),
		SnapType: "app",
	})

	ts, err := snapstate.Update(s.state, "some-snap", "", snap.R(0), s.user.ID, snapstate.Flags{})
	c.Assert(err, IsNil)

	var snapsup snapstate.SnapSetup
	err = ts.Tasks()[0].Get("snap-setup", &snapsup)
	c.Assert(err, IsNil)

	c.Check(snapsup.Channel, Equals, "edge")
}

func (s *snapmgrTestSuite) TestUpdateConflict(c *C) {
	s.state.Lock()
	defer s.state.Unlock()

	snapstate.Set(s.state, "some-snap", &snapstate.SnapState{
		Active:   true,
		Sequence: []*snap.SideInfo{{RealName: "some-snap", SnapID: "some-snap-id", Revision: snap.R(7)}},
		Current:  snap.R(7),
		SnapType: "app",
	})

	ts, err := snapstate.Update(s.state, "some-snap", "some-channel", snap.R(0), s.user.ID, snapstate.Flags{})
	c.Assert(err, IsNil)
	// need a change to make the tasks visible
	s.state.NewChange("refresh", "...").AddAll(ts)

	_, err = snapstate.Update(s.state, "some-snap", "some-channel", snap.R(0), s.user.ID, snapstate.Flags{})
	c.Assert(err, ErrorMatches, `snap "some-snap" has changes in progress`)
}

func (s *snapmgrTestSuite) testChangeConflict(c *C, kind string) {
	s.state.Lock()
	defer s.state.Unlock()

	snapstate.Set(s.state, "producer", &snapstate.SnapState{
		Active:   true,
		Sequence: []*snap.SideInfo{{RealName: "producer", SnapID: "producer-id", Revision: snap.R(1)}},
		Current:  snap.R(1),
		SnapType: "app",
	})
	snapstate.Set(s.state, "consumer", &snapstate.SnapState{
		Active:   true,
		Sequence: []*snap.SideInfo{{RealName: "consumer", SnapID: "consumer-id", Revision: snap.R(1)}},
		Current:  snap.R(1),
		SnapType: "app",
	})

	chg := s.state.NewChange("another change", "...")
	t := s.state.NewTask(kind, "...")
	t.Set("slot", interfaces.SlotRef{Snap: "producer", Name: "slot"})
	t.Set("plug", interfaces.PlugRef{Snap: "consumer", Name: "plug"})
	chg.AddTask(t)

	_, err := snapstate.Update(s.state, "producer", "some-channel", snap.R(2), s.user.ID, snapstate.Flags{})
	c.Assert(err, ErrorMatches, `snap "producer" has changes in progress`)

	_, err = snapstate.Update(s.state, "consumer", "some-channel", snap.R(2), s.user.ID, snapstate.Flags{})
	c.Assert(err, ErrorMatches, `snap "consumer" has changes in progress`)
}

func (s *snapmgrTestSuite) TestUpdateConflictWithConnect(c *C) {
	s.testChangeConflict(c, "connect")
}

func (s *snapmgrTestSuite) TestUpdateConflictWithDisconnect(c *C) {
	s.testChangeConflict(c, "disconnect")
}

func (s *snapmgrTestSuite) TestRemoveTasks(c *C) {
	s.state.Lock()
	defer s.state.Unlock()

	snapstate.Set(s.state, "foo", &snapstate.SnapState{
		Active: true,
		Sequence: []*snap.SideInfo{
			{RealName: "foo", Revision: snap.R(11)},
		},
		Current: snap.R(11),
	})

	ts, err := snapstate.Remove(s.state, "foo", snap.R(0))
	c.Assert(err, IsNil)

	c.Assert(s.state.TaskCount(), Equals, len(ts.Tasks()))
	verifyRemoveTasks(c, ts)
}

func (s *snapmgrTestSuite) TestRemoveHookNotExecutedIfNotLastRevison(c *C) {
	s.state.Lock()
	defer s.state.Unlock()

	snapstate.Set(s.state, "foo", &snapstate.SnapState{
		Active: true,
		Sequence: []*snap.SideInfo{
			{RealName: "foo", Revision: snap.R(11)},
			{RealName: "foo", Revision: snap.R(12)},
		},
		Current: snap.R(12),
	})

	ts, err := snapstate.Remove(s.state, "foo", snap.R(11))
	c.Assert(err, IsNil)

	runHooks := tasksWithKind(ts, "run-hook")
	// no 'remove' hook task
	c.Assert(runHooks, HasLen, 0)
}

func (s *snapmgrTestSuite) TestRemoveConflict(c *C) {
	s.state.Lock()
	defer s.state.Unlock()

	snapstate.Set(s.state, "some-snap", &snapstate.SnapState{
		Active:   true,
		Sequence: []*snap.SideInfo{{RealName: "some-snap", Revision: snap.R(11)}},
		Current:  snap.R(11),
	})

	ts, err := snapstate.Remove(s.state, "some-snap", snap.R(0))
	c.Assert(err, IsNil)
	// need a change to make the tasks visible
	s.state.NewChange("remove", "...").AddAll(ts)

	_, err = snapstate.Remove(s.state, "some-snap", snap.R(0))
	c.Assert(err, ErrorMatches, `snap "some-snap" has changes in progress`)
}

func (s *snapmgrTestSuite) TestInstallRunThrough(c *C) {
	s.state.Lock()
	defer s.state.Unlock()

	chg := s.state.NewChange("install", "install a snap")
	ts, err := snapstate.Install(s.state, "some-snap", "some-channel", snap.R(42), s.user.ID, snapstate.Flags{})
	c.Assert(err, IsNil)
	chg.AddAll(ts)

	s.state.Unlock()
	defer s.snapmgr.Stop()
	s.settle(c)
	s.state.Lock()

	// ensure all our tasks ran
	c.Assert(chg.Err(), IsNil)
	c.Assert(chg.IsReady(), Equals, true)
	c.Check(snapstate.Installing(s.state), Equals, false)
	c.Check(s.fakeStore.downloads, DeepEquals, []fakeDownload{{
		macaroon: s.user.StoreMacaroon,
		name:     "some-snap",
	}})
	expected := fakeOps{
		{
			op:    "storesvc-snap",
			name:  "some-snap",
			revno: snap.R(42),
		},
		{
			op:   "storesvc-download",
			name: "some-snap",
		},
		{
			op:    "validate-snap:Doing",
			name:  "some-snap",
			revno: snap.R(42),
		},
		{
			op:  "current",
			old: "<no-current>",
		},
		{
			op:   "open-snap-file",
			name: filepath.Join(dirs.SnapBlobDir, "some-snap_42.snap"),
			sinfo: snap.SideInfo{
				RealName: "some-snap",
				Channel:  "some-channel",
				SnapID:   "snapIDsnapidsnapidsnapidsnapidsn",
				Revision: snap.R(42),
			},
		},
		{
			op:    "setup-snap",
			name:  filepath.Join(dirs.SnapBlobDir, "some-snap_42.snap"),
			revno: snap.R(42),
		},
		{
			op:   "copy-data",
			name: filepath.Join(dirs.SnapMountDir, "some-snap/42"),
			old:  "<no-old>",
		},
		{
			op:    "setup-profiles:Doing",
			name:  "some-snap",
			revno: snap.R(42),
		},
		{
			op: "candidate",
			sinfo: snap.SideInfo{
				RealName: "some-snap",
				Channel:  "some-channel",
				SnapID:   "snapIDsnapidsnapidsnapidsnapidsn",
				Revision: snap.R(42),
			},
		},
		{
			op:   "link-snap",
			name: filepath.Join(dirs.SnapMountDir, "some-snap/42"),
		},
		{
			op: "update-aliases",
		},
		{
			op:    "cleanup-trash",
			name:  "some-snap",
			revno: snap.R(42),
		},
	}
	// start with an easier-to-read error if this fails:
	c.Assert(s.fakeBackend.ops.Ops(), DeepEquals, expected.Ops())
	c.Assert(s.fakeBackend.ops, DeepEquals, expected)

	// check progress
	ta := ts.Tasks()
	task := ta[1]
	_, cur, total := task.Progress()
	c.Assert(cur, Equals, s.fakeStore.fakeCurrentProgress)
	c.Assert(total, Equals, s.fakeStore.fakeTotalProgress)
	c.Check(task.Summary(), Equals, `Download snap "some-snap" (42) from channel "some-channel"`)

	// check link/start snap summary
	linkTask := ta[len(ta)-6]
	c.Check(linkTask.Summary(), Equals, `Make snap "some-snap" (42) available to the system`)
	startTask := ta[len(ta)-2]
	c.Check(startTask.Summary(), Equals, `Start snap "some-snap" (42) services`)

	// verify snap-setup in the task state
	var snapsup snapstate.SnapSetup
	err = task.Get("snap-setup", &snapsup)
	c.Assert(err, IsNil)
	c.Assert(snapsup, DeepEquals, snapstate.SnapSetup{
		Channel:  "some-channel",
		UserID:   s.user.ID,
		SnapPath: filepath.Join(dirs.SnapBlobDir, "some-snap_42.snap"),
		DownloadInfo: &snap.DownloadInfo{
			DownloadURL: "https://some-server.com/some/path.snap",
		},
		SideInfo: snapsup.SideInfo,
	})
	c.Assert(snapsup.SideInfo, DeepEquals, &snap.SideInfo{
		RealName: "some-snap",
		Revision: snap.R(42),
		Channel:  "some-channel",
		SnapID:   "snapIDsnapidsnapidsnapidsnapidsn",
	})

	// verify snaps in the system state
	var snaps map[string]*snapstate.SnapState
	err = s.state.Get("snaps", &snaps)
	c.Assert(err, IsNil)

	snapst := snaps["some-snap"]
	c.Assert(snapst.Active, Equals, true)
	c.Assert(snapst.Channel, Equals, "some-channel")
	c.Assert(snapst.Sequence[0], DeepEquals, &snap.SideInfo{
		RealName: "some-snap",
		Channel:  "some-channel",
		SnapID:   "snapIDsnapidsnapidsnapidsnapidsn",
		Revision: snap.R(42),
	})
	c.Assert(snapst.Required, Equals, false)
}

func (s *snapmgrTestSuite) TestInstalling(c *C) {
	s.state.Lock()
	defer s.state.Unlock()

	c.Check(snapstate.Installing(s.state), Equals, false)

	chg := s.state.NewChange("install", "install a snap")
	ts, err := snapstate.Install(s.state, "some-snap", "some-channel", snap.R(42), 0, snapstate.Flags{})
	c.Assert(err, IsNil)
	chg.AddAll(ts)

	c.Check(snapstate.Installing(s.state), Equals, true)
}

func (s *snapmgrTestSuite) TestUpdateRunThrough(c *C) {
	// use services-snap here to make sure services would be stopped/started appropriately
	si := snap.SideInfo{
		RealName: "services-snap",
		Revision: snap.R(7),
		SnapID:   "services-snap-id",
	}

	s.state.Lock()
	defer s.state.Unlock()

	snapstate.Set(s.state, "services-snap", &snapstate.SnapState{
		Active:   true,
		Sequence: []*snap.SideInfo{&si},
		Current:  si.Revision,
		SnapType: "app",
	})

	chg := s.state.NewChange("refresh", "refresh a snap")
	ts, err := snapstate.Update(s.state, "services-snap", "some-channel", snap.R(0), s.user.ID, snapstate.Flags{})
	c.Assert(err, IsNil)
	chg.AddAll(ts)

	s.state.Unlock()
	defer s.snapmgr.Stop()
	s.settle(c)
	s.state.Lock()

	expected := fakeOps{
		{
			op: "storesvc-list-refresh",
			cand: store.RefreshCandidate{
				Channel:  "some-channel",
				SnapID:   "services-snap-id",
				Revision: snap.R(7),
			},
			revno: snap.R(11),
		},
		{
			op:   "storesvc-download",
			name: "services-snap",
		},
		{
			op:    "validate-snap:Doing",
			name:  "services-snap",
			revno: snap.R(11),
		},
		{
			op:  "current",
			old: filepath.Join(dirs.SnapMountDir, "services-snap/7"),
		},
		{
			op:   "open-snap-file",
			name: filepath.Join(dirs.SnapBlobDir, "services-snap_11.snap"),
			sinfo: snap.SideInfo{
				RealName: "services-snap",
				SnapID:   "services-snap-id",
				Channel:  "some-channel",
				Revision: snap.R(11),
			},
		},
		{
			op:    "setup-snap",
			name:  filepath.Join(dirs.SnapBlobDir, "services-snap_11.snap"),
			revno: snap.R(11),
		},
		{
			op:   "stop-snap-services",
			name: filepath.Join(dirs.SnapMountDir, "services-snap/7"),
		},
		{
			op:   "remove-snap-aliases",
			name: "services-snap",
		},
		{
			op:   "unlink-snap",
			name: filepath.Join(dirs.SnapMountDir, "services-snap/7"),
		},
		{
			op:   "copy-data",
			name: filepath.Join(dirs.SnapMountDir, "services-snap/11"),
			old:  filepath.Join(dirs.SnapMountDir, "services-snap/7"),
		},
		{
			op:    "setup-profiles:Doing",
			name:  "services-snap",
			revno: snap.R(11),
		},
		{
			op: "candidate",
			sinfo: snap.SideInfo{
				RealName: "services-snap",
				SnapID:   "services-snap-id",
				Channel:  "some-channel",
				Revision: snap.R(11),
			},
		},
		{
			op:   "link-snap",
			name: filepath.Join(dirs.SnapMountDir, "services-snap/11"),
		},
		{
			op: "update-aliases",
		},
		{
			op:   "start-snap-services",
			name: filepath.Join(dirs.SnapMountDir, "services-snap/11"),
		},
		{
			op:    "cleanup-trash",
			name:  "services-snap",
			revno: snap.R(11),
		},
	}

	// ensure all our tasks ran
	c.Check(s.fakeStore.downloads, DeepEquals, []fakeDownload{{
		macaroon: s.user.StoreMacaroon,
		name:     "services-snap",
	}})
	// start with an easier-to-read error if this fails:
	c.Assert(s.fakeBackend.ops.Ops(), DeepEquals, expected.Ops())
	c.Assert(s.fakeBackend.ops, DeepEquals, expected)

	// check progress
	task := ts.Tasks()[1]
	_, cur, total := task.Progress()
	c.Assert(cur, Equals, s.fakeStore.fakeCurrentProgress)
	c.Assert(total, Equals, s.fakeStore.fakeTotalProgress)

	// verify snapSetup info
	var snapsup snapstate.SnapSetup
	err = task.Get("snap-setup", &snapsup)
	c.Assert(err, IsNil)
	c.Assert(snapsup, DeepEquals, snapstate.SnapSetup{
		Channel: "some-channel",
		UserID:  s.user.ID,

		SnapPath: filepath.Join(dirs.SnapBlobDir, "services-snap_11.snap"),
		DownloadInfo: &snap.DownloadInfo{
			DownloadURL: "https://some-server.com/some/path.snap",
		},
		SideInfo: snapsup.SideInfo,
	})
	c.Assert(snapsup.SideInfo, DeepEquals, &snap.SideInfo{
		RealName: "services-snap",
		Revision: snap.R(11),
		Channel:  "some-channel",
		SnapID:   "services-snap-id",
	})

	// check post-refresh hook
	task = ts.Tasks()[12]
	c.Assert(task.Kind(), Equals, "run-hook")
	c.Assert(task.Summary(), Matches, `Run post-refresh hook of "services-snap" snap if present`)

	// verify snaps in the system state
	var snapst snapstate.SnapState
	err = snapstate.Get(s.state, "services-snap", &snapst)
	c.Assert(err, IsNil)

	c.Assert(snapst.Active, Equals, true)
	c.Assert(snapst.Sequence, HasLen, 2)
	c.Assert(snapst.Sequence[0], DeepEquals, &snap.SideInfo{
		RealName: "services-snap",
		SnapID:   "services-snap-id",
		Channel:  "",
		Revision: snap.R(7),
	})
	c.Assert(snapst.Sequence[1], DeepEquals, &snap.SideInfo{
		RealName: "services-snap",
		Channel:  "some-channel",
		SnapID:   "services-snap-id",
		Revision: snap.R(11),
	})
}

func (s *snapmgrTestSuite) TestUpdateUndoRunThrough(c *C) {
	si := snap.SideInfo{
		RealName: "some-snap",
		SnapID:   "some-snap-id",
		Revision: snap.R(7),
	}

	s.state.Lock()
	defer s.state.Unlock()

	snapstate.Set(s.state, "some-snap", &snapstate.SnapState{
		Active:   true,
		Sequence: []*snap.SideInfo{&si},
		Current:  si.Revision,
		SnapType: "app",
	})

	chg := s.state.NewChange("install", "install a snap")
	ts, err := snapstate.Update(s.state, "some-snap", "some-channel", snap.R(0), s.user.ID, snapstate.Flags{})
	c.Assert(err, IsNil)
	chg.AddAll(ts)

	s.fakeBackend.linkSnapFailTrigger = filepath.Join(dirs.SnapMountDir, "/some-snap/11")

	s.state.Unlock()
	defer s.snapmgr.Stop()
	s.settle(c)
	s.state.Lock()

	expected := fakeOps{
		{
			op: "storesvc-list-refresh",
			cand: store.RefreshCandidate{
				Channel:  "some-channel",
				SnapID:   "some-snap-id",
				Revision: snap.R(7),
			},
			revno: snap.R(11),
		},
		{
			op:   "storesvc-download",
			name: "some-snap",
		},
		{
			op:    "validate-snap:Doing",
			name:  "some-snap",
			revno: snap.R(11),
		},
		{
			op:  "current",
			old: filepath.Join(dirs.SnapMountDir, "some-snap/7"),
		},
		{
			op:   "open-snap-file",
			name: filepath.Join(dirs.SnapBlobDir, "some-snap_11.snap"),
			sinfo: snap.SideInfo{
				RealName: "some-snap",
				SnapID:   "some-snap-id",
				Channel:  "some-channel",
				Revision: snap.R(11),
			},
		},
		{
			op:    "setup-snap",
			name:  filepath.Join(dirs.SnapBlobDir, "some-snap_11.snap"),
			revno: snap.R(11),
		},
		{
			op:   "remove-snap-aliases",
			name: "some-snap",
		},
		{
			op:   "unlink-snap",
			name: filepath.Join(dirs.SnapMountDir, "some-snap/7"),
		},
		{
			op:   "copy-data",
			name: filepath.Join(dirs.SnapMountDir, "some-snap/11"),
			old:  filepath.Join(dirs.SnapMountDir, "some-snap/7"),
		},
		{
			op:    "setup-profiles:Doing",
			name:  "some-snap",
			revno: snap.R(11),
		},
		{
			op: "candidate",
			sinfo: snap.SideInfo{
				RealName: "some-snap",
				SnapID:   "some-snap-id",
				Channel:  "some-channel",
				Revision: snap.R(11),
			},
		},
		{
			op:   "link-snap.failed",
			name: filepath.Join(dirs.SnapMountDir, "some-snap/11"),
		},
		{
			op:   "unlink-snap",
			name: filepath.Join(dirs.SnapMountDir, "some-snap/11"),
		},
		{
			op:    "setup-profiles:Undoing",
			name:  "some-snap",
			revno: snap.R(11),
		},
		{
			op:   "undo-copy-snap-data",
			name: filepath.Join(dirs.SnapMountDir, "some-snap/11"),
			old:  filepath.Join(dirs.SnapMountDir, "some-snap/7"),
		},
		{
			op:   "link-snap",
			name: filepath.Join(dirs.SnapMountDir, "some-snap/7"),
		},
		{
			op: "update-aliases",
		},
		{
			op:    "undo-setup-snap",
			name:  filepath.Join(dirs.SnapMountDir, "some-snap/11"),
			stype: "app",
		},
	}

	// ensure all our tasks ran
	c.Check(s.fakeStore.downloads, DeepEquals, []fakeDownload{{
		macaroon: s.user.StoreMacaroon,
		name:     "some-snap",
	}})
	// start with an easier-to-read error if this fails:
	c.Assert(s.fakeBackend.ops.Ops(), DeepEquals, expected.Ops())
	c.Assert(s.fakeBackend.ops, DeepEquals, expected)

	// verify snaps in the system state
	var snapst snapstate.SnapState
	err = snapstate.Get(s.state, "some-snap", &snapst)
	c.Assert(err, IsNil)

	c.Assert(snapst.Active, Equals, true)
	c.Assert(snapst.Sequence, HasLen, 1)
	c.Assert(snapst.Sequence[0], DeepEquals, &snap.SideInfo{
		RealName: "some-snap",
		SnapID:   "some-snap-id",
		Channel:  "",
		Revision: snap.R(7),
	})
}

func (s *snapmgrTestSuite) TestUpdateTotalUndoRunThrough(c *C) {
	si := snap.SideInfo{
		RealName: "some-snap",
		SnapID:   "some-snap-id",
		Revision: snap.R(7),
	}

	s.state.Lock()
	defer s.state.Unlock()

	snapstate.Set(s.state, "some-snap", &snapstate.SnapState{
		Active:   true,
		Sequence: []*snap.SideInfo{&si},
		Channel:  "stable",
		Current:  si.Revision,
		SnapType: "app",
	})

	chg := s.state.NewChange("install", "install a snap")
	ts, err := snapstate.Update(s.state, "some-snap", "some-channel", snap.R(0), s.user.ID, snapstate.Flags{})
	c.Assert(err, IsNil)
	chg.AddAll(ts)

	tasks := ts.Tasks()
	last := tasks[len(tasks)-1]
	// sanity
	c.Assert(last.Lanes(), HasLen, 1)

	terr := s.state.NewTask("error-trigger", "provoking total undo")
	terr.WaitFor(last)
	terr.JoinLane(last.Lanes()[0])
	chg.AddTask(terr)

	s.state.Unlock()
	defer s.snapmgr.Stop()
	s.settle(c)
	s.state.Lock()

	expected := fakeOps{
		{
			op: "storesvc-list-refresh",
			cand: store.RefreshCandidate{
				Channel:  "some-channel",
				SnapID:   "some-snap-id",
				Revision: snap.R(7),
			},
			revno: snap.R(11),
		},
		{
			op:   "storesvc-download",
			name: "some-snap",
		},
		{
			op:    "validate-snap:Doing",
			name:  "some-snap",
			revno: snap.R(11),
		},
		{
			op:  "current",
			old: filepath.Join(dirs.SnapMountDir, "some-snap/7"),
		},
		{
			op:   "open-snap-file",
			name: filepath.Join(dirs.SnapBlobDir, "some-snap_11.snap"),
			sinfo: snap.SideInfo{
				RealName: "some-snap",
				SnapID:   "some-snap-id",
				Channel:  "some-channel",
				Revision: snap.R(11),
			},
		},
		{
			op:    "setup-snap",
			name:  filepath.Join(dirs.SnapBlobDir, "some-snap_11.snap"),
			revno: snap.R(11),
		},
		{
			op:   "remove-snap-aliases",
			name: "some-snap",
		},
		{
			op:   "unlink-snap",
			name: filepath.Join(dirs.SnapMountDir, "some-snap/7"),
		},
		{
			op:   "copy-data",
			name: filepath.Join(dirs.SnapMountDir, "some-snap/11"),
			old:  filepath.Join(dirs.SnapMountDir, "some-snap/7"),
		},
		{
			op:    "setup-profiles:Doing",
			name:  "some-snap",
			revno: snap.R(11),
		},
		{
			op: "candidate",
			sinfo: snap.SideInfo{
				RealName: "some-snap",
				SnapID:   "some-snap-id",
				Channel:  "some-channel",
				Revision: snap.R(11),
			},
		},
		{
			op:   "link-snap",
			name: filepath.Join(dirs.SnapMountDir, "some-snap/11"),
		},
		{
			op: "update-aliases",
		},
		// undoing everything from here down...
		{
			op:   "remove-snap-aliases",
			name: "some-snap",
		},
		{
			op:   "unlink-snap",
			name: filepath.Join(dirs.SnapMountDir, "some-snap/11"),
		},
		{
			op:    "setup-profiles:Undoing",
			name:  "some-snap",
			revno: snap.R(11),
		},
		{
			op:   "undo-copy-snap-data",
			name: filepath.Join(dirs.SnapMountDir, "some-snap/11"),
			old:  filepath.Join(dirs.SnapMountDir, "some-snap/7"),
		},
		{
			op:   "link-snap",
			name: filepath.Join(dirs.SnapMountDir, "some-snap/7"),
		},
		{
			op: "update-aliases",
		},
		{
			op:    "undo-setup-snap",
			name:  filepath.Join(dirs.SnapMountDir, "some-snap/11"),
			stype: "app",
		},
	}

	// ensure all our tasks ran
	c.Check(s.fakeStore.downloads, DeepEquals, []fakeDownload{{
		macaroon: s.user.StoreMacaroon,
		name:     "some-snap",
	}})
	// friendlier failure first
	c.Assert(s.fakeBackend.ops.Ops(), DeepEquals, expected.Ops())
	c.Assert(s.fakeBackend.ops, DeepEquals, expected)

	// verify snaps in the system state
	var snapst snapstate.SnapState
	err = snapstate.Get(s.state, "some-snap", &snapst)
	c.Assert(err, IsNil)

	c.Assert(snapst.Active, Equals, true)
	c.Assert(snapst.Channel, Equals, "stable")
	c.Assert(snapst.Sequence, HasLen, 1)
	c.Assert(snapst.Sequence[0], DeepEquals, &snap.SideInfo{
		RealName: "some-snap",
		SnapID:   "some-snap-id",
		Channel:  "",
		Revision: snap.R(7),
	})
}

func (s *snapmgrTestSuite) TestUpdateSameRevision(c *C) {
	si := snap.SideInfo{
		RealName: "some-snap",
		SnapID:   "some-snap-id",
		Revision: snap.R(7),
	}

	s.state.Lock()
	defer s.state.Unlock()

	snapstate.Set(s.state, "some-snap", &snapstate.SnapState{
		Active:   true,
		Sequence: []*snap.SideInfo{&si},
		Channel:  "channel-for-7",
		Current:  si.Revision,
	})

	_, err := snapstate.Update(s.state, "some-snap", "channel-for-7", snap.R(0), s.user.ID, snapstate.Flags{})
	c.Assert(err, Equals, store.ErrNoUpdateAvailable)
}

func (s *snapmgrTestSuite) TestUpdateSameRevisionSwitchesChannel(c *C) {
	si := snap.SideInfo{
		RealName: "some-snap",
		SnapID:   "some-snap-id",
		Revision: snap.R(7),
	}

	s.state.Lock()
	defer s.state.Unlock()

	snapstate.Set(s.state, "some-snap", &snapstate.SnapState{
		Active:   true,
		Sequence: []*snap.SideInfo{&si},
		Channel:  "other-chanenl",
		Current:  si.Revision,
	})

	ts, err := snapstate.Update(s.state, "some-snap", "channel-for-7", snap.R(0), s.user.ID, snapstate.Flags{})
	c.Assert(err, IsNil)
	c.Check(ts.Tasks(), HasLen, 1)
	c.Check(ts.Tasks()[0].Kind(), Equals, "switch-snap-channel")
}

func (s *snapmgrTestSuite) TestUpdateSameRevisionSwitchesChannelConflict(c *C) {
	si := snap.SideInfo{
		RealName: "some-snap",
		SnapID:   "some-snap-id",
		Revision: snap.R(7),
	}

	s.state.Lock()
	defer s.state.Unlock()

	snapstate.Set(s.state, "some-snap", &snapstate.SnapState{
		Active:   true,
		Sequence: []*snap.SideInfo{&si},
		Channel:  "other-channel",
		Current:  si.Revision,
	})

	ts, err := snapstate.Update(s.state, "some-snap", "channel-for-7", snap.R(0), s.user.ID, snapstate.Flags{})
	c.Assert(err, IsNil)
	// make it visible
	s.state.NewChange("refresh", "refresh a snap").AddAll(ts)

	_, err = snapstate.Update(s.state, "some-snap", "channel-for-7", snap.R(0), s.user.ID, snapstate.Flags{})
	c.Check(err, ErrorMatches, `snap "some-snap" has changes in progress`)
}

func (s *snapmgrTestSuite) TestUpdateSameRevisionSwitchChannelRunThrough(c *C) {
	si := snap.SideInfo{
		RealName: "some-snap",
		SnapID:   "some-snap-id",
		Channel:  "other-channel",
		Revision: snap.R(7),
	}

	s.state.Lock()
	defer s.state.Unlock()

	snapstate.Set(s.state, "some-snap", &snapstate.SnapState{
		Active:   true,
		Sequence: []*snap.SideInfo{&si},
		Channel:  "other-channel",
		Current:  si.Revision,
	})

	ts, err := snapstate.Update(s.state, "some-snap", "channel-for-7", snap.R(0), s.user.ID, snapstate.Flags{})
	c.Assert(err, IsNil)
	chg := s.state.NewChange("refresh", "refresh a snap")
	chg.AddAll(ts)

	s.state.Unlock()
	defer s.snapmgr.Stop()
	s.settle(c)
	s.state.Lock()

	expected := fakeOps{
		// we just expect the "storesvc-list-refresh" op, we
		// don't have a fakeOp for switchChannel because it has
		// not a backend method, it just manipulates the state
		{
			op: "storesvc-list-refresh",
			cand: store.RefreshCandidate{
				Channel:  "channel-for-7",
				SnapID:   "some-snap-id",
				Revision: snap.R(7),
			},
		},
	}

	// start with an easier-to-read error if this fails:
	c.Assert(s.fakeBackend.ops.Ops(), DeepEquals, expected.Ops())
	c.Assert(s.fakeBackend.ops, DeepEquals, expected)

	// verify snapSetup info
	var snapsup snapstate.SnapSetup
	task := ts.Tasks()[0]
	err = task.Get("snap-setup", &snapsup)
	c.Assert(err, IsNil)
	c.Assert(snapsup, DeepEquals, snapstate.SnapSetup{
		Channel:  "channel-for-7",
		SideInfo: snapsup.SideInfo,
	})
	c.Assert(snapsup.SideInfo, DeepEquals, &snap.SideInfo{
		RealName: "some-snap",
		SnapID:   "some-snap-id",
		Revision: snap.R(7),
		Channel:  "channel-for-7",
	})

	// verify snaps in the system state
	var snapst snapstate.SnapState
	err = snapstate.Get(s.state, "some-snap", &snapst)
	c.Assert(err, IsNil)

	c.Assert(snapst.Active, Equals, true)
	c.Assert(snapst.Sequence, HasLen, 1)
	c.Assert(snapst.Sequence[0], DeepEquals, &snap.SideInfo{
		RealName: "some-snap",
		SnapID:   "some-snap-id",
		Channel:  "channel-for-7",
		Revision: snap.R(7),
	})
}

func (s *snapmgrTestSuite) TestUpdateSameRevisionToggleIgnoreValidation(c *C) {
	si := snap.SideInfo{
		RealName: "some-snap",
		SnapID:   "some-snap-id",
		Revision: snap.R(7),
	}

	s.state.Lock()
	defer s.state.Unlock()

	snapstate.Set(s.state, "some-snap", &snapstate.SnapState{
		Active:   true,
		Sequence: []*snap.SideInfo{&si},
		Channel:  "channel-for-7",
		Current:  si.Revision,
	})

	ts, err := snapstate.Update(s.state, "some-snap", "channel-for-7", snap.R(0), s.user.ID, snapstate.Flags{IgnoreValidation: true})
	c.Assert(err, IsNil)
	c.Check(ts.Tasks(), HasLen, 1)
	c.Check(ts.Tasks()[0].Kind(), Equals, "toggle-snap-flags")
}

func (s *snapmgrTestSuite) TestUpdateSameRevisionToggleIgnoreValidationConflict(c *C) {
	si := snap.SideInfo{
		RealName: "some-snap",
		SnapID:   "some-snap-id",
		Revision: snap.R(7),
	}

	s.state.Lock()
	defer s.state.Unlock()

	snapstate.Set(s.state, "some-snap", &snapstate.SnapState{
		Active:   true,
		Sequence: []*snap.SideInfo{&si},
		Channel:  "channel-for-7",
		Current:  si.Revision,
	})

	ts, err := snapstate.Update(s.state, "some-snap", "channel-for-7", snap.R(0), s.user.ID, snapstate.Flags{IgnoreValidation: true})
	c.Assert(err, IsNil)
	// make it visible
	s.state.NewChange("refresh", "refresh a snap").AddAll(ts)

	_, err = snapstate.Update(s.state, "some-snap", "channel-for-7", snap.R(0), s.user.ID, snapstate.Flags{IgnoreValidation: true})
	c.Check(err, ErrorMatches, `snap "some-snap" has changes in progress`)

}

func (s *snapmgrTestSuite) TestUpdateSameRevisionToggleIgnoreValidationRunThrough(c *C) {
	si := snap.SideInfo{
		RealName: "some-snap",
		SnapID:   "some-snap-id",
		Revision: snap.R(7),
		Channel:  "channel-for-7",
	}

	s.state.Lock()
	defer s.state.Unlock()

	snapstate.Set(s.state, "some-snap", &snapstate.SnapState{
		Active:   true,
		Sequence: []*snap.SideInfo{&si},
		Channel:  "channel-for-7",
		Current:  si.Revision,
	})

	ts, err := snapstate.Update(s.state, "some-snap", "channel-for-7", snap.R(0), s.user.ID, snapstate.Flags{IgnoreValidation: true})
	c.Assert(err, IsNil)

	chg := s.state.NewChange("refresh", "refresh a snap")
	chg.AddAll(ts)

	s.state.Unlock()
	defer s.snapmgr.Stop()
	s.settle(c)
	s.state.Lock()

	// verify snapSetup info
	var snapsup snapstate.SnapSetup
	task := ts.Tasks()[0]
	err = task.Get("snap-setup", &snapsup)
	c.Assert(err, IsNil)
	c.Check(snapsup, DeepEquals, snapstate.SnapSetup{
		SideInfo: snapsup.SideInfo,
		Flags: snapstate.Flags{
			IgnoreValidation: true,
		},
	})
	c.Check(snapsup.SideInfo, DeepEquals, &snap.SideInfo{
		RealName: "some-snap",
		SnapID:   "some-snap-id",
		Revision: snap.R(7),
		Channel:  "channel-for-7",
	})

	// verify snaps in the system state
	var snapst snapstate.SnapState
	err = snapstate.Get(s.state, "some-snap", &snapst)
	c.Assert(err, IsNil)

	c.Check(snapst.Active, Equals, true)
	c.Check(snapst.Sequence, HasLen, 1)
	c.Check(snapst.Sequence[0], DeepEquals, &snap.SideInfo{
		RealName: "some-snap",
		SnapID:   "some-snap-id",
		Channel:  "channel-for-7",
		Revision: snap.R(7),
	})
	c.Check(snapst.IgnoreValidation, Equals, true)
}

func (s *snapmgrTestSuite) TestUpdateValidateRefreshesSaysNo(c *C) {
	si := snap.SideInfo{
		RealName: "some-snap",
		SnapID:   "some-snap-id",
		Revision: snap.R(7),
	}

	s.state.Lock()
	defer s.state.Unlock()

	snapstate.Set(s.state, "some-snap", &snapstate.SnapState{
		Active:   true,
		Sequence: []*snap.SideInfo{&si},
		Current:  si.Revision,
	})

	validateErr := errors.New("refresh control error")
	validateRefreshes := func(st *state.State, refreshes []*snap.Info, ignoreValidation map[string]bool, userID int) ([]*snap.Info, error) {
		c.Check(refreshes, HasLen, 1)
		c.Check(refreshes[0].SnapID, Equals, "some-snap-id")
		c.Check(refreshes[0].Revision, Equals, snap.R(11))
		c.Check(ignoreValidation, HasLen, 0)
		return nil, validateErr
	}
	// hook it up
	snapstate.ValidateRefreshes = validateRefreshes

	_, err := snapstate.Update(s.state, "some-snap", "stable", snap.R(0), s.user.ID, snapstate.Flags{})
	c.Assert(err, Equals, validateErr)
}

func (s *snapmgrTestSuite) TestUpdateValidateRefreshesSaysNoButIgnoreValidationIsSet(c *C) {
	si := snap.SideInfo{
		RealName: "some-snap",
		SnapID:   "some-snap-id",
		Revision: snap.R(7),
	}

	s.state.Lock()
	defer s.state.Unlock()

	snapstate.Set(s.state, "some-snap", &snapstate.SnapState{
		Active:   true,
		Sequence: []*snap.SideInfo{&si},
		Current:  si.Revision,
		SnapType: "app",
	})

	validateErr := errors.New("refresh control error")
	validateRefreshes := func(st *state.State, refreshes []*snap.Info, ignoreValidation map[string]bool, userID int) ([]*snap.Info, error) {
		return nil, validateErr
	}
	// hook it up
	snapstate.ValidateRefreshes = validateRefreshes

	flags := snapstate.Flags{JailMode: true, IgnoreValidation: true}
	ts, err := snapstate.Update(s.state, "some-snap", "stable", snap.R(0), s.user.ID, flags)
	c.Assert(err, IsNil)

	var snapsup snapstate.SnapSetup
	err = ts.Tasks()[0].Get("snap-setup", &snapsup)
	c.Assert(err, IsNil)
	c.Check(snapsup.Flags, DeepEquals, flags.ForSnapSetup())
}

func (s *snapmgrTestSuite) TestUpdateIgnoreValidationSticky(c *C) {
	si := snap.SideInfo{
		RealName: "some-snap",
		SnapID:   "some-snap-id",
		Revision: snap.R(7),
	}

	s.state.Lock()
	defer s.state.Unlock()

	snapstate.Set(s.state, "some-snap", &snapstate.SnapState{
		Active:   true,
		Sequence: []*snap.SideInfo{&si},
		Current:  si.Revision,
		SnapType: "app",
	})

	validateErr := errors.New("refresh control error")
	validateRefreshesFail := func(st *state.State, refreshes []*snap.Info, ignoreValidation map[string]bool, userID int) ([]*snap.Info, error) {
		c.Check(refreshes, HasLen, 1)
		if len(ignoreValidation) == 0 {
			return nil, validateErr
		}
		c.Check(ignoreValidation, DeepEquals, map[string]bool{
			"some-snap-id": true,
		})
		return refreshes, nil
	}
	// hook it up
	snapstate.ValidateRefreshes = validateRefreshesFail

	flags := snapstate.Flags{IgnoreValidation: true}
	ts, err := snapstate.Update(s.state, "some-snap", "stable", snap.R(0), s.user.ID, flags)
	c.Assert(err, IsNil)

	c.Check(s.fakeBackend.ops[0], DeepEquals, fakeOp{
		op:    "storesvc-list-refresh",
		revno: snap.R(11),
		cand: store.RefreshCandidate{
			SnapID:           "some-snap-id",
			Revision:         snap.R(7),
			Channel:          "stable",
			IgnoreValidation: true,
		},
	})

	chg := s.state.NewChange("refresh", "refresh snap")
	chg.AddAll(ts)

	s.state.Unlock()
	defer s.snapmgr.Stop()
	s.settle(c)
	s.state.Lock()

	// verify snap has IgnoreValidation set
	var snapst snapstate.SnapState
	err = snapstate.Get(s.state, "some-snap", &snapst)
	c.Assert(err, IsNil)
	c.Check(snapst.IgnoreValidation, Equals, true)
	c.Check(snapst.Current, Equals, snap.R(11))

	s.fakeBackend.ops = nil
	s.fakeStore.refreshRevnos = map[string]snap.Revision{
		"some-snap-id": snap.R(12),
	}
	_, tts, err := snapstate.UpdateMany(s.state, []string{"some-snap"}, s.user.ID)
	c.Assert(err, IsNil)
	c.Check(tts, HasLen, 1)

	c.Check(s.fakeBackend.ops[0], DeepEquals, fakeOp{
		op:    "storesvc-list-refresh",
		revno: snap.R(12),
		cand: store.RefreshCandidate{
			SnapID:           "some-snap-id",
			Revision:         snap.R(11),
			Channel:          "stable",
			IgnoreValidation: true,
		},
	})

	chg = s.state.NewChange("refresh", "refresh snaps")
	chg.AddAll(tts[0])

	s.state.Unlock()
	defer s.snapmgr.Stop()
	s.settle(c)
	s.state.Lock()

	snapst = snapstate.SnapState{}
	err = snapstate.Get(s.state, "some-snap", &snapst)
	c.Assert(err, IsNil)
	c.Check(snapst.IgnoreValidation, Equals, true)
	c.Check(snapst.Current, Equals, snap.R(12))

	// reset ignore validation
	s.fakeBackend.ops = nil
	s.fakeStore.refreshRevnos = map[string]snap.Revision{
		"some-snap-id": snap.R(11),
	}
	validateRefreshes := func(st *state.State, refreshes []*snap.Info, ignoreValidation map[string]bool, userID int) ([]*snap.Info, error) {
		return refreshes, nil
	}
	// hook it up
	snapstate.ValidateRefreshes = validateRefreshes
	flags = snapstate.Flags{}
	ts, err = snapstate.Update(s.state, "some-snap", "stable", snap.R(0), s.user.ID, flags)
	c.Assert(err, IsNil)

	c.Check(s.fakeBackend.ops[0], DeepEquals, fakeOp{
		op:    "storesvc-list-refresh",
		revno: snap.R(11),
		cand: store.RefreshCandidate{
			SnapID:           "some-snap-id",
			Revision:         snap.R(12),
			Channel:          "stable",
			IgnoreValidation: false,
		},
	})

	chg = s.state.NewChange("refresh", "refresh snap")
	chg.AddAll(ts)

	s.state.Unlock()
	defer s.snapmgr.Stop()
	s.settle(c)
	s.state.Lock()

	snapst = snapstate.SnapState{}
	err = snapstate.Get(s.state, "some-snap", &snapst)
	c.Assert(err, IsNil)
	c.Check(snapst.IgnoreValidation, Equals, false)
	c.Check(snapst.Current, Equals, snap.R(11))
}

func (s *snapmgrTestSuite) TestSingleUpdateBlockedRevision(c *C) {
	// single updates should *not* set the block list
	si7 := snap.SideInfo{
		RealName: "some-snap",
		SnapID:   "some-snap-id",
		Revision: snap.R(7),
	}
	si11 := snap.SideInfo{
		RealName: "some-snap",
		SnapID:   "some-snap-id",
		Revision: snap.R(11),
	}

	s.state.Lock()
	defer s.state.Unlock()

	snapstate.Set(s.state, "some-snap", &snapstate.SnapState{
		Active:   true,
		Sequence: []*snap.SideInfo{&si7, &si11},
		Current:  si7.Revision,
		SnapType: "app",
	})

	_, err := snapstate.Update(s.state, "some-snap", "some-channel", snap.R(0), s.user.ID, snapstate.Flags{})
	c.Assert(err, IsNil)

	c.Assert(s.fakeBackend.ops, HasLen, 1)
	c.Check(s.fakeBackend.ops[0], DeepEquals, fakeOp{
		op:    "storesvc-list-refresh",
		revno: snap.R(11),
		cand: store.RefreshCandidate{
			SnapID:   "some-snap-id",
			Revision: snap.R(7),
			Channel:  "some-channel",
		},
	})

}

func (s *snapmgrTestSuite) TestMultiUpdateBlockedRevision(c *C) {
	// multi-updates should *not* set the block list
	si7 := snap.SideInfo{
		RealName: "some-snap",
		SnapID:   "some-snap-id",
		Revision: snap.R(7),
	}
	si11 := snap.SideInfo{
		RealName: "some-snap",
		SnapID:   "some-snap-id",
		Revision: snap.R(11),
	}

	s.state.Lock()
	defer s.state.Unlock()

	snapstate.Set(s.state, "some-snap", &snapstate.SnapState{
		Active:   true,
		Sequence: []*snap.SideInfo{&si7, &si11},
		Current:  si7.Revision,
		SnapType: "app",
	})

	updates, _, err := snapstate.UpdateMany(s.state, []string{"some-snap"}, s.user.ID)
	c.Assert(err, IsNil)
	c.Check(updates, DeepEquals, []string{"some-snap"})

	c.Assert(s.fakeBackend.ops, HasLen, 1)
	c.Check(s.fakeBackend.ops[0], DeepEquals, fakeOp{
		op:    "storesvc-list-refresh",
		revno: snap.R(11),
		cand: store.RefreshCandidate{
			SnapID:   "some-snap-id",
			Revision: snap.R(7),
		},
	})

}

func (s *snapmgrTestSuite) TestAllUpdateBlockedRevision(c *C) {
	//  update-all *should* set the block list
	si7 := snap.SideInfo{
		RealName: "some-snap",
		SnapID:   "some-snap-id",
		Revision: snap.R(7),
	}
	si11 := snap.SideInfo{
		RealName: "some-snap",
		SnapID:   "some-snap-id",
		Revision: snap.R(11),
	}

	s.state.Lock()
	defer s.state.Unlock()

	snapstate.Set(s.state, "some-snap", &snapstate.SnapState{
		Active:   true,
		Sequence: []*snap.SideInfo{&si7, &si11},
		Current:  si7.Revision,
	})

	updates, _, err := snapstate.UpdateMany(s.state, nil, s.user.ID)
	c.Check(err, IsNil)
	c.Check(updates, HasLen, 0)

	c.Assert(s.fakeBackend.ops, HasLen, 1)
	c.Check(s.fakeBackend.ops[0], DeepEquals, fakeOp{
		op: "storesvc-list-refresh",
		cand: store.RefreshCandidate{
			SnapID:   "some-snap-id",
			Revision: snap.R(7),
			Block:    []snap.Revision{snap.R(11)},
		},
	})

}

var orthogonalAutoAliasesScenarios = []struct {
	aliasesBefore map[string][]string
	names         []string
	prune         []string
	update        bool
	new           bool
}{
	{nil, nil, nil, true, true},
	{nil, []string{"some-snap"}, nil, true, false},
	{nil, []string{"other-snap"}, nil, false, true},
	{map[string][]string{"some-snap": {"aliasA", "aliasC"}}, []string{"some-snap"}, nil, true, false},
	{map[string][]string{"other-snap": {"aliasB", "aliasC"}}, []string{"other-snap"}, []string{"other-snap"}, false, false},
	{map[string][]string{"other-snap": {"aliasB", "aliasC"}}, nil, []string{"other-snap"}, true, false},
	{map[string][]string{"other-snap": {"aliasB", "aliasC"}}, []string{"some-snap"}, nil, true, false},
	{map[string][]string{"other-snap": {"aliasC"}}, []string{"other-snap"}, []string{"other-snap"}, false, true},
	{map[string][]string{"other-snap": {"aliasC"}}, nil, []string{"other-snap"}, true, true},
	{map[string][]string{"other-snap": {"aliasC"}}, []string{"some-snap"}, nil, true, false},
	{map[string][]string{"some-snap": {"aliasB"}, "other-snap": {"aliasA"}}, []string{"some-snap"}, []string{"other-snap"}, true, false},
	{map[string][]string{"some-snap": {"aliasB"}, "other-snap": {"aliasA"}}, nil, []string{"other-snap", "some-snap"}, true, true},
	{map[string][]string{"some-snap": {"aliasB"}, "other-snap": {"aliasA"}}, []string{"other-snap"}, []string{"other-snap", "some-snap"}, false, true},
	{map[string][]string{"some-snap": {"aliasB"}}, nil, []string{"some-snap"}, true, true},
	{map[string][]string{"some-snap": {"aliasB"}}, []string{"other-snap"}, []string{"some-snap"}, false, true},
	{map[string][]string{"some-snap": {"aliasB"}}, []string{"some-snap"}, nil, true, false},
	{map[string][]string{"other-snap": {"aliasA"}}, nil, []string{"other-snap"}, true, true},
	{map[string][]string{"other-snap": {"aliasA"}}, []string{"other-snap"}, []string{"other-snap"}, false, true},
	{map[string][]string{"other-snap": {"aliasA"}}, []string{"some-snap"}, []string{"other-snap"}, true, false},
}

func (s *snapmgrTestSuite) TestUpdateManyAutoAliasesScenarios(c *C) {
	s.state.Lock()
	defer s.state.Unlock()

	snapstate.Set(s.state, "other-snap", &snapstate.SnapState{
		Active: true,
		Sequence: []*snap.SideInfo{
			{RealName: "other-snap", SnapID: "other-snap-id", Revision: snap.R(2)},
		},
		Current:  snap.R(2),
		SnapType: "app",
	})

	snapstate.AutoAliases = func(st *state.State, info *snap.Info) (map[string]string, error) {
		switch info.Name() {
		case "some-snap":
			return map[string]string{"aliasA": "cmdA"}, nil
		case "other-snap":
			return map[string]string{"aliasB": "cmdB"}, nil
		}
		return nil, nil
	}

	snapstate.Set(s.state, "some-snap", &snapstate.SnapState{
		Active: true,
		Sequence: []*snap.SideInfo{
			{RealName: "some-snap", SnapID: "some-snap-id", Revision: snap.R(4)},
		},
		Current:  snap.R(4),
		SnapType: "app",
	})

	expectedSet := func(aliases []string) map[string]bool {
		res := make(map[string]bool, len(aliases))
		for _, alias := range aliases {
			res[alias] = true
		}
		return res
	}

	for _, scenario := range orthogonalAutoAliasesScenarios {
		for _, snapName := range []string{"some-snap", "other-snap"} {
			var snapst snapstate.SnapState
			err := snapstate.Get(s.state, snapName, &snapst)
			c.Assert(err, IsNil)
			snapst.Aliases = nil
			snapst.AutoAliasesDisabled = false
			if autoAliases := scenario.aliasesBefore[snapName]; autoAliases != nil {
				targets := make(map[string]*snapstate.AliasTarget)
				for _, alias := range autoAliases {
					targets[alias] = &snapstate.AliasTarget{Auto: "cmd" + alias[len(alias)-1:]}
				}

				snapst.Aliases = targets
			}
			snapstate.Set(s.state, snapName, &snapst)
		}

		updates, tts, err := snapstate.UpdateMany(s.state, scenario.names, s.user.ID)
		c.Check(err, IsNil)

		_, dropped, err := snapstate.AutoAliasesDelta(s.state, []string{"some-snap", "other-snap"})
		c.Assert(err, IsNil)

		j := 0
		expectedUpdatesSet := make(map[string]bool)
		var expectedPruned map[string]map[string]bool
		var pruneTs *state.TaskSet
		if len(scenario.prune) != 0 {
			pruneTs = tts[0]
			j++
			taskAliases := make(map[string]map[string]bool)
			for _, aliasTask := range pruneTs.Tasks() {
				c.Check(aliasTask.Kind(), Equals, "prune-auto-aliases")
				var aliases []string
				err := aliasTask.Get("aliases", &aliases)
				c.Assert(err, IsNil)
				snapsup, err := snapstate.TaskSnapSetup(aliasTask)
				c.Assert(err, IsNil)
				taskAliases[snapsup.Name()] = expectedSet(aliases)
			}
			expectedPruned = make(map[string]map[string]bool)
			for _, snapName := range scenario.prune {
				expectedPruned[snapName] = expectedSet(dropped[snapName])
				if snapName == "other-snap" && !scenario.new && !scenario.update {
					expectedUpdatesSet["other-snap"] = true
				}
			}
			c.Check(taskAliases, DeepEquals, expectedPruned)
		}
		if scenario.update {
			updateTs := tts[j]
			j++
			expectedUpdatesSet["some-snap"] = true
			first := updateTs.Tasks()[0]
			c.Check(first.Kind(), Equals, "prerequisites")
			wait := false
			if expectedPruned["other-snap"]["aliasA"] {
				wait = true
			} else if expectedPruned["some-snap"] != nil {
				wait = true
			}
			if wait {
				c.Check(first.WaitTasks(), DeepEquals, pruneTs.Tasks())
			} else {
				c.Check(first.WaitTasks(), HasLen, 0)
			}
		}
		if scenario.new {
			newTs := tts[j]
			j++
			expectedUpdatesSet["other-snap"] = true
			tasks := newTs.Tasks()
			c.Check(tasks, HasLen, 1)
			aliasTask := tasks[0]
			c.Check(aliasTask.Kind(), Equals, "refresh-aliases")

			wait := false
			if expectedPruned["some-snap"]["aliasB"] {
				wait = true
			} else if expectedPruned["other-snap"] != nil {
				wait = true
			}
			if wait {
				c.Check(aliasTask.WaitTasks(), DeepEquals, pruneTs.Tasks())
			} else {
				c.Check(aliasTask.WaitTasks(), HasLen, 0)
			}
		}
		c.Assert(j, Equals, len(tts), Commentf("%#v", scenario))

		// check reported updated names
		c.Check(len(updates) > 0, Equals, true)
		sort.Strings(updates)
		expectedUpdates := make([]string, 0, len(expectedUpdatesSet))
		for x := range expectedUpdatesSet {
			expectedUpdates = append(expectedUpdates, x)
		}
		sort.Strings(expectedUpdates)
		c.Check(updates, DeepEquals, expectedUpdates)
	}
}

func (s *snapmgrTestSuite) TestUpdateOneAutoAliasesScenarios(c *C) {
	s.state.Lock()
	defer s.state.Unlock()

	snapstate.Set(s.state, "other-snap", &snapstate.SnapState{
		Active: true,
		Sequence: []*snap.SideInfo{
			{RealName: "other-snap", SnapID: "other-snap-id", Revision: snap.R(2)},
		},
		Current:  snap.R(2),
		SnapType: "app",
	})

	snapstate.AutoAliases = func(st *state.State, info *snap.Info) (map[string]string, error) {
		switch info.Name() {
		case "some-snap":
			return map[string]string{"aliasA": "cmdA"}, nil
		case "other-snap":
			return map[string]string{"aliasB": "cmdB"}, nil
		}
		return nil, nil
	}

	snapstate.Set(s.state, "some-snap", &snapstate.SnapState{
		Active: true,
		Sequence: []*snap.SideInfo{
			{RealName: "some-snap", SnapID: "some-snap-id", Revision: snap.R(4)},
		},
		Current:  snap.R(4),
		SnapType: "app",
	})

	expectedSet := func(aliases []string) map[string]bool {
		res := make(map[string]bool, len(aliases))
		for _, alias := range aliases {
			res[alias] = true
		}
		return res
	}

	for _, scenario := range orthogonalAutoAliasesScenarios {
		if len(scenario.names) != 1 {
			continue
		}

		for _, snapName := range []string{"some-snap", "other-snap"} {
			var snapst snapstate.SnapState
			err := snapstate.Get(s.state, snapName, &snapst)
			c.Assert(err, IsNil)
			snapst.Aliases = nil
			snapst.AutoAliasesDisabled = false
			if autoAliases := scenario.aliasesBefore[snapName]; autoAliases != nil {
				targets := make(map[string]*snapstate.AliasTarget)
				for _, alias := range autoAliases {
					targets[alias] = &snapstate.AliasTarget{Auto: "cmd" + alias[len(alias)-1:]}
				}

				snapst.Aliases = targets
			}
			snapstate.Set(s.state, snapName, &snapst)
		}

		ts, err := snapstate.Update(s.state, scenario.names[0], "", snap.R(0), s.user.ID, snapstate.Flags{})
		c.Assert(err, IsNil)
		_, dropped, err := snapstate.AutoAliasesDelta(s.state, []string{"some-snap", "other-snap"})
		c.Assert(err, IsNil)

		j := 0
		tasks := ts.Tasks()
		var expectedPruned map[string]map[string]bool
		var pruneTasks []*state.Task
		if len(scenario.prune) != 0 {
			nprune := len(scenario.prune)
			pruneTasks = tasks[:nprune]
			j += nprune
			taskAliases := make(map[string]map[string]bool)
			for _, aliasTask := range pruneTasks {
				c.Check(aliasTask.Kind(), Equals, "prune-auto-aliases")
				var aliases []string
				err := aliasTask.Get("aliases", &aliases)
				c.Assert(err, IsNil)
				snapsup, err := snapstate.TaskSnapSetup(aliasTask)
				c.Assert(err, IsNil)
				taskAliases[snapsup.Name()] = expectedSet(aliases)
			}
			expectedPruned = make(map[string]map[string]bool)
			for _, snapName := range scenario.prune {
				expectedPruned[snapName] = expectedSet(dropped[snapName])
			}
			c.Check(taskAliases, DeepEquals, expectedPruned)
		}
		if scenario.update {
			first := tasks[j]
			j += 16
			c.Check(first.Kind(), Equals, "prerequisites")
			wait := false
			if expectedPruned["other-snap"]["aliasA"] {
				wait = true
			} else if expectedPruned["some-snap"] != nil {
				wait = true
			}
			if wait {
				c.Check(first.WaitTasks(), DeepEquals, pruneTasks)
			} else {
				c.Check(first.WaitTasks(), HasLen, 0)
			}
		}
		if scenario.new {
			aliasTask := tasks[j]
			j++
			c.Check(aliasTask.Kind(), Equals, "refresh-aliases")
			wait := false
			if expectedPruned["some-snap"]["aliasB"] {
				wait = true
			} else if expectedPruned["other-snap"] != nil {
				wait = true
			}
			if wait {
				c.Check(aliasTask.WaitTasks(), DeepEquals, pruneTasks)
			} else {
				c.Check(aliasTask.WaitTasks(), HasLen, 0)
			}
		}
		c.Assert(len(tasks), Equals, j, Commentf("%#v", scenario))

		// conflict checks are triggered
		chg := s.state.NewChange("update", "...")
		chg.AddAll(ts)
		err = snapstate.CheckChangeConflict(s.state, scenario.names[0], nil, nil)
		c.Check(err, ErrorMatches, `.* has changes in progress`)
		chg.SetStatus(state.DoneStatus)
	}
}

func (s *snapmgrTestSuite) TestUpdateLocalSnapFails(c *C) {
	si := snap.SideInfo{
		RealName: "some-snap",
		Revision: snap.R(7),
	}

	s.state.Lock()
	defer s.state.Unlock()

	snapstate.Set(s.state, "some-snap", &snapstate.SnapState{
		Active:   true,
		Sequence: []*snap.SideInfo{&si},
		Current:  si.Revision,
	})

	_, err := snapstate.Update(s.state, "some-snap", "some-channel", snap.R(0), s.user.ID, snapstate.Flags{})
	c.Assert(err, Equals, store.ErrLocalSnap)
}

func (s *snapmgrTestSuite) TestUpdateDisabledUnsupported(c *C) {
	si := snap.SideInfo{
		RealName: "some-snap",
		SnapID:   "some-snap-id",
		Revision: snap.R(7),
	}

	s.state.Lock()
	defer s.state.Unlock()

	snapstate.Set(s.state, "some-snap", &snapstate.SnapState{
		Active:   false,
		Sequence: []*snap.SideInfo{&si},
		Current:  si.Revision,
	})

	_, err := snapstate.Update(s.state, "some-snap", "some-channel", snap.R(0), s.user.ID, snapstate.Flags{})
	c.Assert(err, ErrorMatches, `refreshing disabled snap "some-snap" not supported`)
}

func makeTestSnap(c *C, snapYamlContent string) (snapFilePath string) {
	return snaptest.MakeTestSnapWithFiles(c, snapYamlContent, nil)
}

func (s *snapmgrTestSuite) TestInstallFirstLocalRunThrough(c *C) {
	// use the real thing for this one
	snapstate.MockOpenSnapFile(backend.OpenSnapFile)

	s.state.Lock()
	defer s.state.Unlock()

	mockSnap := makeTestSnap(c, `name: mock
version: 1.0`)
	chg := s.state.NewChange("install", "install a local snap")
	ts, err := snapstate.InstallPath(s.state, &snap.SideInfo{RealName: "mock"}, mockSnap, "", snapstate.Flags{})
	c.Assert(err, IsNil)
	chg.AddAll(ts)

	s.state.Unlock()
	defer s.snapmgr.Stop()
	s.settle(c)
	s.state.Lock()

	expected := fakeOps{
		{
			// only local install was run, i.e. first actions are pseudo-action current
			op:  "current",
			old: "<no-current>",
		},
		{
			// and setup-snap
			op:    "setup-snap",
			name:  mockSnap,
			revno: snap.R("x1"),
		},
		{
			op:   "copy-data",
			name: filepath.Join(dirs.SnapMountDir, "mock/x1"),
			old:  "<no-old>",
		},
		{
			op:    "setup-profiles:Doing",
			name:  "mock",
			revno: snap.R("x1"),
		},
		{
			op: "candidate",
			sinfo: snap.SideInfo{
				RealName: "mock",
				Revision: snap.R("x1"),
			},
		},
		{
			op:   "link-snap",
			name: filepath.Join(dirs.SnapMountDir, "mock/x1"),
		},
		{
			op:    "setup-profiles:Doing", // core phase 2
			name:  "mock",
			revno: snap.R("x1"),
		},
		{
			op: "update-aliases",
		},
		{
			op:    "cleanup-trash",
			name:  "mock",
			revno: snap.R("x1"),
		},
	}

	c.Assert(s.fakeBackend.ops.Ops(), DeepEquals, expected.Ops())
	c.Check(s.fakeBackend.ops, DeepEquals, expected)

	// verify snapSetup info
	var snapsup snapstate.SnapSetup
	task := ts.Tasks()[1]
	err = task.Get("snap-setup", &snapsup)
	c.Assert(err, IsNil)
	c.Assert(snapsup, DeepEquals, snapstate.SnapSetup{
		SnapPath: mockSnap,
		SideInfo: snapsup.SideInfo,
	})
	c.Assert(snapsup.SideInfo, DeepEquals, &snap.SideInfo{
		RealName: "mock",
		Revision: snap.R(-1),
	})

	// verify snaps in the system state
	var snapst snapstate.SnapState
	err = snapstate.Get(s.state, "mock", &snapst)
	c.Assert(err, IsNil)

	c.Assert(snapst.Active, Equals, true)
	c.Assert(snapst.Sequence[0], DeepEquals, &snap.SideInfo{
		RealName: "mock",
		Channel:  "",
		Revision: snap.R(-1),
	})
	c.Assert(snapst.LocalRevision(), Equals, snap.R(-1))
}

func (s *snapmgrTestSuite) TestInstallSubsequentLocalRunThrough(c *C) {
	// use the real thing for this one
	snapstate.MockOpenSnapFile(backend.OpenSnapFile)

	s.state.Lock()
	defer s.state.Unlock()

	snapstate.Set(s.state, "mock", &snapstate.SnapState{
		Active: true,
		Sequence: []*snap.SideInfo{
			{RealName: "mock", Revision: snap.R(-2)},
		},
		Current:  snap.R(-2),
		SnapType: "app",
	})

	mockSnap := makeTestSnap(c, `name: mock
version: 1.0`)
	chg := s.state.NewChange("install", "install a local snap")
	ts, err := snapstate.InstallPath(s.state, &snap.SideInfo{RealName: "mock"}, mockSnap, "", snapstate.Flags{})
	c.Assert(err, IsNil)
	chg.AddAll(ts)

	s.state.Unlock()
	defer s.snapmgr.Stop()
	s.settle(c)
	s.state.Lock()

	ops := s.fakeBackend.ops
	// ensure only local install was run, i.e. first action is pseudo-action current
	c.Assert(ops.Ops(), HasLen, 11)
	c.Check(ops[0].op, Equals, "current")
	c.Check(ops[0].old, Equals, filepath.Join(dirs.SnapMountDir, "mock/x2"))
	// and setup-snap
	c.Check(ops[1].op, Equals, "setup-snap")
	c.Check(ops[1].name, Matches, `.*/mock_1.0_all.snap`)
	c.Check(ops[1].revno, Equals, snap.R("x3"))
	// and cleanup
	c.Check(ops[len(ops)-1], DeepEquals, fakeOp{
		op:    "cleanup-trash",
		name:  "mock",
		revno: snap.R("x3"),
	})

	c.Check(ops[3].op, Equals, "unlink-snap")
	c.Check(ops[3].name, Equals, filepath.Join(dirs.SnapMountDir, "mock/x2"))

	c.Check(ops[4].op, Equals, "copy-data")
	c.Check(ops[4].name, Equals, filepath.Join(dirs.SnapMountDir, "mock/x3"))
	c.Check(ops[4].old, Equals, filepath.Join(dirs.SnapMountDir, "mock/x2"))

	c.Check(ops[5].op, Equals, "setup-profiles:Doing")
	c.Check(ops[5].name, Equals, "mock")
	c.Check(ops[5].revno, Equals, snap.R(-3))

	c.Check(ops[6].op, Equals, "candidate")
	c.Check(ops[6].sinfo, DeepEquals, snap.SideInfo{
		RealName: "mock",
		Revision: snap.R(-3),
	})
	c.Check(ops[7].op, Equals, "link-snap")
	c.Check(ops[7].name, Equals, filepath.Join(dirs.SnapMountDir, "mock/x3"))
	c.Check(ops[8].op, Equals, "setup-profiles:Doing") // core phase 2

	// verify snapSetup info
	var snapsup snapstate.SnapSetup
	task := ts.Tasks()[1]
	err = task.Get("snap-setup", &snapsup)
	c.Assert(err, IsNil)
	c.Assert(snapsup, DeepEquals, snapstate.SnapSetup{
		SnapPath: mockSnap,
		SideInfo: snapsup.SideInfo,
	})
	c.Assert(snapsup.SideInfo, DeepEquals, &snap.SideInfo{
		RealName: "mock",
		Revision: snap.R(-3),
	})

	// verify snaps in the system state
	var snapst snapstate.SnapState
	err = snapstate.Get(s.state, "mock", &snapst)
	c.Assert(err, IsNil)

	c.Assert(snapst.Active, Equals, true)
	c.Assert(snapst.Sequence, HasLen, 2)
	c.Assert(snapst.CurrentSideInfo(), DeepEquals, &snap.SideInfo{
		RealName: "mock",
		Channel:  "",
		Revision: snap.R(-3),
	})
	c.Assert(snapst.LocalRevision(), Equals, snap.R(-3))
}

func (s *snapmgrTestSuite) TestInstallOldSubsequentLocalRunThrough(c *C) {
	// use the real thing for this one
	snapstate.MockOpenSnapFile(backend.OpenSnapFile)

	s.state.Lock()
	defer s.state.Unlock()

	snapstate.Set(s.state, "mock", &snapstate.SnapState{
		Active: true,
		Sequence: []*snap.SideInfo{
			{RealName: "mock", Revision: snap.R(100001)},
		},
		Current:  snap.R(100001),
		SnapType: "app",
	})

	mockSnap := makeTestSnap(c, `name: mock
version: 1.0`)
	chg := s.state.NewChange("install", "install a local snap")
	ts, err := snapstate.InstallPath(s.state, &snap.SideInfo{RealName: "mock"}, mockSnap, "", snapstate.Flags{})
	c.Assert(err, IsNil)
	chg.AddAll(ts)

	s.state.Unlock()
	defer s.snapmgr.Stop()
	s.settle(c)
	s.state.Lock()

	expected := fakeOps{
		{
			// ensure only local install was run, i.e. first action is pseudo-action current
			op:  "current",
			old: filepath.Join(dirs.SnapMountDir, "mock/100001"),
		},
		{
			// and setup-snap
			op:    "setup-snap",
			name:  mockSnap,
			revno: snap.R("x1"),
		},
		{
			op:   "remove-snap-aliases",
			name: "mock",
		},
		{
			op:   "unlink-snap",
			name: filepath.Join(dirs.SnapMountDir, "mock/100001"),
		},
		{
			op:   "copy-data",
			name: filepath.Join(dirs.SnapMountDir, "mock/x1"),
			old:  filepath.Join(dirs.SnapMountDir, "mock/100001"),
		},
		{
			op:    "setup-profiles:Doing",
			name:  "mock",
			revno: snap.R("x1"),
		},
		{
			op: "candidate",
			sinfo: snap.SideInfo{
				RealName: "mock",
				Revision: snap.R("x1"),
			},
		},
		{
			op:   "link-snap",
			name: filepath.Join(dirs.SnapMountDir, "mock/x1"),
		},
		{
			op:    "setup-profiles:Doing",
			name:  "mock",
			revno: snap.R("x1"),
		},
		{
			op: "update-aliases",
		},
		{
			// and cleanup
			op:    "cleanup-trash",
			name:  "mock",
			revno: snap.R("x1"),
		},
	}
	c.Assert(s.fakeBackend.ops.Ops(), DeepEquals, expected.Ops())
	c.Check(s.fakeBackend.ops, DeepEquals, expected)

	var snapst snapstate.SnapState
	err = snapstate.Get(s.state, "mock", &snapst)
	c.Assert(err, IsNil)

	c.Assert(snapst.Active, Equals, true)
	c.Assert(snapst.Sequence, HasLen, 2)
	c.Assert(snapst.CurrentSideInfo(), DeepEquals, &snap.SideInfo{
		RealName: "mock",
		Channel:  "",
		Revision: snap.R(-1),
	})
	c.Assert(snapst.LocalRevision(), Equals, snap.R(-1))
}

func (s *snapmgrTestSuite) TestInstallPathWithMetadataRunThrough(c *C) {
	// use the real thing for this one
	snapstate.MockOpenSnapFile(backend.OpenSnapFile)

	s.state.Lock()
	defer s.state.Unlock()

	someSnap := makeTestSnap(c, `name: orig-name
version: 1.0`)
	chg := s.state.NewChange("install", "install a local snap")

	si := &snap.SideInfo{
		RealName: "some-snap",
		SnapID:   "snapIDsnapidsnapidsnapidsnapidsn",
		Revision: snap.R(42),
	}
	ts, err := snapstate.InstallPath(s.state, si, someSnap, "", snapstate.Flags{Required: true})
	c.Assert(err, IsNil)
	chg.AddAll(ts)

	s.state.Unlock()
	defer s.snapmgr.Stop()
	s.settle(c)
	s.state.Lock()

	// ensure only local install was run, i.e. first actions are pseudo-action current
	c.Assert(s.fakeBackend.ops.Ops(), HasLen, 9)
	c.Check(s.fakeBackend.ops[0].op, Equals, "current")
	c.Check(s.fakeBackend.ops[0].old, Equals, "<no-current>")
	// and setup-snap
	c.Check(s.fakeBackend.ops[1].op, Equals, "setup-snap")
	c.Check(s.fakeBackend.ops[1].name, Matches, `.*/orig-name_1.0_all.snap`)
	c.Check(s.fakeBackend.ops[1].revno, Equals, snap.R(42))

	c.Check(s.fakeBackend.ops[4].op, Equals, "candidate")
	c.Check(s.fakeBackend.ops[4].sinfo, DeepEquals, *si)
	c.Check(s.fakeBackend.ops[5].op, Equals, "link-snap")
	c.Check(s.fakeBackend.ops[5].name, Equals, filepath.Join(dirs.SnapMountDir, "some-snap/42"))

	// verify snapSetup info
	var snapsup snapstate.SnapSetup
	task := ts.Tasks()[0]
	err = task.Get("snap-setup", &snapsup)
	c.Assert(err, IsNil)
	c.Assert(snapsup, DeepEquals, snapstate.SnapSetup{
		SnapPath: someSnap,
		SideInfo: snapsup.SideInfo,
		Flags: snapstate.Flags{
			Required: true,
		},
	})
	c.Assert(snapsup.SideInfo, DeepEquals, si)

	// verify snaps in the system state
	var snapst snapstate.SnapState
	err = snapstate.Get(s.state, "some-snap", &snapst)
	c.Assert(err, IsNil)

	c.Assert(snapst.Active, Equals, true)
	c.Assert(snapst.Channel, Equals, "")
	c.Assert(snapst.Sequence[0], DeepEquals, si)
	c.Assert(snapst.LocalRevision().Unset(), Equals, true)
	c.Assert(snapst.Required, Equals, true)
}

func (s *snapmgrTestSuite) TestRemoveRunThrough(c *C) {
	si := snap.SideInfo{
		RealName: "some-snap",
		Revision: snap.R(7),
	}

	s.state.Lock()
	defer s.state.Unlock()

	snapstate.Set(s.state, "some-snap", &snapstate.SnapState{
		Active:   true,
		Sequence: []*snap.SideInfo{&si},
		Current:  si.Revision,
		SnapType: "app",
	})

	chg := s.state.NewChange("remove", "remove a snap")
	ts, err := snapstate.Remove(s.state, "some-snap", snap.R(0))
	c.Assert(err, IsNil)
	chg.AddAll(ts)

	s.state.Unlock()
	defer s.snapmgr.Stop()
	s.settle(c)
	s.state.Lock()

	expected := fakeOps{
		{
			op:   "remove-snap-aliases",
			name: "some-snap",
		},
		{
			op:   "unlink-snap",
			name: filepath.Join(dirs.SnapMountDir, "some-snap/7"),
		},
		{
			op:    "remove-profiles:Doing",
			name:  "some-snap",
			revno: snap.R(7),
		},
		{
			op:   "remove-snap-data",
			name: filepath.Join(dirs.SnapMountDir, "some-snap/7"),
		},
		{
			op:   "remove-snap-common-data",
			name: filepath.Join(dirs.SnapMountDir, "some-snap/7"),
		},
		{
			op:    "remove-snap-files",
			name:  filepath.Join(dirs.SnapMountDir, "some-snap/7"),
			stype: "app",
		},
		{
			op:   "discard-namespace",
			name: "some-snap",
		},
		{
			op:   "discard-conns:Doing",
			name: "some-snap",
		},
	}
	// start with an easier-to-read error if this fails:
	c.Check(len(s.fakeBackend.ops), Equals, len(expected))
	c.Assert(s.fakeBackend.ops.Ops(), DeepEquals, expected.Ops())
	c.Check(s.fakeBackend.ops, DeepEquals, expected)

	// verify snapSetup info
	tasks := ts.Tasks()
	for _, t := range tasks {
		if t.Kind() == "run-hook" {
			continue
		}
		snapsup, err := snapstate.TaskSnapSetup(t)
		c.Assert(err, IsNil)

		var expSnapSetup *snapstate.SnapSetup
		if t.Kind() == "discard-conns" {
			expSnapSetup = &snapstate.SnapSetup{
				SideInfo: &snap.SideInfo{
					RealName: "some-snap",
				},
			}
		} else {
			expSnapSetup = &snapstate.SnapSetup{
				SideInfo: &snap.SideInfo{
					RealName: "some-snap",
					Revision: snap.R(7),
				},
			}
		}
		c.Check(snapsup, DeepEquals, expSnapSetup, Commentf(t.Kind()))
	}

	// verify snaps in the system state
	var snapst snapstate.SnapState
	err = snapstate.Get(s.state, "some-snap", &snapst)
	c.Assert(err, Equals, state.ErrNoState)
}

func (s *snapmgrTestSuite) TestRemoveWithManyRevisionsRunThrough(c *C) {
	si3 := snap.SideInfo{
		RealName: "some-snap",
		Revision: snap.R(3),
	}

	si5 := snap.SideInfo{
		RealName: "some-snap",
		Revision: snap.R(5),
	}

	si7 := snap.SideInfo{
		RealName: "some-snap",
		Revision: snap.R(7),
	}

	s.state.Lock()
	defer s.state.Unlock()

	snapstate.Set(s.state, "some-snap", &snapstate.SnapState{
		Active:   true,
		Sequence: []*snap.SideInfo{&si5, &si3, &si7},
		Current:  si7.Revision,
		SnapType: "app",
	})

	chg := s.state.NewChange("remove", "remove a snap")
	ts, err := snapstate.Remove(s.state, "some-snap", snap.R(0))
	c.Assert(err, IsNil)
	chg.AddAll(ts)

	s.state.Unlock()
	defer s.snapmgr.Stop()
	s.settle(c)
	s.state.Lock()

	expected := fakeOps{
		{
			op:   "remove-snap-aliases",
			name: "some-snap",
		},
		{
			op:   "unlink-snap",
			name: filepath.Join(dirs.SnapMountDir, "some-snap/7"),
		},
		{
			op:    "remove-profiles:Doing",
			name:  "some-snap",
			revno: snap.R(7),
		},
		{
			op:   "remove-snap-data",
			name: filepath.Join(dirs.SnapMountDir, "some-snap/7"),
		},
		{
			op:    "remove-snap-files",
			name:  filepath.Join(dirs.SnapMountDir, "some-snap/7"),
			stype: "app",
		},
		{
			op:   "remove-snap-data",
			name: filepath.Join(dirs.SnapMountDir, "some-snap/3"),
		},
		{
			op:    "remove-snap-files",
			name:  filepath.Join(dirs.SnapMountDir, "some-snap/3"),
			stype: "app",
		},
		{
			op:   "remove-snap-data",
			name: filepath.Join(dirs.SnapMountDir, "some-snap/5"),
		},
		{
			op:   "remove-snap-common-data",
			name: filepath.Join(dirs.SnapMountDir, "some-snap/5"),
		},
		{
			op:    "remove-snap-files",
			name:  filepath.Join(dirs.SnapMountDir, "some-snap/5"),
			stype: "app",
		},
		{
			op:   "discard-namespace",
			name: "some-snap",
		},
		{
			op:   "discard-conns:Doing",
			name: "some-snap",
		},
	}
	// start with an easier-to-read error if this fails:
	c.Assert(s.fakeBackend.ops.Ops(), DeepEquals, expected.Ops())
	c.Assert(s.fakeBackend.ops, DeepEquals, expected)

	// verify snapSetup info
	tasks := ts.Tasks()
	revnos := []snap.Revision{{N: 7}, {N: 3}, {N: 5}}
	whichRevno := 0
	for _, t := range tasks {
		if t.Kind() == "run-hook" {
			continue
		}
		snapsup, err := snapstate.TaskSnapSetup(t)
		c.Assert(err, IsNil)

		var expSnapSetup *snapstate.SnapSetup
		if t.Kind() == "discard-conns" {
			expSnapSetup = &snapstate.SnapSetup{
				SideInfo: &snap.SideInfo{
					RealName: "some-snap",
				},
			}
		} else {
			expSnapSetup = &snapstate.SnapSetup{
				SideInfo: &snap.SideInfo{
					RealName: "some-snap",
					Revision: revnos[whichRevno],
				},
			}
		}

		c.Check(snapsup, DeepEquals, expSnapSetup, Commentf(t.Kind()))

		if t.Kind() == "discard-snap" {
			whichRevno++
		}
	}

	// verify snaps in the system state
	var snapst snapstate.SnapState
	err = snapstate.Get(s.state, "some-snap", &snapst)
	c.Assert(err, Equals, state.ErrNoState)
}

func (s *snapmgrTestSuite) TestRemoveOneRevisionRunThrough(c *C) {
	si3 := snap.SideInfo{
		RealName: "some-snap",
		Revision: snap.R(3),
	}

	si5 := snap.SideInfo{
		RealName: "some-snap",
		Revision: snap.R(5),
	}

	si7 := snap.SideInfo{
		RealName: "some-snap",
		Revision: snap.R(7),
	}

	s.state.Lock()
	defer s.state.Unlock()

	snapstate.Set(s.state, "some-snap", &snapstate.SnapState{
		Active:   true,
		Sequence: []*snap.SideInfo{&si5, &si3, &si7},
		Current:  si7.Revision,
		SnapType: "app",
	})

	chg := s.state.NewChange("remove", "remove a snap")
	ts, err := snapstate.Remove(s.state, "some-snap", snap.R(3))
	c.Assert(err, IsNil)
	chg.AddAll(ts)

	s.state.Unlock()
	defer s.snapmgr.Stop()
	s.settle(c)
	s.state.Lock()

	c.Check(len(s.fakeBackend.ops), Equals, 2)
	expected := fakeOps{
		{
			op:   "remove-snap-data",
			name: filepath.Join(dirs.SnapMountDir, "some-snap/3"),
		},
		{
			op:    "remove-snap-files",
			name:  filepath.Join(dirs.SnapMountDir, "some-snap/3"),
			stype: "app",
		},
	}
	// start with an easier-to-read error if this fails:
	c.Assert(s.fakeBackend.ops.Ops(), DeepEquals, expected.Ops())
	c.Assert(s.fakeBackend.ops, DeepEquals, expected)

	// verify snapSetup info
	tasks := ts.Tasks()
	for _, t := range tasks {
		snapsup, err := snapstate.TaskSnapSetup(t)
		c.Assert(err, IsNil)

		expSnapSetup := &snapstate.SnapSetup{
			SideInfo: &snap.SideInfo{
				RealName: "some-snap",
				Revision: snap.R(3),
			},
		}

		c.Check(snapsup, DeepEquals, expSnapSetup, Commentf(t.Kind()))
	}

	// verify snaps in the system state
	var snapst snapstate.SnapState
	err = snapstate.Get(s.state, "some-snap", &snapst)
	c.Assert(err, IsNil)
	c.Check(snapst.Sequence, HasLen, 2)
}

func (s *snapmgrTestSuite) TestRemoveLastRevisionRunThrough(c *C) {
	si := snap.SideInfo{
		RealName: "some-snap",
		Revision: snap.R(2),
	}

	s.state.Lock()
	defer s.state.Unlock()

	snapstate.Set(s.state, "some-snap", &snapstate.SnapState{
		Active:   false,
		Sequence: []*snap.SideInfo{&si},
		Current:  si.Revision,
		SnapType: "app",
	})

	chg := s.state.NewChange("remove", "remove a snap")
	ts, err := snapstate.Remove(s.state, "some-snap", snap.R(2))
	c.Assert(err, IsNil)
	chg.AddAll(ts)

	s.state.Unlock()
	defer s.snapmgr.Stop()
	s.settle(c)
	s.state.Lock()

	c.Check(len(s.fakeBackend.ops), Equals, 5)
	expected := fakeOps{
		{
			op:   "remove-snap-data",
			name: filepath.Join(dirs.SnapMountDir, "some-snap/2"),
		},
		{
			op:   "remove-snap-common-data",
			name: filepath.Join(dirs.SnapMountDir, "some-snap/2"),
		},
		{
			op:    "remove-snap-files",
			name:  filepath.Join(dirs.SnapMountDir, "some-snap/2"),
			stype: "app",
		},
		{
			op:   "discard-namespace",
			name: "some-snap",
		},
		{
			op:   "discard-conns:Doing",
			name: "some-snap",
		},
	}
	// start with an easier-to-read error if this fails:
	c.Assert(s.fakeBackend.ops.Ops(), DeepEquals, expected.Ops())
	c.Assert(s.fakeBackend.ops, DeepEquals, expected)

	// verify snapSetup info
	tasks := ts.Tasks()
	for _, t := range tasks {
		if t.Kind() == "run-hook" {
			continue
		}
		snapsup, err := snapstate.TaskSnapSetup(t)
		c.Assert(err, IsNil)

		expSnapSetup := &snapstate.SnapSetup{
			SideInfo: &snap.SideInfo{
				RealName: "some-snap",
			},
		}
		if t.Kind() != "discard-conns" {
			expSnapSetup.SideInfo.Revision = snap.R(2)
		}

		c.Check(snapsup, DeepEquals, expSnapSetup, Commentf(t.Kind()))
	}

	// verify snaps in the system state
	var snapst snapstate.SnapState
	err = snapstate.Get(s.state, "some-snap", &snapst)
	c.Assert(err, Equals, state.ErrNoState)
}

func (s *snapmgrTestSuite) TestRemoveCurrentActiveRevisionRefused(c *C) {
	si := snap.SideInfo{
		RealName: "some-snap",
		Revision: snap.R(2),
	}

	s.state.Lock()
	defer s.state.Unlock()

	snapstate.Set(s.state, "some-snap", &snapstate.SnapState{
		Active:   true,
		Sequence: []*snap.SideInfo{&si},
		Current:  si.Revision,
		SnapType: "app",
	})

	_, err := snapstate.Remove(s.state, "some-snap", snap.R(2))

	c.Check(err, ErrorMatches, `cannot remove active revision 2 of snap "some-snap"`)
}

func (s *snapmgrTestSuite) TestRemoveCurrentRevisionOfSeveralRefused(c *C) {
	si := snap.SideInfo{
		RealName: "some-snap",
		Revision: snap.R(2),
	}

	s.state.Lock()
	defer s.state.Unlock()

	snapstate.Set(s.state, "some-snap", &snapstate.SnapState{
		Active:   true,
		Sequence: []*snap.SideInfo{&si, &si},
		Current:  si.Revision,
		SnapType: "app",
	})

	_, err := snapstate.Remove(s.state, "some-snap", snap.R(2))
	c.Assert(err, NotNil)
	c.Check(err.Error(), Equals, `cannot remove active revision 2 of snap "some-snap" (revert first?)`)
}

func (s *snapmgrTestSuite) TestRemoveMissingRevisionRefused(c *C) {
	si := snap.SideInfo{
		RealName: "some-snap",
		Revision: snap.R(2),
	}

	s.state.Lock()
	defer s.state.Unlock()

	snapstate.Set(s.state, "some-snap", &snapstate.SnapState{
		Active:   true,
		Sequence: []*snap.SideInfo{&si},
		Current:  si.Revision,
		SnapType: "app",
	})

	_, err := snapstate.Remove(s.state, "some-snap", snap.R(1))

	c.Check(err, ErrorMatches, `revision 1 of snap "some-snap" is not installed`)
}

func (s *snapmgrTestSuite) TestRemoveRefused(c *C) {
	si := snap.SideInfo{
		RealName: "gadget",
		Revision: snap.R(7),
	}

	s.state.Lock()
	defer s.state.Unlock()

	snapstate.Set(s.state, "gadget", &snapstate.SnapState{
		Active:   true,
		Sequence: []*snap.SideInfo{&si},
		Current:  si.Revision,
		SnapType: "app",
	})

	_, err := snapstate.Remove(s.state, "gadget", snap.R(0))

	c.Check(err, ErrorMatches, `snap "gadget" is not removable`)
}

func (s *snapmgrTestSuite) TestRemoveRefusedLastRevision(c *C) {
	si := snap.SideInfo{
		RealName: "gadget",
		Revision: snap.R(7),
	}

	s.state.Lock()
	defer s.state.Unlock()

	snapstate.Set(s.state, "gadget", &snapstate.SnapState{
		Active:   false,
		Sequence: []*snap.SideInfo{&si},
		Current:  si.Revision,
		SnapType: "app",
	})

	_, err := snapstate.Remove(s.state, "gadget", snap.R(7))

	c.Check(err, ErrorMatches, `snap "gadget" is not removable`)
}

func (s *snapmgrTestSuite) TestRemoveDeletesConfigOnLastRevision(c *C) {
	si := snap.SideInfo{
		RealName: "some-snap",
		Revision: snap.R(7),
	}

	s.state.Lock()
	defer s.state.Unlock()

	snapstate.Set(s.state, "some-snap", &snapstate.SnapState{
		Active:   true,
		Sequence: []*snap.SideInfo{&si},
		Current:  si.Revision,
		SnapType: "app",
	})

	snapstate.Set(s.state, "another-snap", &snapstate.SnapState{
		Active:   true,
		Sequence: []*snap.SideInfo{&si},
		Current:  si.Revision,
		SnapType: "app",
	})

	tr := config.NewTransaction(s.state)
	tr.Set("some-snap", "foo", "bar")
	tr.Commit()

	// a config for some other snap to verify its not accidentally destroyed
	tr = config.NewTransaction(s.state)
	tr.Set("another-snap", "bar", "baz")
	tr.Commit()

	var res string
	tr = config.NewTransaction(s.state)
	c.Assert(tr.Get("some-snap", "foo", &res), IsNil)
	c.Assert(tr.Get("another-snap", "bar", &res), IsNil)

	chg := s.state.NewChange("remove", "remove a snap")
	ts, err := snapstate.Remove(s.state, "some-snap", snap.R(0))
	c.Assert(err, IsNil)
	chg.AddAll(ts)

	s.state.Unlock()
	defer s.snapmgr.Stop()
	s.settle(c)
	s.state.Lock()

	// verify snaps in the system state
	var snapst snapstate.SnapState
	err = snapstate.Get(s.state, "some-snap", &snapst)
	c.Assert(err, Equals, state.ErrNoState)

	tr = config.NewTransaction(s.state)
	err = tr.Get("some-snap", "foo", &res)
	c.Assert(err, NotNil)
	c.Assert(err, ErrorMatches, `snap "some-snap" has no "foo" configuration option`)

	// and another snap has its config intact
	c.Assert(tr.Get("another-snap", "bar", &res), IsNil)
	c.Assert(res, Equals, "baz")
}

func (s *snapmgrTestSuite) TestRemoveDoesntDeleteConfigIfNotLastRevision(c *C) {
	si1 := snap.SideInfo{
		RealName: "some-snap",
		Revision: snap.R(7),
	}
	si2 := snap.SideInfo{
		RealName: "some-snap",
		Revision: snap.R(8),
	}

	s.state.Lock()
	defer s.state.Unlock()

	snapstate.Set(s.state, "some-snap", &snapstate.SnapState{
		Active:   true,
		Sequence: []*snap.SideInfo{&si1, &si2},
		Current:  si2.Revision,
		SnapType: "app",
	})

	tr := config.NewTransaction(s.state)
	tr.Set("some-snap", "foo", "bar")
	tr.Commit()

	var res string
	tr = config.NewTransaction(s.state)
	c.Assert(tr.Get("some-snap", "foo", &res), IsNil)

	chg := s.state.NewChange("remove", "remove a snap")
	ts, err := snapstate.Remove(s.state, "some-snap", si1.Revision)
	c.Assert(err, IsNil)
	chg.AddAll(ts)

	s.state.Unlock()
	defer s.snapmgr.Stop()
	s.settle(c)
	s.state.Lock()

	// verify snaps in the system state
	var snapst snapstate.SnapState
	err = snapstate.Get(s.state, "some-snap", &snapst)
	c.Assert(err, IsNil)

	tr = config.NewTransaction(s.state)
	c.Assert(tr.Get("some-snap", "foo", &res), IsNil)
	c.Assert(res, Equals, "bar")
}

func (s *snapmgrTestSuite) TestUpdateMakesConfigSnapshot(c *C) {
	s.state.Lock()
	defer s.state.Unlock()

	snapstate.Set(s.state, "some-snap", &snapstate.SnapState{
		Active: true,
		Sequence: []*snap.SideInfo{
			{RealName: "some-snap", SnapID: "some-snap-id", Revision: snap.R(1)},
		},
		Current:  snap.R(1),
		SnapType: "app",
	})

	tr := config.NewTransaction(s.state)
	tr.Set("some-snap", "foo", "bar")
	tr.Commit()

	var cfgs map[string]interface{}
	// we don't have config snapshots yet
	c.Assert(s.state.Get("revision-config", &cfgs), Equals, state.ErrNoState)

	chg := s.state.NewChange("update", "update a snap")
	ts, err := snapstate.Update(s.state, "some-snap", "some-channel", snap.R(2), s.user.ID, snapstate.Flags{})
	c.Assert(err, IsNil)
	chg.AddAll(ts)

	s.state.Unlock()
	defer s.snapmgr.Stop()
	s.settle(c)

	s.state.Lock()
	cfgs = nil
	// config copy of rev. 1 has been made
	c.Assert(s.state.Get("revision-config", &cfgs), IsNil)
	c.Assert(cfgs["some-snap"], DeepEquals, map[string]interface{}{
		"1": map[string]interface{}{
			"foo": "bar",
		},
	})
}

func (s *snapmgrTestSuite) TestRevertRestoresConfigSnapshot(c *C) {
	s.state.Lock()
	defer s.state.Unlock()

	snapstate.Set(s.state, "some-snap", &snapstate.SnapState{
		Active: true,
		Sequence: []*snap.SideInfo{
			{RealName: "some-snap", SnapID: "some-snap-id", Revision: snap.R(1)},
			{RealName: "some-snap", Revision: snap.R(2)},
		},
		Current:  snap.R(2),
		SnapType: "app",
	})

	// set configuration for current snap
	tr := config.NewTransaction(s.state)
	tr.Set("some-snap", "foo", "100")
	tr.Commit()

	// make config snapshot for rev.1
	config.SaveRevisionConfig(s.state, "some-snap", snap.R(1))

	// modify for rev. 2
	tr = config.NewTransaction(s.state)
	tr.Set("some-snap", "foo", "200")
	tr.Commit()

	chg := s.state.NewChange("revert", "revert snap")
	ts, err := snapstate.Revert(s.state, "some-snap", snapstate.Flags{})
	c.Assert(err, IsNil)
	chg.AddAll(ts)

	s.state.Unlock()
	defer s.snapmgr.Stop()
	s.settle(c)

	s.state.Lock()
	// config snapshot of rev. 2 has been made by 'revert'
	var cfgs map[string]interface{}
	c.Assert(s.state.Get("revision-config", &cfgs), IsNil)
	c.Assert(cfgs["some-snap"], DeepEquals, map[string]interface{}{
		"1": map[string]interface{}{"foo": "100"},
		"2": map[string]interface{}{"foo": "200"},
	})

	// current snap configuration has been restored from rev. 1 config snapshot
	tr = config.NewTransaction(s.state)
	var res string
	c.Assert(tr.Get("some-snap", "foo", &res), IsNil)
	c.Assert(res, Equals, "100")
}

func (s *snapmgrTestSuite) TestUpdateDoesGC(c *C) {
	s.state.Lock()
	defer s.state.Unlock()

	snapstate.Set(s.state, "some-snap", &snapstate.SnapState{
		Active: true,
		Sequence: []*snap.SideInfo{
			{RealName: "some-snap", SnapID: "some-snap-id", Revision: snap.R(1)},
			{RealName: "some-snap", SnapID: "some-snap-id", Revision: snap.R(2)},
			{RealName: "some-snap", SnapID: "some-snap-id", Revision: snap.R(3)},
			{RealName: "some-snap", SnapID: "some-snap-id", Revision: snap.R(4)},
		},
		Current:  snap.R(4),
		SnapType: "app",
	})

	chg := s.state.NewChange("update", "update a snap")
	ts, err := snapstate.Update(s.state, "some-snap", "some-channel", snap.R(0), s.user.ID, snapstate.Flags{})
	c.Assert(err, IsNil)
	chg.AddAll(ts)

	s.state.Unlock()
	defer s.snapmgr.Stop()
	s.settle(c)
	s.state.Lock()

	// ensure garbage collection runs as the last tasks
	expectedTail := fakeOps{
		{
			op:   "link-snap",
			name: filepath.Join(dirs.SnapMountDir, "some-snap/11"),
		},
		{
			op: "update-aliases",
		},
		{
			op:   "remove-snap-data",
			name: filepath.Join(dirs.SnapMountDir, "some-snap/1"),
		},
		{
			op:    "remove-snap-files",
			name:  filepath.Join(dirs.SnapMountDir, "some-snap/1"),
			stype: "app",
		},
		{
			op:   "remove-snap-data",
			name: filepath.Join(dirs.SnapMountDir, "some-snap/2"),
		},
		{
			op:    "remove-snap-files",
			name:  filepath.Join(dirs.SnapMountDir, "some-snap/2"),
			stype: "app",
		},
		{
			op:    "cleanup-trash",
			name:  "some-snap",
			revno: snap.R(11),
		},
	}

	opsTail := s.fakeBackend.ops[len(s.fakeBackend.ops)-len(expectedTail):]
	c.Assert(opsTail.Ops(), DeepEquals, expectedTail.Ops())
	c.Check(opsTail, DeepEquals, expectedTail)
}

func (s *snapmgrTestSuite) TestRevertNoRevertAgain(c *C) {
	siNew := snap.SideInfo{
		RealName: "some-snap",
		Revision: snap.R(77),
	}

	si := snap.SideInfo{
		RealName: "some-snap",
		Revision: snap.R(7),
	}

	s.state.Lock()
	defer s.state.Unlock()

	snapstate.Set(s.state, "some-snap", &snapstate.SnapState{
		Active:   true,
		Sequence: []*snap.SideInfo{&si, &siNew},
		Current:  snap.R(7),
	})

	ts, err := snapstate.Revert(s.state, "some-snap", snapstate.Flags{})
	c.Assert(err, ErrorMatches, "no revision to revert to")
	c.Assert(ts, IsNil)
}

func (s *snapmgrTestSuite) TestRevertNothingToRevertTo(c *C) {
	si := snap.SideInfo{
		RealName: "some-snap",
		Revision: snap.R(7),
	}

	s.state.Lock()
	defer s.state.Unlock()

	snapstate.Set(s.state, "some-snap", &snapstate.SnapState{
		Active:   true,
		Sequence: []*snap.SideInfo{&si},
		Current:  si.Revision,
	})

	ts, err := snapstate.Revert(s.state, "some-snap", snapstate.Flags{})
	c.Assert(err, ErrorMatches, "no revision to revert to")
	c.Assert(ts, IsNil)
}

func (s *snapmgrTestSuite) TestRevertToRevisionNoValidVersion(c *C) {
	si := snap.SideInfo{
		RealName: "some-snap",
		Revision: snap.R(7),
	}
	si2 := snap.SideInfo{
		RealName: "some-snap",
		Revision: snap.R(77),
	}

	s.state.Lock()
	defer s.state.Unlock()

	snapstate.Set(s.state, "some-snap", &snapstate.SnapState{
		Active:   true,
		Sequence: []*snap.SideInfo{&si, &si2},
		Current:  snap.R(77),
	})

	ts, err := snapstate.RevertToRevision(s.state, "some-snap", snap.R("99"), snapstate.Flags{})
	c.Assert(err, ErrorMatches, `cannot find revision 99 for snap "some-snap"`)
	c.Assert(ts, IsNil)
}

func (s *snapmgrTestSuite) TestRevertToRevisionAlreadyCurrent(c *C) {
	si := snap.SideInfo{
		RealName: "some-snap",
		Revision: snap.R(7),
	}
	si2 := snap.SideInfo{
		RealName: "some-snap",
		Revision: snap.R(77),
	}

	s.state.Lock()
	defer s.state.Unlock()

	snapstate.Set(s.state, "some-snap", &snapstate.SnapState{
		Active:   true,
		Sequence: []*snap.SideInfo{&si, &si2},
		Current:  snap.R(77),
	})

	ts, err := snapstate.RevertToRevision(s.state, "some-snap", snap.R("77"), snapstate.Flags{})
	c.Assert(err, ErrorMatches, `already on requested revision`)
	c.Assert(ts, IsNil)
}

func (s *snapmgrTestSuite) TestRevertRunThrough(c *C) {
	si := snap.SideInfo{
		RealName: "some-snap",
		Revision: snap.R(7),
	}
	siOld := snap.SideInfo{
		RealName: "some-snap",
		Revision: snap.R(2),
	}

	s.state.Lock()
	defer s.state.Unlock()

	snapstate.Set(s.state, "some-snap", &snapstate.SnapState{
		Active:   true,
		SnapType: "app",
		Sequence: []*snap.SideInfo{&siOld, &si},
		Current:  si.Revision,
	})

	chg := s.state.NewChange("revert", "revert a snap backwards")
	ts, err := snapstate.Revert(s.state, "some-snap", snapstate.Flags{})
	c.Assert(err, IsNil)
	chg.AddAll(ts)

	s.state.Unlock()
	defer s.snapmgr.Stop()
	s.settle(c)
	s.state.Lock()

	expected := fakeOps{
		{
			op:   "remove-snap-aliases",
			name: "some-snap",
		},
		{
			op:   "unlink-snap",
			name: filepath.Join(dirs.SnapMountDir, "some-snap/7"),
		},
		{
			op:    "setup-profiles:Doing",
			name:  "some-snap",
			revno: snap.R(2),
		},
		{
			op: "candidate",
			sinfo: snap.SideInfo{
				RealName: "some-snap",
				Revision: snap.R(2),
			},
		},
		{
			op:   "link-snap",
			name: filepath.Join(dirs.SnapMountDir, "some-snap/2"),
		},
		{
			op: "update-aliases",
		},
	}
	// start with an easier-to-read error if this fails:
	c.Assert(s.fakeBackend.ops.Ops(), DeepEquals, expected.Ops())
	c.Assert(s.fakeBackend.ops, DeepEquals, expected)

	// verify that the R(2) version is active now and R(7) is still there
	var snapst snapstate.SnapState
	err = snapstate.Get(s.state, "some-snap", &snapst)
	c.Assert(err, IsNil)

	c.Assert(snapst.Active, Equals, true)
	c.Assert(snapst.Current, Equals, snap.R(2))
	c.Assert(snapst.Sequence, HasLen, 2)
	c.Assert(snapst.Sequence[0], DeepEquals, &snap.SideInfo{
		RealName: "some-snap",
		Channel:  "",
		Revision: snap.R(2),
	})
	c.Assert(snapst.Sequence[1], DeepEquals, &snap.SideInfo{
		RealName: "some-snap",
		Channel:  "",
		Revision: snap.R(7),
	})
	c.Assert(snapst.Block(), DeepEquals, []snap.Revision{snap.R(7)})
}

func (s *snapmgrTestSuite) TestRevertWithLocalRevisionRunThrough(c *C) {
	si := snap.SideInfo{
		RealName: "some-snap",
		Revision: snap.R(-7),
	}
	siOld := snap.SideInfo{
		RealName: "some-snap",
		Revision: snap.R(-2),
	}

	s.state.Lock()
	defer s.state.Unlock()

	snapstate.Set(s.state, "some-snap", &snapstate.SnapState{
		Active:   true,
		SnapType: "app",
		Sequence: []*snap.SideInfo{&siOld, &si},
		Current:  si.Revision,
	})

	chg := s.state.NewChange("revert", "revert a snap backwards")
	ts, err := snapstate.Revert(s.state, "some-snap", snapstate.Flags{})
	c.Assert(err, IsNil)
	chg.AddAll(ts)

	s.state.Unlock()
	defer s.snapmgr.Stop()
	s.settle(c)
	s.state.Lock()

	c.Assert(s.fakeBackend.ops.Ops(), HasLen, 6)

	// verify that LocalRevision is still -7
	var snapst snapstate.SnapState
	err = snapstate.Get(s.state, "some-snap", &snapst)
	c.Assert(err, IsNil)

	c.Assert(snapst.LocalRevision(), Equals, snap.R(-7))
}

func (s *snapmgrTestSuite) TestRevertToRevisionNewVersion(c *C) {
	siNew := snap.SideInfo{
		RealName: "some-snap",
		Revision: snap.R(7),
		SnapID:   "october",
	}

	si := snap.SideInfo{
		RealName: "some-snap",
		Revision: snap.R(2),
		SnapID:   "october",
	}

	s.state.Lock()
	defer s.state.Unlock()

	snapstate.Set(s.state, "some-snap", &snapstate.SnapState{
		Active:   true,
		SnapType: "app",
		Sequence: []*snap.SideInfo{&si, &siNew},
		Current:  snap.R(2),
		Channel:  "edge",
	})

	chg := s.state.NewChange("revert", "revert a snap forward")
	ts, err := snapstate.RevertToRevision(s.state, "some-snap", snap.R(7), snapstate.Flags{})
	c.Assert(err, IsNil)
	chg.AddAll(ts)

	s.state.Unlock()
	defer s.snapmgr.Stop()
	s.settle(c)
	s.state.Lock()

	expected := fakeOps{
		{
			op:   "remove-snap-aliases",
			name: "some-snap",
		},
		{
			op:   "unlink-snap",
			name: filepath.Join(dirs.SnapMountDir, "some-snap/2"),
		},
		{
			op:    "setup-profiles:Doing",
			name:  "some-snap",
			revno: snap.R(7),
		},
		{
			op:    "candidate",
			sinfo: siNew,
		},
		{
			op:   "link-snap",
			name: filepath.Join(dirs.SnapMountDir, "some-snap/7"),
		},
		{
			op: "update-aliases",
		},
	}
	// start with an easier-to-read error if this fails:
	c.Assert(s.fakeBackend.ops.Ops(), DeepEquals, expected.Ops())
	c.Assert(s.fakeBackend.ops, DeepEquals, expected)

	// verify that the R(7) version is active now
	var snapst snapstate.SnapState
	err = snapstate.Get(s.state, "some-snap", &snapst)
	c.Assert(err, IsNil)

	c.Check(snapst.Active, Equals, true)
	c.Check(snapst.Current, Equals, snap.R(7))
	c.Check(snapst.Sequence, HasLen, 2)
	c.Check(snapst.Channel, Equals, "edge")
	c.Check(snapst.CurrentSideInfo(), DeepEquals, &siNew)

	c.Check(snapst.Block(), HasLen, 0)
}

func (s *snapmgrTestSuite) TestRevertTotalUndoRunThrough(c *C) {
	si := snap.SideInfo{
		RealName: "some-snap",
		Revision: snap.R(1),
	}
	si2 := snap.SideInfo{
		RealName: "some-snap",
		Revision: snap.R(2),
	}

	s.state.Lock()
	defer s.state.Unlock()

	snapstate.Set(s.state, "some-snap", &snapstate.SnapState{
		Active:   true,
		SnapType: "app",
		Sequence: []*snap.SideInfo{&si, &si2},
		Current:  si2.Revision,
	})

	chg := s.state.NewChange("revert", "revert a snap")
	ts, err := snapstate.Revert(s.state, "some-snap", snapstate.Flags{})
	c.Assert(err, IsNil)
	chg.AddAll(ts)

	tasks := ts.Tasks()
	last := tasks[len(tasks)-1]

	terr := s.state.NewTask("error-trigger", "provoking total undo")
	terr.WaitFor(last)
	chg.AddTask(terr)

	s.state.Unlock()
	defer s.snapmgr.Stop()
	s.settle(c)
	s.state.Lock()

	expected := fakeOps{
		{
			op:   "remove-snap-aliases",
			name: "some-snap",
		},
		{
			op:   "unlink-snap",
			name: filepath.Join(dirs.SnapMountDir, "some-snap/2"),
		},
		{
			op:    "setup-profiles:Doing",
			name:  "some-snap",
			revno: snap.R(1),
		},
		{
			op: "candidate",
			sinfo: snap.SideInfo{
				RealName: "some-snap",
				Revision: snap.R(1),
			},
		},
		{
			op:   "link-snap",
			name: filepath.Join(dirs.SnapMountDir, "some-snap/1"),
		},
		{
			op: "update-aliases",
		},
		// undoing everything from here down...
		{
			op:   "remove-snap-aliases",
			name: "some-snap",
		},
		{
			op:   "unlink-snap",
			name: filepath.Join(dirs.SnapMountDir, "some-snap/1"),
		},
		{
			op:    "setup-profiles:Undoing",
			name:  "some-snap",
			revno: snap.R(1),
		},
		{
			op:   "link-snap",
			name: filepath.Join(dirs.SnapMountDir, "some-snap/2"),
		},
		{
			op: "update-aliases",
		},
	}
	// start with an easier-to-read error if this fails:
	c.Assert(s.fakeBackend.ops.Ops(), DeepEquals, expected.Ops())
	c.Check(s.fakeBackend.ops, DeepEquals, expected)

	// verify snaps in the system state
	var snapst snapstate.SnapState
	err = snapstate.Get(s.state, "some-snap", &snapst)
	c.Assert(err, IsNil)

	c.Assert(snapst.Active, Equals, true)
	c.Assert(snapst.Sequence, HasLen, 2)
	c.Assert(snapst.Current, Equals, si2.Revision)
}

func (s *snapmgrTestSuite) TestRevertUndoRunThrough(c *C) {
	si := snap.SideInfo{
		RealName: "some-snap",
		Revision: snap.R(1),
	}
	si2 := snap.SideInfo{
		RealName: "some-snap",
		Revision: snap.R(2),
	}

	s.state.Lock()
	defer s.state.Unlock()

	snapstate.Set(s.state, "some-snap", &snapstate.SnapState{
		Active:   true,
		SnapType: "app",
		Sequence: []*snap.SideInfo{&si, &si2},
		Current:  si2.Revision,
	})

	chg := s.state.NewChange("revert", "install a revert")
	ts, err := snapstate.Revert(s.state, "some-snap", snapstate.Flags{})
	c.Assert(err, IsNil)
	chg.AddAll(ts)

	s.fakeBackend.linkSnapFailTrigger = filepath.Join(dirs.SnapMountDir, "some-snap/1")

	s.state.Unlock()
	defer s.snapmgr.Stop()
	s.settle(c)
	s.state.Lock()

	expected := fakeOps{
		{
			op:   "remove-snap-aliases",
			name: "some-snap",
		},
		{
			op:   "unlink-snap",
			name: filepath.Join(dirs.SnapMountDir, "some-snap/2"),
		},
		{
			op:    "setup-profiles:Doing",
			name:  "some-snap",
			revno: snap.R(1),
		},
		{
			op: "candidate",
			sinfo: snap.SideInfo{
				RealName: "some-snap",
				Revision: snap.R(1),
			},
		},
		{
			op:   "link-snap.failed",
			name: filepath.Join(dirs.SnapMountDir, "some-snap/1"),
		},
		// undo stuff here
		{
			op:   "unlink-snap",
			name: filepath.Join(dirs.SnapMountDir, "some-snap/1"),
		},
		{
			op:    "setup-profiles:Undoing",
			name:  "some-snap",
			revno: snap.R(1),
		},
		{
			op:   "link-snap",
			name: filepath.Join(dirs.SnapMountDir, "some-snap/2"),
		},
		{
			op: "update-aliases",
		},
	}

	// ensure all our tasks ran
	// start with an easier-to-read error if this fails:
	c.Assert(s.fakeBackend.ops.Ops(), DeepEquals, expected.Ops())
	c.Assert(s.fakeBackend.ops, DeepEquals, expected)

	// verify snaps in the system state
	var snapst snapstate.SnapState
	err = snapstate.Get(s.state, "some-snap", &snapst)
	c.Assert(err, IsNil)

	c.Assert(snapst.Active, Equals, true)
	c.Assert(snapst.Sequence, HasLen, 2)
	c.Assert(snapst.Current, Equals, snap.R(2))
}

func (s *snapmgrTestSuite) TestEnableDoesNotEnableAgain(c *C) {
	si := snap.SideInfo{
		RealName: "some-snap",
		Revision: snap.R(7),
	}

	s.state.Lock()
	defer s.state.Unlock()

	snapstate.Set(s.state, "some-snap", &snapstate.SnapState{
		Sequence: []*snap.SideInfo{&si},
		Current:  snap.R(7),
		Active:   true,
	})

	ts, err := snapstate.Enable(s.state, "some-snap")
	c.Assert(err, ErrorMatches, `snap "some-snap" already enabled`)
	c.Assert(ts, IsNil)
}

func (s *snapmgrTestSuite) TestEnableRunThrough(c *C) {
	si := snap.SideInfo{
		RealName: "some-snap",
		Revision: snap.R(7),
		Channel:  "edge",
		SnapID:   "foo",
	}

	s.state.Lock()
	defer s.state.Unlock()

	flags := snapstate.Flags{
		DevMode:  true,
		JailMode: true,
		Classic:  true,
		TryMode:  true,
		Required: true,
	}
	snapstate.Set(s.state, "some-snap", &snapstate.SnapState{
		Sequence:            []*snap.SideInfo{&si},
		Current:             si.Revision,
		Active:              false,
		Channel:             "edge",
		Flags:               flags,
		AliasesPending:      true,
		AutoAliasesDisabled: true,
	})

	chg := s.state.NewChange("enable", "enable a snap")
	ts, err := snapstate.Enable(s.state, "some-snap")
	c.Assert(err, IsNil)
	chg.AddAll(ts)

	s.state.Unlock()
	defer s.snapmgr.Stop()
	s.settle(c)
	s.state.Lock()

	expected := fakeOps{
		{
			op:    "setup-profiles:Doing",
			name:  "some-snap",
			revno: snap.R(7),
		},
		{
			op:    "candidate",
			sinfo: si,
		},
		{
			op:   "link-snap",
			name: filepath.Join(dirs.SnapMountDir, "some-snap/7"),
		},
		{
			op: "update-aliases",
		},
	}
	// start with an easier-to-read error if this fails:
	c.Assert(s.fakeBackend.ops.Ops(), DeepEquals, expected.Ops())
	c.Assert(s.fakeBackend.ops, DeepEquals, expected)

	var snapst snapstate.SnapState
	err = snapstate.Get(s.state, "some-snap", &snapst)
	c.Assert(err, IsNil)
	c.Check(snapst.Flags, DeepEquals, flags)

	c.Assert(snapst.Active, Equals, true)
	c.Assert(snapst.AliasesPending, Equals, false)
	c.Assert(snapst.AutoAliasesDisabled, Equals, true)

	info, err := snapst.CurrentInfo()
	c.Assert(err, IsNil)
	c.Assert(info.Channel, Equals, "edge")
	c.Assert(info.SnapID, Equals, "foo")
}

func (s *snapmgrTestSuite) TestDisableRunThrough(c *C) {
	si := snap.SideInfo{
		RealName: "some-snap",
		Revision: snap.R(7),
	}

	s.state.Lock()
	defer s.state.Unlock()

	snapstate.Set(s.state, "some-snap", &snapstate.SnapState{
		Sequence: []*snap.SideInfo{&si},
		Current:  si.Revision,
		Active:   true,
	})

	chg := s.state.NewChange("disable", "disable a snap")
	ts, err := snapstate.Disable(s.state, "some-snap")
	c.Assert(err, IsNil)
	chg.AddAll(ts)

	s.state.Unlock()
	defer s.snapmgr.Stop()
	s.settle(c)
	s.state.Lock()

	expected := fakeOps{
		{
			op:   "remove-snap-aliases",
			name: "some-snap",
		},
		{
			op:   "unlink-snap",
			name: filepath.Join(dirs.SnapMountDir, "some-snap/7"),
		},
		{
			op:    "remove-profiles:Doing",
			name:  "some-snap",
			revno: snap.R(7),
		},
	}
	// start with an easier-to-read error if this fails:
	c.Assert(s.fakeBackend.ops.Ops(), DeepEquals, expected.Ops())
	c.Assert(s.fakeBackend.ops, DeepEquals, expected)

	var snapst snapstate.SnapState
	err = snapstate.Get(s.state, "some-snap", &snapst)
	c.Assert(err, IsNil)

	c.Assert(snapst.Active, Equals, false)
	c.Assert(snapst.AliasesPending, Equals, true)
}

func (s *snapmgrTestSuite) TestSwitchRunThrough(c *C) {
	si := snap.SideInfo{
		RealName: "some-snap",
		Revision: snap.R(7),
		Channel:  "edge",
		SnapID:   "foo",
	}

	s.state.Lock()
	defer s.state.Unlock()

	snapstate.Set(s.state, "some-snap", &snapstate.SnapState{
		Sequence: []*snap.SideInfo{&si},
		Current:  si.Revision,
		Channel:  "edge",
	})

	chg := s.state.NewChange("switch-snap", "switch snap to some-channel")
	ts, err := snapstate.Switch(s.state, "some-snap", "some-channel")
	c.Assert(err, IsNil)
	chg.AddAll(ts)

	s.state.Unlock()
	defer s.snapmgr.Stop()
	s.settle(c)
	s.state.Lock()

	// switch is not really really doing anything backend related
	c.Assert(s.fakeBackend.ops, HasLen, 0)

	// ensure the desired channel has changed
	var snapst snapstate.SnapState
	err = snapstate.Get(s.state, "some-snap", &snapst)
	c.Assert(err, IsNil)
	c.Assert(snapst.Channel, Equals, "some-channel")

	// ensure the current info has not changed
	info, err := snapst.CurrentInfo()
	c.Assert(err, IsNil)
	c.Assert(info.Channel, Equals, "edge")
}

func (s *snapmgrTestSuite) TestDisableDoesNotEnableAgain(c *C) {
	si := snap.SideInfo{
		RealName: "some-snap",
		Revision: snap.R(7),
	}

	s.state.Lock()
	defer s.state.Unlock()

	snapstate.Set(s.state, "some-snap", &snapstate.SnapState{
		Sequence: []*snap.SideInfo{&si},
		Current:  snap.R(7),
		Active:   false,
	})

	ts, err := snapstate.Disable(s.state, "some-snap")
	c.Assert(err, ErrorMatches, `snap "some-snap" already disabled`)
	c.Assert(ts, IsNil)
}

func (s *snapmgrTestSuite) TestUndoMountSnapFailsInCopyData(c *C) {
	s.state.Lock()
	defer s.state.Unlock()

	chg := s.state.NewChange("install", "install a snap")
	ts, err := snapstate.Install(s.state, "some-snap", "some-channel", snap.R(0), s.user.ID, snapstate.Flags{})
	c.Assert(err, IsNil)
	chg.AddAll(ts)

	s.fakeBackend.copySnapDataFailTrigger = filepath.Join(dirs.SnapMountDir, "some-snap/11")

	s.state.Unlock()
	defer s.snapmgr.Stop()
	s.settle(c)
	s.state.Lock()

	expected := fakeOps{
		{
			op:    "storesvc-snap",
			name:  "some-snap",
			revno: snap.R(11),
		},
		{
			op:   "storesvc-download",
			name: "some-snap",
		},
		{
			op:    "validate-snap:Doing",
			name:  "some-snap",
			revno: snap.R(11),
		},
		{
			op:  "current",
			old: "<no-current>",
		},
		{
			op:   "open-snap-file",
			name: filepath.Join(dirs.SnapBlobDir, "some-snap_11.snap"),
			sinfo: snap.SideInfo{
				RealName: "some-snap",
				SnapID:   "snapIDsnapidsnapidsnapidsnapidsn",
				Channel:  "some-channel",
				Revision: snap.R(11),
			},
		},
		{
			op:    "setup-snap",
			name:  filepath.Join(dirs.SnapBlobDir, "some-snap_11.snap"),
			revno: snap.R(11),
		},
		{
			op:   "copy-data.failed",
			name: filepath.Join(dirs.SnapMountDir, "some-snap/11"),
			old:  "<no-old>",
		},
		{
			op:    "undo-setup-snap",
			name:  filepath.Join(dirs.SnapMountDir, "some-snap/11"),
			stype: "app",
		},
	}
	// start with an easier-to-read error if this fails:
	c.Assert(s.fakeBackend.ops.Ops(), DeepEquals, expected.Ops())
	c.Assert(s.fakeBackend.ops, DeepEquals, expected)
}

func (s *snapmgrTestSuite) TestRefreshFailureCausesErrorReport(c *C) {
	var errSnap, errMsg, errSig string
	var errExtra map[string]string
	var n int
	restore := snapstate.MockErrtrackerReport(func(aSnap, aErrMsg, aDupSig string, extra map[string]string) (string, error) {
		errSnap = aSnap
		errMsg = aErrMsg
		errSig = aDupSig
		errExtra = extra
		n += 1
		return "oopsid", nil
	})
	defer restore()

	si := snap.SideInfo{
		RealName: "some-snap",
		SnapID:   "some-snap-id",
		Revision: snap.R(7),
	}

	s.state.Lock()
	defer s.state.Unlock()

	s.state.Set("ubuntu-core-transition-retry", 7)
	snapstate.Set(s.state, "some-snap", &snapstate.SnapState{
		Active:   true,
		Sequence: []*snap.SideInfo{&si},
		Current:  si.Revision,
		SnapType: "app",
	})

	chg := s.state.NewChange("install", "install a snap")
	ts, err := snapstate.Update(s.state, "some-snap", "some-channel", snap.R(0), s.user.ID, snapstate.Flags{})
	c.Assert(err, IsNil)
	chg.AddAll(ts)

	s.fakeBackend.linkSnapFailTrigger = filepath.Join(dirs.SnapMountDir, "some-snap/11")

	s.state.Unlock()
	defer s.snapmgr.Stop()
	s.settle(c)
	s.state.Lock()

	// verify we generated a failure report
	c.Check(n, Equals, 1)
	c.Check(errSnap, Equals, "some-snap")
	c.Check(errExtra, DeepEquals, map[string]string{
		"UbuntuCoreTransitionCount": "7",
		"Channel":                   "some-channel",
		"Revision":                  "11",
	})
	c.Check(errMsg, Matches, `(?sm)change "install": "install a snap"
prerequisites: Done
 snap-setup: "some-snap" \(11\) "some-channel"
download-snap: Undoing
validate-snap: Done
.*
link-snap: Error
 INFO unlink
 ERROR fail
set-auto-aliases: Hold
setup-aliases: Hold
run-hook: Hold
start-snap-services: Hold
cleanup: Hold
run-hook: Hold`)
	c.Check(errSig, Matches, `(?sm)snap-install:
prerequisites: Done
 snap-setup: "some-snap"
download-snap: Undoing
validate-snap: Done
.*
link-snap: Error
 INFO unlink
 ERROR fail
set-auto-aliases: Hold
setup-aliases: Hold
run-hook: Hold
start-snap-services: Hold
cleanup: Hold
run-hook: Hold`)

	// run again with empty "ubuntu-core-transition-retry"
	s.state.Set("ubuntu-core-transition-retry", 0)
	chg = s.state.NewChange("install", "install a snap")
	ts, err = snapstate.Update(s.state, "some-snap", "some-channel", snap.R(0), s.user.ID, snapstate.Flags{})
	c.Assert(err, IsNil)
	chg.AddAll(ts)
	s.state.Unlock()
	defer s.snapmgr.Stop()
	s.settle(c)
	s.state.Lock()
	// verify that we excluded this field from the bugreport
	c.Check(n, Equals, 2)
	c.Check(errExtra, DeepEquals, map[string]string{
		"Channel":  "some-channel",
		"Revision": "11",
	})

}

func (s *snapmgrTestSuite) verifyRefreshLast(c *C) {
	var lastRefresh time.Time

	s.state.Get("last-refresh", &lastRefresh)
	c.Check(time.Now().Year(), Equals, lastRefresh.Year())
}

func makeTestRefreshConfig(st *state.State) {
	now := time.Now()
	st.Set("last-refresh", time.Date(2009, 8, 13, 8, 0, 5, 0, now.Location()))

	tr := config.NewTransaction(st)
	tr.Set("core", "refresh.schedule", fmt.Sprintf("00:00-23:59"))
	tr.Commit()
}

func (s *snapmgrTestSuite) TestEnsureRefreshRefusesWeekdaySchedules(c *C) {
	s.state.Lock()
	defer s.state.Unlock()
	snapstate.CanAutoRefresh = func(*state.State) (bool, error) { return true, nil }

	logbuf, restore := logger.MockLogger()
	defer restore()

	s.state.Set("last-refresh", time.Date(2009, 8, 13, 8, 0, 5, 0, time.UTC))
	tr := config.NewTransaction(s.state)
	tr.Set("core", "refresh.schedule", fmt.Sprintf("00:00-23:59/mon@12:00-14:00"))
	tr.Commit()

	// Ensure() also runs ensureRefreshes()
	s.state.Unlock()
	s.snapmgr.Ensure()
	s.state.Lock()

<<<<<<< HEAD
	c.Check(logbuf.String(), testutil.Contains, `cannot use refresh.schedule configuration: "mon,12:00~14:00" uses weekdays which is currently not supported`)
=======
	c.Check(logbuf.String(), testutil.Contains, `cannot use refresh.schedule configuration: cannot parse "mon@12:00-14:00": contains invalid @`)
>>>>>>> a828ae49
}

func (s *snapmgrTestSuite) TestEnsureRefreshesNoUpdate(c *C) {
	s.state.Lock()
	defer s.state.Unlock()
	snapstate.CanAutoRefresh = func(*state.State) (bool, error) { return true, nil }

	makeTestRefreshConfig(s.state)

	// Ensure() also runs ensureRefreshes()
	s.state.Unlock()
	s.snapmgr.Ensure()
	s.state.Lock()

	// nothing needs to be done, but last-refresh got updated
	c.Check(s.state.Changes(), HasLen, 0)
	s.verifyRefreshLast(c)

	// ensure the next-refresh time is reset and re-calculated
	c.Check(s.snapmgr.NextRefresh().IsZero(), Equals, true)
}

func (s *snapmgrTestSuite) TestEnsureRefreshesAlreadyRanInThisInterval(c *C) {
	s.state.Lock()
	defer s.state.Unlock()

	snapstate.CanAutoRefresh = func(*state.State) (bool, error) {
		return true, nil
	}
	nextRefresh := s.snapmgr.NextRefresh()
	c.Check(nextRefresh.IsZero(), Equals, true)

	now := time.Now()
	fakeLastRefresh := now.Add(-1 * time.Hour)
	s.state.Set("last-refresh", fakeLastRefresh)

	tr := config.NewTransaction(s.state)
	tr.Set("core", "refresh.schedule", fmt.Sprintf("00:00-%02d:%02d", now.Hour(), now.Minute()))
	tr.Commit()

	// Ensure() also runs ensureRefreshes()
	s.state.Unlock()
	s.snapmgr.Ensure()
	s.state.Lock()

	// nothing needs to be done and no refresh was run
	c.Check(s.state.Changes(), HasLen, 0)

	var refreshLast time.Time
	s.state.Get("last-refresh", &refreshLast)
	c.Check(refreshLast.Equal(fakeLastRefresh), Equals, true)

	// but a nextRefresh time got calculated
	nextRefresh = s.snapmgr.NextRefresh()
	c.Check(nextRefresh.IsZero(), Equals, false)

	// run ensure again to test that nextRefresh again to ensure that
	// nextRefresh is not calculated again if nothing changes
	s.state.Unlock()
	s.snapmgr.Ensure()
	s.state.Lock()
	c.Check(s.snapmgr.NextRefresh(), Equals, nextRefresh)
}

func (s *snapmgrTestSuite) TestEnsureRefreshesWithUpdate(c *C) {
	s.state.Lock()
	defer s.state.Unlock()
	snapstate.CanAutoRefresh = func(*state.State) (bool, error) { return true, nil }

	makeTestRefreshConfig(s.state)

	snapstate.Set(s.state, "some-snap", &snapstate.SnapState{
		Active: true,
		Sequence: []*snap.SideInfo{
			{RealName: "some-snap", SnapID: "some-snap-id", Revision: snap.R(1)},
		},
		Current:  snap.R(1),
		SnapType: "app",
	})

	// Ensure() also runs ensureRefreshes() and our test setup has an
	// update for the "some-snap" in our fake store
	s.state.Unlock()
	s.snapmgr.Ensure()
	s.state.Lock()

	// verify we have an auto-refresh change scheduled now
	c.Assert(s.state.Changes(), HasLen, 1)
	chg := s.state.Changes()[0]
	c.Check(chg.Kind(), Equals, "auto-refresh")
	c.Check(chg.IsReady(), Equals, false)
	s.verifyRefreshLast(c)
}

func (s *snapmgrTestSuite) TestEnsureRefreshesImmediateWithUpdate(c *C) {
	s.state.Lock()
	defer s.state.Unlock()
	snapstate.CanAutoRefresh = func(*state.State) (bool, error) { return true, nil }

	// lastRefresh is unset/zero => immediate refresh try

	snapstate.Set(s.state, "some-snap", &snapstate.SnapState{
		Active: true,
		Sequence: []*snap.SideInfo{
			{RealName: "some-snap", SnapID: "some-snap-id", Revision: snap.R(1)},
		},
		Current:  snap.R(1),
		SnapType: "app",
	})

	// Ensure() also runs ensureRefreshes() and our test setup has an
	// update for the "some-snap" in our fake store
	s.state.Unlock()
	s.snapmgr.Ensure()
	s.state.Lock()

	// verify we have an auto-refresh change scheduled now
	c.Assert(s.state.Changes(), HasLen, 1)
	chg := s.state.Changes()[0]
	c.Check(chg.Kind(), Equals, "auto-refresh")
	c.Check(chg.IsReady(), Equals, false)
	s.verifyRefreshLast(c)
}

func (s *snapmgrTestSuite) TestEnsureRefreshesWithUpdateError(c *C) {
	s.state.Lock()
	defer s.state.Unlock()
	snapstate.CanAutoRefresh = func(*state.State) (bool, error) { return true, nil }

	makeTestRefreshConfig(s.state)

	snapstate.Set(s.state, "some-snap", &snapstate.SnapState{
		Active: true,
		Sequence: []*snap.SideInfo{
			{RealName: "some-snap", SnapID: "some-snap-id", Revision: snap.R(1)},
		},
		Current:  snap.R(1),
		SnapType: "app",
	})

	// Ensure() also runs ensureRefreshes() and our test setup has an
	// update for the "some-snap" in our fake store
	s.state.Unlock()
	s.snapmgr.Ensure()
	s.state.Lock()

	c.Check(s.state.Changes(), HasLen, 1)
	chg := s.state.Changes()[0]
	terr := s.state.NewTask("error-trigger", "simulate an error")
	tasks := chg.Tasks()
	for _, t := range tasks[:len(tasks)-2] {
		terr.WaitFor(t)
	}
	chg.AddTask(terr)

	// run the changes
	s.state.Unlock()
	s.settle(c)
	s.state.Lock()

	s.verifyRefreshLast(c)
}

func (s *snapmgrTestSuite) TestEnsureRefreshesInFlight(c *C) {
	s.state.Lock()
	defer s.state.Unlock()
	snapstate.CanAutoRefresh = func(*state.State) (bool, error) { return true, nil }

	makeTestRefreshConfig(s.state)

	snapstate.Set(s.state, "some-snap", &snapstate.SnapState{
		Active: true,
		Sequence: []*snap.SideInfo{
			{RealName: "some-snap", SnapID: "some-snap-id", Revision: snap.R(1)},
		},
		Current:  snap.R(1),
		SnapType: "app",
	})

	// simulate an in-flight change
	chg := s.state.NewChange("auto-refresh", "...")
	chg.SetStatus(state.DoStatus)
	c.Check(s.state.Changes(), HasLen, 1)

	s.state.Unlock()
	s.snapmgr.Ensure()
	s.state.Lock()

	// verify no additional change got generated
	c.Check(s.state.Changes(), HasLen, 1)
}

func (s *snapmgrTestSuite) TestEnsureRefreshesWithUpdateStoreError(c *C) {
	s.state.Lock()
	defer s.state.Unlock()
	snapstate.CanAutoRefresh = func(*state.State) (bool, error) { return true, nil }

	s.state.Set("last-refresh", time.Time{})
	origAutoRefreshAssertions := snapstate.AutoRefreshAssertions
	defer func() { snapstate.AutoRefreshAssertions = origAutoRefreshAssertions }()

	// simulate failure in snapstate.AutoRefresh()
	autoRefreshAssertionsCalled := 0
	snapstate.AutoRefreshAssertions = func(st *state.State, userID int) error {
		autoRefreshAssertionsCalled++
		return fmt.Errorf("simulate store error")
	}

	// check that no change got created and that autoRefreshAssertins
	// got called once
	s.state.Unlock()
	s.snapmgr.Ensure()
	s.state.Lock()
	c.Check(s.state.Changes(), HasLen, 0)
	c.Check(autoRefreshAssertionsCalled, Equals, 1)

	// run Ensure() again and check that AutoRefresh() did not run
	// again because to test that lastRefreshAttempt backoff is working
	s.state.Unlock()
	s.snapmgr.Ensure()
	s.state.Lock()
	c.Check(s.state.Changes(), HasLen, 0)
	c.Check(autoRefreshAssertionsCalled, Equals, 1)
}

func (s *snapmgrTestSuite) TestDefaultRefreshScheduleParsing(c *C) {
	l, err := timeutil.ParseSchedule(snapstate.DefaultRefreshSchedule)
	c.Assert(err, IsNil)
	c.Assert(l, HasLen, 4)
}

type snapmgrQuerySuite struct {
	st      *state.State
	restore func()
}

var _ = Suite(&snapmgrQuerySuite{})

func (s *snapmgrQuerySuite) SetUpTest(c *C) {
	st := state.New(nil)
	st.Lock()
	defer st.Unlock()

	restoreSanitize := snap.MockSanitizePlugsSlots(func(snapInfo *snap.Info) {})
	s.restore = func() {
		restoreSanitize()
	}

	s.st = st

	dirs.SetRootDir(c.MkDir())

	// Write a snap.yaml with fake name
	sideInfo11 := &snap.SideInfo{RealName: "name1", Revision: snap.R(11), EditedSummary: "s11"}
	sideInfo12 := &snap.SideInfo{RealName: "name1", Revision: snap.R(12), EditedSummary: "s12"}
	snaptest.MockSnap(c, `
name: name0
version: 1.1
description: |
    Lots of text`, "", sideInfo11)
	snaptest.MockSnap(c, `
name: name0
version: 1.2
description: |
    Lots of text`, "", sideInfo12)
	snapstate.Set(st, "name1", &snapstate.SnapState{
		Active:   true,
		Sequence: []*snap.SideInfo{sideInfo11, sideInfo12},
		Current:  sideInfo12.Revision,
		SnapType: "app",
	})

	// have also a snap being installed
	/*
		snapstate.Set(st, "installing", &snapstate.SnapState{
			Candidate: &snap.SideInfo{RealName: "installing", Revision: snap.R(1)},
		})
	*/
}

func (s *snapmgrQuerySuite) TearDownTest(c *C) {
	dirs.SetRootDir("")
	s.restore()
}

func (s *snapmgrQuerySuite) TestInfo(c *C) {
	st := s.st
	st.Lock()
	defer st.Unlock()

	info, err := snapstate.Info(st, "name1", snap.R(11))
	c.Assert(err, IsNil)

	c.Check(info.Name(), Equals, "name1")
	c.Check(info.Revision, Equals, snap.R(11))
	c.Check(info.Summary(), Equals, "s11")
	c.Check(info.Version, Equals, "1.1")
	c.Check(info.Description(), Equals, "Lots of text")
}

func (s *snapmgrQuerySuite) TestSnapStateCurrentInfo(c *C) {
	st := s.st
	st.Lock()
	defer st.Unlock()

	var snapst snapstate.SnapState
	err := snapstate.Get(st, "name1", &snapst)
	c.Assert(err, IsNil)

	info, err := snapst.CurrentInfo()
	c.Assert(err, IsNil)

	c.Check(info.Name(), Equals, "name1")
	c.Check(info.Revision, Equals, snap.R(12))
	c.Check(info.Summary(), Equals, "s12")
	c.Check(info.Version, Equals, "1.2")
	c.Check(info.Description(), Equals, "Lots of text")
}

func (s *snapmgrQuerySuite) TestSnapStateCurrentInfoErrNoCurrent(c *C) {
	snapst := new(snapstate.SnapState)
	_, err := snapst.CurrentInfo()
	c.Assert(err, Equals, snapstate.ErrNoCurrent)

}

func (s *snapmgrQuerySuite) TestCurrentInfo(c *C) {
	st := s.st
	st.Lock()
	defer st.Unlock()

	info, err := snapstate.CurrentInfo(st, "name1")
	c.Assert(err, IsNil)

	c.Check(info.Name(), Equals, "name1")
	c.Check(info.Revision, Equals, snap.R(12))
}

func (s *snapmgrQuerySuite) TestCurrentInfoAbsent(c *C) {
	st := s.st
	st.Lock()
	defer st.Unlock()

	_, err := snapstate.CurrentInfo(st, "absent")
	c.Assert(err, ErrorMatches, `snap "absent" is not installed`)
}

func (s *snapmgrQuerySuite) TestActiveInfos(c *C) {
	st := s.st
	st.Lock()
	defer st.Unlock()

	infos, err := snapstate.ActiveInfos(st)
	c.Assert(err, IsNil)

	c.Check(infos, HasLen, 1)

	c.Check(infos[0].Name(), Equals, "name1")
	c.Check(infos[0].Revision, Equals, snap.R(12))
	c.Check(infos[0].Summary(), Equals, "s12")
	c.Check(infos[0].Version, Equals, "1.2")
	c.Check(infos[0].Description(), Equals, "Lots of text")
}

func (s *snapmgrQuerySuite) TestTypeInfo(c *C) {
	st := s.st
	st.Lock()
	defer st.Unlock()

	for _, x := range []struct {
		snapName string
		snapType snap.Type
		getInfo  func(*state.State) (*snap.Info, error)
	}{
		{
			snapName: "gadget",
			snapType: snap.TypeGadget,
			getInfo:  snapstate.GadgetInfo,
		},
		{
			snapName: "core",
			snapType: snap.TypeOS,
			getInfo:  snapstate.CoreInfo,
		},
		{
			snapName: "kernel",
			snapType: snap.TypeKernel,
			getInfo:  snapstate.KernelInfo,
		},
	} {
		_, err := x.getInfo(st)
		c.Assert(err, Equals, state.ErrNoState)

		sideInfo := &snap.SideInfo{
			RealName: x.snapName,
			Revision: snap.R(2),
		}
		snaptest.MockSnap(c, fmt.Sprintf("name: %q\ntype: %q\nversion: %q\n", x.snapName, x.snapType, x.snapName), "", sideInfo)
		snapstate.Set(st, x.snapName, &snapstate.SnapState{
			SnapType: string(x.snapType),
			Active:   true,
			Sequence: []*snap.SideInfo{sideInfo},
			Current:  sideInfo.Revision,
		})

		info, err := x.getInfo(st)
		c.Assert(err, IsNil)

		c.Check(info.Name(), Equals, x.snapName)
		c.Check(info.Revision, Equals, snap.R(2))
		c.Check(info.Version, Equals, x.snapName)
		c.Check(info.Type, Equals, x.snapType)
	}
}

func (s *snapmgrQuerySuite) TestTypeInfoCore(c *C) {
	st := s.st
	st.Lock()
	defer st.Unlock()

	for testNr, t := range []struct {
		expectedSnap string
		snapNames    []string
		errMatcher   string
	}{
		// nothing
		{"", []string{}, state.ErrNoState.Error()},
		// single
		{"core", []string{"core"}, ""},
		{"ubuntu-core", []string{"ubuntu-core"}, ""},
		{"hard-core", []string{"hard-core"}, ""},
		// unrolled loop to ensure we don't pass because
		// the order is randomly right
		{"core", []string{"core", "ubuntu-core"}, ""},
		{"core", []string{"core", "ubuntu-core"}, ""},
		{"core", []string{"core", "ubuntu-core"}, ""},
		{"core", []string{"core", "ubuntu-core"}, ""},
		{"core", []string{"core", "ubuntu-core"}, ""},
		{"core", []string{"core", "ubuntu-core"}, ""},
		{"core", []string{"core", "ubuntu-core"}, ""},
		{"core", []string{"core", "ubuntu-core"}, ""},
		// unknown combination
		{"", []string{"duo-core", "single-core"}, `unexpected cores.*`},
		// multi-core is not supported
		{"", []string{"core", "ubuntu-core", "multi-core"}, `unexpected number of cores, got 3`},
	} {
		// clear snapstate
		st.Set("snaps", map[string]*json.RawMessage{})

		for _, snapName := range t.snapNames {
			sideInfo := &snap.SideInfo{
				RealName: snapName,
				Revision: snap.R(1),
			}
			snaptest.MockSnap(c, fmt.Sprintf("name: %q\ntype: os\nversion: %q\n", snapName, snapName), "", sideInfo)
			snapstate.Set(st, snapName, &snapstate.SnapState{
				SnapType: string(snap.TypeOS),
				Active:   true,
				Sequence: []*snap.SideInfo{sideInfo},
				Current:  sideInfo.Revision,
			})
		}

		info, err := snapstate.CoreInfo(st)
		if t.errMatcher != "" {
			c.Assert(err, ErrorMatches, t.errMatcher)
		} else {
			c.Assert(info, NotNil)
			c.Check(info.Name(), Equals, t.expectedSnap, Commentf("(%d) test %q %v", testNr, t.expectedSnap, t.snapNames))
			c.Check(info.Type, Equals, snap.TypeOS)
		}
	}
}

func (s *snapmgrQuerySuite) TestPreviousSideInfo(c *C) {
	st := s.st
	st.Lock()
	defer st.Unlock()

	var snapst snapstate.SnapState
	err := snapstate.Get(st, "name1", &snapst)
	c.Assert(err, IsNil)
	c.Assert(snapst.CurrentSideInfo(), NotNil)
	c.Assert(snapst.CurrentSideInfo().Revision, Equals, snap.R(12))
	c.Assert(snapstate.PreviousSideInfo(&snapst), NotNil)
	c.Assert(snapstate.PreviousSideInfo(&snapst).Revision, Equals, snap.R(11))
}

func (s *snapmgrQuerySuite) TestPreviousSideInfoNoCurrent(c *C) {
	st := s.st
	st.Lock()
	defer st.Unlock()

	snapst := &snapstate.SnapState{}
	c.Assert(snapstate.PreviousSideInfo(snapst), IsNil)
}

func (s *snapmgrQuerySuite) TestAll(c *C) {
	st := s.st
	st.Lock()
	defer st.Unlock()

	snapStates, err := snapstate.All(st)
	c.Assert(err, IsNil)
	c.Assert(snapStates, HasLen, 1)

	n, err := snapstate.NumSnaps(st)
	c.Assert(err, IsNil)
	c.Check(n, Equals, 1)

	snapst := snapStates["name1"]
	c.Assert(snapst, NotNil)

	c.Check(snapst.Active, Equals, true)
	c.Check(snapst.CurrentSideInfo(), NotNil)

	info12, err := snap.ReadInfo("name1", snapst.CurrentSideInfo())
	c.Assert(err, IsNil)

	c.Check(info12.Name(), Equals, "name1")
	c.Check(info12.Revision, Equals, snap.R(12))
	c.Check(info12.Summary(), Equals, "s12")
	c.Check(info12.Version, Equals, "1.2")
	c.Check(info12.Description(), Equals, "Lots of text")

	info11, err := snap.ReadInfo("name1", snapst.Sequence[0])
	c.Assert(err, IsNil)

	c.Check(info11.Name(), Equals, "name1")
	c.Check(info11.Revision, Equals, snap.R(11))
	c.Check(info11.Version, Equals, "1.1")
}

func (s *snapmgrQuerySuite) TestAllEmptyAndEmptyNormalisation(c *C) {
	st := state.New(nil)
	st.Lock()
	defer st.Unlock()

	snapStates, err := snapstate.All(st)
	c.Assert(err, IsNil)
	c.Check(snapStates, HasLen, 0)

	n, err := snapstate.NumSnaps(st)
	c.Assert(err, IsNil)
	c.Check(n, Equals, 0)

	snapstate.Set(st, "foo", nil)

	snapStates, err = snapstate.All(st)
	c.Assert(err, IsNil)
	c.Check(snapStates, HasLen, 0)

	n, err = snapstate.NumSnaps(st)
	c.Assert(err, IsNil)
	c.Check(n, Equals, 0)

	snapstate.Set(st, "foo", &snapstate.SnapState{})

	snapStates, err = snapstate.All(st)
	c.Assert(err, IsNil)
	c.Check(snapStates, HasLen, 0)

	n, err = snapstate.NumSnaps(st)
	c.Assert(err, IsNil)
	c.Check(n, Equals, 0)
}

func (s *snapmgrTestSuite) TestTrySetsTryMode(c *C) {
	s.testTrySetsTryMode(snapstate.Flags{}, c)
}

func (s *snapmgrTestSuite) TestTrySetsTryModeDevMode(c *C) {
	s.testTrySetsTryMode(snapstate.Flags{DevMode: true}, c)
}
func (s *snapmgrTestSuite) TestTrySetsTryModeJailMode(c *C) {
	s.testTrySetsTryMode(snapstate.Flags{JailMode: true}, c)
}
func (s *snapmgrTestSuite) TestTrySetsTryModeClassic(c *C) {
	if !dirs.SupportsClassicConfinement() {
		c.Skip("no support for classic")
	}
	s.testTrySetsTryMode(snapstate.Flags{Classic: true}, c)
}

func (s *snapmgrTestSuite) testTrySetsTryMode(flags snapstate.Flags, c *C) {
	s.state.Lock()
	defer s.state.Unlock()

	// make mock try dir
	tryYaml := filepath.Join(c.MkDir(), "meta", "snap.yaml")
	err := os.MkdirAll(filepath.Dir(tryYaml), 0755)
	c.Assert(err, IsNil)
	err = ioutil.WriteFile(tryYaml, []byte("name: foo\nversion: 1.0"), 0644)
	c.Assert(err, IsNil)

	chg := s.state.NewChange("try", "try snap")
	ts, err := snapstate.TryPath(s.state, "foo", filepath.Dir(filepath.Dir(tryYaml)), flags)
	c.Assert(err, IsNil)
	chg.AddAll(ts)

	s.state.Unlock()
	defer s.snapmgr.Stop()
	s.settle(c)
	s.state.Lock()

	// verify snap is in TryMode
	var snapst snapstate.SnapState
	err = snapstate.Get(s.state, "foo", &snapst)
	c.Assert(err, IsNil)

	flags.TryMode = true
	c.Check(snapst.Flags, DeepEquals, flags)

	c.Check(s.state.TaskCount(), Equals, len(ts.Tasks()))
	c.Check(taskKinds(ts.Tasks()), DeepEquals, []string{
		"prerequisites",
		"prepare-snap",
		"mount-snap",
		"copy-snap-data",
		"setup-profiles",
		"link-snap",
		"setup-profiles",
		"set-auto-aliases",
		"setup-aliases",
		"run-hook[install]",
		"start-snap-services",
		"run-hook[configure]",
	})

}

func (s *snapmgrTestSuite) TestTryUndoRemovesTryFlag(c *C) {
	if !dirs.SupportsClassicConfinement() {
		c.Skip("no support for classic")
	}
	s.testTrySetsTryMode(snapstate.Flags{}, c)
}

func (s *snapmgrTestSuite) TestTryUndoRemovesTryFlagLeavesDevMode(c *C) {
	s.testTrySetsTryMode(snapstate.Flags{DevMode: true}, c)
}
func (s *snapmgrTestSuite) TestTryUndoRemovesTryFlagLeavesJailMode(c *C) {
	s.testTrySetsTryMode(snapstate.Flags{JailMode: true}, c)
}
func (s *snapmgrTestSuite) TestTryUndoRemovesTryFlagLeavesClassic(c *C) {
	if !dirs.SupportsClassicConfinement() {
		c.Skip("no support for classic")
	}
	s.testTrySetsTryMode(snapstate.Flags{Classic: true}, c)
}

func (s *snapmgrTestSuite) testTryUndoRemovesTryFlag(flags snapstate.Flags, c *C) {
	s.state.Lock()
	defer s.state.Unlock()

	// simulate existing state for foo
	var snapst snapstate.SnapState
	snapst.Sequence = []*snap.SideInfo{
		{
			RealName: "foo",
			Revision: snap.R(23),
		},
	}
	snapst.Flags = flags
	snapst.Current = snap.R(23)
	snapstate.Set(s.state, "foo", &snapst)
	c.Check(snapst.TryMode, Equals, false)

	chg := s.state.NewChange("try", "try snap")
	ts, err := snapstate.TryPath(s.state, "foo", c.MkDir(), flags)
	c.Assert(err, IsNil)
	chg.AddAll(ts)

	last := ts.Tasks()[len(ts.Tasks())-1]
	terr := s.state.NewTask("error-trigger", "provoking total undo")
	terr.WaitFor(last)
	chg.AddTask(terr)

	s.state.Unlock()
	defer s.snapmgr.Stop()
	s.settle(c)
	s.state.Lock()

	// verify snap is not in try mode, the state got undone
	err = snapstate.Get(s.state, "foo", &snapst)
	c.Assert(err, IsNil)
	c.Check(snapst.Flags, DeepEquals, flags)
}

type snapStateSuite struct{}

var _ = Suite(&snapStateSuite{})

func (s *snapStateSuite) TestSnapStateDevMode(c *C) {
	snapst := &snapstate.SnapState{}
	c.Check(snapst.DevMode, Equals, false)
	snapst.Flags.DevMode = true
	c.Check(snapst.DevMode, Equals, true)
}

func (s *snapStateSuite) TestSnapStateType(c *C) {
	snapst := &snapstate.SnapState{}
	_, err := snapst.Type()
	c.Check(err, ErrorMatches, "snap type unset")

	snapst.SetType(snap.TypeKernel)
	typ, err := snapst.Type()
	c.Assert(err, IsNil)
	c.Check(typ, Equals, snap.TypeKernel)
}

func (s *snapStateSuite) TestCurrentSideInfoEmpty(c *C) {
	var snapst snapstate.SnapState
	c.Check(snapst.CurrentSideInfo(), IsNil)
	c.Check(snapst.Current.Unset(), Equals, true)
}

func (s *snapStateSuite) TestCurrentSideInfoSimple(c *C) {
	si1 := &snap.SideInfo{Revision: snap.R(1)}
	snapst := snapstate.SnapState{
		Sequence: []*snap.SideInfo{si1},
		Current:  snap.R(1),
	}
	c.Check(snapst.CurrentSideInfo(), DeepEquals, si1)
}

func (s *snapStateSuite) TestCurrentSideInfoInOrder(c *C) {
	si1 := &snap.SideInfo{Revision: snap.R(1)}
	si2 := &snap.SideInfo{Revision: snap.R(2)}
	snapst := snapstate.SnapState{
		Sequence: []*snap.SideInfo{si1, si2},
		Current:  snap.R(2),
	}
	c.Check(snapst.CurrentSideInfo(), DeepEquals, si2)
}

func (s *snapStateSuite) TestCurrentSideInfoOutOfOrder(c *C) {
	si1 := &snap.SideInfo{Revision: snap.R(1)}
	si2 := &snap.SideInfo{Revision: snap.R(2)}
	snapst := snapstate.SnapState{
		Sequence: []*snap.SideInfo{si1, si2},
		Current:  snap.R(1),
	}
	c.Check(snapst.CurrentSideInfo(), DeepEquals, si1)
}

func (s *snapStateSuite) TestCurrentSideInfoInconsistent(c *C) {
	snapst := snapstate.SnapState{
		Sequence: []*snap.SideInfo{
			{Revision: snap.R(1)},
		},
	}
	c.Check(func() { snapst.CurrentSideInfo() }, PanicMatches, `snapst.Current and snapst.Sequence out of sync:.*`)
}

func (s *snapStateSuite) TestCurrentSideInfoInconsistentWithCurrent(c *C) {
	snapst := snapstate.SnapState{Current: snap.R(17)}
	c.Check(func() { snapst.CurrentSideInfo() }, PanicMatches, `cannot find snapst.Current in the snapst.Sequence`)
}

type snapSetupSuite struct{}

var _ = Suite(&snapSetupSuite{})

type canRemoveSuite struct{}

var _ = Suite(&canRemoveSuite{})

func (s *canRemoveSuite) TestAppAreAlwaysOKToRemove(c *C) {
	info := &snap.Info{
		Type: snap.TypeApp,
	}
	info.RealName = "foo"

	c.Check(snapstate.CanRemove(info, &snapstate.SnapState{Active: true}, false), Equals, true)
	c.Check(snapstate.CanRemove(info, &snapstate.SnapState{Active: true}, true), Equals, true)
}

func (s *canRemoveSuite) TestLastGadgetsAreNotOK(c *C) {
	info := &snap.Info{
		Type: snap.TypeGadget,
	}
	info.RealName = "foo"

	c.Check(snapstate.CanRemove(info, &snapstate.SnapState{}, true), Equals, false)
}

func (s *canRemoveSuite) TestLastOSAndKernelAreNotOK(c *C) {
	os := &snap.Info{
		Type: snap.TypeOS,
	}
	os.RealName = "os"
	kernel := &snap.Info{
		Type: snap.TypeKernel,
	}
	kernel.RealName = "krnl"

	c.Check(snapstate.CanRemove(os, &snapstate.SnapState{}, true), Equals, false)

	c.Check(snapstate.CanRemove(kernel, &snapstate.SnapState{}, true), Equals, false)
}

func (s *canRemoveSuite) TestOneRevisionIsOK(c *C) {
	info := &snap.Info{
		Type: snap.TypeGadget,
	}
	info.RealName = "foo"

	c.Check(snapstate.CanRemove(info, &snapstate.SnapState{Active: true}, false), Equals, true)
}

func (s *canRemoveSuite) TestRequiredIsNotOK(c *C) {
	info := &snap.Info{
		Type: snap.TypeApp,
	}
	info.RealName = "foo"

	c.Check(snapstate.CanRemove(info, &snapstate.SnapState{Active: false, Flags: snapstate.Flags{Required: true}}, true), Equals, false)
	c.Check(snapstate.CanRemove(info, &snapstate.SnapState{Active: true, Flags: snapstate.Flags{Required: true}}, true), Equals, false)
	c.Check(snapstate.CanRemove(info, &snapstate.SnapState{Active: true, Flags: snapstate.Flags{Required: true}}, false), Equals, true)
}

func revs(seq []*snap.SideInfo) []int {
	revs := make([]int, len(seq))
	for i, si := range seq {
		revs[i] = si.Revision.N
	}

	return revs
}

type opSeqOpts struct {
	revert  bool
	fail    bool
	before  []int
	current int
	via     int
	after   []int
}

// build a SnapState with a revision sequence given by `before` and a
// current revision of `current`. Then refresh --revision via. Then
// check the revision sequence is as in `after`.
func (s *snapmgrTestSuite) testOpSequence(c *C, opts *opSeqOpts) (*snapstate.SnapState, *state.TaskSet) {
	s.state.Lock()
	defer s.state.Unlock()

	seq := make([]*snap.SideInfo, len(opts.before))
	for i, n := range opts.before {
		seq[i] = &snap.SideInfo{RealName: "some-snap", SnapID: "some-snap-id", Revision: snap.R(n)}
	}

	snapstate.Set(s.state, "some-snap", &snapstate.SnapState{
		Active:   true,
		Channel:  "edge",
		Sequence: seq,
		Current:  snap.R(opts.current),
		SnapType: "app",
	})

	var chg *state.Change
	var ts *state.TaskSet
	var err error
	if opts.revert {
		chg = s.state.NewChange("revert", "revert a snap")
		ts, err = snapstate.RevertToRevision(s.state, "some-snap", snap.R(opts.via), snapstate.Flags{})
	} else {
		chg = s.state.NewChange("refresh", "refresh a snap")
		ts, err = snapstate.Update(s.state, "some-snap", "", snap.R(opts.via), s.user.ID, snapstate.Flags{})
	}
	c.Assert(err, IsNil)
	if opts.fail {
		tasks := ts.Tasks()
		last := tasks[len(tasks)-1]
		terr := s.state.NewTask("error-trigger", "provoking total undo")
		terr.WaitFor(last)
		if len(last.Lanes()) > 0 {
			lanes := last.Lanes()
			// sanity
			c.Assert(lanes, HasLen, 1)
			terr.JoinLane(lanes[0])
		}
		chg.AddTask(terr)
	}
	chg.AddAll(ts)

	s.state.Unlock()
	defer s.snapmgr.Stop()
	s.settle(c)
	s.state.Lock()

	var snapst snapstate.SnapState
	err = snapstate.Get(s.state, "some-snap", &snapst)
	c.Assert(err, IsNil)
	c.Check(revs(snapst.Sequence), DeepEquals, opts.after)

	return &snapst, ts
}

func (s *snapmgrTestSuite) testUpdateSequence(c *C, opts *opSeqOpts) *state.TaskSet {
	opts.revert = false
	snapst, ts := s.testOpSequence(c, opts)
	// update always ends with current==seq[-1]==via:
	c.Check(snapst.Current.N, Equals, opts.after[len(opts.after)-1])
	c.Check(snapst.Current.N, Equals, opts.via)

	c.Check(s.fakeBackend.ops.Count("copy-data"), Equals, 1)
	c.Check(s.fakeBackend.ops.First("copy-data"), DeepEquals, &fakeOp{
		op:   "copy-data",
		name: fmt.Sprintf(filepath.Join(dirs.SnapMountDir, "some-snap/%d"), opts.via),
		old:  fmt.Sprintf(filepath.Join(dirs.SnapMountDir, "some-snap/%d"), opts.current),
	})

	return ts
}

func (s *snapmgrTestSuite) testUpdateFailureSequence(c *C, opts *opSeqOpts) *state.TaskSet {
	opts.revert = false
	opts.after = opts.before
	s.fakeBackend.linkSnapFailTrigger = fmt.Sprintf(filepath.Join(dirs.SnapMountDir, "some-snap/%d"), opts.via)
	snapst, ts := s.testOpSequence(c, opts)
	// a failed update will always end with current unchanged
	c.Check(snapst.Current.N, Equals, opts.current)

	ops := s.fakeBackend.ops
	c.Check(ops.Count("copy-data"), Equals, 1)
	do := ops.First("copy-data")

	c.Check(ops.Count("undo-copy-snap-data"), Equals, 1)
	undo := ops.First("undo-copy-snap-data")

	do.op = undo.op
	c.Check(do, DeepEquals, undo) // i.e. they only differed in the op

	return ts
}

// testTotal*Failure fails *after* link-snap
func (s *snapmgrTestSuite) testTotalUpdateFailureSequence(c *C, opts *opSeqOpts) *state.TaskSet {
	opts.revert = false
	opts.fail = true
	snapst, ts := s.testOpSequence(c, opts)
	// a failed update will always end with current unchanged
	c.Check(snapst.Current.N, Equals, opts.current)

	ops := s.fakeBackend.ops
	c.Check(ops.Count("copy-data"), Equals, 1)
	do := ops.First("copy-data")

	c.Check(ops.Count("undo-copy-snap-data"), Equals, 1)
	undo := ops.First("undo-copy-snap-data")

	do.op = undo.op
	c.Check(do, DeepEquals, undo) // i.e. they only differed in the op

	return ts
}

func (s *snapmgrTestSuite) testRevertSequence(c *C, opts *opSeqOpts) *state.TaskSet {
	opts.revert = true
	opts.after = opts.before
	snapst, ts := s.testOpSequence(c, opts)
	// successful revert leaves current == via
	c.Check(snapst.Current.N, Equals, opts.via)

	c.Check(s.fakeBackend.ops.Count("copy-data"), Equals, 0)

	return ts
}

func (s *snapmgrTestSuite) testRevertFailureSequence(c *C, opts *opSeqOpts) *state.TaskSet {
	opts.revert = true
	opts.after = opts.before
	s.fakeBackend.linkSnapFailTrigger = fmt.Sprintf(filepath.Join(dirs.SnapMountDir, "some-snap/%d"), opts.via)
	snapst, ts := s.testOpSequence(c, opts)
	// a failed revert will always end with current unchanged
	c.Check(snapst.Current.N, Equals, opts.current)

	c.Check(s.fakeBackend.ops.Count("copy-data"), Equals, 0)
	c.Check(s.fakeBackend.ops.Count("undo-copy-snap-data"), Equals, 0)

	return ts
}

func (s *snapmgrTestSuite) testTotalRevertFailureSequence(c *C, opts *opSeqOpts) *state.TaskSet {
	opts.revert = true
	opts.fail = true
	opts.after = opts.before
	snapst, ts := s.testOpSequence(c, opts)
	// a failed revert will always end with current unchanged
	c.Check(snapst.Current.N, Equals, opts.current)

	c.Check(s.fakeBackend.ops.Count("copy-data"), Equals, 0)
	c.Check(s.fakeBackend.ops.Count("undo-copy-snap-data"), Equals, 0)

	return ts
}

// *** sequence tests ***

// 1. a boring update
// 1a. ... that works
func (s *snapmgrTestSuite) TestSeqNormal(c *C) {
	s.testUpdateSequence(c, &opSeqOpts{before: []int{1, 2, 3}, current: 3, via: 4, after: []int{2, 3, 4}})
}

// 1b. that fails during link
func (s *snapmgrTestSuite) TestSeqNormalFailure(c *C) {
	s.testUpdateFailureSequence(c, &opSeqOpts{before: []int{1, 2, 3}, current: 3, via: 4})
}

// 1c. that fails after link
func (s *snapmgrTestSuite) TestSeqTotalNormalFailure(c *C) {
	// total updates are failures after sequence trimming => we lose a rev
	s.testTotalUpdateFailureSequence(c, &opSeqOpts{before: []int{1, 2, 3}, current: 3, via: 4, after: []int{2, 3}})
}

// 2. a boring revert
// 2a. that works
func (s *snapmgrTestSuite) TestSeqRevert(c *C) {
	s.testRevertSequence(c, &opSeqOpts{before: []int{1, 2, 3}, current: 3, via: 2})
}

// 2b. that fails during link
func (s *snapmgrTestSuite) TestSeqRevertFailure(c *C) {
	s.testRevertFailureSequence(c, &opSeqOpts{before: []int{1, 2, 3}, current: 3, via: 2})
}

// 2c. that fails after link
func (s *snapmgrTestSuite) TestSeqTotalRevertFailure(c *C) {
	s.testTotalRevertFailureSequence(c, &opSeqOpts{before: []int{1, 2, 3}, current: 3, via: 2})
}

// 3. a post-revert update
// 3a. that works
func (s *snapmgrTestSuite) TestSeqPostRevert(c *C) {
	s.testUpdateSequence(c, &opSeqOpts{before: []int{1, 2, 3}, current: 2, via: 4, after: []int{1, 2, 4}})
}

// 3b. that fails during link
func (s *snapmgrTestSuite) TestSeqPostRevertFailure(c *C) {
	s.testUpdateFailureSequence(c, &opSeqOpts{before: []int{1, 2, 3}, current: 2, via: 4})
}

// 3c. that fails after link
func (s *snapmgrTestSuite) TestSeqTotalPostRevertFailure(c *C) {
	// lose a rev here as well
	s.testTotalUpdateFailureSequence(c, &opSeqOpts{before: []int{1, 2, 3}, current: 2, via: 4, after: []int{1, 2}})
}

// 3d. manually requesting the one reverted away from
func (s *snapmgrTestSuite) TestSeqRefreshPostRevertSameRevno(c *C) {
	s.testUpdateSequence(c, &opSeqOpts{before: []int{1, 2, 3}, current: 2, via: 3, after: []int{1, 2, 3}})
}

// 4. a post-revert revert
// 4a. that works
func (s *snapmgrTestSuite) TestSeqRevertPostRevert(c *C) {
	s.testRevertSequence(c, &opSeqOpts{before: []int{1, 2, 3}, current: 2, via: 1})
}

// 4b. that fails during link
func (s *snapmgrTestSuite) TestSeqRevertPostRevertFailure(c *C) {
	s.testRevertFailureSequence(c, &opSeqOpts{before: []int{1, 2, 3}, current: 2, via: 1})
}

// 4c. that fails after link
func (s *snapmgrTestSuite) TestSeqTotalRevertPostRevertFailure(c *C) {
	s.testTotalRevertFailureSequence(c, &opSeqOpts{before: []int{1, 2, 3}, current: 2, via: 1})
}

// 5. an update that missed a rev
// 5a. that works
func (s *snapmgrTestSuite) TestSeqMissedOne(c *C) {
	s.testUpdateSequence(c, &opSeqOpts{before: []int{1, 2}, current: 2, via: 4, after: []int{1, 2, 4}})
}

// 5b. that fails during link
func (s *snapmgrTestSuite) TestSeqMissedOneFailure(c *C) {
	s.testUpdateFailureSequence(c, &opSeqOpts{before: []int{1, 2}, current: 2, via: 4})
}

// 5c. that fails after link
func (s *snapmgrTestSuite) TestSeqTotalMissedOneFailure(c *C) {
	// we don't lose a rev here because len(Seq) < 3 going in
	s.testTotalUpdateFailureSequence(c, &opSeqOpts{before: []int{1, 2}, current: 2, via: 4, after: []int{1, 2}})
}

// 6. an update that updates to a revision we already have ("ABA update")
// 6a. that works
func (s *snapmgrTestSuite) TestSeqABA(c *C) {
	s.testUpdateSequence(c, &opSeqOpts{before: []int{1, 2, 3}, current: 3, via: 2, after: []int{1, 3, 2}})
	c.Check(s.fakeBackend.ops[len(s.fakeBackend.ops)-1], DeepEquals, fakeOp{
		op:    "cleanup-trash",
		name:  "some-snap",
		revno: snap.R(2),
	})
}

// 6b. that fails during link
func (s *snapmgrTestSuite) TestSeqABAFailure(c *C) {
	s.testUpdateFailureSequence(c, &opSeqOpts{before: []int{1, 2, 3}, current: 3, via: 2})
	c.Check(s.fakeBackend.ops.First("cleanup-trash"), IsNil)
}

// 6c that fails after link
func (s *snapmgrTestSuite) TestSeqTotalABAFailure(c *C) {
	// we don't lose a rev here because ABA
	s.testTotalUpdateFailureSequence(c, &opSeqOpts{before: []int{1, 2, 3}, current: 3, via: 2, after: []int{1, 2, 3}})
	// XXX: TODO: NOTE!! WARNING!! etc
	//
	// if this happens in real life, things will be weird. revno 2 will
	// have data that has been copied from 3, instead of old 2's data,
	// because the failure occurred *after* nuking the trash. This can
	// happen when things are chained. Because of this, if it were to
	// *actually* happen the correct end sequence would be [1, 3] and not
	// [1, 2, 3]. IRL this scenario can happen if an update that works is
	// chained to an update that fails. Detecting this case is rather hard,
	// and the end result is not nice, and we want to move cleanup to a
	// separate handler & status that will cope with this better (so trash
	// gets nuked after all tasks succeeded).
}

func (s *snapmgrTestSuite) TestUpdateTasksWithOldCurrent(c *C) {
	s.state.Lock()
	defer s.state.Unlock()

	si1 := &snap.SideInfo{RealName: "some-snap", SnapID: "some-snap-id", Revision: snap.R(1)}
	si2 := &snap.SideInfo{RealName: "some-snap", SnapID: "some-snap-id", Revision: snap.R(2)}
	si3 := &snap.SideInfo{RealName: "some-snap", SnapID: "some-snap-id", Revision: snap.R(3)}
	si4 := &snap.SideInfo{RealName: "some-snap", SnapID: "some-snap-id", Revision: snap.R(4)}
	snapstate.Set(s.state, "some-snap", &snapstate.SnapState{
		Active:   true,
		Channel:  "edge",
		Sequence: []*snap.SideInfo{si1, si2, si3, si4},
		Current:  snap.R(2),
		SnapType: "app",
	})

	// run the update
	ts, err := snapstate.Update(s.state, "some-snap", "some-channel", snap.R(0), s.user.ID, snapstate.Flags{})
	c.Assert(err, IsNil)

	verifyUpdateTasks(c, unlinkBefore|cleanupAfter, 2, ts, s.state)

	// and ensure that it will remove the revisions after "current"
	// (si3, si4)
	var snapsup snapstate.SnapSetup
	tasks := ts.Tasks()

	i := len(tasks) - 6
	c.Check(tasks[i].Kind(), Equals, "clear-snap")
	err = tasks[i].Get("snap-setup", &snapsup)
	c.Assert(err, IsNil)
	c.Check(snapsup.Revision(), Equals, si3.Revision)

	i = len(tasks) - 4
	c.Check(tasks[i].Kind(), Equals, "clear-snap")
	err = tasks[i].Get("snap-setup", &snapsup)
	c.Assert(err, IsNil)
	c.Check(snapsup.Revision(), Equals, si4.Revision)
}

func (s *snapmgrTestSuite) TestUpdateCanDoBackwards(c *C) {
	si7 := snap.SideInfo{
		RealName: "some-snap",
		SnapID:   "some-snap-id",
		Revision: snap.R(7),
	}
	si11 := snap.SideInfo{
		RealName: "some-snap",
		SnapID:   "some-snap-id",
		Revision: snap.R(11),
	}

	s.state.Lock()
	defer s.state.Unlock()

	snapstate.Set(s.state, "some-snap", &snapstate.SnapState{
		Active:   true,
		Sequence: []*snap.SideInfo{&si7, &si11},
		Current:  si11.Revision,
		SnapType: "app",
	})

	chg := s.state.NewChange("refresh", "refresh a snap")
	ts, err := snapstate.Update(s.state, "some-snap", "", snap.R(7), s.user.ID, snapstate.Flags{})
	c.Assert(err, IsNil)
	chg.AddAll(ts)

	s.state.Unlock()
	defer s.snapmgr.Stop()
	s.settle(c)
	s.state.Lock()
	expected := fakeOps{
		{
			op:   "remove-snap-aliases",
			name: "some-snap",
		},
		{
			op:   "unlink-snap",
			name: filepath.Join(dirs.SnapMountDir, "some-snap/11"),
		},
		{
			op:   "copy-data",
			name: filepath.Join(dirs.SnapMountDir, "some-snap/7"),
			old:  filepath.Join(dirs.SnapMountDir, "some-snap/11"),
		},
		{
			op:    "setup-profiles:Doing",
			name:  "some-snap",
			revno: snap.R(7),
		},
		{
			op: "candidate",
			sinfo: snap.SideInfo{
				RealName: "some-snap",
				SnapID:   "some-snap-id",
				Channel:  "",
				Revision: snap.R(7),
			},
		},
		{
			op:   "link-snap",
			name: filepath.Join(dirs.SnapMountDir, "some-snap/7"),
		},
		{
			op: "update-aliases",
		},
		{
			op:    "cleanup-trash",
			name:  "some-snap",
			revno: snap.R(7),
		},
	}
	// start with an easier-to-read error if this fails:
	c.Assert(s.fakeBackend.ops.Ops(), DeepEquals, expected.Ops())
	c.Assert(s.fakeBackend.ops, DeepEquals, expected)
}

func (s *snapmgrTestSuite) TestSnapStateNoLocalRevision(c *C) {
	si7 := snap.SideInfo{
		RealName: "some-snap",
		Revision: snap.R(-7),
	}
	si11 := snap.SideInfo{
		RealName: "some-snap",
		Revision: snap.R(-11),
	}
	snapst := &snapstate.SnapState{
		Sequence: []*snap.SideInfo{&si7, &si11},
		Current:  si7.Revision,
	}
	c.Assert(snapst.LocalRevision(), Equals, snap.R(-11))
}

func (s *snapmgrTestSuite) TestSnapStateLocalRevision(c *C) {
	si7 := snap.SideInfo{
		RealName: "some-snap",
		Revision: snap.R(7),
	}
	snapst := &snapstate.SnapState{
		Sequence: []*snap.SideInfo{&si7},
		Current:  si7.Revision,
	}
	c.Assert(snapst.LocalRevision().Unset(), Equals, true)
}

func (s *snapmgrTestSuite) TestInstallMany(c *C) {
	s.state.Lock()
	defer s.state.Unlock()

	installed, tts, err := snapstate.InstallMany(s.state, []string{"one", "two"}, 0)
	c.Assert(err, IsNil)
	c.Assert(tts, HasLen, 2)
	c.Check(installed, DeepEquals, []string{"one", "two"})

	for _, ts := range tts {
		verifyInstallTasks(c, 0, 0, ts, s.state)
	}
}

func (s *snapmgrTestSuite) TestRemoveMany(c *C) {
	s.state.Lock()
	defer s.state.Unlock()

	snapstate.Set(s.state, "one", &snapstate.SnapState{
		Active: true,
		Sequence: []*snap.SideInfo{
			{RealName: "one", SnapID: "one-id", Revision: snap.R(1)},
		},
		Current: snap.R(1),
	})
	snapstate.Set(s.state, "two", &snapstate.SnapState{
		Active: true,
		Sequence: []*snap.SideInfo{
			{RealName: "two", SnapID: "two-id", Revision: snap.R(1)},
		},
		Current: snap.R(1),
	})

	removed, tts, err := snapstate.RemoveMany(s.state, []string{"one", "two"})
	c.Assert(err, IsNil)
	c.Assert(tts, HasLen, 2)
	c.Check(removed, DeepEquals, []string{"one", "two"})

	c.Assert(s.state.TaskCount(), Equals, 8*2)
	for _, ts := range tts {
		c.Assert(taskKinds(ts.Tasks()), DeepEquals, []string{
			"stop-snap-services",
			"run-hook[remove]",
			"remove-aliases",
			"unlink-snap",
			"remove-profiles",
			"clear-snap",
			"discard-snap",
			"discard-conns",
		})
	}
}

func tasksWithKind(ts *state.TaskSet, kind string) []*state.Task {
	var tasks []*state.Task
	for _, task := range ts.Tasks() {
		if task.Kind() == kind {
			tasks = append(tasks, task)
		}
	}
	return tasks
}

var gadgetYaml = `
defaults:
    some-snap-id:
        key: value

volumes:
    volume-id:
        bootloader: grub
`

func (s *snapmgrTestSuite) prepareGadget(c *C) {
	gadgetSideInfo := &snap.SideInfo{RealName: "the-gadget", SnapID: "the-gadget-id", Revision: snap.R(1)}
	gadgetInfo := snaptest.MockSnap(c, `
name: the-gadget
type: gadget
version: 1.0
`, "", gadgetSideInfo)

	err := ioutil.WriteFile(filepath.Join(gadgetInfo.MountDir(), "meta/gadget.yaml"), []byte(gadgetYaml), 0600)
	c.Assert(err, IsNil)

	snapstate.Set(s.state, "the-gadget", &snapstate.SnapState{
		Active:   true,
		Sequence: []*snap.SideInfo{&gadgetInfo.SideInfo},
		Current:  snap.R(1),
		SnapType: "gadget",
	})
}

func (s *snapmgrTestSuite) TestConfigDefaults(c *C) {
	r := release.MockOnClassic(false)
	defer r()

	// using MockSnap, we want to read the bits on disk
	snapstate.MockReadInfo(snap.ReadInfo)

	s.state.Lock()
	defer s.state.Unlock()

	s.prepareGadget(c)

	snapstate.Set(s.state, "some-snap", &snapstate.SnapState{
		Active: true,
		Sequence: []*snap.SideInfo{
			{RealName: "some-snap", Revision: snap.R(11), SnapID: "some-snap-id"},
		},
		Current:  snap.R(11),
		SnapType: "app",
	})

	defls, err := snapstate.ConfigDefaults(s.state, "some-snap")
	c.Assert(err, IsNil)
	c.Assert(defls, DeepEquals, map[string]interface{}{"key": "value"})

	snapstate.Set(s.state, "local-snap", &snapstate.SnapState{
		Active: true,
		Sequence: []*snap.SideInfo{
			{RealName: "local-snap", Revision: snap.R(5)},
		},
		Current:  snap.R(5),
		SnapType: "app",
	})
	_, err = snapstate.ConfigDefaults(s.state, "local-snap")
	c.Assert(err, Equals, state.ErrNoState)
}

func (s *snapmgrTestSuite) TestGadgetDefaultsAreNormalizedForConfigHook(c *C) {
	var mockGadgetSnapYaml = `
name: canonical-pc
type: gadget
`
	var mockGadgetYaml = []byte(`
defaults:
  other:
    foo:
      bar: baz
      num: 1.305

volumes:
    volume-id:
        bootloader: grub
`)

	info := snaptest.MockSnap(c, mockGadgetSnapYaml, "SNAP", &snap.SideInfo{Revision: snap.R(2)})
	err := ioutil.WriteFile(filepath.Join(info.MountDir(), "meta", "gadget.yaml"), mockGadgetYaml, 0644)
	c.Assert(err, IsNil)

	gi, err := snap.ReadGadgetInfo(info, false)
	c.Assert(err, IsNil)
	c.Assert(gi, NotNil)

	snapName := "some-snap"
	hooksup := &hookstate.HookSetup{
		Snap:        snapName,
		Hook:        "configure",
		Optional:    true,
		IgnoreError: false,
		TrackError:  false,
	}

	var contextData map[string]interface{}
	contextData = map[string]interface{}{"patch": gi.Defaults}

	s.state.Lock()
	defer s.state.Unlock()
	c.Assert(hookstate.HookTask(s.state, "", hooksup, contextData), NotNil)
}

func makeInstalledMockCoreSnap(c *C) {
	coreSnapYaml := `name: core
version: 1.0
type: os
`
	snaptest.MockSnap(c, coreSnapYaml, "", &snap.SideInfo{
		RealName: "core",
		Revision: snap.R(1),
	})
}

func (s *snapmgrTestSuite) TestGadgetDefaults(c *C) {
	r := release.MockOnClassic(false)
	defer r()

	makeInstalledMockCoreSnap(c)

	// using MockSnap, we want to read the bits on disk
	snapstate.MockReadInfo(snap.ReadInfo)

	s.state.Lock()
	defer s.state.Unlock()

	s.prepareGadget(c)

	snapPath := makeTestSnap(c, "name: some-snap\nversion: 1.0")

	ts, err := snapstate.InstallPath(s.state, &snap.SideInfo{RealName: "some-snap", SnapID: "some-snap-id", Revision: snap.R(1)}, snapPath, "edge", snapstate.Flags{})
	c.Assert(err, IsNil)

	var m map[string]interface{}
	runHooks := tasksWithKind(ts, "run-hook")

	// two hooks expected - install and configure
	c.Assert(runHooks, HasLen, 2)
	c.Assert(runHooks[1].Kind(), Equals, "run-hook")
	err = runHooks[1].Get("hook-context", &m)
	c.Assert(err, IsNil)
	c.Assert(m, DeepEquals, map[string]interface{}{"use-defaults": true})
}

func (s *snapmgrTestSuite) TestInstallPathSkipConfigure(c *C) {
	r := release.MockOnClassic(false)
	defer r()

	makeInstalledMockCoreSnap(c)

	// using MockSnap, we want to read the bits on disk
	snapstate.MockReadInfo(snap.ReadInfo)

	s.state.Lock()
	defer s.state.Unlock()

	s.prepareGadget(c)

	snapPath := makeTestSnap(c, "name: some-snap\nversion: 1.0")

	ts, err := snapstate.InstallPath(s.state, &snap.SideInfo{RealName: "some-snap", SnapID: "some-snap-id", Revision: snap.R(1)}, snapPath, "edge", snapstate.Flags{SkipConfigure: true})
	c.Assert(err, IsNil)

	snapsup, err := snapstate.TaskSnapSetup(ts.Tasks()[0])
	c.Assert(err, IsNil)
	// SkipConfigure is consumed and consulted when creating the taskset
	// but is not copied into SnapSetup
	c.Check(snapsup.Flags.SkipConfigure, Equals, false)
}

func (s *snapmgrTestSuite) TestGadgetDefaultsInstalled(c *C) {
	makeInstalledMockCoreSnap(c)

	// using MockSnap, we want to read the bits on disk
	snapstate.MockReadInfo(snap.ReadInfo)

	s.state.Lock()
	defer s.state.Unlock()

	s.prepareGadget(c)

	snapstate.Set(s.state, "some-snap", &snapstate.SnapState{
		Active:   true,
		Sequence: []*snap.SideInfo{{RealName: "some-snap", SnapID: "some-snap-id", Revision: snap.R(1)}},
		Current:  snap.R(1),
		SnapType: "app",
	})

	snapPath := makeTestSnap(c, "name: some-snap\nversion: 1.0")

	ts, err := snapstate.InstallPath(s.state, &snap.SideInfo{RealName: "some-snap", SnapID: "some-snap-id", Revision: snap.R(2)}, snapPath, "edge", snapstate.Flags{})
	c.Assert(err, IsNil)

	var m map[string]interface{}
	runHooks := tasksWithKind(ts, "run-hook")

	c.Assert(runHooks[0].Kind(), Equals, "run-hook")
	err = runHooks[0].Get("hook-context", &m)
	c.Assert(err, Equals, state.ErrNoState)
}

func (s *snapmgrTestSuite) TestTransitionCoreTasksNoUbuntuCore(c *C) {
	s.state.Lock()
	defer s.state.Unlock()

	snapstate.Set(s.state, "core", &snapstate.SnapState{
		Active:   true,
		Sequence: []*snap.SideInfo{{RealName: "corecore", SnapID: "core-snap-id", Revision: snap.R(1)}},
		Current:  snap.R(1),
		SnapType: "os",
	})

	_, err := snapstate.TransitionCore(s.state, "ubuntu-core", "core")
	c.Assert(err, ErrorMatches, `cannot transition snap "ubuntu-core": not installed`)
}

func verifyTransitionConnectionsTasks(c *C, ts *state.TaskSet) {
	c.Check(taskKinds(ts.Tasks()), DeepEquals, []string{
		"transition-ubuntu-core",
	})

	transIf := ts.Tasks()[0]
	var oldName, newName string
	err := transIf.Get("old-name", &oldName)
	c.Assert(err, IsNil)
	c.Check(oldName, Equals, "ubuntu-core")

	err = transIf.Get("new-name", &newName)
	c.Assert(err, IsNil)
	c.Check(newName, Equals, "core")
}

func (s *snapmgrTestSuite) TestTransitionCoreTasks(c *C) {
	s.state.Lock()
	defer s.state.Unlock()

	snapstate.Set(s.state, "core", nil)
	snapstate.Set(s.state, "ubuntu-core", &snapstate.SnapState{
		Active:   true,
		Sequence: []*snap.SideInfo{{RealName: "ubuntu-core", SnapID: "ubuntu-core-snap-id", Revision: snap.R(1)}},
		Current:  snap.R(1),
		SnapType: "os",
	})

	tsl, err := snapstate.TransitionCore(s.state, "ubuntu-core", "core")
	c.Assert(err, IsNil)

	c.Assert(tsl, HasLen, 3)
	// 1. install core
	verifyInstallTasks(c, runCoreConfigure|maybeCore, 0, tsl[0], s.state)
	// 2 transition-connections
	verifyTransitionConnectionsTasks(c, tsl[1])
	// 3 remove-ubuntu-core
	verifyRemoveTasks(c, tsl[2])
}

func (s *snapmgrTestSuite) TestTransitionCoreTasksWithUbuntuCoreAndCore(c *C) {
	s.state.Lock()
	defer s.state.Unlock()

	snapstate.Set(s.state, "ubuntu-core", &snapstate.SnapState{
		Active:   true,
		Sequence: []*snap.SideInfo{{RealName: "ubuntu-core", SnapID: "ubuntu-core-snap-id", Revision: snap.R(1)}},
		Current:  snap.R(1),
		SnapType: "os",
	})
	snapstate.Set(s.state, "core", &snapstate.SnapState{
		Active:   true,
		Sequence: []*snap.SideInfo{{RealName: "ubuntu-core", SnapID: "ubuntu-core-snap-id", Revision: snap.R(1)}},
		Current:  snap.R(1),
		SnapType: "os",
	})

	tsl, err := snapstate.TransitionCore(s.state, "ubuntu-core", "core")
	c.Assert(err, IsNil)

	c.Assert(tsl, HasLen, 2)
	// 1. transition connections
	verifyTransitionConnectionsTasks(c, tsl[0])
	// 2. remove ubuntu-core
	verifyRemoveTasks(c, tsl[1])
}

func (s *snapmgrTestSuite) TestTransitionCoreRunThrough(c *C) {
	s.state.Lock()
	defer s.state.Unlock()

	snapstate.Set(s.state, "core", nil)
	snapstate.Set(s.state, "ubuntu-core", &snapstate.SnapState{
		Active:   true,
		Sequence: []*snap.SideInfo{{RealName: "ubuntu-core", SnapID: "ubuntu-core-snap-id", Revision: snap.R(1)}},
		Current:  snap.R(1),
		SnapType: "os",
	})

	chg := s.state.NewChange("transition-ubuntu-core", "...")
	tsl, err := snapstate.TransitionCore(s.state, "ubuntu-core", "core")
	c.Assert(err, IsNil)
	for _, ts := range tsl {
		chg.AddAll(ts)
	}

	s.state.Unlock()
	defer s.snapmgr.Stop()
	s.settle(c)
	s.state.Lock()

	// ensure all our tasks ran
	c.Assert(chg.Err(), IsNil)
	c.Assert(chg.IsReady(), Equals, true)
	c.Check(s.fakeStore.downloads, DeepEquals, []fakeDownload{{
		name: "core",
		// the transition has no user associcated with it
		macaroon: "",
	}})
	expected := fakeOps{
		{
			op:    "storesvc-snap",
			name:  "core",
			revno: snap.R(11),
		},
		{
			op:   "storesvc-download",
			name: "core",
		},
		{
			op:    "validate-snap:Doing",
			name:  "core",
			revno: snap.R(11),
		},
		{
			op:  "current",
			old: "<no-current>",
		},
		{
			op:   "open-snap-file",
			name: filepath.Join(dirs.SnapBlobDir, "core_11.snap"),
			sinfo: snap.SideInfo{
				RealName: "core",
				SnapID:   "snapIDsnapidsnapidsnapidsnapidsn",
				Revision: snap.R(11),
			},
		},
		{
			op:    "setup-snap",
			name:  filepath.Join(dirs.SnapBlobDir, "core_11.snap"),
			revno: snap.R(11),
		},
		{
			op:   "copy-data",
			name: filepath.Join(dirs.SnapMountDir, "core/11"),
			old:  "<no-old>",
		},
		{
			op:    "setup-profiles:Doing",
			name:  "core",
			revno: snap.R(11),
		},
		{
			op: "candidate",
			sinfo: snap.SideInfo{
				RealName: "core",
				SnapID:   "snapIDsnapidsnapidsnapidsnapidsn",
				Revision: snap.R(11),
			},
		},
		{
			op:   "link-snap",
			name: filepath.Join(dirs.SnapMountDir, "core/11"),
		},
		{
			op:    "setup-profiles:Doing",
			name:  "core",
			revno: snap.R(11),
		},
		{
			op: "update-aliases",
		},
		{
			op:   "transition-ubuntu-core:Doing",
			name: "ubuntu-core",
		},
		{
			op:   "remove-snap-aliases",
			name: "ubuntu-core",
		},
		{
			op:   "unlink-snap",
			name: filepath.Join(dirs.SnapMountDir, "ubuntu-core/1"),
		},
		{
			op:    "remove-profiles:Doing",
			name:  "ubuntu-core",
			revno: snap.R(1),
		},
		{
			op:   "remove-snap-data",
			name: filepath.Join(dirs.SnapMountDir, "ubuntu-core/1"),
		},
		{
			op:   "remove-snap-common-data",
			name: filepath.Join(dirs.SnapMountDir, "ubuntu-core/1"),
		},
		{
			op:    "remove-snap-files",
			name:  filepath.Join(dirs.SnapMountDir, "ubuntu-core/1"),
			stype: "os",
		},
		{
			op:   "discard-namespace",
			name: "ubuntu-core",
		},
		{
			op:   "discard-conns:Doing",
			name: "ubuntu-core",
		},
		{
			op:    "cleanup-trash",
			name:  "core",
			revno: snap.R(11),
		},
	}
	// start with an easier-to-read error if this fails:
	c.Assert(s.fakeBackend.ops.Ops(), DeepEquals, expected.Ops())
	c.Assert(s.fakeBackend.ops, DeepEquals, expected)
}
func (s *snapmgrTestSuite) TestTransitionCoreRunThroughWithCore(c *C) {
	s.state.Lock()
	defer s.state.Unlock()

	snapstate.Set(s.state, "ubuntu-core", &snapstate.SnapState{
		Active:   true,
		Sequence: []*snap.SideInfo{{RealName: "ubuntu-core", SnapID: "ubuntu-core-snap-id", Revision: snap.R(1)}},
		Current:  snap.R(1),
		SnapType: "os",
	})
	snapstate.Set(s.state, "core", &snapstate.SnapState{
		Active:   true,
		Sequence: []*snap.SideInfo{{RealName: "core", SnapID: "core-snap-id", Revision: snap.R(1)}},
		Current:  snap.R(1),
		SnapType: "os",
	})

	chg := s.state.NewChange("transition-ubuntu-core", "...")
	tsl, err := snapstate.TransitionCore(s.state, "ubuntu-core", "core")
	c.Assert(err, IsNil)
	for _, ts := range tsl {
		chg.AddAll(ts)
	}

	s.state.Unlock()
	defer s.snapmgr.Stop()
	s.settle(c)
	s.state.Lock()

	// ensure all our tasks ran
	c.Assert(chg.Err(), IsNil)
	c.Assert(chg.IsReady(), Equals, true)
	c.Check(s.fakeStore.downloads, HasLen, 0)
	expected := fakeOps{
		{
			op:    "storesvc-snap",
			name:  "core",
			revno: snap.R(11),
		},
		{
			op:   "transition-ubuntu-core:Doing",
			name: "ubuntu-core",
		},
		{
			op:   "remove-snap-aliases",
			name: "ubuntu-core",
		},
		{
			op:   "unlink-snap",
			name: filepath.Join(dirs.SnapMountDir, "ubuntu-core/1"),
		},
		{
			op:    "remove-profiles:Doing",
			name:  "ubuntu-core",
			revno: snap.R(1),
		},
		{
			op:   "remove-snap-data",
			name: filepath.Join(dirs.SnapMountDir, "ubuntu-core/1"),
		},
		{
			op:   "remove-snap-common-data",
			name: filepath.Join(dirs.SnapMountDir, "ubuntu-core/1"),
		},
		{
			op:    "remove-snap-files",
			name:  filepath.Join(dirs.SnapMountDir, "ubuntu-core/1"),
			stype: "os",
		},
		{
			op:   "discard-namespace",
			name: "ubuntu-core",
		},
		{
			op:   "discard-conns:Doing",
			name: "ubuntu-core",
		},
	}
	// start with an easier-to-read error if this fails:
	c.Assert(s.fakeBackend.ops.Ops(), DeepEquals, expected.Ops())
	c.Assert(s.fakeBackend.ops, DeepEquals, expected)

}

func (s *snapmgrTestSuite) TestTransitionCoreStartsAutomatically(c *C) {
	s.state.Lock()
	defer s.state.Unlock()

	snapstate.Set(s.state, "ubuntu-core", &snapstate.SnapState{
		Active:   true,
		Sequence: []*snap.SideInfo{{RealName: "corecore", SnapID: "core-snap-id", Revision: snap.R(1)}},
		Current:  snap.R(1),
		SnapType: "os",
	})

	s.state.Unlock()
	defer s.snapmgr.Stop()
	s.settle(c)
	s.state.Lock()

	c.Check(s.state.Changes(), HasLen, 1)
	c.Check(s.state.Changes()[0].Kind(), Equals, "transition-ubuntu-core")
}

func (s *snapmgrTestSuite) TestTransitionCoreTimeLimitWorks(c *C) {
	s.state.Lock()
	defer s.state.Unlock()

	snapstate.Set(s.state, "ubuntu-core", &snapstate.SnapState{
		Active:   true,
		Sequence: []*snap.SideInfo{{RealName: "corecore", SnapID: "core-snap-id", Revision: snap.R(1)}},
		Current:  snap.R(1),
		SnapType: "os",
	})

	// tried 3h ago, no retry
	s.state.Set("ubuntu-core-transition-last-retry-time", time.Now().Add(-3*time.Hour))

	s.state.Unlock()
	defer s.snapmgr.Stop()
	s.settle(c)
	s.state.Lock()

	c.Check(s.state.Changes(), HasLen, 0)

	// tried 7h ago, retry
	s.state.Set("ubuntu-core-transition-last-retry-time", time.Now().Add(-7*time.Hour))

	s.state.Unlock()
	defer s.snapmgr.Stop()
	s.settle(c)
	s.state.Lock()
	c.Check(s.state.Changes(), HasLen, 1)

	var t time.Time
	s.state.Get("ubuntu-core-transition-last-retry-time", &t)
	c.Assert(time.Now().Sub(t) < 2*time.Minute, Equals, true)
}

func (s *snapmgrTestSuite) TestTransitionCoreNoOtherChanges(c *C) {
	s.state.Lock()
	defer s.state.Unlock()

	snapstate.Set(s.state, "ubuntu-core", &snapstate.SnapState{
		Active:   true,
		Sequence: []*snap.SideInfo{{RealName: "corecore", SnapID: "core-snap-id", Revision: snap.R(1)}},
		Current:  snap.R(1),
		SnapType: "os",
	})
	chg := s.state.NewChange("unrelated-change", "unfinished change blocks core transition")
	chg.SetStatus(state.DoStatus)

	s.state.Unlock()
	defer s.snapmgr.Stop()
	s.settle(c)
	s.state.Lock()

	c.Check(s.state.Changes(), HasLen, 1)
	c.Check(s.state.Changes()[0].Kind(), Equals, "unrelated-change")
}

func (s *snapmgrTestSuite) TestTransitionCoreBlocksOtherChanges(c *C) {
	s.state.Lock()
	defer s.state.Unlock()

	// if we have a ubuntu-core -> core transition
	chg := s.state.NewChange("transition-ubuntu-core", "...")
	chg.SetStatus(state.DoStatus)

	// other tasks block until the transition is done
	_, err := snapstate.Install(s.state, "some-snap", "stable", snap.R(0), s.user.ID, snapstate.Flags{})
	c.Check(err, ErrorMatches, "ubuntu-core to core transition in progress, no other changes allowed until this is done")

	// and when the transition is done, other tasks run
	chg.SetStatus(state.DoneStatus)
	ts, err := snapstate.Install(s.state, "some-snap", "stable", snap.R(0), s.user.ID, snapstate.Flags{})
	c.Check(err, IsNil)
	c.Check(ts, NotNil)
}

func (s *snapmgrTestSuite) TestForceDevModeCleanupRunsForUbuntuCore(c *C) {
	s.checkForceDevModeCleanupRuns(c, "ubuntu-core", true)
}

func (s *snapmgrTestSuite) TestForceDevModeCleanupRunsForCore(c *C) {
	s.checkForceDevModeCleanupRuns(c, "core", true)
}

func (s *snapmgrTestSuite) TestForceDevModeCleanupSkipsRando(c *C) {
	s.checkForceDevModeCleanupRuns(c, "rando", false)
}

func (s *snapmgrTestSuite) checkForceDevModeCleanupRuns(c *C, name string, shouldBeReset bool) {
	r := release.MockForcedDevmode(true)
	defer r()
	c.Assert(release.ReleaseInfo.ForceDevMode(), Equals, true)

	s.state.Lock()
	defer s.state.Unlock()

	snapstate.Set(s.state, name, &snapstate.SnapState{
		Active: true,
		Sequence: []*snap.SideInfo{{
			RealName: name,
			SnapID:   "id-id-id",
			Revision: snap.R(1)}},
		Current:  snap.R(1),
		SnapType: "os",
		Flags:    snapstate.Flags{DevMode: true},
	})

	var snapst1 snapstate.SnapState
	// sanity check
	snapstate.Get(s.state, name, &snapst1)
	c.Assert(snapst1.DevMode, Equals, true)

	s.state.Unlock()
	defer s.snapmgr.Stop()
	s.settle(c)
	s.state.Lock()

	var snapst2 snapstate.SnapState
	snapstate.Get(s.state, name, &snapst2)

	c.Check(snapst2.DevMode, Equals, !shouldBeReset)

	var n int
	s.state.Get("fix-forced-devmode", &n)
	c.Check(n, Equals, 1)
}

func (s *snapmgrTestSuite) TestForceDevModeCleanupRunsNoSnaps(c *C) {
	r := release.MockForcedDevmode(true)
	defer r()
	c.Assert(release.ReleaseInfo.ForceDevMode(), Equals, true)

	defer s.snapmgr.Stop()
	s.settle(c)
	s.state.Lock()
	defer s.state.Unlock()

	var n int
	s.state.Get("fix-forced-devmode", &n)
	c.Check(n, Equals, 1)
}

func (s *snapmgrTestSuite) TestForceDevModeCleanupSkipsNonForcedOS(c *C) {
	r := release.MockForcedDevmode(false)
	defer r()
	c.Assert(release.ReleaseInfo.ForceDevMode(), Equals, false)

	s.state.Lock()
	defer s.state.Unlock()

	snapstate.Set(s.state, "core", &snapstate.SnapState{
		Active: true,
		Sequence: []*snap.SideInfo{{
			RealName: "core",
			SnapID:   "id-id-id",
			Revision: snap.R(1)}},
		Current:  snap.R(1),
		SnapType: "os",
		Flags:    snapstate.Flags{DevMode: true},
	})

	var snapst1 snapstate.SnapState
	// sanity check
	snapstate.Get(s.state, "core", &snapst1)
	c.Assert(snapst1.DevMode, Equals, true)

	s.state.Unlock()
	defer s.snapmgr.Stop()
	s.settle(c)
	s.state.Lock()

	var snapst2 snapstate.SnapState
	snapstate.Get(s.state, "core", &snapst2)

	// no change
	c.Check(snapst2.DevMode, Equals, true)

	// not really run at all in fact
	var n int
	s.state.Get("fix-forced-devmode", &n)
	c.Check(n, Equals, 0)
}

func (s *snapmgrTestSuite) TestEnsureAliasesV2(c *C) {
	s.state.Lock()
	defer s.state.Unlock()

	snapstate.AutoAliases = func(st *state.State, info *snap.Info) (map[string]string, error) {
		switch info.Name() {
		case "alias-snap":
			return map[string]string{
				"alias1": "cmd1",
				"alias2": "cmd2",
			}, nil
		}
		return nil, nil
	}

	snapstate.Set(s.state, "core", nil)
	snapstate.Set(s.state, "alias-snap", &snapstate.SnapState{
		Sequence: []*snap.SideInfo{
			{RealName: "alias-snap", Revision: snap.R(11)},
		},
		Current: snap.R(11),
		Active:  true,
	})

	s.state.Set("aliases", map[string]map[string]string{
		"alias-snap": {
			"alias1": "auto",
		},
	})

	s.state.Unlock()
	err := s.snapmgr.Ensure()
	s.state.Lock()
	c.Assert(err, IsNil)

	var gone interface{}
	err = s.state.Get("aliases", &gone)
	c.Assert(err, Equals, state.ErrNoState)

	var snapst snapstate.SnapState
	err = snapstate.Get(s.state, "alias-snap", &snapst)
	c.Assert(err, IsNil)

	c.Check(snapst.AutoAliasesDisabled, Equals, false)
	c.Check(snapst.AliasesPending, Equals, false)
	c.Check(snapst.Aliases, DeepEquals, map[string]*snapstate.AliasTarget{
		"alias1": {Auto: "cmd1"},
		"alias2": {Auto: "cmd2"},
	})

	expected := fakeOps{
		{
			op:   "remove-snap-aliases",
			name: "alias-snap",
		},
		{
			op: "update-aliases",
			aliases: []*backend.Alias{
				{"alias1", "alias-snap.cmd1"},
				{"alias2", "alias-snap.cmd2"},
			},
		},
	}
	// start with an easier-to-read error if this fails:
	c.Assert(s.fakeBackend.ops.Ops(), DeepEquals, expected.Ops())
	c.Assert(s.fakeBackend.ops, DeepEquals, expected)
}

func (s *snapmgrTestSuite) TestEnsureAliasesV2SnapDisabled(c *C) {
	s.state.Lock()
	defer s.state.Unlock()

	snapstate.AutoAliases = func(st *state.State, info *snap.Info) (map[string]string, error) {
		switch info.Name() {
		case "alias-snap":
			return map[string]string{
				"alias1": "cmd1",
				"alias2": "cmd2",
			}, nil
		}
		return nil, nil
	}

	snapstate.Set(s.state, "core", nil)
	snapstate.Set(s.state, "alias-snap", &snapstate.SnapState{
		Sequence: []*snap.SideInfo{
			{RealName: "alias-snap", Revision: snap.R(11)},
		},
		Current: snap.R(11),
		Active:  false,
	})

	s.state.Set("aliases", map[string]map[string]string{
		"alias-snap": {
			"alias1": "auto",
		},
	})

	s.state.Unlock()
	err := s.snapmgr.Ensure()
	s.state.Lock()
	c.Assert(err, IsNil)

	var gone interface{}
	err = s.state.Get("aliases", &gone)
	c.Assert(err, Equals, state.ErrNoState)

	var snapst snapstate.SnapState
	err = snapstate.Get(s.state, "alias-snap", &snapst)
	c.Assert(err, IsNil)

	c.Check(snapst.AutoAliasesDisabled, Equals, false)
	c.Check(snapst.AliasesPending, Equals, true)
	c.Check(snapst.Aliases, DeepEquals, map[string]*snapstate.AliasTarget{
		"alias1": {Auto: "cmd1"},
		"alias2": {Auto: "cmd2"},
	})

	expected := fakeOps{
		{
			op:   "remove-snap-aliases",
			name: "alias-snap",
		},
	}
	// start with an easier-to-read error if this fails:
	c.Assert(s.fakeBackend.ops.Ops(), DeepEquals, expected.Ops())
	c.Assert(s.fakeBackend.ops, DeepEquals, expected)
}

func (s *snapmgrTestSuite) TestEnsureAliasesV2MarkAliasTasksInError(c *C) {
	s.state.Lock()
	defer s.state.Unlock()

	s.state.Set("aliases", map[string]map[string]string{
		"alias-snap": {
			"alias1": "auto",
		},
	})

	// pending old alias task
	t := s.state.NewTask("alias", "...")
	t.Set("aliases", map[string]string{})
	chg := s.state.NewChange("alias chg", "...")
	chg.AddTask(t)

	s.state.Unlock()
	err := s.snapmgr.Ensure()
	s.state.Lock()
	c.Assert(err, IsNil)

	c.Check(chg.Status(), Equals, state.ErrorStatus)
	c.Check(chg.IsReady(), Equals, true)
	c.Check(t.Status(), Equals, state.ErrorStatus)
}

func (s *snapmgrTestSuite) TestConflictMany(c *C) {
	s.state.Lock()
	defer s.state.Unlock()

	for _, snapName := range []string{"a-snap", "b-snap"} {
		snapstate.Set(s.state, snapName, &snapstate.SnapState{
			Sequence: []*snap.SideInfo{
				{RealName: snapName, Revision: snap.R(11)},
			},
			Current: snap.R(11),
			Active:  false,
		})

		ts, err := snapstate.Enable(s.state, snapName)
		c.Assert(err, IsNil)
		// need a change to make the tasks visible
		s.state.NewChange("enable", "...").AddAll(ts)
	}

	// things that should be ok:
	for _, m := range [][]string{
		{}, //nothing
		{"c-snap"},
		{"c-snap", "d-snap", "e-snap", "f-snap"},
	} {
		c.Check(snapstate.CheckChangeConflictMany(s.state, m, nil), IsNil)
	}

	// things that should not be ok:
	for _, m := range [][]string{
		{"a-snap"},
		{"a-snap", "b-snap"},
		{"a-snap", "c-snap"},
		{"b-snap", "c-snap"},
	} {
		c.Check(snapstate.CheckChangeConflictMany(s.state, m, nil), ErrorMatches, `snap "[^"]*" has changes in progress`)
	}
}

func (s *snapmgrTestSuite) TestInstallWithoutCoreRunThrough1(c *C) {
	s.state.Lock()
	defer s.state.Unlock()

	// pretend we don't have core
	snapstate.Set(s.state, "core", nil)

	chg := s.state.NewChange("install", "install a snap on a system without core")
	ts, err := snapstate.Install(s.state, "some-snap", "some-channel", snap.R(42), s.user.ID, snapstate.Flags{})
	c.Assert(err, IsNil)
	chg.AddAll(ts)

	s.state.Unlock()
	defer s.snapmgr.Stop()
	s.settle(c)
	s.state.Lock()

	// ensure all our tasks ran
	c.Assert(chg.Err(), IsNil)
	c.Assert(chg.IsReady(), Equals, true)
	c.Check(s.fakeStore.downloads, DeepEquals, []fakeDownload{
		{
			macaroon: s.user.StoreMacaroon,
			name:     "core",
		},
		{
			macaroon: s.user.StoreMacaroon,
			name:     "some-snap",
		}})
	expected := fakeOps{
		// we check the snap
		{
			op:    "storesvc-snap",
			name:  "some-snap",
			revno: snap.R(42),
		},
		// then we check core because its not installed already
		// and continue with that
		{
			op:    "storesvc-snap",
			name:  "core",
			revno: snap.R(11),
		},
		{
			op:   "storesvc-download",
			name: "core",
		},
		{
			op:    "validate-snap:Doing",
			name:  "core",
			revno: snap.R(11),
		},
		{
			op:  "current",
			old: "<no-current>",
		},
		{
			op:   "open-snap-file",
			name: filepath.Join(dirs.SnapBlobDir, "core_11.snap"),
			sinfo: snap.SideInfo{
				RealName: "core",
				Channel:  "stable",
				SnapID:   "snapIDsnapidsnapidsnapidsnapidsn",
				Revision: snap.R(11),
			},
		},
		{
			op:    "setup-snap",
			name:  filepath.Join(dirs.SnapBlobDir, "core_11.snap"),
			revno: snap.R(11),
		},
		{
			op:   "copy-data",
			name: filepath.Join(dirs.SnapMountDir, "core/11"),
			old:  "<no-old>",
		},
		{
			op:    "setup-profiles:Doing",
			name:  "core",
			revno: snap.R(11),
		},
		{
			op: "candidate",
			sinfo: snap.SideInfo{
				RealName: "core",
				Channel:  "stable",
				SnapID:   "snapIDsnapidsnapidsnapidsnapidsn",
				Revision: snap.R(11),
			},
		},
		{
			op:   "link-snap",
			name: filepath.Join(dirs.SnapMountDir, "core/11"),
		},
		{
			op: "update-aliases",
		},
		// after core is in place continue with the snap
		{
			op:   "storesvc-download",
			name: "some-snap",
		},
		{
			op:    "validate-snap:Doing",
			name:  "some-snap",
			revno: snap.R(42),
		},
		{
			op:  "current",
			old: "<no-current>",
		},
		{
			op:   "open-snap-file",
			name: filepath.Join(dirs.SnapBlobDir, "some-snap_42.snap"),
			sinfo: snap.SideInfo{
				RealName: "some-snap",
				Channel:  "some-channel",
				SnapID:   "snapIDsnapidsnapidsnapidsnapidsn",
				Revision: snap.R(42),
			},
		},
		{
			op:    "setup-snap",
			name:  filepath.Join(dirs.SnapBlobDir, "some-snap_42.snap"),
			revno: snap.R(42),
		},
		{
			op:   "copy-data",
			name: filepath.Join(dirs.SnapMountDir, "some-snap/42"),
			old:  "<no-old>",
		},
		{
			op:    "setup-profiles:Doing",
			name:  "some-snap",
			revno: snap.R(42),
		},
		{
			op: "candidate",
			sinfo: snap.SideInfo{
				RealName: "some-snap",
				Channel:  "some-channel",
				SnapID:   "snapIDsnapidsnapidsnapidsnapidsn",
				Revision: snap.R(42),
			},
		},
		{
			op:   "link-snap",
			name: filepath.Join(dirs.SnapMountDir, "some-snap/42"),
		},
		{
			op: "update-aliases",
		},
		// cleanups order is random
		{
			op:    "cleanup-trash",
			name:  "core",
			revno: snap.R(11),
		},
		{
			op:    "cleanup-trash",
			name:  "some-snap",
			revno: snap.R(42),
		},
	}
	// start with an easier-to-read error if this fails:
	c.Assert(s.fakeBackend.ops.Ops(), DeepEquals, expected.Ops())
	// compare the details without the cleanup tasks, the order is random
	// as they run in parallel
	opsLenWithoutCleanups := len(s.fakeBackend.ops) - 2
	c.Assert(s.fakeBackend.ops[:opsLenWithoutCleanups], DeepEquals, expected[:opsLenWithoutCleanups])

	// verify core in the system state
	var snaps map[string]*snapstate.SnapState
	err = s.state.Get("snaps", &snaps)
	c.Assert(err, IsNil)

	snapst := snaps["core"]
	c.Assert(snapst.Active, Equals, true)
	c.Assert(snapst.Channel, Equals, "stable")
	c.Assert(snapst.Sequence[0], DeepEquals, &snap.SideInfo{
		RealName: "core",
		Channel:  "stable",
		SnapID:   "snapIDsnapidsnapidsnapidsnapidsn",
		Revision: snap.R(11),
	})
}

func (s *snapmgrTestSuite) TestInstallWithoutCoreTwoSnapsRunThrough(c *C) {
	s.state.Lock()
	defer s.state.Unlock()

	restore := snapstate.MockPrerequisitesRetryTimeout(10 * time.Millisecond)
	defer restore()

	// pretend we don't have core
	snapstate.Set(s.state, "core", nil)

	chg1 := s.state.NewChange("install", "install snap 1")
	ts1, err := snapstate.Install(s.state, "snap1", "some-channel", snap.R(42), s.user.ID, snapstate.Flags{})
	c.Assert(err, IsNil)
	chg1.AddAll(ts1)

	chg2 := s.state.NewChange("install", "install snap 2")
	ts2, err := snapstate.Install(s.state, "snap2", "some-other-channel", snap.R(21), s.user.ID, snapstate.Flags{})
	c.Assert(err, IsNil)
	chg2.AddAll(ts2)

	s.state.Unlock()
	defer s.snapmgr.Stop()
	s.settle(c)
	s.state.Lock()

	// ensure all our tasks ran and core was only installed once
	c.Assert(chg1.Err(), IsNil)
	c.Assert(chg2.Err(), IsNil)

	c.Assert(chg1.IsReady(), Equals, true)
	c.Assert(chg2.IsReady(), Equals, true)

	// order in which the changes run is random
	len1 := len(chg1.Tasks())
	len2 := len(chg2.Tasks())
	if len1 > len2 {
		c.Assert(chg1.Tasks(), HasLen, 24)
		c.Assert(chg2.Tasks(), HasLen, 12)
	} else {
		c.Assert(chg1.Tasks(), HasLen, 12)
		c.Assert(chg2.Tasks(), HasLen, 24)
	}

	// FIXME: add helpers and do a DeepEquals here for the operations
}

func (s *snapmgrTestSuite) TestInstallWithoutCoreTwoSnapsWithFailureRunThrough(c *C) {
	s.state.Lock()
	defer s.state.Unlock()

	// slightly longer retry timeout to avoid deadlock when we
	// trigger a retry quickly that the link snap for core does
	// not have a chance to run
	restore := snapstate.MockPrerequisitesRetryTimeout(40 * time.Millisecond)
	defer restore()

	defer s.snapmgr.Stop()
	// Two changes are created, the first will fails, the second will
	// be fine. The order of what change runs first is random, the
	// first change will also install core in its own lane. This test
	// ensures that core gets installed and there are no conflicts
	// even if core already got installed from the first change.
	//
	// It runs multiple times so that both possible cases get a chance
	// to run
	for i := 0; i < 5; i++ {
		// start clean
		snapstate.Set(s.state, "core", nil)
		snapstate.Set(s.state, "snap2", nil)

		// chg1 has an error
		chg1 := s.state.NewChange("install", "install snap 1")
		ts1, err := snapstate.Install(s.state, "snap1", "some-channel", snap.R(42), s.user.ID, snapstate.Flags{})
		c.Assert(err, IsNil)
		chg1.AddAll(ts1)

		tasks := ts1.Tasks()
		last := tasks[len(tasks)-1]
		terr := s.state.NewTask("error-trigger", "provoking total undo")
		terr.WaitFor(last)
		chg1.AddTask(terr)

		// chg2 is good
		chg2 := s.state.NewChange("install", "install snap 2")
		ts2, err := snapstate.Install(s.state, "snap2", "some-other-channel", snap.R(21), s.user.ID, snapstate.Flags{})
		c.Assert(err, IsNil)
		chg2.AddAll(ts2)

		// we use our own settle as we need a bigger timeout
		s.state.Unlock()
		err = s.o.Settle(15 * time.Second)
		s.state.Lock()
		c.Assert(err, IsNil)

		// ensure expected change states
		c.Check(chg1.Status(), Equals, state.ErrorStatus)
		c.Check(chg2.Status(), Equals, state.DoneStatus)

		// ensure we have both core and snap2
		var snapst snapstate.SnapState

		err = snapstate.Get(s.state, "core", &snapst)
		c.Assert(err, IsNil)
		c.Assert(snapst.Active, Equals, true)
		c.Assert(snapst.Sequence, HasLen, 1)
		c.Assert(snapst.Sequence[0], DeepEquals, &snap.SideInfo{
			RealName: "core",
			SnapID:   "snapIDsnapidsnapidsnapidsnapidsn",
			Channel:  "stable",
			Revision: snap.R(11),
		})

		err = snapstate.Get(s.state, "snap2", &snapst)
		c.Assert(err, IsNil)
		c.Assert(snapst.Active, Equals, true)
		c.Assert(snapst.Sequence, HasLen, 1)
		c.Assert(snapst.Sequence[0], DeepEquals, &snap.SideInfo{
			RealName: "snap2",
			SnapID:   "snapIDsnapidsnapidsnapidsnapidsn",
			Channel:  "some-other-channel",
			Revision: snap.R(21),
		})

	}
}

type behindYourBackStore struct {
	*fakeStore
	state *state.State

	coreInstallRequested bool
	coreInstalled        bool
	chg                  *state.Change
}

func (s behindYourBackStore) SnapInfo(spec store.SnapSpec, user *auth.UserState) (*snap.Info, error) {
	if spec.Name == "core" {
		s.state.Lock()
		if !s.coreInstallRequested {
			s.coreInstallRequested = true
			snapsup := &snapstate.SnapSetup{
				SideInfo: &snap.SideInfo{
					RealName: "core",
				},
			}
			t := s.state.NewTask("prepare", "prepare core")
			t.Set("snap-setup", snapsup)
			s.chg = s.state.NewChange("install", "install core")
			s.chg.AddAll(state.NewTaskSet(t))
		}
		if s.chg != nil && !s.coreInstalled {
			// marks change ready but also
			// tasks need to also be marked cleaned
			for _, t := range s.chg.Tasks() {
				t.SetStatus(state.DoneStatus)
				t.SetClean()
			}
			snapstate.Set(s.state, "core", &snapstate.SnapState{
				Active: true,
				Sequence: []*snap.SideInfo{
					{RealName: "core", Revision: snap.R(1)},
				},
				Current:  snap.R(1),
				SnapType: "os",
			})
			s.coreInstalled = true
		}
		s.state.Unlock()
	}

	return s.fakeStore.SnapInfo(spec, user)
}

// this test the scenario that some-snap gets installed and during the
// install (when unlocking for the store info call for core) an
// explicit "snap install core" happens. In this case the snapstate
// will return a change conflict. we handle this via a retry, ensure
// this is actually what happens.
func (s *snapmgrTestSuite) TestInstallWithoutCoreConflictingInstall(c *C) {
	s.state.Lock()
	defer s.state.Unlock()

	restore := snapstate.MockPrerequisitesRetryTimeout(10 * time.Millisecond)
	defer restore()

	snapstate.ReplaceStore(s.state, behindYourBackStore{fakeStore: s.fakeStore, state: s.state})

	// pretend we don't have core
	snapstate.Set(s.state, "core", nil)

	// now install a snap that will pull in core
	chg := s.state.NewChange("install", "install a snap on a system without core")
	ts, err := snapstate.Install(s.state, "some-snap", "some-channel", snap.R(42), s.user.ID, snapstate.Flags{})
	c.Assert(err, IsNil)
	chg.AddAll(ts)

	prereq := ts.Tasks()[0]
	c.Assert(prereq.Kind(), Equals, "prerequisites")
	c.Check(prereq.AtTime().IsZero(), Equals, true)

	s.state.Unlock()
	defer s.snapmgr.Stop()

	// start running the change, this will trigger the
	// prerequisites task, which will trigger the install of core
	// and also call our mock store which will generate a parallel
	// change
	s.snapmgr.Ensure()
	s.snapmgr.Wait()

	// change is not ready yet, because the prerequists triggered
	// a state.Retry{} because of the conflicting change
	c.Assert(chg.IsReady(), Equals, false)
	s.state.Lock()
	// marked for retry
	c.Check(prereq.AtTime().IsZero(), Equals, false)
	c.Check(prereq.Status().Ready(), Equals, false)
	s.state.Unlock()

	// retry interval is 10ms so 20ms should be plenty of time
	time.Sleep(20 * time.Millisecond)
	s.settle(c)
	// chg got retried, core is now installed, things are good
	c.Assert(chg.IsReady(), Equals, true)

	s.state.Lock()

	// ensure all our tasks ran
	c.Assert(chg.Err(), IsNil)
	c.Assert(chg.IsReady(), Equals, true)

	// verify core in the system state
	var snaps map[string]*snapstate.SnapState
	err = s.state.Get("snaps", &snaps)
	c.Assert(err, IsNil)

	snapst := snaps["core"]
	c.Assert(snapst.Active, Equals, true)
	c.Assert(snapst.Sequence[0], DeepEquals, &snap.SideInfo{
		RealName: "core",
		Revision: snap.R(1),
	})

	snapst = snaps["some-snap"]
	c.Assert(snapst.Active, Equals, true)
	c.Assert(snapst.Sequence[0], DeepEquals, &snap.SideInfo{
		RealName: "some-snap",
		SnapID:   "snapIDsnapidsnapidsnapidsnapidsn",
		Channel:  "some-channel",
		Revision: snap.R(42),
	})
}

type canDisableSuite struct{}

var _ = Suite(&canDisableSuite{})

func (s *canDisableSuite) TestCanDisable(c *C) {
	for _, tt := range []struct {
		typ        snap.Type
		canDisable bool
	}{
		{snap.TypeApp, true},
		{snap.TypeGadget, false},
		{snap.TypeKernel, false},
		{snap.TypeOS, false},
	} {
		info := &snap.Info{Type: tt.typ}
		c.Check(snapstate.CanDisable(info), Equals, tt.canDisable)
	}
}<|MERGE_RESOLUTION|>--- conflicted
+++ resolved
@@ -5043,11 +5043,7 @@
 	s.snapmgr.Ensure()
 	s.state.Lock()
 
-<<<<<<< HEAD
-	c.Check(logbuf.String(), testutil.Contains, `cannot use refresh.schedule configuration: "mon,12:00~14:00" uses weekdays which is currently not supported`)
-=======
 	c.Check(logbuf.String(), testutil.Contains, `cannot use refresh.schedule configuration: cannot parse "mon@12:00-14:00": contains invalid @`)
->>>>>>> a828ae49
 }
 
 func (s *snapmgrTestSuite) TestEnsureRefreshesNoUpdate(c *C) {
