// -*- Mode: Go; indent-tabs-mode: t -*-

/*
 * Copyright (C) 2016-2018 Canonical Ltd
 *
 * This program is free software: you can redistribute it and/or modify
 * it under the terms of the GNU General Public License version 3 as
 * published by the Free Software Foundation.
 *
 * This program is distributed in the hope that it will be useful,
 * but WITHOUT ANY WARRANTY; without even the implied warranty of
 * MERCHANTABILITY or FITNESS FOR A PARTICULAR PURPOSE.  See the
 * GNU General Public License for more details.
 *
 * You should have received a copy of the GNU General Public License
 * along with this program.  If not, see <http://www.gnu.org/licenses/>.
 *
 */

package snapstate_test

import (
	"encoding/json"
	"errors"
	"fmt"
	"io/ioutil"
	"os"
	"path/filepath"
	"sort"
	"strings"
	"testing"
	"time"

	"golang.org/x/net/context"

	. "gopkg.in/check.v1"
	"gopkg.in/tomb.v2"

	"github.com/snapcore/snapd/asserts"
	"github.com/snapcore/snapd/dirs"
	"github.com/snapcore/snapd/interfaces"
	"github.com/snapcore/snapd/logger"
	"github.com/snapcore/snapd/overlord"
	"github.com/snapcore/snapd/overlord/auth"
	"github.com/snapcore/snapd/overlord/configstate/config"
	"github.com/snapcore/snapd/overlord/hookstate"
	"github.com/snapcore/snapd/overlord/ifacestate/ifacerepo"
	"github.com/snapcore/snapd/overlord/snapstate"
	"github.com/snapcore/snapd/overlord/snapstate/backend"
	"github.com/snapcore/snapd/overlord/state"
	"github.com/snapcore/snapd/release"
	"github.com/snapcore/snapd/snap"
	"github.com/snapcore/snapd/snap/snaptest"
	"github.com/snapcore/snapd/store"
	"github.com/snapcore/snapd/testutil"
	"github.com/snapcore/snapd/timeutil"

	// So it registers Configure.
	_ "github.com/snapcore/snapd/overlord/configstate"
)

func TestSnapManager(t *testing.T) { TestingT(t) }

type snapmgrTestSuite struct {
	testutil.BaseTest
	o       *overlord.Overlord
	state   *state.State
	se      *overlord.StateEngine
	snapmgr *snapstate.SnapManager

	fakeBackend *fakeSnappyBackend
	fakeStore   *fakeStore

	user  *auth.UserState
	user2 *auth.UserState
	user3 *auth.UserState

	requestSalt string
}

func (s *snapmgrTestSuite) settle(c *C) {
	err := s.o.Settle(5 * time.Second)
	c.Assert(err, IsNil)
}

var _ = Suite(&snapmgrTestSuite{})

var fakeRevDateEpoch = time.Date(2018, 1, 0, 0, 0, 0, 0, time.UTC)

func (s *snapmgrTestSuite) SetUpTest(c *C) {
	s.BaseTest.SetUpTest(c)
	dirs.SetRootDir(c.MkDir())

	s.o = overlord.Mock()
	s.state = s.o.State()

	s.BaseTest.AddCleanup(snap.MockSanitizePlugsSlots(func(snapInfo *snap.Info) {}))

	s.fakeBackend = &fakeSnappyBackend{}
	s.fakeBackend.emptyContainer = emptyContainer(c)
	s.fakeStore = &fakeStore{
		fakeCurrentProgress: 75,
		fakeTotalProgress:   100,
		fakeBackend:         s.fakeBackend,
		state:               s.state,
	}

	oldSetupInstallHook := snapstate.SetupInstallHook
	oldSetupPreRefreshHook := snapstate.SetupPreRefreshHook
	oldSetupPostRefreshHook := snapstate.SetupPostRefreshHook
	oldSetupRemoveHook := snapstate.SetupRemoveHook
	snapstate.SetupInstallHook = hookstate.SetupInstallHook
	snapstate.SetupPreRefreshHook = hookstate.SetupPreRefreshHook
	snapstate.SetupPostRefreshHook = hookstate.SetupPostRefreshHook
	snapstate.SetupRemoveHook = hookstate.SetupRemoveHook

	var err error
	s.snapmgr, err = snapstate.Manager(s.state, s.o.TaskRunner())
	c.Assert(err, IsNil)

	AddForeignTaskHandlers(s.o.TaskRunner(), s.fakeBackend)

	snapstate.SetSnapManagerBackend(s.snapmgr, s.fakeBackend)

	s.o.AddManager(s.snapmgr)
	s.o.AddManager(s.o.TaskRunner())
	s.se = s.o.StateEngine()

	s.BaseTest.AddCleanup(snapstate.MockSnapReadInfo(s.fakeBackend.ReadInfo))
	s.BaseTest.AddCleanup(snapstate.MockOpenSnapFile(s.fakeBackend.OpenSnapFile))
	revDate := func(info *snap.Info) time.Time {
		if info.Revision.Local() {
			panic("no local revision should reach revisionDate")
		}
		// for convenience a date derived from the revision
		return fakeRevDateEpoch.AddDate(0, 0, info.Revision.N)
	}
	s.BaseTest.AddCleanup(snapstate.MockRevisionDate(revDate))

	s.BaseTest.AddCleanup(func() {
		snapstate.SetupInstallHook = oldSetupInstallHook
		snapstate.SetupPreRefreshHook = oldSetupPreRefreshHook
		snapstate.SetupPostRefreshHook = oldSetupPostRefreshHook
		snapstate.SetupRemoveHook = oldSetupRemoveHook

		dirs.SetRootDir("/")
	})

	s.state.Lock()
	snapstate.ReplaceStore(s.state, s.fakeStore)
	s.user, err = auth.NewUser(s.state, "username", "email@test.com", "macaroon", []string{"discharge"})
	c.Assert(err, IsNil)
	s.user2, err = auth.NewUser(s.state, "username2", "email2@test.com", "macaroon2", []string{"discharge2"})
	c.Assert(err, IsNil)
	// 3 has no store auth
	s.user3, err = auth.NewUser(s.state, "username3", "email2@test.com", "", nil)
	c.Assert(err, IsNil)

	s.state.Set("seed-time", time.Now())

	s.requestSalt = "request-salt"
	s.state.Set("refresh-request-salt", s.requestSalt)
	snapstate.Set(s.state, "core", &snapstate.SnapState{
		Active: true,
		Sequence: []*snap.SideInfo{
			{RealName: "core", Revision: snap.R(1)},
		},
		Current:  snap.R(1),
		SnapType: "os",
	})
	s.state.Unlock()

	snapstate.AutoAliases = func(*state.State, *snap.Info) (map[string]string, error) {
		return nil, nil
	}
	snapstate.Model = func(*state.State) (*asserts.Model, error) {
		return nil, nil
	}
}

func (s *snapmgrTestSuite) TearDownTest(c *C) {
	s.BaseTest.TearDownTest(c)
	snapstate.ValidateRefreshes = nil
	snapstate.AutoAliases = nil
	snapstate.CanAutoRefresh = nil
}

type ForeignTaskTracker interface {
	ForeignTask(kind string, status state.Status, snapsup *snapstate.SnapSetup)
}

func AddForeignTaskHandlers(runner *state.TaskRunner, tracker ForeignTaskTracker) {
	// Add fake handlers for tasks handled by interfaces manager
	fakeHandler := func(task *state.Task, _ *tomb.Tomb) error {
		task.State().Lock()
		kind := task.Kind()
		status := task.Status()
		snapsup, err := snapstate.TaskSnapSetup(task)
		task.State().Unlock()
		if err != nil {
			return err
		}

		tracker.ForeignTask(kind, status, snapsup)

		return nil
	}
	runner.AddHandler("setup-profiles", fakeHandler, fakeHandler)
	runner.AddHandler("auto-connect", fakeHandler, nil)
	runner.AddHandler("auto-disconnect", fakeHandler, nil)
	runner.AddHandler("remove-profiles", fakeHandler, fakeHandler)
	runner.AddHandler("discard-conns", fakeHandler, fakeHandler)
	runner.AddHandler("validate-snap", fakeHandler, nil)
	runner.AddHandler("transition-ubuntu-core", fakeHandler, nil)

	// Add handler to test full aborting of changes
	erroringHandler := func(task *state.Task, _ *tomb.Tomb) error {
		return errors.New("error out")
	}
	runner.AddHandler("error-trigger", erroringHandler, nil)

	runner.AddHandler("run-hook", func(task *state.Task, _ *tomb.Tomb) error {
		return nil
	}, nil)
	runner.AddHandler("configure-snapd", func(t *state.Task, _ *tomb.Tomb) error {
		return nil
	}, nil)

}

func (s *snapmgrTestSuite) TestCleanSnapStateGet(c *C) {
	snapst := snapstate.SnapState{
		Sequence: []*snap.SideInfo{
			{RealName: "foo", Revision: snap.R(1)},
		},
		Current:     snap.R(1),
		SnapType:    "os",
		Channel:     "foo",
		InstanceKey: "bar",
	}

	s.state.Lock()

	defer s.state.Unlock()
	snapstate.Set(s.state, "no-instance-key", &snapstate.SnapState{
		Sequence: []*snap.SideInfo{
			{RealName: "core", Revision: snap.R(1)},
		},
		Current:  snap.R(1),
		SnapType: "app",
	})

	err := snapstate.Get(s.state, "bar", nil)
	c.Assert(err, ErrorMatches, "internal error: snapst is nil")

	err = snapstate.Get(s.state, "no-instance-key", &snapst)
	c.Assert(err, IsNil)
	c.Assert(snapst, DeepEquals, snapstate.SnapState{
		Sequence: []*snap.SideInfo{
			{RealName: "core", Revision: snap.R(1)},
		},
		Current:  snap.R(1),
		SnapType: "app",
	})
}

func (s *snapmgrTestSuite) TestStore(c *C) {
	s.state.Lock()
	defer s.state.Unlock()

	sto := &store.Store{}
	snapstate.ReplaceStore(s.state, sto)
	store1 := snapstate.Store(s.state)
	c.Check(store1, Equals, sto)

	// cached
	store2 := snapstate.Store(s.state)
	c.Check(store2, Equals, sto)
}

func (s *snapmgrTestSuite) TestUserFromUserID(c *C) {
	s.state.Lock()
	defer s.state.Unlock()

	tests := []struct {
		ids     []int
		u       *auth.UserState
		invalid bool
	}{
		{[]int{0}, nil, false},
		{[]int{2}, s.user2, false},
		{[]int{99}, nil, true},
		{[]int{1, 99}, s.user, false},
		{[]int{99, 0}, nil, false},
		{[]int{99, 2}, s.user2, false},
		{[]int{99, 100}, nil, true},
	}

	for _, t := range tests {
		u, err := snapstate.UserFromUserID(s.state, t.ids...)
		c.Check(u, DeepEquals, t.u)
		if t.invalid {
			c.Check(err, Equals, auth.ErrInvalidUser)
		} else {
			c.Check(err, IsNil)
		}
	}
}

const (
	unlinkBefore = 1 << iota
	cleanupAfter
	maybeCore
	runCoreConfigure
)

func taskKinds(tasks []*state.Task) []string {
	kinds := make([]string, len(tasks))
	for i, task := range tasks {
		k := task.Kind()
		if k == "run-hook" {
			var hooksup hookstate.HookSetup
			if err := task.Get("hook-setup", &hooksup); err != nil {
				panic(err)
			}
			k = fmt.Sprintf("%s[%s]", k, hooksup.Hook)
		}
		kinds[i] = k
	}
	return kinds
}

func verifyInstallTasks(c *C, opts, discards int, ts *state.TaskSet, st *state.State) {
	kinds := taskKinds(ts.Tasks())

	expected := []string{
		"prerequisites",
		"download-snap",
		"validate-snap",
		"mount-snap",
	}
	if opts&unlinkBefore != 0 {
		expected = append(expected,
			"stop-snap-services",
			"remove-aliases",
			"unlink-current-snap",
		)
	}
	expected = append(expected,
		"copy-snap-data",
		"setup-profiles",
		"link-snap",
	)
	expected = append(expected,
		"auto-connect",
		"set-auto-aliases",
		"setup-aliases",
		"run-hook[install]",
		"start-snap-services")
	for i := 0; i < discards; i++ {
		expected = append(expected,
			"clear-snap",
			"discard-snap",
		)
	}
	if opts&cleanupAfter != 0 {
		expected = append(expected,
			"cleanup",
		)
	}
	expected = append(expected,
		"run-hook[configure]",
	)

	c.Assert(kinds, DeepEquals, expected)
}

func verifyUpdateTasks(c *C, opts, discards int, ts *state.TaskSet, st *state.State) {
	kinds := taskKinds(ts.Tasks())

	expected := []string{
		"prerequisites",
		"download-snap",
		"validate-snap",
		"mount-snap",
	}
	expected = append(expected, "run-hook[pre-refresh]")
	if opts&unlinkBefore != 0 {
		expected = append(expected,
			"stop-snap-services",
		)
	}
	if opts&unlinkBefore != 0 {
		expected = append(expected,
			"remove-aliases",
			"unlink-current-snap",
		)
	}
	expected = append(expected,
		"copy-snap-data",
		"setup-profiles",
		"link-snap",
	)
	if opts&maybeCore != 0 {
		expected = append(expected, "setup-profiles")
	}
	expected = append(expected,
		"auto-connect",
		"set-auto-aliases",
		"setup-aliases",
		"run-hook[post-refresh]",
		"start-snap-services")

	c.Assert(ts.Tasks()[len(expected)-2].Summary(), Matches, `Run post-refresh hook of .*`)
	for i := 0; i < discards; i++ {
		expected = append(expected,
			"clear-snap",
			"discard-snap",
		)
	}
	if opts&cleanupAfter != 0 {
		expected = append(expected,
			"cleanup",
		)
	}
	expected = append(expected,
		"run-hook[configure]",
	)

	c.Assert(kinds, DeepEquals, expected)
}

func verifyRemoveTasks(c *C, ts *state.TaskSet) {
	c.Assert(taskKinds(ts.Tasks()), DeepEquals, []string{
		"stop-snap-services",
		"auto-disconnect",
		"run-hook[remove]",
		"remove-aliases",
		"unlink-snap",
		"remove-profiles",
		"clear-snap",
		"discard-snap",
	})
	verifyStopReason(c, ts, "remove")
}

func checkIsAutoRefresh(c *C, tasks []*state.Task, expected bool) {
	for _, t := range tasks {
		if t.Kind() == "download-snap" {
			var snapsup snapstate.SnapSetup
			err := t.Get("snap-setup", &snapsup)
			c.Assert(err, IsNil)
			c.Check(snapsup.IsAutoRefresh, Equals, expected)
			return
		}
	}
	c.Fatalf("cannot find download-snap task in %v", tasks)
}

func (s *snapmgrTestSuite) TestLastIndexFindsLast(c *C) {
	snapst := &snapstate.SnapState{Sequence: []*snap.SideInfo{
		{Revision: snap.R(7)},
		{Revision: snap.R(11)},
		{Revision: snap.R(11)},
	}}
	c.Check(snapst.LastIndex(snap.R(11)), Equals, 2)
}

func (s *snapmgrTestSuite) TestInstallDevModeConfinementFiltering(c *C) {
	s.state.Lock()
	defer s.state.Unlock()

	// if a snap is devmode, you can't install it without --devmode
	_, err := snapstate.Install(s.state, "some-snap", "channel-for-devmode", snap.R(0), s.user.ID, snapstate.Flags{})
	c.Assert(err, ErrorMatches, `.* requires devmode or confinement override`)

	// if a snap is devmode, you *can* install it with --devmode
	_, err = snapstate.Install(s.state, "some-snap", "channel-for-devmode", snap.R(0), s.user.ID, snapstate.Flags{DevMode: true})
	c.Assert(err, IsNil)

	// if a snap is *not* devmode, you can still install it with --devmode
	_, err = snapstate.Install(s.state, "some-snap", "channel-for-strict", snap.R(0), s.user.ID, snapstate.Flags{DevMode: true})
	c.Assert(err, IsNil)
}

func (s *snapmgrTestSuite) TestInstallClassicConfinementFiltering(c *C) {
	if !dirs.SupportsClassicConfinement() {
		c.Skip("no support for classic")
	}

	s.state.Lock()
	defer s.state.Unlock()

	// if a snap is classic, you can't install it without --classic
	_, err := snapstate.Install(s.state, "some-snap", "channel-for-classic", snap.R(0), s.user.ID, snapstate.Flags{})
	c.Assert(err, ErrorMatches, `.* requires classic confinement`)

	// if a snap is classic, you *can* install it with --classic
	_, err = snapstate.Install(s.state, "some-snap", "channel-for-classic", snap.R(0), s.user.ID, snapstate.Flags{Classic: true})
	c.Assert(err, IsNil)

	// if a snap is *not* classic, you can still install it with --classic
	_, err = snapstate.Install(s.state, "some-snap", "channel-for-strict", snap.R(0), s.user.ID, snapstate.Flags{Classic: true})
	c.Assert(err, IsNil)
}

func (s *snapmgrTestSuite) TestInstallFailsWhenClassicSnapsAreNotSupported(c *C) {
	s.state.Lock()
	defer s.state.Unlock()

	reset := release.MockReleaseInfo(&release.OS{
		ID: "fedora",
	})
	defer reset()

	// this needs doing because dirs depends on the release info
	dirs.SetRootDir(dirs.GlobalRootDir)

	_, err := snapstate.Install(s.state, "some-snap", "channel-for-classic", snap.R(0), s.user.ID, snapstate.Flags{Classic: true})
	c.Assert(err, ErrorMatches, "classic confinement requires snaps under /snap or symlink from /snap to "+dirs.SnapMountDir)
}

func (s *snapmgrTestSuite) TestInstallTasks(c *C) {
	s.state.Lock()
	defer s.state.Unlock()

	ts, err := snapstate.Install(s.state, "some-snap", "some-channel", snap.R(0), 0, snapstate.Flags{})
	c.Assert(err, IsNil)

	verifyInstallTasks(c, 0, 0, ts, s.state)
	c.Assert(s.state.TaskCount(), Equals, len(ts.Tasks()))
}

func (s *snapmgrTestSuite) TestInstallHookNotRunForInstalledSnap(c *C) {
	s.state.Lock()
	defer s.state.Unlock()

	snapstate.Set(s.state, "some-snap", &snapstate.SnapState{
		Active: true,
		Sequence: []*snap.SideInfo{
			{RealName: "some-snap", Revision: snap.R(7)},
		},
		Current:  snap.R(7),
		SnapType: "app",
	})

	mockSnap := makeTestSnap(c, `name: some-snap
version: 1.0`)
	ts, _, err := snapstate.InstallPath(s.state, &snap.SideInfo{RealName: "some-snap", SnapID: "some-snap-id", Revision: snap.R(8)}, mockSnap, "", "", snapstate.Flags{})
	c.Assert(err, IsNil)

	runHooks := tasksWithKind(ts, "run-hook")
	// hook tasks for refresh and for configure hook only; no install hook
	c.Assert(runHooks, HasLen, 3)
	c.Assert(runHooks[0].Summary(), Equals, `Run pre-refresh hook of "some-snap" snap if present`)
	c.Assert(runHooks[1].Summary(), Equals, `Run post-refresh hook of "some-snap" snap if present`)
	c.Assert(runHooks[2].Summary(), Equals, `Run configure hook of "some-snap" snap if present`)
}

type fullFlags struct{ before, change, after, setup snapstate.Flags }

func (s *snapmgrTestSuite) testRevertTasksFullFlags(flags fullFlags, c *C) {
	s.state.Lock()
	defer s.state.Unlock()

	snapstate.Set(s.state, "some-snap", &snapstate.SnapState{
		Active: true,
		Sequence: []*snap.SideInfo{
			{RealName: "some-snap", Revision: snap.R(7)},
			{RealName: "some-snap", Revision: snap.R(11)},
		},
		Flags:    flags.before,
		Current:  snap.R(11),
		SnapType: "app",
	})

	ts, err := snapstate.Revert(s.state, "some-snap", flags.change)
	c.Assert(err, IsNil)

	tasks := ts.Tasks()
	c.Assert(s.state.TaskCount(), Equals, len(tasks))
	c.Assert(taskKinds(tasks), DeepEquals, []string{
		"prerequisites",
		"prepare-snap",
		"stop-snap-services",
		"remove-aliases",
		"unlink-current-snap",
		"setup-profiles",
		"link-snap",
		"auto-connect",
		"set-auto-aliases",
		"setup-aliases",
		"start-snap-services",
		"run-hook[configure]",
	})
	// a revert is a special refresh
	verifyStopReason(c, ts, "refresh")

	snapsup, err := snapstate.TaskSnapSetup(tasks[0])
	c.Assert(err, IsNil)
	flags.setup.Revert = true
	c.Check(snapsup.Flags, Equals, flags.setup)
	c.Check(snapsup.Type, Equals, snap.TypeApp)

	chg := s.state.NewChange("revert", "revert snap")
	chg.AddAll(ts)

	s.state.Unlock()
	defer s.se.Stop()
	s.settle(c)
	s.state.Lock()

	var snapst snapstate.SnapState
	err = snapstate.Get(s.state, "some-snap", &snapst)
	c.Assert(err, IsNil)
	c.Check(snapst.Flags, Equals, flags.after)
}

func (s *snapmgrTestSuite) testRevertTasks(flags snapstate.Flags, c *C) {
	s.testRevertTasksFullFlags(fullFlags{before: flags, change: flags, after: flags, setup: flags}, c)
}

func (s *snapmgrTestSuite) TestRevertTasks(c *C) {
	s.testRevertTasks(snapstate.Flags{}, c)
}

func (s *snapmgrTestSuite) TestRevertTasksFromDevMode(c *C) {
	// the snap is installed in devmode, but the request to revert does not specify devmode
	s.testRevertTasksFullFlags(fullFlags{
		before: snapstate.Flags{DevMode: true}, // the snap is installed in devmode
		change: snapstate.Flags{},              // the request to revert does not specify devmode
		after:  snapstate.Flags{DevMode: true}, // the reverted snap is installed in devmode
		setup:  snapstate.Flags{DevMode: true}, // because setup said so
	}, c)
}

func (s *snapmgrTestSuite) TestRevertTasksFromJailMode(c *C) {
	// the snap is installed in jailmode, but the request to revert does not specify jailmode
	s.testRevertTasksFullFlags(fullFlags{
		before: snapstate.Flags{JailMode: true}, // the snap is installed in jailmode
		change: snapstate.Flags{},               // the request to revert does not specify jailmode
		after:  snapstate.Flags{JailMode: true}, // the reverted snap is installed in jailmode
		setup:  snapstate.Flags{JailMode: true}, // because setup said so
	}, c)
}

func (s *snapmgrTestSuite) TestRevertTasksFromClassic(c *C) {
	if !dirs.SupportsClassicConfinement() {
		c.Skip("no support for classic")
	}

	// the snap is installed in classic, but the request to revert does not specify classic
	s.testRevertTasksFullFlags(fullFlags{
		before: snapstate.Flags{Classic: true}, // the snap is installed in classic
		change: snapstate.Flags{},              // the request to revert does not specify classic
		after:  snapstate.Flags{Classic: true}, // the reverted snap is installed in classic
		setup:  snapstate.Flags{Classic: true}, // because setup said so
	}, c)
}

func (s *snapmgrTestSuite) TestRevertTasksDevMode(c *C) {
	s.testRevertTasks(snapstate.Flags{DevMode: true}, c)
}

func (s *snapmgrTestSuite) TestRevertTasksJailMode(c *C) {
	s.testRevertTasks(snapstate.Flags{JailMode: true}, c)
}

func (s *snapmgrTestSuite) TestRevertTasksClassic(c *C) {
	if !dirs.SupportsClassicConfinement() {
		c.Skip("no support for classic")
	}
	s.testRevertTasks(snapstate.Flags{Classic: true}, c)
}

func (s *snapmgrTestSuite) TestUpdateCreatesGCTasks(c *C) {
	s.state.Lock()
	defer s.state.Unlock()

	snapstate.Set(s.state, "some-snap", &snapstate.SnapState{
		Active: true,
		Sequence: []*snap.SideInfo{
			{RealName: "some-snap", SnapID: "some-snap-id", Revision: snap.R(1)},
			{RealName: "some-snap", SnapID: "some-snap-id", Revision: snap.R(2)},
			{RealName: "some-snap", SnapID: "some-snap-id", Revision: snap.R(3)},
			{RealName: "some-snap", SnapID: "some-snap-id", Revision: snap.R(4)},
		},
		Current:  snap.R(4),
		SnapType: "app",
	})

	ts, err := snapstate.Update(s.state, "some-snap", "", snap.R(0), 0, snapstate.Flags{})
	c.Assert(err, IsNil)

	verifyUpdateTasks(c, unlinkBefore|cleanupAfter, 2, ts, s.state)
	c.Assert(s.state.TaskCount(), Equals, len(ts.Tasks()))
}

func (s snapmgrTestSuite) TestInstallFailsOnDisabledSnap(c *C) {
	snapst := &snapstate.SnapState{
		Active:   false,
		Channel:  "channel",
		Sequence: []*snap.SideInfo{{RealName: "some-snap", SnapID: "some-snap-id", Revision: snap.R(2)}},
		Current:  snap.R(2),
		SnapType: "app",
	}
	snapsup := &snapstate.SnapSetup{SideInfo: &snap.SideInfo{RealName: "some-snap", SnapID: "some-snap-id", Revision: snap.R(1)}}
	_, err := snapstate.DoInstall(s.state, snapst, snapsup, 0)
	c.Assert(err, NotNil)
	c.Assert(err, ErrorMatches, `cannot update disabled snap "some-snap"`)
}

func (s snapmgrTestSuite) TestInstallFailsOnSystem(c *C) {
	snapsup := &snapstate.SnapSetup{SideInfo: &snap.SideInfo{RealName: "system", SnapID: "some-snap-id", Revision: snap.R(1)}}
	_, err := snapstate.DoInstall(s.state, nil, snapsup, 0)
	c.Assert(err, NotNil)
	c.Assert(err, ErrorMatches, `cannot install reserved snap name 'system'`)
}

func (s *snapmgrTestSuite) TestUpdateCreatesDiscardAfterCurrentTasks(c *C) {
	s.state.Lock()
	defer s.state.Unlock()

	snapstate.Set(s.state, "some-snap", &snapstate.SnapState{
		Active: true,
		Sequence: []*snap.SideInfo{
			{RealName: "some-snap", SnapID: "some-snap-id", Revision: snap.R(1)},
			{RealName: "some-snap", SnapID: "some-snap-id", Revision: snap.R(2)},
			{RealName: "some-snap", SnapID: "some-snap-id", Revision: snap.R(3)},
			{RealName: "some-snap", SnapID: "some-snap-id", Revision: snap.R(4)},
		},
		Current:  snap.R(1),
		SnapType: "app",
	})

	ts, err := snapstate.Update(s.state, "some-snap", "", snap.R(0), 0, snapstate.Flags{})
	c.Assert(err, IsNil)

	verifyUpdateTasks(c, unlinkBefore|cleanupAfter, 3, ts, s.state)
	c.Assert(s.state.TaskCount(), Equals, len(ts.Tasks()))
}

func (s *snapmgrTestSuite) TestUpdateMany(c *C) {
	s.state.Lock()
	defer s.state.Unlock()

	snapstate.Set(s.state, "some-snap", &snapstate.SnapState{
		Active: true,
		Sequence: []*snap.SideInfo{
			{RealName: "some-snap", SnapID: "some-snap-id", Revision: snap.R(1)},
			{RealName: "some-snap", SnapID: "some-snap-id", Revision: snap.R(2)},
			{RealName: "some-snap", SnapID: "some-snap-id", Revision: snap.R(3)},
			{RealName: "some-snap", SnapID: "some-snap-id", Revision: snap.R(4)},
		},
		Current:  snap.R(1),
		SnapType: "app",
	})

	updates, tts, err := snapstate.UpdateMany(context.TODO(), s.state, nil, 0, nil)
	c.Assert(err, IsNil)
	c.Assert(tts, HasLen, 1)
	c.Check(updates, DeepEquals, []string{"some-snap"})

	ts := tts[0]
	verifyUpdateTasks(c, unlinkBefore|cleanupAfter, 3, ts, s.state)

	// check that the tasks are in non-default lane
	for _, t := range ts.Tasks() {
		c.Assert(t.Lanes(), DeepEquals, []int{1})
	}
	c.Assert(s.state.TaskCount(), Equals, len(ts.Tasks()))

	checkIsAutoRefresh(c, ts.Tasks(), false)
}

func (s *snapmgrTestSuite) TestParallelInstanceUpdateMany(c *C) {
	s.state.Lock()
	defer s.state.Unlock()

	tr := config.NewTransaction(s.state)
	tr.Set("core", "experimental.parallel-instances", true)
	tr.Commit()

	snapstate.Set(s.state, "some-snap", &snapstate.SnapState{
		Active: true,
		Sequence: []*snap.SideInfo{
			{RealName: "some-snap", SnapID: "some-snap-id", Revision: snap.R(1)},
			{RealName: "some-snap", SnapID: "some-snap-id", Revision: snap.R(2)},
			{RealName: "some-snap", SnapID: "some-snap-id", Revision: snap.R(3)},
			{RealName: "some-snap", SnapID: "some-snap-id", Revision: snap.R(4)},
		},
		Current:  snap.R(1),
		SnapType: "app",
	})
	snapstate.Set(s.state, "some-snap_instance", &snapstate.SnapState{
		Active: true,
		Sequence: []*snap.SideInfo{
			{RealName: "some-snap", SnapID: "some-snap-id", Revision: snap.R(1)},
			{RealName: "some-snap", SnapID: "some-snap-id", Revision: snap.R(2)},
			{RealName: "some-snap", SnapID: "some-snap-id", Revision: snap.R(3)},
		},
		Current:     snap.R(3),
		SnapType:    "app",
		InstanceKey: "instance",
	})

	updates, tts, err := snapstate.UpdateMany(context.TODO(), s.state, nil, 0, nil)
	c.Assert(err, IsNil)
	c.Assert(tts, HasLen, 2)
	// ensure stable ordering of updates list
	if updates[0] != "some-snap" {
		updates[1], updates[0] = updates[0], updates[1]
	}

	c.Check(updates, DeepEquals, []string{"some-snap", "some-snap_instance"})

	var snapsup, snapsupInstance *snapstate.SnapSetup

	// ensure stable ordering of task sets list
	snapsup, err = snapstate.TaskSnapSetup(tts[0].Tasks()[0])
	c.Assert(err, IsNil)
	if snapsup.InstanceName() != "some-snap" {
		tts[0], tts[1] = tts[1], tts[0]
		snapsup, err = snapstate.TaskSnapSetup(tts[0].Tasks()[0])
		c.Assert(err, IsNil)
	}
	snapsupInstance, err = snapstate.TaskSnapSetup(tts[1].Tasks()[0])
	c.Assert(err, IsNil)

	c.Assert(snapsup.InstanceName(), Equals, "some-snap")
	c.Assert(snapsupInstance.InstanceName(), Equals, "some-snap_instance")

	verifyUpdateTasks(c, unlinkBefore|cleanupAfter, 3, tts[0], s.state)
	verifyUpdateTasks(c, unlinkBefore|cleanupAfter, 1, tts[1], s.state)
}

func (s *snapmgrTestSuite) TestUpdateManyDevModeConfinementFiltering(c *C) {
	s.state.Lock()
	defer s.state.Unlock()

	snapstate.Set(s.state, "some-snap", &snapstate.SnapState{
		Active:   true,
		Channel:  "channel-for-devmode",
		Sequence: []*snap.SideInfo{{RealName: "some-snap", SnapID: "some-snap-id", Revision: snap.R(7)}},
		Current:  snap.R(7),
		SnapType: "app",
	})

	// updated snap is devmode, updatemany doesn't update it
	_, tts, _ := snapstate.UpdateMany(context.TODO(), s.state, []string{"some-snap"}, s.user.ID, nil)
	// FIXME: UpdateMany will not error out in this case (daemon catches this case, with a weird error)
	c.Assert(tts, HasLen, 0)
}

func (s *snapmgrTestSuite) TestUpdateManyClassicConfinementFiltering(c *C) {
	if !dirs.SupportsClassicConfinement() {
		c.Skip("no support for classic")
	}

	s.state.Lock()
	defer s.state.Unlock()

	snapstate.Set(s.state, "some-snap", &snapstate.SnapState{
		Active:   true,
		Channel:  "channel-for-classic",
		Sequence: []*snap.SideInfo{{RealName: "some-snap", SnapID: "some-snap-id", Revision: snap.R(7)}},
		Current:  snap.R(7),
		SnapType: "app",
	})

	// if a snap installed without --classic gets a classic update it isn't installed
	_, tts, _ := snapstate.UpdateMany(context.TODO(), s.state, []string{"some-snap"}, s.user.ID, nil)
	// FIXME: UpdateMany will not error out in this case (daemon catches this case, with a weird error)
	c.Assert(tts, HasLen, 0)
}

func (s *snapmgrTestSuite) TestUpdateManyClassic(c *C) {
	if !dirs.SupportsClassicConfinement() {
		c.Skip("no support for classic")
	}

	s.state.Lock()
	defer s.state.Unlock()

	snapstate.Set(s.state, "some-snap", &snapstate.SnapState{
		Active:   true,
		Channel:  "channel-for-classic",
		Sequence: []*snap.SideInfo{{RealName: "some-snap", SnapID: "some-snap-id", Revision: snap.R(7)}},
		Current:  snap.R(7),
		SnapType: "app",
		Flags:    snapstate.Flags{Classic: true},
	})

	// snap installed with classic: refresh gets classic
	_, tts, err := snapstate.UpdateMany(context.TODO(), s.state, []string{"some-snap"}, s.user.ID, nil)
	c.Assert(err, IsNil)
	c.Assert(tts, HasLen, 1)
}

func (s *snapmgrTestSuite) TestUpdateManyDevMode(c *C) {
	s.state.Lock()
	defer s.state.Unlock()

	snapstate.Set(s.state, "some-snap", &snapstate.SnapState{
		Active: true,
		Flags:  snapstate.Flags{DevMode: true},
		Sequence: []*snap.SideInfo{
			{RealName: "some-snap", SnapID: "some-snap-id", Revision: snap.R(1)},
		},
		Current:  snap.R(1),
		SnapType: "app",
	})

	updates, _, err := snapstate.UpdateMany(context.TODO(), s.state, []string{"some-snap"}, 0, nil)
	c.Assert(err, IsNil)
	c.Check(updates, HasLen, 1)
}

func (s *snapmgrTestSuite) TestUpdateAllDevMode(c *C) {
	s.state.Lock()
	defer s.state.Unlock()

	snapstate.Set(s.state, "some-snap", &snapstate.SnapState{
		Active: true,
		Flags:  snapstate.Flags{DevMode: true},
		Sequence: []*snap.SideInfo{
			{RealName: "some-snap", SnapID: "some-snap-id", Revision: snap.R(1)},
		},
		Current:  snap.R(1),
		SnapType: "app",
	})

	updates, _, err := snapstate.UpdateMany(context.TODO(), s.state, nil, 0, nil)
	c.Assert(err, IsNil)
	c.Check(updates, HasLen, 0)
}

func (s *snapmgrTestSuite) TestUpdateManyWaitForBasesUC16(c *C) {
	s.state.Lock()
	defer s.state.Unlock()

	snapstate.Set(s.state, "core", &snapstate.SnapState{
		Active: true,
		Sequence: []*snap.SideInfo{
			{RealName: "core", SnapID: "core-snap-id", Revision: snap.R(1)},
		},
		Current:  snap.R(1),
		SnapType: "os",
	})

	snapstate.Set(s.state, "some-base", &snapstate.SnapState{
		Active: true,
		Sequence: []*snap.SideInfo{
			{RealName: "some-base", SnapID: "some-base-id", Revision: snap.R(1)},
		},
		Current:  snap.R(1),
		SnapType: "base",
	})

	snapstate.Set(s.state, "some-snap", &snapstate.SnapState{
		Active: true,
		Sequence: []*snap.SideInfo{
			{RealName: "some-snap", SnapID: "some-snap-id", Revision: snap.R(1)},
		},
		Current:  snap.R(1),
		SnapType: "app",
		Channel:  "channel-for-base",
	})

	updates, tts, err := snapstate.UpdateMany(context.TODO(), s.state, []string{"some-snap", "core", "some-base"}, 0, nil)
	c.Assert(err, IsNil)
	c.Assert(tts, HasLen, 3)
	c.Check(updates, HasLen, 3)

	// to make TaskSnapSetup work
	chg := s.state.NewChange("refresh", "...")
	for _, ts := range tts {
		chg.AddAll(ts)
	}

	prereqTotal := len(tts[0].Tasks()) + len(tts[1].Tasks())
	prereqs := map[string]bool{}
	for i, task := range tts[2].Tasks() {
		waitTasks := task.WaitTasks()
		if i == 0 {
			c.Check(len(waitTasks), Equals, prereqTotal)
		} else if task.Kind() == "link-snap" {
			c.Check(len(waitTasks), Equals, prereqTotal+1)
			for _, pre := range waitTasks {
				if pre.Kind() == "link-snap" {
					snapsup, err := snapstate.TaskSnapSetup(pre)
					c.Assert(err, IsNil)
					prereqs[snapsup.InstanceName()] = true
				}
			}
		}
	}

	c.Check(prereqs, DeepEquals, map[string]bool{
		"core":      true,
		"some-base": true,
	})
}

func (s *snapmgrTestSuite) TestUpdateManyWaitForBasesUC18(c *C) {
	snapstate.MockModelWithBase("core18")

	s.state.Lock()
	defer s.state.Unlock()

	snapstate.Set(s.state, "core18", &snapstate.SnapState{
		Active: true,
		Sequence: []*snap.SideInfo{
			{RealName: "core18", SnapID: "core18-snap-id", Revision: snap.R(1)},
		},
		Current:  snap.R(1),
		SnapType: "base",
	})

	snapstate.Set(s.state, "some-base", &snapstate.SnapState{
		Active: true,
		Sequence: []*snap.SideInfo{
			{RealName: "some-base", SnapID: "some-base-id", Revision: snap.R(1)},
		},
		Current:  snap.R(1),
		SnapType: "base",
	})

	snapstate.Set(s.state, "snapd", &snapstate.SnapState{
		Active: true,
		Sequence: []*snap.SideInfo{
			{RealName: "snapd", SnapID: "snapd-id", Revision: snap.R(1)},
		},
		Current:  snap.R(1),
		SnapType: "app",
	})

	snapstate.Set(s.state, "some-snap", &snapstate.SnapState{
		Active: true,
		Sequence: []*snap.SideInfo{
			{RealName: "some-snap", SnapID: "some-snap-id", Revision: snap.R(1)},
		},
		Current:  snap.R(1),
		SnapType: "app",
		Channel:  "channel-for-base",
	})

	updates, tts, err := snapstate.UpdateMany(context.TODO(), s.state, []string{"some-snap", "core18", "some-base", "snapd"}, 0, nil)
	c.Assert(err, IsNil)
	c.Assert(tts, HasLen, 4)
	c.Check(updates, HasLen, 4)

	// to make TaskSnapSetup work
	chg := s.state.NewChange("refresh", "...")
	for _, ts := range tts {
		chg.AddAll(ts)
	}

	// Note that some-app only waits for snapd+some-base. The core18
	// base is not special to this snap and not waited for
	prereqTotal := len(tts[0].Tasks()) + len(tts[1].Tasks())
	prereqs := map[string]bool{}
	for i, task := range tts[3].Tasks() {
		waitTasks := task.WaitTasks()
		if i == 0 {
			c.Check(len(waitTasks), Equals, prereqTotal)
		} else if task.Kind() == "link-snap" {
			c.Check(len(waitTasks), Equals, prereqTotal+1)
			for _, pre := range waitTasks {
				if pre.Kind() == "link-snap" {
					snapsup, err := snapstate.TaskSnapSetup(pre)
					c.Assert(err, IsNil)
					prereqs[snapsup.InstanceName()] = true
				}
			}
		}
	}

	// Note that "core18" is not part of the prereqs for some-app
	// as it does not use this base.
	c.Check(prereqs, DeepEquals, map[string]bool{
		"some-base": true,
		"snapd":     true,
	})
}

func (s *snapmgrTestSuite) TestUpdateManyValidateRefreshes(c *C) {
	s.state.Lock()
	defer s.state.Unlock()

	snapstate.Set(s.state, "some-snap", &snapstate.SnapState{
		Active: true,
		Sequence: []*snap.SideInfo{
			{RealName: "some-snap", SnapID: "some-snap-id", Revision: snap.R(1)},
		},
		Current:  snap.R(1),
		SnapType: "app",
	})

	validateCalled := false
	validateRefreshes := func(st *state.State, refreshes []*snap.Info, ignoreValidation map[string]bool, userID int) ([]*snap.Info, error) {
		validateCalled = true
		c.Check(refreshes, HasLen, 1)
		c.Check(refreshes[0].SnapID, Equals, "some-snap-id")
		c.Check(refreshes[0].Revision, Equals, snap.R(11))
		c.Check(ignoreValidation, HasLen, 0)
		return refreshes, nil
	}
	// hook it up
	snapstate.ValidateRefreshes = validateRefreshes

	updates, tts, err := snapstate.UpdateMany(context.TODO(), s.state, nil, 0, nil)
	c.Assert(err, IsNil)
	c.Assert(tts, HasLen, 1)
	c.Check(updates, DeepEquals, []string{"some-snap"})
	verifyUpdateTasks(c, unlinkBefore|cleanupAfter, 0, tts[0], s.state)

	c.Check(validateCalled, Equals, true)
}

func (s *snapmgrTestSuite) TestUpdateManyValidateRefreshesUnhappy(c *C) {
	s.state.Lock()
	defer s.state.Unlock()

	snapstate.Set(s.state, "some-snap", &snapstate.SnapState{
		Active: true,
		Sequence: []*snap.SideInfo{
			{RealName: "some-snap", SnapID: "some-snap-id", Revision: snap.R(1)},
		},
		Current: snap.R(1),
	})

	validateErr := errors.New("refresh control error")
	validateRefreshes := func(st *state.State, refreshes []*snap.Info, ignoreValidation map[string]bool, userID int) ([]*snap.Info, error) {
		c.Check(refreshes, HasLen, 1)
		c.Check(refreshes[0].SnapID, Equals, "some-snap-id")
		c.Check(refreshes[0].Revision, Equals, snap.R(11))
		c.Check(ignoreValidation, HasLen, 0)
		return nil, validateErr
	}
	// hook it up
	snapstate.ValidateRefreshes = validateRefreshes

	// refresh all => no error
	updates, tts, err := snapstate.UpdateMany(context.TODO(), s.state, nil, 0, nil)
	c.Assert(err, IsNil)
	c.Check(tts, HasLen, 0)
	c.Check(updates, HasLen, 0)

	// refresh some-snap => report error
	updates, tts, err = snapstate.UpdateMany(context.TODO(), s.state, []string{"some-snap"}, 0, nil)
	c.Assert(err, Equals, validateErr)
	c.Check(tts, HasLen, 0)
	c.Check(updates, HasLen, 0)

}

func (s *snapmgrTestSuite) TestRevertCreatesNoGCTasks(c *C) {
	s.state.Lock()
	defer s.state.Unlock()

	snapstate.Set(s.state, "some-snap", &snapstate.SnapState{
		Active:   true,
		SnapType: "app",
		Sequence: []*snap.SideInfo{
			{RealName: "some-snap", Revision: snap.R(1)},
			{RealName: "some-snap", Revision: snap.R(2)},
			{RealName: "some-snap", Revision: snap.R(3)},
			{RealName: "some-snap", Revision: snap.R(4)},
		},
		Current: snap.R(2),
	})

	ts, err := snapstate.RevertToRevision(s.state, "some-snap", snap.R(4), snapstate.Flags{})
	c.Assert(err, IsNil)

	// ensure that we do not run any form of garbage-collection
	c.Assert(s.state.TaskCount(), Equals, len(ts.Tasks()))
	c.Assert(taskKinds(ts.Tasks()), DeepEquals, []string{
		"prerequisites",
		"prepare-snap",
		"stop-snap-services",
		"remove-aliases",
		"unlink-current-snap",
		"setup-profiles",
		"link-snap",
		"auto-connect",
		"set-auto-aliases",
		"setup-aliases",
		"start-snap-services",
		"run-hook[configure]",
	})
}

func (s *snapmgrTestSuite) TestEnableTasks(c *C) {
	s.state.Lock()
	defer s.state.Unlock()

	snapstate.Set(s.state, "some-snap", &snapstate.SnapState{
		Sequence: []*snap.SideInfo{
			{RealName: "some-snap", Revision: snap.R(11)},
		},
		Current: snap.R(11),
		Active:  false,
	})

	ts, err := snapstate.Enable(s.state, "some-snap")
	c.Assert(err, IsNil)

	c.Assert(s.state.TaskCount(), Equals, len(ts.Tasks()))
	c.Assert(taskKinds(ts.Tasks()), DeepEquals, []string{
		"prepare-snap",
		"setup-profiles",
		"link-snap",
		"setup-aliases",
		"start-snap-services",
	})
}

func (s *snapmgrTestSuite) TestSwitchTasks(c *C) {
	s.state.Lock()
	defer s.state.Unlock()

	snapstate.Set(s.state, "some-snap", &snapstate.SnapState{
		Sequence: []*snap.SideInfo{
			{RealName: "some-snap", Revision: snap.R(11)},
		},
		Current: snap.R(11),
		Active:  false,
	})

	ts, err := snapstate.Switch(s.state, "some-snap", "some-channel")
	c.Assert(err, IsNil)

	c.Assert(s.state.TaskCount(), Equals, len(ts.Tasks()))
	c.Assert(taskKinds(ts.Tasks()), DeepEquals, []string{"switch-snap"})
}

func (s *snapmgrTestSuite) TestSwitchConflict(c *C) {
	s.state.Lock()
	defer s.state.Unlock()

	snapstate.Set(s.state, "some-snap", &snapstate.SnapState{
		Sequence: []*snap.SideInfo{
			{RealName: "some-snap", Revision: snap.R(11)},
		},
		Current: snap.R(11),
		Active:  false,
	})

	ts, err := snapstate.Switch(s.state, "some-snap", "some-channel")
	c.Assert(err, IsNil)
	// need a change to make the tasks visible
	s.state.NewChange("switch-snap", "...").AddAll(ts)

	_, err = snapstate.Switch(s.state, "some-snap", "other-channel")
	c.Check(err, ErrorMatches, `snap "some-snap" has "switch-snap" change in progress`)
}

func (s *snapmgrTestSuite) TestSwitchUnhappy(c *C) {
	s.state.Lock()
	defer s.state.Unlock()

	_, err := snapstate.Switch(s.state, "non-existing-snap", "some-channel")
	c.Assert(err, ErrorMatches, `snap "non-existing-snap" is not installed`)
}

func (s *snapmgrTestSuite) TestSwitchKernelTrackForbidden(c *C) {
	s.state.Lock()
	defer s.state.Unlock()

	snapstate.MockModelWithKernelTrack("18")
	snapstate.Set(s.state, "kernel", &snapstate.SnapState{
		Sequence: []*snap.SideInfo{
			{RealName: "kernel", Revision: snap.R(11)},
		},
		Channel: "18/stable",
		Current: snap.R(11),
		Active:  true,
	})

	_, err := snapstate.Switch(s.state, "kernel", "new-channel")
	c.Assert(err, ErrorMatches, `cannot switch from kernel track "18" as specified for the \(device\) model to "new-channel/stable"`)
}

func (s *snapmgrTestSuite) TestSwitchKernelTrackRiskOnlyIsOK(c *C) {
	s.state.Lock()
	defer s.state.Unlock()

	snapstate.MockModelWithKernelTrack("18")
	snapstate.Set(s.state, "kernel", &snapstate.SnapState{
		Sequence: []*snap.SideInfo{
			{RealName: "kernel", Revision: snap.R(11)},
		},
		Channel: "18/stable",
		Current: snap.R(11),
		Active:  true,
	})

	_, err := snapstate.Switch(s.state, "kernel", "18/beta")
	c.Assert(err, IsNil)
}

func (s *snapmgrTestSuite) TestSwitchGadgetTrackForbidden(c *C) {
	s.state.Lock()
	defer s.state.Unlock()

	snapstate.MockModelWithGadgetTrack("18")
	snapstate.Set(s.state, "brand-gadget", &snapstate.SnapState{
		Sequence: []*snap.SideInfo{
			{RealName: "brand-gadget", Revision: snap.R(11)},
		},
		Channel: "18/stable",
		Current: snap.R(11),
		Active:  true,
	})

	_, err := snapstate.Switch(s.state, "brand-gadget", "new-channel")
	c.Assert(err, ErrorMatches, `cannot switch from gadget track "18" as specified for the \(device\) model to "new-channel/stable"`)
}

func (s *snapmgrTestSuite) TestSwitchGadgetTrackRiskOnlyIsOK(c *C) {
	s.state.Lock()
	defer s.state.Unlock()

	snapstate.MockModelWithGadgetTrack("18")
	snapstate.Set(s.state, "brand-gadget", &snapstate.SnapState{
		Sequence: []*snap.SideInfo{
			{RealName: "brand-gadget", Revision: snap.R(11)},
		},
		Channel: "18/stable",
		Current: snap.R(11),
		Active:  true,
	})

	_, err := snapstate.Switch(s.state, "brand-gadget", "18/beta")
	c.Assert(err, IsNil)
}

func (s *snapmgrTestSuite) TestDisableTasks(c *C) {
	s.state.Lock()
	defer s.state.Unlock()

	snapstate.Set(s.state, "some-snap", &snapstate.SnapState{
		Sequence: []*snap.SideInfo{
			{RealName: "some-snap", Revision: snap.R(11)},
		},
		Current: snap.R(11),
		Active:  true,
	})

	ts, err := snapstate.Disable(s.state, "some-snap")
	c.Assert(err, IsNil)

	c.Assert(s.state.TaskCount(), Equals, len(ts.Tasks()))
	c.Assert(taskKinds(ts.Tasks()), DeepEquals, []string{
		"stop-snap-services",
		"remove-aliases",
		"unlink-snap",
		"remove-profiles",
	})
	verifyStopReason(c, ts, "disable")
}

func (s *snapmgrTestSuite) TestEnableConflict(c *C) {
	s.state.Lock()
	defer s.state.Unlock()

	snapstate.Set(s.state, "some-snap", &snapstate.SnapState{
		Sequence: []*snap.SideInfo{
			{RealName: "some-snap", Revision: snap.R(11)},
		},
		Current: snap.R(11),
		Active:  false,
	})

	ts, err := snapstate.Enable(s.state, "some-snap")
	c.Assert(err, IsNil)
	// need a change to make the tasks visible
	s.state.NewChange("enable", "...").AddAll(ts)

	_, err = snapstate.Enable(s.state, "some-snap")
	c.Assert(err, ErrorMatches, `snap "some-snap" has "enable" change in progress`)
}

func (s *snapmgrTestSuite) TestDisableConflict(c *C) {
	s.state.Lock()
	defer s.state.Unlock()

	snapstate.Set(s.state, "some-snap", &snapstate.SnapState{
		Sequence: []*snap.SideInfo{
			{RealName: "some-snap", Revision: snap.R(11)},
		},
		Current: snap.R(11),
		Active:  true,
	})

	ts, err := snapstate.Disable(s.state, "some-snap")
	c.Assert(err, IsNil)
	// need a change to make the tasks visible
	s.state.NewChange("install", "...").AddAll(ts)

	_, err = snapstate.Disable(s.state, "some-snap")
	c.Assert(err, ErrorMatches, `snap "some-snap" has "install" change in progress`)
}

func (s *snapmgrTestSuite) TestDoInstallWithSlots(c *C) {
	s.state.Lock()
	defer s.state.Unlock()

	snapstate.ReplaceStore(s.state, contentStore{fakeStore: s.fakeStore, state: s.state})

	ts, err := snapstate.Install(s.state, "snap-content-slot", "", snap.R(0), 0, snapstate.Flags{})
	c.Assert(err, IsNil)

	var snapsup snapstate.SnapSetup
	err = ts.Tasks()[0].Get("snap-setup", &snapsup)
	c.Assert(err, IsNil)

	c.Check(snapsup.PlugsOnly, Equals, false)
}

func (s *snapmgrTestSuite) TestDoUpdateHadSlots(c *C) {
	s.state.Lock()
	defer s.state.Unlock()

	snapstate.Set(s.state, "some-snap", &snapstate.SnapState{
		Active: true,
		Sequence: []*snap.SideInfo{
			{RealName: "some-snap", SnapID: "some-snap-id", Revision: snap.R(4)},
		},
		Current:  snap.R(4),
		SnapType: "app",
	})

	snapstate.MockSnapReadInfo(func(name string, si *snap.SideInfo) (*snap.Info, error) {
		if name != "some-snap" {
			return s.fakeBackend.ReadInfo(name, si)
		}

		info := &snap.Info{
			SideInfo: *si,
			Type:     snap.TypeApp,
		}
		info.Slots = map[string]*snap.SlotInfo{
			"some-slot": {
				Snap:      info,
				Name:      "shared-content",
				Interface: "content",
				Attrs: map[string]interface{}{
					"content": "shared-content",
				},
			},
		}
		return info, nil
	})

	ts, err := snapstate.Update(s.state, "some-snap", "", snap.R(0), 0, snapstate.Flags{})
	c.Assert(err, IsNil)

	var snapsup snapstate.SnapSetup
	err = ts.Tasks()[0].Get("snap-setup", &snapsup)
	c.Assert(err, IsNil)

	c.Check(snapsup.PlugsOnly, Equals, false)
}

func (s *snapmgrTestSuite) TestDoInstallChannelDefault(c *C) {
	s.state.Lock()
	defer s.state.Unlock()

	ts, err := snapstate.Install(s.state, "some-snap", "", snap.R(0), 0, snapstate.Flags{})
	c.Assert(err, IsNil)

	var snapsup snapstate.SnapSetup
	err = ts.Tasks()[0].Get("snap-setup", &snapsup)
	c.Assert(err, IsNil)

	c.Check(snapsup.Channel, Equals, "stable")
}

func (s *snapmgrTestSuite) TestInstallRevision(c *C) {
	s.state.Lock()
	defer s.state.Unlock()

	ts, err := snapstate.Install(s.state, "some-snap", "", snap.R(7), 0, snapstate.Flags{})
	c.Assert(err, IsNil)

	var snapsup snapstate.SnapSetup
	err = ts.Tasks()[0].Get("snap-setup", &snapsup)
	c.Assert(err, IsNil)

	c.Check(snapsup.Revision(), Equals, snap.R(7))
}

func (s *snapmgrTestSuite) TestInstallConflict(c *C) {
	s.state.Lock()
	defer s.state.Unlock()

	ts, err := snapstate.Install(s.state, "some-snap", "some-channel", snap.R(0), 0, snapstate.Flags{})
	c.Assert(err, IsNil)
	// need a change to make the tasks visible
	s.state.NewChange("install", "...").AddAll(ts)

	_, err = snapstate.Install(s.state, "some-snap", "some-channel", snap.R(0), 0, snapstate.Flags{})
	c.Check(err, FitsTypeOf, &snapstate.ChangeConflictError{})
	c.Assert(err, ErrorMatches, `snap "some-snap" has "install" change in progress`)
}

func (s *snapmgrTestSuite) TestInstallAliasConflict(c *C) {
	s.state.Lock()
	defer s.state.Unlock()

	snapstate.Set(s.state, "otherfoosnap", &snapstate.SnapState{
		Sequence: []*snap.SideInfo{
			{RealName: "otherfoosnap", Revision: snap.R(30)},
		},
		Current: snap.R(30),
		Active:  true,
		Aliases: map[string]*snapstate.AliasTarget{
			"foo.bar": {Manual: "bar"},
		},
		SnapType: "app",
	})

	_, err := snapstate.Install(s.state, "foo", "some-channel", snap.R(0), 0, snapstate.Flags{})
	c.Assert(err, ErrorMatches, `snap "foo" command namespace conflicts with alias "foo\.bar" for "otherfoosnap" snap`)
}

// A sneakyStore changes the state when called
type sneakyStore struct {
	*fakeStore
	state *state.State
}

func (s sneakyStore) SnapAction(ctx context.Context, currentSnaps []*store.CurrentSnap, actions []*store.SnapAction, user *auth.UserState, opts *store.RefreshOptions) ([]*snap.Info, error) {
	s.state.Lock()
	snapstate.Set(s.state, "some-snap", &snapstate.SnapState{
		Active:   true,
		Channel:  "edge",
		Sequence: []*snap.SideInfo{{RealName: "some-snap", SnapID: "some-snap-id", Revision: snap.R(1)}},
		Current:  snap.R(1),
		SnapType: "app",
	})
	s.state.Unlock()
	return s.fakeStore.SnapAction(ctx, currentSnaps, actions, user, opts)
}

func (s *snapmgrTestSuite) TestInstallStateConflict(c *C) {
	s.state.Lock()
	defer s.state.Unlock()

	snapstate.ReplaceStore(s.state, sneakyStore{fakeStore: s.fakeStore, state: s.state})

	_, err := snapstate.Install(s.state, "some-snap", "some-channel", snap.R(0), 0, snapstate.Flags{})
	c.Check(err, FitsTypeOf, &snapstate.ChangeConflictError{})
	c.Assert(err, ErrorMatches, `snap "some-snap" has changes in progress`)
}

func (s *snapmgrTestSuite) TestInstallPathConflict(c *C) {
	s.state.Lock()
	defer s.state.Unlock()

	ts, err := snapstate.Install(s.state, "some-snap", "some-channel", snap.R(0), 0, snapstate.Flags{})
	c.Assert(err, IsNil)
	// need a change to make the tasks visible
	s.state.NewChange("install", "...").AddAll(ts)

	mockSnap := makeTestSnap(c, "name: some-snap\nversion: 1.0")
	_, _, err = snapstate.InstallPath(s.state, &snap.SideInfo{RealName: "some-snap"}, mockSnap, "", "", snapstate.Flags{})
	c.Assert(err, ErrorMatches, `snap "some-snap" has "install" change in progress`)
}

func (s *snapmgrTestSuite) TestInstallPathMissingName(c *C) {
	s.state.Lock()
	defer s.state.Unlock()

	mockSnap := makeTestSnap(c, "name: some-snap\nversion: 1.0")
	_, _, err := snapstate.InstallPath(s.state, &snap.SideInfo{}, mockSnap, "", "", snapstate.Flags{})
	c.Assert(err, ErrorMatches, fmt.Sprintf(`internal error: snap name to install %q not provided`, mockSnap))
}

func (s *snapmgrTestSuite) TestInstallPathSnapIDRevisionUnset(c *C) {
	s.state.Lock()
	defer s.state.Unlock()

	mockSnap := makeTestSnap(c, "name: some-snap\nversion: 1.0")
	_, _, err := snapstate.InstallPath(s.state, &snap.SideInfo{RealName: "some-snap", SnapID: "snapididid"}, mockSnap, "", "", snapstate.Flags{})
	c.Assert(err, ErrorMatches, fmt.Sprintf(`internal error: snap id set to install %q but revision is unset`, mockSnap))
}

func (s *snapmgrTestSuite) TestUpdateTasksPropagatesErrors(c *C) {
	s.state.Lock()
	defer s.state.Unlock()

	snapstate.Set(s.state, "some-snap", &snapstate.SnapState{
		Active:   true,
		Channel:  "edge",
		Sequence: []*snap.SideInfo{{RealName: "some-snap", SnapID: "fakestore-please-error-on-refresh", Revision: snap.R(7)}},
		Current:  snap.R(7),
	})

	_, err := snapstate.Update(s.state, "some-snap", "some-channel", snap.R(0), s.user.ID, snapstate.Flags{})
	c.Assert(err, ErrorMatches, `failing as requested`)
}

func (s *snapmgrTestSuite) TestUpdateTasks(c *C) {
	s.state.Lock()
	defer s.state.Unlock()

	snapstate.Set(s.state, "some-snap", &snapstate.SnapState{
		Active:   true,
		Channel:  "edge",
		Sequence: []*snap.SideInfo{{RealName: "some-snap", SnapID: "some-snap-id", Revision: snap.R(7)}},
		Current:  snap.R(7),
		SnapType: "app",
	})

	validateCalled := false
	happyValidateRefreshes := func(st *state.State, refreshes []*snap.Info, ignoreValidation map[string]bool, userID int) ([]*snap.Info, error) {
		validateCalled = true
		return refreshes, nil
	}
	// hook it up
	snapstate.ValidateRefreshes = happyValidateRefreshes

	ts, err := snapstate.Update(s.state, "some-snap", "some-channel", snap.R(0), s.user.ID, snapstate.Flags{})
	c.Assert(err, IsNil)
	verifyUpdateTasks(c, unlinkBefore|cleanupAfter, 0, ts, s.state)
	c.Assert(s.state.TaskCount(), Equals, len(ts.Tasks()))

	c.Check(validateCalled, Equals, true)

	var snapsup snapstate.SnapSetup
	err = ts.Tasks()[0].Get("snap-setup", &snapsup)
	c.Assert(err, IsNil)

	c.Check(snapsup.Channel, Equals, "some-channel")
}

func (s *snapmgrTestSuite) TestUpdateTasksCoreSetsIgnoreOnConfigure(c *C) {
	s.state.Lock()
	defer s.state.Unlock()

	snapstate.Set(s.state, "core", &snapstate.SnapState{
		Active:   true,
		Channel:  "edge",
		Sequence: []*snap.SideInfo{{RealName: "core", SnapID: "core-snap-id", Revision: snap.R(7)}},
		Current:  snap.R(7),
		SnapType: "os",
	})

	oldConfigure := snapstate.Configure
	defer func() { snapstate.Configure = oldConfigure }()

	var configureFlags int
	snapstate.Configure = func(st *state.State, snapName string, patch map[string]interface{}, flags int) *state.TaskSet {
		configureFlags = flags
		return state.NewTaskSet()
	}

	_, err := snapstate.Update(s.state, "core", "some-channel", snap.R(0), s.user.ID, snapstate.Flags{})
	c.Assert(err, IsNil)

	// ensure the core snap sets the "ignore-hook-error" flag
	c.Check(configureFlags&snapstate.IgnoreHookError, Equals, 1)
}

func (s *snapmgrTestSuite) TestUpdateDevModeConfinementFiltering(c *C) {
	if !dirs.SupportsClassicConfinement() {
		c.Skip("no support for classic")
	}

	s.state.Lock()
	defer s.state.Unlock()

	snapstate.Set(s.state, "some-snap", &snapstate.SnapState{
		Active:   true,
		Channel:  "channel-for-devmode",
		Sequence: []*snap.SideInfo{{RealName: "some-snap", SnapID: "some-snap-id", Revision: snap.R(7)}},
		Current:  snap.R(7),
		SnapType: "app",
	})

	// updated snap is devmode, refresh without --devmode, do nothing
	// TODO: better error message here
	_, err := snapstate.Update(s.state, "some-snap", "", snap.R(0), s.user.ID, snapstate.Flags{})
	c.Assert(err, ErrorMatches, `.* requires devmode or confinement override`)

	// updated snap is devmode, refresh with --devmode
	_, err = snapstate.Update(s.state, "some-snap", "", snap.R(0), s.user.ID, snapstate.Flags{DevMode: true})
	c.Assert(err, IsNil)
}

func (s *snapmgrTestSuite) TestUpdateClassicConfinementFiltering(c *C) {
	if !dirs.SupportsClassicConfinement() {
		c.Skip("no support for classic")
	}

	s.state.Lock()
	defer s.state.Unlock()

	snapstate.Set(s.state, "some-snap", &snapstate.SnapState{
		Active:   true,
		Channel:  "channel-for-classic",
		Sequence: []*snap.SideInfo{{RealName: "some-snap", SnapID: "some-snap-id", Revision: snap.R(7)}},
		Current:  snap.R(7),
		SnapType: "app",
	})

	// updated snap is classic, refresh without --classic, do nothing
	// TODO: better error message here
	_, err := snapstate.Update(s.state, "some-snap", "", snap.R(0), s.user.ID, snapstate.Flags{})
	c.Assert(err, ErrorMatches, `.* requires classic confinement`)

	// updated snap is classic, refresh with --classic
	ts, err := snapstate.Update(s.state, "some-snap", "", snap.R(0), s.user.ID, snapstate.Flags{Classic: true})
	c.Assert(err, IsNil)

	chg := s.state.NewChange("refresh", "refresh snap")
	chg.AddAll(ts)

	s.state.Unlock()
	defer s.se.Stop()
	s.settle(c)
	s.state.Lock()

	// verify snap is in classic
	var snapst snapstate.SnapState
	err = snapstate.Get(s.state, "some-snap", &snapst)
	c.Assert(err, IsNil)
	c.Check(snapst.Classic, Equals, true)
}

func (s *snapmgrTestSuite) TestUpdateClassicFromClassic(c *C) {
	if !dirs.SupportsClassicConfinement() {
		c.Skip("no support for classic")
	}

	s.state.Lock()
	defer s.state.Unlock()

	snapstate.Set(s.state, "some-snap", &snapstate.SnapState{
		Active:   true,
		Channel:  "channel-for-classic",
		Sequence: []*snap.SideInfo{{RealName: "some-snap", SnapID: "some-snap-id", Revision: snap.R(7)}},
		Current:  snap.R(7),
		SnapType: "app",
		Flags:    snapstate.Flags{Classic: true},
	})

	// snap installed with --classic, update needs classic, refresh with --classic works
	ts, err := snapstate.Update(s.state, "some-snap", "", snap.R(0), s.user.ID, snapstate.Flags{Classic: true})
	c.Assert(err, IsNil)
	c.Assert(ts.Tasks(), Not(HasLen), 0)
	snapsup, err := snapstate.TaskSnapSetup(ts.Tasks()[0])
	c.Assert(err, IsNil)
	c.Check(snapsup.Flags.Classic, Equals, true)

	// devmode overrides the snapsetup classic flag
	ts, err = snapstate.Update(s.state, "some-snap", "", snap.R(0), s.user.ID, snapstate.Flags{DevMode: true})
	c.Assert(err, IsNil)
	c.Assert(ts.Tasks(), Not(HasLen), 0)
	snapsup, err = snapstate.TaskSnapSetup(ts.Tasks()[0])
	c.Assert(err, IsNil)
	c.Check(snapsup.Flags.Classic, Equals, false)

	// jailmode overrides it too (you need to provide both)
	ts, err = snapstate.Update(s.state, "some-snap", "", snap.R(0), s.user.ID, snapstate.Flags{JailMode: true})
	c.Assert(err, IsNil)
	c.Assert(ts.Tasks(), Not(HasLen), 0)
	snapsup, err = snapstate.TaskSnapSetup(ts.Tasks()[0])
	c.Assert(err, IsNil)
	c.Check(snapsup.Flags.Classic, Equals, false)

	// jailmode and classic together gets you both
	ts, err = snapstate.Update(s.state, "some-snap", "", snap.R(0), s.user.ID, snapstate.Flags{JailMode: true, Classic: true})
	c.Assert(err, IsNil)
	c.Assert(ts.Tasks(), Not(HasLen), 0)
	snapsup, err = snapstate.TaskSnapSetup(ts.Tasks()[0])
	c.Assert(err, IsNil)
	c.Check(snapsup.Flags.Classic, Equals, true)

	// snap installed with --classic, update needs classic, refresh without --classic works
	ts, err = snapstate.Update(s.state, "some-snap", "", snap.R(0), s.user.ID, snapstate.Flags{})
	c.Assert(err, IsNil)
	c.Assert(ts.Tasks(), Not(HasLen), 0)
	snapsup, err = snapstate.TaskSnapSetup(ts.Tasks()[0])
	c.Assert(err, IsNil)
	c.Check(snapsup.Flags.Classic, Equals, true)

	chg := s.state.NewChange("refresh", "refresh snap")
	chg.AddAll(ts)

	s.state.Unlock()
	defer s.se.Stop()
	s.settle(c)
	s.state.Lock()

	// verify snap is in classic
	var snapst snapstate.SnapState
	err = snapstate.Get(s.state, "some-snap", &snapst)
	c.Assert(err, IsNil)
	c.Check(snapst.Classic, Equals, true)
}

func (s *snapmgrTestSuite) TestUpdateStrictFromClassic(c *C) {
	if !dirs.SupportsClassicConfinement() {
		c.Skip("no support for classic")
	}

	s.state.Lock()
	defer s.state.Unlock()

	snapstate.Set(s.state, "some-snap", &snapstate.SnapState{
		Active:   true,
		Channel:  "channel",
		Sequence: []*snap.SideInfo{{RealName: "some-snap", SnapID: "some-snap-id", Revision: snap.R(7)}},
		Current:  snap.R(7),
		SnapType: "app",
		Flags:    snapstate.Flags{Classic: true},
	})

	// snap installed with --classic, update does not need classic, refresh works without --classic
	_, err := snapstate.Update(s.state, "some-snap", "", snap.R(0), s.user.ID, snapstate.Flags{})
	c.Assert(err, IsNil)

	// snap installed with --classic, update does not need classic, refresh works with --classic
	_, err = snapstate.Update(s.state, "some-snap", "", snap.R(0), s.user.ID, snapstate.Flags{Classic: true})
	c.Assert(err, IsNil)
}

func (s *snapmgrTestSuite) TestUpdateChannelFallback(c *C) {
	s.state.Lock()
	defer s.state.Unlock()

	snapstate.Set(s.state, "some-snap", &snapstate.SnapState{
		Active:   true,
		Channel:  "edge",
		Sequence: []*snap.SideInfo{{RealName: "some-snap", SnapID: "some-snap-id", Revision: snap.R(7)}},
		Current:  snap.R(7),
		SnapType: "app",
	})

	ts, err := snapstate.Update(s.state, "some-snap", "", snap.R(0), s.user.ID, snapstate.Flags{})
	c.Assert(err, IsNil)

	var snapsup snapstate.SnapSetup
	err = ts.Tasks()[0].Get("snap-setup", &snapsup)
	c.Assert(err, IsNil)

	c.Check(snapsup.Channel, Equals, "edge")
}

func (s *snapmgrTestSuite) TestUpdateConflict(c *C) {
	s.state.Lock()
	defer s.state.Unlock()

	snapstate.Set(s.state, "some-snap", &snapstate.SnapState{
		Active:   true,
		Sequence: []*snap.SideInfo{{RealName: "some-snap", SnapID: "some-snap-id", Revision: snap.R(7)}},
		Current:  snap.R(7),
		SnapType: "app",
	})

	ts, err := snapstate.Update(s.state, "some-snap", "some-channel", snap.R(0), s.user.ID, snapstate.Flags{})
	c.Assert(err, IsNil)
	// need a change to make the tasks visible
	s.state.NewChange("refresh", "...").AddAll(ts)

	_, err = snapstate.Update(s.state, "some-snap", "some-channel", snap.R(0), s.user.ID, snapstate.Flags{})
	c.Assert(err, ErrorMatches, `snap "some-snap" has "refresh" change in progress`)
}

func (s *snapmgrTestSuite) TestRemoveTasks(c *C) {
	s.state.Lock()
	defer s.state.Unlock()

	snapstate.Set(s.state, "foo", &snapstate.SnapState{
		Active: true,
		Sequence: []*snap.SideInfo{
			{RealName: "foo", Revision: snap.R(11)},
		},
		Current:  snap.R(11),
		SnapType: "app",
	})

	ts, err := snapstate.Remove(s.state, "foo", snap.R(0))
	c.Assert(err, IsNil)

	c.Assert(s.state.TaskCount(), Equals, len(ts.Tasks()))
	verifyRemoveTasks(c, ts)
}

func (s *snapmgrTestSuite) TestRemoveHookNotExecutedIfNotLastRevison(c *C) {
	s.state.Lock()
	defer s.state.Unlock()

	snapstate.Set(s.state, "foo", &snapstate.SnapState{
		Active: true,
		Sequence: []*snap.SideInfo{
			{RealName: "foo", Revision: snap.R(11)},
			{RealName: "foo", Revision: snap.R(12)},
		},
		Current: snap.R(12),
	})

	ts, err := snapstate.Remove(s.state, "foo", snap.R(11))
	c.Assert(err, IsNil)

	runHooks := tasksWithKind(ts, "run-hook")
	// no 'remove' hook task
	c.Assert(runHooks, HasLen, 0)
}

func (s *snapmgrTestSuite) TestRemoveConflict(c *C) {
	s.state.Lock()
	defer s.state.Unlock()

	snapstate.Set(s.state, "some-snap", &snapstate.SnapState{
		Active:   true,
		Sequence: []*snap.SideInfo{{RealName: "some-snap", Revision: snap.R(11)}},
		Current:  snap.R(11),
	})

	ts, err := snapstate.Remove(s.state, "some-snap", snap.R(0))
	c.Assert(err, IsNil)
	// need a change to make the tasks visible
	s.state.NewChange("remove", "...").AddAll(ts)

	_, err = snapstate.Remove(s.state, "some-snap", snap.R(0))
	c.Assert(err, ErrorMatches, `snap "some-snap" has "remove" change in progress`)
}

func (s *snapmgrTestSuite) TestInstallRunThrough(c *C) {
	s.state.Lock()
	defer s.state.Unlock()

	chg := s.state.NewChange("install", "install a snap")
	ts, err := snapstate.Install(s.state, "some-snap", "some-channel", snap.R(0), s.user.ID, snapstate.Flags{})
	c.Assert(err, IsNil)
	chg.AddAll(ts)

	s.state.Unlock()
	defer s.se.Stop()
	s.settle(c)
	s.state.Lock()

	// ensure all our tasks ran
	c.Assert(chg.Err(), IsNil)
	c.Assert(chg.IsReady(), Equals, true)
	c.Check(snapstate.Installing(s.state), Equals, false)
	c.Check(s.fakeStore.downloads, DeepEquals, []fakeDownload{{
		macaroon: s.user.StoreMacaroon,
		name:     "some-snap",
		target:   filepath.Join(dirs.SnapBlobDir, "some-snap_11.snap"),
	}})
	expected := fakeOps{
		{
			op:          "storesvc-snap-action",
			userID:      1,
			refreshOpts: &store.RefreshOptions{RequestSalt: s.requestSalt},
		},
		{
			op: "storesvc-snap-action:action",
			action: store.SnapAction{
				Action:       "install",
				InstanceName: "some-snap",
				Channel:      "some-channel",
			},
			revno:  snap.R(11),
			userID: 1,
		},
		{
			op:   "storesvc-download",
			name: "some-snap",
		},
		{
			op:    "validate-snap:Doing",
			name:  "some-snap",
			revno: snap.R(11),
		},
		{
			op:  "current",
			old: "<no-current>",
		},
		{
			op:   "open-snap-file",
			path: filepath.Join(dirs.SnapBlobDir, "some-snap_11.snap"),
			sinfo: snap.SideInfo{
				RealName: "some-snap",
				SnapID:   "some-snap-id",
				Channel:  "some-channel",
				Revision: snap.R(11),
			},
		},
		{
			op:    "setup-snap",
			name:  "some-snap",
			path:  filepath.Join(dirs.SnapBlobDir, "some-snap_11.snap"),
			revno: snap.R(11),
		},
		{
			op:   "copy-data",
			path: filepath.Join(dirs.SnapMountDir, "some-snap/11"),
			old:  "<no-old>",
		},
		{
			op:    "setup-profiles:Doing",
			name:  "some-snap",
			revno: snap.R(11),
		},
		{
			op: "candidate",
			sinfo: snap.SideInfo{
				RealName: "some-snap",
				SnapID:   "some-snap-id",
				Channel:  "some-channel",
				Revision: snap.R(11),
			},
		},
		{
			op:   "link-snap",
			path: filepath.Join(dirs.SnapMountDir, "some-snap/11"),
		},
		{
			op:    "auto-connect:Doing",
			name:  "some-snap",
			revno: snap.R(11),
		},
		{
			op: "update-aliases",
		},
		{
			op:    "cleanup-trash",
			name:  "some-snap",
			revno: snap.R(11),
		},
	}
	// start with an easier-to-read error if this fails:
	c.Assert(s.fakeBackend.ops.Ops(), DeepEquals, expected.Ops())
	c.Assert(s.fakeBackend.ops, DeepEquals, expected)

	// check progress
	ta := ts.Tasks()
	task := ta[1]
	_, cur, total := task.Progress()
	c.Assert(cur, Equals, s.fakeStore.fakeCurrentProgress)
	c.Assert(total, Equals, s.fakeStore.fakeTotalProgress)
	c.Check(task.Summary(), Equals, `Download snap "some-snap" (11) from channel "some-channel"`)

	// check link/start snap summary
	linkTask := ta[len(ta)-7]
	c.Check(linkTask.Summary(), Equals, `Make snap "some-snap" (11) available to the system`)
	startTask := ta[len(ta)-2]
	c.Check(startTask.Summary(), Equals, `Start snap "some-snap" (11) services`)

	// verify snap-setup in the task state
	var snapsup snapstate.SnapSetup
	err = task.Get("snap-setup", &snapsup)
	c.Assert(err, IsNil)
	c.Assert(snapsup, DeepEquals, snapstate.SnapSetup{
		Channel:  "some-channel",
		UserID:   s.user.ID,
		SnapPath: filepath.Join(dirs.SnapBlobDir, "some-snap_11.snap"),
		DownloadInfo: &snap.DownloadInfo{
			DownloadURL: "https://some-server.com/some/path.snap",
		},
		SideInfo:  snapsup.SideInfo,
		Type:      snap.TypeApp,
		PlugsOnly: true,
	})
	c.Assert(snapsup.SideInfo, DeepEquals, &snap.SideInfo{
		RealName: "some-snap",
		Channel:  "some-channel",
		Revision: snap.R(11),
		SnapID:   "some-snap-id",
	})

	// verify snaps in the system state
	var snaps map[string]*snapstate.SnapState
	err = s.state.Get("snaps", &snaps)
	c.Assert(err, IsNil)

	snapst := snaps["some-snap"]
	c.Assert(snapst, NotNil)
	c.Assert(snapst.Active, Equals, true)
	c.Assert(snapst.Channel, Equals, "some-channel")
	c.Assert(snapst.Sequence[0], DeepEquals, &snap.SideInfo{
		RealName: "some-snap",
		SnapID:   "some-snap-id",
		Channel:  "some-channel",
		Revision: snap.R(11),
	})
	c.Assert(snapst.Required, Equals, false)
}

func (s *snapmgrTestSuite) TestParallelInstanceInstallRunThrough(c *C) {
	s.state.Lock()
	defer s.state.Unlock()

	tr := config.NewTransaction(s.state)
	tr.Set("core", "experimental.parallel-instances", true)
	tr.Commit()

	chg := s.state.NewChange("install", "install a snap")
	ts, err := snapstate.Install(s.state, "some-snap_instance", "some-channel", snap.R(0), s.user.ID, snapstate.Flags{})
	c.Assert(err, IsNil)
	chg.AddAll(ts)

	s.state.Unlock()
	s.settle(c)
	s.state.Lock()

	// ensure all our tasks ran
	c.Assert(chg.Err(), IsNil)
	c.Assert(chg.IsReady(), Equals, true)
	c.Check(snapstate.Installing(s.state), Equals, false)
	c.Check(s.fakeStore.downloads, DeepEquals, []fakeDownload{{
		macaroon: s.user.StoreMacaroon,
		// TODO parallel-install: fix once store changes are in place
		name:   "some-snap",
		target: filepath.Join(dirs.SnapBlobDir, "some-snap_instance_11.snap"),
	}})
	expected := fakeOps{
		{
			op:          "storesvc-snap-action",
			userID:      1,
			refreshOpts: &store.RefreshOptions{RequestSalt: s.requestSalt},
		},
		{
			op: "storesvc-snap-action:action",
			action: store.SnapAction{
				Action:       "install",
				InstanceName: "some-snap_instance",
				Channel:      "some-channel",
			},
			revno:  snap.R(11),
			userID: 1,
		},
		{
			op:   "storesvc-download",
			name: "some-snap",
		},
		{
			op:    "validate-snap:Doing",
			name:  "some-snap_instance",
			revno: snap.R(11),
		},
		{
			op:  "current",
			old: "<no-current>",
		},
		{
			op:   "open-snap-file",
			path: filepath.Join(dirs.SnapBlobDir, "some-snap_instance_11.snap"),
			sinfo: snap.SideInfo{
				RealName: "some-snap",
				SnapID:   "some-snap-id",
				Channel:  "some-channel",
				Revision: snap.R(11),
			},
		},
		{
			op:    "setup-snap",
			name:  "some-snap_instance",
			path:  filepath.Join(dirs.SnapBlobDir, "some-snap_instance_11.snap"),
			revno: snap.R(11),
		},
		{
			op:   "copy-data",
			path: filepath.Join(dirs.SnapMountDir, "some-snap_instance/11"),
			old:  "<no-old>",
		},
		{
			op:    "setup-profiles:Doing",
			name:  "some-snap_instance",
			revno: snap.R(11),
		},
		{
			op: "candidate",
			sinfo: snap.SideInfo{
				RealName: "some-snap",
				SnapID:   "some-snap-id",
				Channel:  "some-channel",
				Revision: snap.R(11),
			},
		},
		{
			op:   "link-snap",
			path: filepath.Join(dirs.SnapMountDir, "some-snap_instance/11"),
		},
		{
			op:    "auto-connect:Doing",
			name:  "some-snap_instance",
			revno: snap.R(11),
		},
		{
			op: "update-aliases",
		},
		{
			op:    "cleanup-trash",
			name:  "some-snap_instance",
			revno: snap.R(11),
		},
	}
	// start with an easier-to-read error if this fails:
	c.Assert(s.fakeBackend.ops.Ops(), DeepEquals, expected.Ops())
	c.Assert(s.fakeBackend.ops, DeepEquals, expected)

	// check progress
	ta := ts.Tasks()
	task := ta[1]
	_, cur, total := task.Progress()
	c.Assert(cur, Equals, s.fakeStore.fakeCurrentProgress)
	c.Assert(total, Equals, s.fakeStore.fakeTotalProgress)
	c.Check(task.Summary(), Equals, `Download snap "some-snap_instance" (11) from channel "some-channel"`)

	// check link/start snap summary
	linkTask := ta[len(ta)-7]
	c.Check(linkTask.Summary(), Equals, `Make snap "some-snap_instance" (11) available to the system`)
	startTask := ta[len(ta)-2]
	c.Check(startTask.Summary(), Equals, `Start snap "some-snap_instance" (11) services`)

	// verify snap-setup in the task state
	var snapsup snapstate.SnapSetup
	err = task.Get("snap-setup", &snapsup)
	c.Assert(err, IsNil)
	c.Assert(snapsup, DeepEquals, snapstate.SnapSetup{
		Channel:  "some-channel",
		UserID:   s.user.ID,
		SnapPath: filepath.Join(dirs.SnapBlobDir, "some-snap_instance_11.snap"),
		DownloadInfo: &snap.DownloadInfo{
			DownloadURL: "https://some-server.com/some/path.snap",
		},
		SideInfo:    snapsup.SideInfo,
		Type:        snap.TypeApp,
		PlugsOnly:   true,
		InstanceKey: "instance",
	})
	c.Assert(snapsup.SideInfo, DeepEquals, &snap.SideInfo{
		RealName: "some-snap",
		Channel:  "some-channel",
		Revision: snap.R(11),
		SnapID:   "some-snap-id",
	})

	// verify snaps in the system state
	var snaps map[string]*snapstate.SnapState
	err = s.state.Get("snaps", &snaps)
	c.Assert(err, IsNil)

	snapst := snaps["some-snap_instance"]
	c.Assert(snapst, NotNil)
	c.Assert(snapst.Active, Equals, true)
	c.Assert(snapst.Channel, Equals, "some-channel")
	c.Assert(snapst.Sequence[0], DeepEquals, &snap.SideInfo{
		RealName: "some-snap",
		SnapID:   "some-snap-id",
		Channel:  "some-channel",
		Revision: snap.R(11),
	})
	c.Assert(snapst.Required, Equals, false)
	c.Assert(snapst.InstanceKey, Equals, "instance")
}

func (s *snapmgrTestSuite) TestInstallWithRevisionRunThrough(c *C) {
	s.state.Lock()
	defer s.state.Unlock()

	chg := s.state.NewChange("install", "install a snap")
	ts, err := snapstate.Install(s.state, "some-snap", "some-channel", snap.R(42), s.user.ID, snapstate.Flags{})
	c.Assert(err, IsNil)
	chg.AddAll(ts)

	s.state.Unlock()
	defer s.se.Stop()
	s.settle(c)
	s.state.Lock()

	// ensure all our tasks ran
	c.Assert(chg.Err(), IsNil)
	c.Assert(chg.IsReady(), Equals, true)
	c.Check(snapstate.Installing(s.state), Equals, false)
	c.Check(s.fakeStore.downloads, DeepEquals, []fakeDownload{{
		macaroon: s.user.StoreMacaroon,
		name:     "some-snap",
		target:   filepath.Join(dirs.SnapBlobDir, "some-snap_42.snap"),
	}})
	expected := fakeOps{
		{
			op:          "storesvc-snap-action",
			userID:      1,
			refreshOpts: &store.RefreshOptions{RequestSalt: s.requestSalt},
		},
		{
			op: "storesvc-snap-action:action",
			action: store.SnapAction{
				Action:       "install",
				InstanceName: "some-snap",
				Revision:     snap.R(42),
			},
			revno:  snap.R(42),
			userID: 1,
		},
		{
			op:   "storesvc-download",
			name: "some-snap",
		},
		{
			op:    "validate-snap:Doing",
			name:  "some-snap",
			revno: snap.R(42),
		},
		{
			op:  "current",
			old: "<no-current>",
		},
		{
			op:   "open-snap-file",
			path: filepath.Join(dirs.SnapBlobDir, "some-snap_42.snap"),
			sinfo: snap.SideInfo{
				RealName: "some-snap",
				SnapID:   "some-snap-id",
				Revision: snap.R(42),
			},
		},
		{
			op:    "setup-snap",
			name:  "some-snap",
			path:  filepath.Join(dirs.SnapBlobDir, "some-snap_42.snap"),
			revno: snap.R(42),
		},
		{
			op:   "copy-data",
			path: filepath.Join(dirs.SnapMountDir, "some-snap/42"),
			old:  "<no-old>",
		},
		{
			op:    "setup-profiles:Doing",
			name:  "some-snap",
			revno: snap.R(42),
		},
		{
			op: "candidate",
			sinfo: snap.SideInfo{
				RealName: "some-snap",
				SnapID:   "some-snap-id",
				Revision: snap.R(42),
			},
		},
		{
			op:   "link-snap",
			path: filepath.Join(dirs.SnapMountDir, "some-snap/42"),
		},
		{
			op:    "auto-connect:Doing",
			name:  "some-snap",
			revno: snap.R(42),
		},
		{
			op: "update-aliases",
		},
		{
			op:    "cleanup-trash",
			name:  "some-snap",
			revno: snap.R(42),
		},
	}
	// start with an easier-to-read error if this fails:
	c.Assert(s.fakeBackend.ops.Ops(), DeepEquals, expected.Ops())
	c.Assert(s.fakeBackend.ops, DeepEquals, expected)

	// check progress
	ta := ts.Tasks()
	task := ta[1]
	_, cur, total := task.Progress()
	c.Assert(cur, Equals, s.fakeStore.fakeCurrentProgress)
	c.Assert(total, Equals, s.fakeStore.fakeTotalProgress)
	c.Check(task.Summary(), Equals, `Download snap "some-snap" (42) from channel "some-channel"`)

	// check link/start snap summary
	linkTask := ta[len(ta)-7]
	c.Check(linkTask.Summary(), Equals, `Make snap "some-snap" (42) available to the system`)
	startTask := ta[len(ta)-2]
	c.Check(startTask.Summary(), Equals, `Start snap "some-snap" (42) services`)

	// verify snap-setup in the task state
	var snapsup snapstate.SnapSetup
	err = task.Get("snap-setup", &snapsup)
	c.Assert(err, IsNil)
	c.Assert(snapsup, DeepEquals, snapstate.SnapSetup{
		Channel:  "some-channel",
		UserID:   s.user.ID,
		SnapPath: filepath.Join(dirs.SnapBlobDir, "some-snap_42.snap"),
		DownloadInfo: &snap.DownloadInfo{
			DownloadURL: "https://some-server.com/some/path.snap",
		},
		SideInfo:  snapsup.SideInfo,
		Type:      snap.TypeApp,
		PlugsOnly: true,
	})
	c.Assert(snapsup.SideInfo, DeepEquals, &snap.SideInfo{
		RealName: "some-snap",
		Revision: snap.R(42),
		SnapID:   "some-snap-id",
	})

	// verify snaps in the system state
	var snaps map[string]*snapstate.SnapState
	err = s.state.Get("snaps", &snaps)
	c.Assert(err, IsNil)

	snapst := snaps["some-snap"]
	c.Assert(snapst, NotNil)
	c.Assert(snapst.Active, Equals, true)
	c.Assert(snapst.Channel, Equals, "some-channel")
	c.Assert(snapst.Sequence[0], DeepEquals, &snap.SideInfo{
		RealName: "some-snap",
		SnapID:   "some-snap-id",
		Revision: snap.R(42),
	})
	c.Assert(snapst.Required, Equals, false)
}

func (s *snapmgrTestSuite) TestInstalling(c *C) {
	s.state.Lock()
	defer s.state.Unlock()

	c.Check(snapstate.Installing(s.state), Equals, false)

	chg := s.state.NewChange("install", "install a snap")
	ts, err := snapstate.Install(s.state, "some-snap", "some-channel", snap.R(42), 0, snapstate.Flags{})
	c.Assert(err, IsNil)
	chg.AddAll(ts)

	c.Check(snapstate.Installing(s.state), Equals, true)
}

func (s *snapmgrTestSuite) TestUpdateRunThrough(c *C) {
	// use services-snap here to make sure services would be stopped/started appropriately
	si := snap.SideInfo{
		RealName: "services-snap",
		Revision: snap.R(7),
		SnapID:   "services-snap-id",
	}
	snaptest.MockSnap(c, `name: services-snap`, &si)
	fi, err := os.Stat(snap.MountFile("services-snap", si.Revision))
	c.Assert(err, IsNil)
	refreshedDate := fi.ModTime()
	// look at disk
	r := snapstate.MockRevisionDate(nil)
	defer r()

	s.state.Lock()
	defer s.state.Unlock()

	snapstate.Set(s.state, "services-snap", &snapstate.SnapState{
		Active:   true,
		Sequence: []*snap.SideInfo{&si},
		Current:  si.Revision,
		SnapType: "app",
		Channel:  "stable",
	})

	chg := s.state.NewChange("refresh", "refresh a snap")
	ts, err := snapstate.Update(s.state, "services-snap", "some-channel", snap.R(0), s.user.ID, snapstate.Flags{})
	c.Assert(err, IsNil)
	chg.AddAll(ts)

	s.state.Unlock()
	defer s.se.Stop()
	s.settle(c)
	s.state.Lock()

	expected := fakeOps{
		{
			op: "storesvc-snap-action",
			curSnaps: []store.CurrentSnap{{
				InstanceName:    "services-snap",
				SnapID:          "services-snap-id",
				Revision:        snap.R(7),
				TrackingChannel: "stable",
				RefreshedDate:   refreshedDate,
			}},
			refreshOpts: &store.RefreshOptions{RequestSalt: s.requestSalt},
			userID:      1,
		},
		{
			op: "storesvc-snap-action:action",
			action: store.SnapAction{
				Action:       "refresh",
				InstanceName: "services-snap",
				SnapID:       "services-snap-id",
				Channel:      "some-channel",
				Flags:        store.SnapActionEnforceValidation,
			},
			revno:  snap.R(11),
			userID: 1,
		},
		{
			op:   "storesvc-download",
			name: "services-snap",
		},
		{
			op:    "validate-snap:Doing",
			name:  "services-snap",
			revno: snap.R(11),
		},
		{
			op:  "current",
			old: filepath.Join(dirs.SnapMountDir, "services-snap/7"),
		},
		{
			op:   "open-snap-file",
			path: filepath.Join(dirs.SnapBlobDir, "services-snap_11.snap"),
			sinfo: snap.SideInfo{
				RealName: "services-snap",
				SnapID:   "services-snap-id",
				Channel:  "some-channel",
				Revision: snap.R(11),
			},
		},
		{
			op:    "setup-snap",
			name:  "services-snap",
			path:  filepath.Join(dirs.SnapBlobDir, "services-snap_11.snap"),
			revno: snap.R(11),
		},
		{
			op:   "stop-snap-services:refresh",
			path: filepath.Join(dirs.SnapMountDir, "services-snap/7"),
		},
		{
			op:   "remove-snap-aliases",
			name: "services-snap",
		},
		{
			op:   "unlink-snap",
			path: filepath.Join(dirs.SnapMountDir, "services-snap/7"),
		},
		{
			op:   "copy-data",
			path: filepath.Join(dirs.SnapMountDir, "services-snap/11"),
			old:  filepath.Join(dirs.SnapMountDir, "services-snap/7"),
		},
		{
			op:    "setup-profiles:Doing",
			name:  "services-snap",
			revno: snap.R(11),
		},
		{
			op: "candidate",
			sinfo: snap.SideInfo{
				RealName: "services-snap",
				SnapID:   "services-snap-id",
				Channel:  "some-channel",
				Revision: snap.R(11),
			},
		},
		{
			op:   "link-snap",
			path: filepath.Join(dirs.SnapMountDir, "services-snap/11"),
		},
		{
			op:    "auto-connect:Doing",
			name:  "services-snap",
			revno: snap.R(11),
		},
		{
			op: "update-aliases",
		},
		{
			op:   "start-snap-services",
			path: filepath.Join(dirs.SnapMountDir, "services-snap/11"),
		},
		{
			op:    "cleanup-trash",
			name:  "services-snap",
			revno: snap.R(11),
		},
	}

	// ensure all our tasks ran
	c.Check(s.fakeStore.downloads, DeepEquals, []fakeDownload{{
		macaroon: s.user.StoreMacaroon,
		name:     "services-snap",
		target:   filepath.Join(dirs.SnapBlobDir, "services-snap_11.snap"),
	}})
	// start with an easier-to-read error if this fails:
	c.Assert(s.fakeBackend.ops.Ops(), DeepEquals, expected.Ops())
	c.Assert(s.fakeBackend.ops, DeepEquals, expected)

	// check progress
	task := ts.Tasks()[1]
	_, cur, total := task.Progress()
	c.Assert(cur, Equals, s.fakeStore.fakeCurrentProgress)
	c.Assert(total, Equals, s.fakeStore.fakeTotalProgress)

	// verify snapSetup info
	var snapsup snapstate.SnapSetup
	err = task.Get("snap-setup", &snapsup)
	c.Assert(err, IsNil)
	c.Assert(snapsup, DeepEquals, snapstate.SnapSetup{
		Channel: "some-channel",
		UserID:  s.user.ID,

		SnapPath: filepath.Join(dirs.SnapBlobDir, "services-snap_11.snap"),
		DownloadInfo: &snap.DownloadInfo{
			DownloadURL: "https://some-server.com/some/path.snap",
		},
		SideInfo:  snapsup.SideInfo,
		Type:      snap.TypeApp,
		PlugsOnly: true,
	})
	c.Assert(snapsup.SideInfo, DeepEquals, &snap.SideInfo{
		RealName: "services-snap",
		Revision: snap.R(11),
		Channel:  "some-channel",
		SnapID:   "services-snap-id",
	})

	// verify services stop reason
	verifyStopReason(c, ts, "refresh")

	// check post-refresh hook
	task = ts.Tasks()[14]
	c.Assert(task.Kind(), Equals, "run-hook")
	c.Assert(task.Summary(), Matches, `Run post-refresh hook of "services-snap" snap if present`)

	// verify snaps in the system state
	var snapst snapstate.SnapState
	err = snapstate.Get(s.state, "services-snap", &snapst)
	c.Assert(err, IsNil)

	c.Assert(snapst.Active, Equals, true)
	c.Assert(snapst.Sequence, HasLen, 2)
	c.Assert(snapst.Sequence[0], DeepEquals, &snap.SideInfo{
		RealName: "services-snap",
		SnapID:   "services-snap-id",
		Channel:  "",
		Revision: snap.R(7),
	})
	c.Assert(snapst.Sequence[1], DeepEquals, &snap.SideInfo{
		RealName: "services-snap",
		Channel:  "some-channel",
		SnapID:   "services-snap-id",
		Revision: snap.R(11),
	})
}

func (s *snapmgrTestSuite) TestParallelInstanceUpdateRunThrough(c *C) {
	// use services-snap here to make sure services would be stopped/started appropriately
	si := snap.SideInfo{
		RealName: "services-snap",
		Revision: snap.R(7),
		SnapID:   "services-snap-id",
	}
	snaptest.MockSnapInstance(c, "services-snap_instance", `name: services-snap`, &si)
	fi, err := os.Stat(snap.MountFile("services-snap_instance", si.Revision))
	c.Assert(err, IsNil)
	refreshedDate := fi.ModTime()
	// look at disk
	r := snapstate.MockRevisionDate(nil)
	defer r()

	s.state.Lock()
	defer s.state.Unlock()

	tr := config.NewTransaction(s.state)
	tr.Set("core", "experimental.parallel-instances", true)
	tr.Commit()

	snapstate.Set(s.state, "services-snap_instance", &snapstate.SnapState{
		Active:      true,
		Sequence:    []*snap.SideInfo{&si},
		Current:     si.Revision,
		SnapType:    "app",
		Channel:     "stable",
		InstanceKey: "instance",
	})

	chg := s.state.NewChange("refresh", "refresh a snap")
	ts, err := snapstate.Update(s.state, "services-snap_instance", "some-channel", snap.R(0), s.user.ID, snapstate.Flags{})
	c.Assert(err, IsNil)
	chg.AddAll(ts)

	s.state.Unlock()
	s.settle(c)
	s.state.Lock()

	expected := fakeOps{
		{
			op: "storesvc-snap-action",
			curSnaps: []store.CurrentSnap{{
				InstanceName:    "services-snap_instance",
				SnapID:          "services-snap-id",
				Revision:        snap.R(7),
				TrackingChannel: "stable",
				RefreshedDate:   refreshedDate,
			}},
			refreshOpts: &store.RefreshOptions{RequestSalt: s.requestSalt},
			userID:      1,
		},
		{
			op: "storesvc-snap-action:action",
			action: store.SnapAction{
				Action:       "refresh",
				SnapID:       "services-snap-id",
				InstanceName: "services-snap_instance",
				Channel:      "some-channel",
				Flags:        store.SnapActionEnforceValidation,
			},
			revno:  snap.R(11),
			userID: 1,
		},
		{
			op:   "storesvc-download",
			name: "services-snap",
		},
		{
			op:    "validate-snap:Doing",
			name:  "services-snap_instance",
			revno: snap.R(11),
		},
		{
			op:  "current",
			old: filepath.Join(dirs.SnapMountDir, "services-snap_instance/7"),
		},
		{
			op:   "open-snap-file",
			path: filepath.Join(dirs.SnapBlobDir, "services-snap_instance_11.snap"),
			sinfo: snap.SideInfo{
				RealName: "services-snap",
				SnapID:   "services-snap-id",
				Channel:  "some-channel",
				Revision: snap.R(11),
			},
		},
		{
			op:    "setup-snap",
			name:  "services-snap_instance",
			path:  filepath.Join(dirs.SnapBlobDir, "services-snap_instance_11.snap"),
			revno: snap.R(11),
		},
		{
			op:   "stop-snap-services:refresh",
			path: filepath.Join(dirs.SnapMountDir, "services-snap_instance/7"),
		},
		{
			op:   "remove-snap-aliases",
			name: "services-snap_instance",
		},
		{
			op:   "unlink-snap",
			path: filepath.Join(dirs.SnapMountDir, "services-snap_instance/7"),
		},
		{
			op:   "copy-data",
			path: filepath.Join(dirs.SnapMountDir, "services-snap_instance/11"),
			old:  filepath.Join(dirs.SnapMountDir, "services-snap_instance/7"),
		},
		{
			op:    "setup-profiles:Doing",
			name:  "services-snap_instance",
			revno: snap.R(11),
		},
		{
			op: "candidate",
			sinfo: snap.SideInfo{
				RealName: "services-snap",
				SnapID:   "services-snap-id",
				Channel:  "some-channel",
				Revision: snap.R(11),
			},
		},
		{
			op:   "link-snap",
			path: filepath.Join(dirs.SnapMountDir, "services-snap_instance/11"),
		},
		{
			op:    "auto-connect:Doing",
			name:  "services-snap_instance",
			revno: snap.R(11),
		},
		{
			op: "update-aliases",
		},
		{
			op:   "start-snap-services",
			path: filepath.Join(dirs.SnapMountDir, "services-snap_instance/11"),
		},
		{
			op:    "cleanup-trash",
			name:  "services-snap_instance",
			revno: snap.R(11),
		},
	}

	// ensure all our tasks ran
	c.Check(s.fakeStore.downloads, DeepEquals, []fakeDownload{{
		macaroon: s.user.StoreMacaroon,
		name:     "services-snap",
		target:   filepath.Join(dirs.SnapBlobDir, "services-snap_instance_11.snap"),
	}})
	// start with an easier-to-read error if this fails:
	c.Assert(s.fakeBackend.ops.Ops(), DeepEquals, expected.Ops())
	c.Assert(s.fakeBackend.ops, DeepEquals, expected)

	// check progress
	task := ts.Tasks()[1]
	_, cur, total := task.Progress()
	c.Assert(cur, Equals, s.fakeStore.fakeCurrentProgress)
	c.Assert(total, Equals, s.fakeStore.fakeTotalProgress)

	// verify snapSetup info
	var snapsup snapstate.SnapSetup
	err = task.Get("snap-setup", &snapsup)
	c.Assert(err, IsNil)
	c.Assert(snapsup, DeepEquals, snapstate.SnapSetup{
		Channel: "some-channel",
		UserID:  s.user.ID,

		SnapPath: filepath.Join(dirs.SnapBlobDir, "services-snap_instance_11.snap"),
		DownloadInfo: &snap.DownloadInfo{
			DownloadURL: "https://some-server.com/some/path.snap",
		},
		SideInfo:    snapsup.SideInfo,
		Type:        snap.TypeApp,
		PlugsOnly:   true,
		InstanceKey: "instance",
	})
	c.Assert(snapsup.SideInfo, DeepEquals, &snap.SideInfo{
		RealName: "services-snap",
		Revision: snap.R(11),
		Channel:  "some-channel",
		SnapID:   "services-snap-id",
	})

	// verify services stop reason
	verifyStopReason(c, ts, "refresh")

	// check post-refresh hook
	task = ts.Tasks()[14]
	c.Assert(task.Kind(), Equals, "run-hook")
	c.Assert(task.Summary(), Matches, `Run post-refresh hook of "services-snap_instance" snap if present`)

	// verify snaps in the system state
	var snapst snapstate.SnapState
	err = snapstate.Get(s.state, "services-snap_instance", &snapst)
	c.Assert(err, IsNil)

	c.Assert(snapst.InstanceKey, Equals, "instance")
	c.Assert(snapst.Active, Equals, true)
	c.Assert(snapst.Sequence, HasLen, 2)
	c.Assert(snapst.Sequence[0], DeepEquals, &snap.SideInfo{
		RealName: "services-snap",
		SnapID:   "services-snap-id",
		Channel:  "",
		Revision: snap.R(7),
	})
	c.Assert(snapst.Sequence[1], DeepEquals, &snap.SideInfo{
		RealName: "services-snap",
		Channel:  "some-channel",
		SnapID:   "services-snap-id",
		Revision: snap.R(11),
	})
}

func (s *snapmgrTestSuite) TestUpdateWithNewBase(c *C) {
	si := &snap.SideInfo{
		RealName: "some-snap",
		SnapID:   "some-snap-id",
		Revision: snap.R(7),
	}
	snaptest.MockSnap(c, `name: some-snap`, si)

	s.state.Lock()
	defer s.state.Unlock()

	snapstate.Set(s.state, "some-snap", &snapstate.SnapState{
		Active:   true,
		Channel:  "edge",
		Sequence: []*snap.SideInfo{si},
		Current:  snap.R(7),
		SnapType: "app",
	})

	chg := s.state.NewChange("refresh", "refresh a snap")
	ts, err := snapstate.Update(s.state, "some-snap", "channel-for-base", snap.R(0), s.user.ID, snapstate.Flags{})
	c.Assert(err, IsNil)
	chg.AddAll(ts)

	s.state.Unlock()
	defer s.se.Stop()
	s.settle(c)
	s.state.Lock()

	c.Check(s.fakeStore.downloads, DeepEquals, []fakeDownload{
		{macaroon: s.user.StoreMacaroon, name: "some-base", target: filepath.Join(dirs.SnapBlobDir, "some-base_11.snap")},
		{macaroon: s.user.StoreMacaroon, name: "some-snap", target: filepath.Join(dirs.SnapBlobDir, "some-snap_11.snap")},
	})
}

func (s *snapmgrTestSuite) TestUpdateWithAlreadyInstalledBase(c *C) {
	si := &snap.SideInfo{
		RealName: "some-snap",
		SnapID:   "some-snap-id",
		Revision: snap.R(7),
	}
	snaptest.MockSnap(c, `name: some-snap`, si)

	s.state.Lock()
	defer s.state.Unlock()

	snapstate.Set(s.state, "some-snap", &snapstate.SnapState{
		Active:   true,
		Channel:  "edge",
		Sequence: []*snap.SideInfo{si},
		Current:  snap.R(7),
		SnapType: "app",
	})
	snapstate.Set(s.state, "some-base", &snapstate.SnapState{
		Active:  true,
		Channel: "stable",
		Sequence: []*snap.SideInfo{{
			RealName: "some-base",
			SnapID:   "some-base-id",
			Revision: snap.R(1),
		}},
		Current:  snap.R(1),
		SnapType: "base",
	})

	chg := s.state.NewChange("refresh", "refresh a snap")
	ts, err := snapstate.Update(s.state, "some-snap", "channel-for-base", snap.R(0), s.user.ID, snapstate.Flags{})
	c.Assert(err, IsNil)
	chg.AddAll(ts)

	s.state.Unlock()
	defer s.se.Stop()
	s.settle(c)
	s.state.Lock()

	c.Check(s.fakeStore.downloads, DeepEquals, []fakeDownload{
		{macaroon: s.user.StoreMacaroon, name: "some-snap", target: filepath.Join(dirs.SnapBlobDir, "some-snap_11.snap")},
	})
}

func (s *snapmgrTestSuite) TestUpdateWithNewDefaultProvider(c *C) {
	s.state.Lock()
	defer s.state.Unlock()

	snapstate.ReplaceStore(s.state, contentStore{fakeStore: s.fakeStore, state: s.state})
	repo := interfaces.NewRepository()
	ifacerepo.Replace(s.state, repo)

	si := &snap.SideInfo{
		RealName: "snap-content-plug",
		SnapID:   "snap-content-plug-id",
		Revision: snap.R(7),
	}
	snaptest.MockSnap(c, `name: snap-content-plug`, si)
	snapstate.Set(s.state, "snap-content-plug", &snapstate.SnapState{
		Active:   true,
		Channel:  "edge",
		Sequence: []*snap.SideInfo{si},
		Current:  snap.R(7),
		SnapType: "app",
	})

	chg := s.state.NewChange("refresh", "refresh a snap")
	ts, err := snapstate.Update(s.state, "snap-content-plug", "stable", snap.R(0), s.user.ID, snapstate.Flags{})
	c.Assert(err, IsNil)
	chg.AddAll(ts)

	s.state.Unlock()
	defer s.se.Stop()
	s.settle(c)
	s.state.Lock()

	c.Check(s.fakeStore.downloads, DeepEquals, []fakeDownload{
		{macaroon: s.user.StoreMacaroon, name: "snap-content-plug", target: filepath.Join(dirs.SnapBlobDir, "snap-content-plug_11.snap")},
		{macaroon: s.user.StoreMacaroon, name: "snap-content-slot", target: filepath.Join(dirs.SnapBlobDir, "snap-content-slot_11.snap")},
	})
}

func (s *snapmgrTestSuite) TestUpdateWithInstalledDefaultProvider(c *C) {
	s.state.Lock()
	defer s.state.Unlock()

	snapstate.ReplaceStore(s.state, contentStore{fakeStore: s.fakeStore, state: s.state})
	repo := interfaces.NewRepository()
	ifacerepo.Replace(s.state, repo)

	si := &snap.SideInfo{
		RealName: "snap-content-plug",
		SnapID:   "snap-content-plug-id",
		Revision: snap.R(7),
	}
	snaptest.MockSnap(c, `name: snap-content-plug`, si)
	snapstate.Set(s.state, "snap-content-plug", &snapstate.SnapState{
		Active:   true,
		Channel:  "edge",
		Sequence: []*snap.SideInfo{si},
		Current:  snap.R(7),
		SnapType: "app",
	})
	snapstate.Set(s.state, "snap-content-slot", &snapstate.SnapState{
		Active:  true,
		Channel: "stable",
		Sequence: []*snap.SideInfo{{
			RealName: "snap-content-slot",
			SnapID:   "snap-content-slot-id",
			Revision: snap.R(1),
		}},
		Current:  snap.R(1),
		SnapType: "app",
	})

	chg := s.state.NewChange("refresh", "refresh a snap")
	ts, err := snapstate.Update(s.state, "snap-content-plug", "stable", snap.R(0), s.user.ID, snapstate.Flags{})
	c.Assert(err, IsNil)
	chg.AddAll(ts)

	s.state.Unlock()
	defer s.se.Stop()
	s.settle(c)
	s.state.Lock()

	c.Check(s.fakeStore.downloads, DeepEquals, []fakeDownload{
		{macaroon: s.user.StoreMacaroon, name: "snap-content-plug", target: filepath.Join(dirs.SnapBlobDir, "snap-content-plug_11.snap")},
	})
}

func (s *snapmgrTestSuite) TestUpdateRememberedUserRunThrough(c *C) {
	s.state.Lock()
	defer s.state.Unlock()

	snapstate.Set(s.state, "some-snap", &snapstate.SnapState{
		Active: true,
		Sequence: []*snap.SideInfo{
			{RealName: "some-snap", Revision: snap.R(5), SnapID: "some-snap-id"},
		},
		Current:  snap.R(5),
		SnapType: "app",
		UserID:   1,
	})

	chg := s.state.NewChange("refresh", "refresh a snap")
	ts, err := snapstate.Update(s.state, "some-snap", "some-channel", snap.R(0), 0, snapstate.Flags{})
	c.Assert(err, IsNil)
	chg.AddAll(ts)

	s.state.Unlock()
	defer s.se.Stop()
	s.settle(c)
	s.state.Lock()

	c.Assert(chg.Status(), Equals, state.DoneStatus)
	c.Assert(chg.Err(), IsNil)

	for _, op := range s.fakeBackend.ops {
		switch op.op {
		case "storesvc-snap-action":
			c.Check(op.userID, Equals, 1)
		case "storesvc-download":
			snapName := op.name
			c.Check(s.fakeStore.downloads[0], DeepEquals, fakeDownload{
				macaroon: "macaroon",
				name:     "some-snap",
				target:   filepath.Join(dirs.SnapBlobDir, "some-snap_11.snap"),
			}, Commentf(snapName))
		}
	}
}

func (s *snapmgrTestSuite) TestUpdateToRevisionRememberedUserRunThrough(c *C) {
	s.state.Lock()
	defer s.state.Unlock()

	snapstate.Set(s.state, "some-snap", &snapstate.SnapState{
		Active: true,
		Sequence: []*snap.SideInfo{
			{RealName: "some-snap", Revision: snap.R(5), SnapID: "some-snap-id"},
		},
		Current:  snap.R(5),
		SnapType: "app",
		UserID:   1,
	})

	chg := s.state.NewChange("refresh", "refresh a snap")
	ts, err := snapstate.Update(s.state, "some-snap", "some-channel", snap.R(11), 0, snapstate.Flags{})
	c.Assert(err, IsNil)
	chg.AddAll(ts)

	s.state.Unlock()
	defer s.se.Stop()
	s.settle(c)
	s.state.Lock()

	c.Assert(chg.Status(), Equals, state.DoneStatus)
	c.Assert(chg.Err(), IsNil)

	for _, op := range s.fakeBackend.ops {
		switch op.op {
		case "storesvc-snap-action:action":
			c.Check(op.userID, Equals, 1)
		case "storesvc-download":
			snapName := op.name
			c.Check(s.fakeStore.downloads[0], DeepEquals, fakeDownload{
				macaroon: "macaroon",
				name:     "some-snap",
				target:   filepath.Join(dirs.SnapBlobDir, "some-snap_11.snap"),
			}, Commentf(snapName))
		}
	}
}

func (s *snapmgrTestSuite) TestUpdateManyMultipleCredsNoUserRunThrough(c *C) {
	s.state.Lock()
	defer s.state.Unlock()

	snapstate.Set(s.state, "core", &snapstate.SnapState{
		Active: true,
		Sequence: []*snap.SideInfo{
			{RealName: "core", Revision: snap.R(1), SnapID: "core-snap-id"},
		},
		Current:  snap.R(1),
		SnapType: "os",
	})
	snapstate.Set(s.state, "some-snap", &snapstate.SnapState{
		Active: true,
		Sequence: []*snap.SideInfo{
			{RealName: "some-snap", Revision: snap.R(5), SnapID: "some-snap-id"},
		},
		Current:  snap.R(5),
		SnapType: "app",
		UserID:   1,
	})
	snapstate.Set(s.state, "services-snap", &snapstate.SnapState{
		Active: true,
		Sequence: []*snap.SideInfo{
			{RealName: "services-snap", Revision: snap.R(2), SnapID: "services-snap-id"},
		},
		Current:  snap.R(2),
		SnapType: "app",
		UserID:   2,
	})

	chg := s.state.NewChange("refresh", "refresh all snaps")
	// no user is passed to use for UpdateMany
	updated, tts, err := snapstate.UpdateMany(context.TODO(), s.state, nil, 0, nil)
	c.Assert(err, IsNil)
	for _, ts := range tts {
		chg.AddAll(ts)
	}
	c.Check(updated, HasLen, 3)

	s.state.Unlock()
	defer s.se.Stop()
	s.settle(c)
	s.state.Lock()

	c.Assert(chg.Status(), Equals, state.DoneStatus)
	c.Assert(chg.Err(), IsNil)

	macaroonMap := map[string]string{
		"core":          "",
		"some-snap":     "macaroon",
		"services-snap": "macaroon2",
	}

	seen := make(map[string]int)
	ir := 0
	di := 0
	for _, op := range s.fakeBackend.ops {
		switch op.op {
		case "storesvc-snap-action":
			ir++
			c.Check(op.curSnaps, DeepEquals, []store.CurrentSnap{
				{InstanceName: "core", SnapID: "core-snap-id", Revision: snap.R(1), RefreshedDate: fakeRevDateEpoch.AddDate(0, 0, 1)},
				{InstanceName: "services-snap", SnapID: "services-snap-id", Revision: snap.R(2), RefreshedDate: fakeRevDateEpoch.AddDate(0, 0, 2)},
				{InstanceName: "some-snap", SnapID: "some-snap-id", Revision: snap.R(5), RefreshedDate: fakeRevDateEpoch.AddDate(0, 0, 5)},
			})
		case "storesvc-snap-action:action":
			snapID := op.action.SnapID
			seen[snapID] = op.userID
		case "storesvc-download":
			snapName := op.name
			fakeDl := s.fakeStore.downloads[di]
			// check target path separately and clear it
			c.Check(fakeDl.target, Matches, filepath.Join(dirs.SnapBlobDir, fmt.Sprintf("%s_[0-9]+.snap", snapName)))
			fakeDl.target = ""
			c.Check(fakeDl, DeepEquals, fakeDownload{
				macaroon: macaroonMap[snapName],
				name:     snapName,
			}, Commentf(snapName))
			di++
		}
	}
	c.Check(ir, Equals, 2)
	// we check all snaps with each user
	c.Check(seen["some-snap-id"], Equals, 1)
	c.Check(seen["services-snap-id"], Equals, 2)
	// coalesced with one of the others
	c.Check(seen["core-snap-id"] > 0, Equals, true)
}

func (s *snapmgrTestSuite) TestUpdateManyMultipleCredsUserRunThrough(c *C) {
	s.state.Lock()
	defer s.state.Unlock()

	snapstate.Set(s.state, "core", &snapstate.SnapState{
		Active: true,
		Sequence: []*snap.SideInfo{
			{RealName: "core", Revision: snap.R(1), SnapID: "core-snap-id"},
		},
		Current:  snap.R(1),
		SnapType: "os",
	})
	snapstate.Set(s.state, "some-snap", &snapstate.SnapState{
		Active: true,
		Sequence: []*snap.SideInfo{
			{RealName: "some-snap", Revision: snap.R(5), SnapID: "some-snap-id"},
		},
		Current:  snap.R(5),
		SnapType: "app",
		UserID:   1,
	})
	snapstate.Set(s.state, "services-snap", &snapstate.SnapState{
		Active: true,
		Sequence: []*snap.SideInfo{
			{RealName: "services-snap", Revision: snap.R(2), SnapID: "services-snap-id"},
		},
		Current:  snap.R(2),
		SnapType: "app",
		UserID:   2,
	})

	chg := s.state.NewChange("refresh", "refresh all snaps")
	// do UpdateMany using user 2 as fallback
	updated, tts, err := snapstate.UpdateMany(context.TODO(), s.state, nil, 2, nil)
	c.Assert(err, IsNil)
	for _, ts := range tts {
		chg.AddAll(ts)
	}
	c.Check(updated, HasLen, 3)

	s.state.Unlock()
	defer s.se.Stop()
	s.settle(c)
	s.state.Lock()

	c.Assert(chg.Status(), Equals, state.DoneStatus)
	c.Assert(chg.Err(), IsNil)

	macaroonMap := map[string]string{
		"core":          "macaroon2",
		"some-snap":     "macaroon",
		"services-snap": "macaroon2",
	}

	type snapIDuserID struct {
		snapID string
		userID int
	}
	seen := make(map[snapIDuserID]bool)
	ir := 0
	di := 0
	for _, op := range s.fakeBackend.ops {
		switch op.op {
		case "storesvc-snap-action":
			ir++
			c.Check(op.curSnaps, DeepEquals, []store.CurrentSnap{
				{InstanceName: "core", SnapID: "core-snap-id", Revision: snap.R(1), RefreshedDate: fakeRevDateEpoch.AddDate(0, 0, 1)},
				{InstanceName: "services-snap", SnapID: "services-snap-id", Revision: snap.R(2), RefreshedDate: fakeRevDateEpoch.AddDate(0, 0, 2)},
				{InstanceName: "some-snap", SnapID: "some-snap-id", Revision: snap.R(5), RefreshedDate: fakeRevDateEpoch.AddDate(0, 0, 5)},
			})
		case "storesvc-snap-action:action":
			snapID := op.action.SnapID
			seen[snapIDuserID{snapID: snapID, userID: op.userID}] = true
		case "storesvc-download":
			snapName := op.name
			fakeDl := s.fakeStore.downloads[di]
			// check target path separately and clear it
			c.Check(fakeDl.target, Matches, filepath.Join(dirs.SnapBlobDir, fmt.Sprintf("%s_[0-9]+.snap", snapName)))
			fakeDl.target = ""
			c.Check(fakeDl, DeepEquals, fakeDownload{
				macaroon: macaroonMap[snapName],
				name:     snapName,
			}, Commentf(snapName))
			di++
		}
	}
	c.Check(ir, Equals, 2)
	// we check all snaps with each user
	c.Check(seen, DeepEquals, map[snapIDuserID]bool{
		{snapID: "core-snap-id", userID: 2}:     true,
		{snapID: "some-snap-id", userID: 1}:     true,
		{snapID: "services-snap-id", userID: 2}: true,
	})

	var coreState, snapState snapstate.SnapState
	// user in SnapState was preserved
	err = snapstate.Get(s.state, "some-snap", &snapState)
	c.Assert(err, IsNil)
	c.Check(snapState.UserID, Equals, 1)
	c.Check(snapState.Current, DeepEquals, snap.R(11))

	// user in SnapState was set
	err = snapstate.Get(s.state, "core", &coreState)
	c.Assert(err, IsNil)
	c.Check(coreState.UserID, Equals, 2)
	c.Check(coreState.Current, DeepEquals, snap.R(11))

}

func (s *snapmgrTestSuite) TestUpdateManyMultipleCredsUserWithNoStoreAuthRunThrough(c *C) {
	s.state.Lock()
	defer s.state.Unlock()

	snapstate.Set(s.state, "core", &snapstate.SnapState{
		Active: true,
		Sequence: []*snap.SideInfo{
			{RealName: "core", Revision: snap.R(1), SnapID: "core-snap-id"},
		},
		Current:  snap.R(1),
		SnapType: "os",
	})
	snapstate.Set(s.state, "some-snap", &snapstate.SnapState{
		Active: true,
		Sequence: []*snap.SideInfo{
			{RealName: "some-snap", Revision: snap.R(5), SnapID: "some-snap-id"},
		},
		Current:  snap.R(5),
		SnapType: "app",
		UserID:   1,
	})
	snapstate.Set(s.state, "services-snap", &snapstate.SnapState{
		Active: true,
		Sequence: []*snap.SideInfo{
			{RealName: "services-snap", Revision: snap.R(2), SnapID: "services-snap-id"},
		},
		Current:  snap.R(2),
		SnapType: "app",
		UserID:   3,
	})

	chg := s.state.NewChange("refresh", "refresh all snaps")
	// no user is passed to use for UpdateMany
	updated, tts, err := snapstate.UpdateMany(context.TODO(), s.state, nil, 0, nil)
	c.Assert(err, IsNil)
	for _, ts := range tts {
		chg.AddAll(ts)
	}
	c.Check(updated, HasLen, 3)

	s.state.Unlock()
	defer s.se.Stop()
	s.settle(c)
	s.state.Lock()

	c.Assert(chg.Status(), Equals, state.DoneStatus)
	c.Assert(chg.Err(), IsNil)

	macaroonMap := map[string]string{
		"core":          "",
		"some-snap":     "macaroon",
		"services-snap": "",
	}

	seen := make(map[string]int)
	ir := 0
	di := 0
	for _, op := range s.fakeBackend.ops {
		switch op.op {
		case "storesvc-snap-action":
			ir++
			c.Check(op.curSnaps, DeepEquals, []store.CurrentSnap{
				{InstanceName: "core", SnapID: "core-snap-id", Revision: snap.R(1), RefreshedDate: fakeRevDateEpoch.AddDate(0, 0, 1)},
				{InstanceName: "services-snap", SnapID: "services-snap-id", Revision: snap.R(2), RefreshedDate: fakeRevDateEpoch.AddDate(0, 0, 2)},
				{InstanceName: "some-snap", SnapID: "some-snap-id", Revision: snap.R(5), RefreshedDate: fakeRevDateEpoch.AddDate(0, 0, 5)},
			})
		case "storesvc-snap-action:action":
			snapID := op.action.SnapID
			seen[snapID] = op.userID
		case "storesvc-download":
			snapName := op.name
			fakeDl := s.fakeStore.downloads[di]
			// check target path separately and clear it
			c.Check(fakeDl.target, Matches, filepath.Join(dirs.SnapBlobDir, fmt.Sprintf("%s_[0-9]+.snap", snapName)))
			fakeDl.target = ""
			c.Check(fakeDl, DeepEquals, fakeDownload{
				macaroon: macaroonMap[snapName],
				name:     snapName,
			}, Commentf(snapName))
			di++
		}
	}
	c.Check(ir, Equals, 1)
	// we check all snaps with each user
	c.Check(seen["some-snap-id"], Equals, 1)
	// coalesced with request for 1
	c.Check(seen["services-snap-id"], Equals, 1)
	c.Check(seen["core-snap-id"], Equals, 1)
}

func (s *snapmgrTestSuite) TestUpdateUndoRunThrough(c *C) {
	si := snap.SideInfo{
		RealName: "some-snap",
		SnapID:   "some-snap-id",
		Revision: snap.R(7),
	}

	s.state.Lock()
	defer s.state.Unlock()

	snapstate.Set(s.state, "some-snap", &snapstate.SnapState{
		Active:   true,
		Sequence: []*snap.SideInfo{&si},
		Current:  si.Revision,
		SnapType: "app",
	})

	chg := s.state.NewChange("install", "install a snap")
	ts, err := snapstate.Update(s.state, "some-snap", "some-channel", snap.R(0), s.user.ID, snapstate.Flags{})
	c.Assert(err, IsNil)
	chg.AddAll(ts)

	s.fakeBackend.linkSnapFailTrigger = filepath.Join(dirs.SnapMountDir, "/some-snap/11")

	s.state.Unlock()
	defer s.se.Stop()
	s.settle(c)
	s.state.Lock()

	expected := fakeOps{
		{
			op: "storesvc-snap-action",
			curSnaps: []store.CurrentSnap{{
				InstanceName:  "some-snap",
				SnapID:        "some-snap-id",
				Revision:      snap.R(7),
				RefreshedDate: fakeRevDateEpoch.AddDate(0, 0, 7),
			}},
			refreshOpts: &store.RefreshOptions{RequestSalt: s.requestSalt},
			userID:      1,
		},
		{
			op: "storesvc-snap-action:action",
			action: store.SnapAction{
				Action:       "refresh",
				InstanceName: "some-snap",
				SnapID:       "some-snap-id",
				Channel:      "some-channel",
				Flags:        store.SnapActionEnforceValidation,
			},
			revno:  snap.R(11),
			userID: 1,
		},
		{
			op:   "storesvc-download",
			name: "some-snap",
		},
		{
			op:    "validate-snap:Doing",
			name:  "some-snap",
			revno: snap.R(11),
		},
		{
			op:  "current",
			old: filepath.Join(dirs.SnapMountDir, "some-snap/7"),
		},
		{
			op:   "open-snap-file",
			path: filepath.Join(dirs.SnapBlobDir, "some-snap_11.snap"),
			sinfo: snap.SideInfo{
				RealName: "some-snap",
				SnapID:   "some-snap-id",
				Channel:  "some-channel",
				Revision: snap.R(11),
			},
		},
		{
			op:    "setup-snap",
			name:  "some-snap",
			path:  filepath.Join(dirs.SnapBlobDir, "some-snap_11.snap"),
			revno: snap.R(11),
		},
		{
			op:   "remove-snap-aliases",
			name: "some-snap",
		},
		{
			op:   "unlink-snap",
			path: filepath.Join(dirs.SnapMountDir, "some-snap/7"),
		},
		{
			op:   "copy-data",
			path: filepath.Join(dirs.SnapMountDir, "some-snap/11"),
			old:  filepath.Join(dirs.SnapMountDir, "some-snap/7"),
		},
		{
			op:    "setup-profiles:Doing",
			name:  "some-snap",
			revno: snap.R(11),
		},
		{
			op: "candidate",
			sinfo: snap.SideInfo{
				RealName: "some-snap",
				SnapID:   "some-snap-id",
				Channel:  "some-channel",
				Revision: snap.R(11),
			},
		},
		{
			op:   "link-snap.failed",
			path: filepath.Join(dirs.SnapMountDir, "some-snap/11"),
		},
		{
			op:   "unlink-snap",
			path: filepath.Join(dirs.SnapMountDir, "some-snap/11"),
		},
		{
			op:    "setup-profiles:Undoing",
			name:  "some-snap",
			revno: snap.R(11),
		},
		{
			op:   "undo-copy-snap-data",
			path: filepath.Join(dirs.SnapMountDir, "some-snap/11"),
			old:  filepath.Join(dirs.SnapMountDir, "some-snap/7"),
		},
		{
			op:   "link-snap",
			path: filepath.Join(dirs.SnapMountDir, "some-snap/7"),
		},
		{
			op: "update-aliases",
		},
		{
			op:    "undo-setup-snap",
			name:  "some-snap",
			path:  filepath.Join(dirs.SnapMountDir, "some-snap/11"),
			stype: "app",
		},
		{
			op:   "remove-snap-dir",
			name: "some-snap",
			path: filepath.Join(dirs.SnapMountDir, "some-snap"),
		},
	}

	// ensure all our tasks ran
	c.Check(s.fakeStore.downloads, DeepEquals, []fakeDownload{{
		macaroon: s.user.StoreMacaroon,
		name:     "some-snap",
		target:   filepath.Join(dirs.SnapBlobDir, "some-snap_11.snap"),
	}})
	// start with an easier-to-read error if this fails:
	c.Assert(s.fakeBackend.ops.Ops(), DeepEquals, expected.Ops())
	c.Assert(s.fakeBackend.ops, DeepEquals, expected)

	// verify snaps in the system state
	var snapst snapstate.SnapState
	err = snapstate.Get(s.state, "some-snap", &snapst)
	c.Assert(err, IsNil)

	c.Assert(snapst.Active, Equals, true)
	c.Assert(snapst.Sequence, HasLen, 1)
	c.Assert(snapst.Sequence[0], DeepEquals, &snap.SideInfo{
		RealName: "some-snap",
		SnapID:   "some-snap-id",
		Channel:  "",
		Revision: snap.R(7),
	})
}

func (s *snapmgrTestSuite) TestUpdateTotalUndoRunThrough(c *C) {
	si := snap.SideInfo{
		RealName: "some-snap",
		SnapID:   "some-snap-id",
		Revision: snap.R(7),
	}

	s.state.Lock()
	defer s.state.Unlock()

	snapstate.Set(s.state, "some-snap", &snapstate.SnapState{
		Active:   true,
		Sequence: []*snap.SideInfo{&si},
		Channel:  "stable",
		Current:  si.Revision,
		SnapType: "app",
	})

	chg := s.state.NewChange("install", "install a snap")
	ts, err := snapstate.Update(s.state, "some-snap", "some-channel", snap.R(0), s.user.ID, snapstate.Flags{})
	c.Assert(err, IsNil)
	chg.AddAll(ts)

	tasks := ts.Tasks()
	last := tasks[len(tasks)-1]
	// sanity
	c.Assert(last.Lanes(), HasLen, 1)

	terr := s.state.NewTask("error-trigger", "provoking total undo")
	terr.WaitFor(last)
	terr.JoinLane(last.Lanes()[0])
	chg.AddTask(terr)

	s.state.Unlock()
	defer s.se.Stop()
	s.settle(c)
	s.state.Lock()

	expected := fakeOps{
		{
			op: "storesvc-snap-action",
			curSnaps: []store.CurrentSnap{{
				InstanceName:    "some-snap",
				SnapID:          "some-snap-id",
				Revision:        snap.R(7),
				TrackingChannel: "stable",
				RefreshedDate:   fakeRevDateEpoch.AddDate(0, 0, 7),
			}},
			refreshOpts: &store.RefreshOptions{RequestSalt: s.requestSalt},
			userID:      1,
		},
		{
			op: "storesvc-snap-action:action",
			action: store.SnapAction{
				Action:       "refresh",
				InstanceName: "some-snap",
				SnapID:       "some-snap-id",
				Channel:      "some-channel",
				Flags:        store.SnapActionEnforceValidation,
			},
			revno:  snap.R(11),
			userID: 1,
		},
		{
			op:   "storesvc-download",
			name: "some-snap",
		},
		{
			op:    "validate-snap:Doing",
			name:  "some-snap",
			revno: snap.R(11),
		},
		{
			op:  "current",
			old: filepath.Join(dirs.SnapMountDir, "some-snap/7"),
		},
		{
			op:   "open-snap-file",
			path: filepath.Join(dirs.SnapBlobDir, "some-snap_11.snap"),
			sinfo: snap.SideInfo{
				RealName: "some-snap",
				SnapID:   "some-snap-id",
				Channel:  "some-channel",
				Revision: snap.R(11),
			},
		},
		{
			op:    "setup-snap",
			name:  "some-snap",
			path:  filepath.Join(dirs.SnapBlobDir, "some-snap_11.snap"),
			revno: snap.R(11),
		},
		{
			op:   "remove-snap-aliases",
			name: "some-snap",
		},
		{
			op:   "unlink-snap",
			path: filepath.Join(dirs.SnapMountDir, "some-snap/7"),
		},
		{
			op:   "copy-data",
			path: filepath.Join(dirs.SnapMountDir, "some-snap/11"),
			old:  filepath.Join(dirs.SnapMountDir, "some-snap/7"),
		},
		{
			op:    "setup-profiles:Doing",
			name:  "some-snap",
			revno: snap.R(11),
		},
		{
			op: "candidate",
			sinfo: snap.SideInfo{
				RealName: "some-snap",
				SnapID:   "some-snap-id",
				Channel:  "some-channel",
				Revision: snap.R(11),
			},
		},
		{
			op:   "link-snap",
			path: filepath.Join(dirs.SnapMountDir, "some-snap/11"),
		},
		{
			op:    "auto-connect:Doing",
			name:  "some-snap",
			revno: snap.R(11),
		},
		{
			op: "update-aliases",
		},
		// undoing everything from here down...
		{
			op:   "remove-snap-aliases",
			name: "some-snap",
		},
		{
			op:   "unlink-snap",
			path: filepath.Join(dirs.SnapMountDir, "some-snap/11"),
		},
		{
			op:    "setup-profiles:Undoing",
			name:  "some-snap",
			revno: snap.R(11),
		},
		{
			op:   "undo-copy-snap-data",
			path: filepath.Join(dirs.SnapMountDir, "some-snap/11"),
			old:  filepath.Join(dirs.SnapMountDir, "some-snap/7"),
		},
		{
			op:   "link-snap",
			path: filepath.Join(dirs.SnapMountDir, "some-snap/7"),
		},
		{
			op: "update-aliases",
		},
		{
			op:    "undo-setup-snap",
			name:  "some-snap",
			path:  filepath.Join(dirs.SnapMountDir, "some-snap/11"),
			stype: "app",
		},
		{
			op:   "remove-snap-dir",
			name: "some-snap",
			path: filepath.Join(dirs.SnapMountDir, "some-snap"),
		},
	}

	// ensure all our tasks ran
	c.Check(s.fakeStore.downloads, DeepEquals, []fakeDownload{{
		macaroon: s.user.StoreMacaroon,
		name:     "some-snap",
		target:   filepath.Join(dirs.SnapBlobDir, "some-snap_11.snap"),
	}})
	// friendlier failure first
	c.Assert(s.fakeBackend.ops.Ops(), DeepEquals, expected.Ops())
	c.Assert(s.fakeBackend.ops, DeepEquals, expected)

	// verify snaps in the system state
	var snapst snapstate.SnapState
	err = snapstate.Get(s.state, "some-snap", &snapst)
	c.Assert(err, IsNil)

	c.Assert(snapst.Active, Equals, true)
	c.Assert(snapst.Channel, Equals, "stable")
	c.Assert(snapst.Sequence, HasLen, 1)
	c.Assert(snapst.Sequence[0], DeepEquals, &snap.SideInfo{
		RealName: "some-snap",
		SnapID:   "some-snap-id",
		Channel:  "",
		Revision: snap.R(7),
	})
}

func (s *snapmgrTestSuite) TestUpdateSameRevision(c *C) {
	si := snap.SideInfo{
		RealName: "some-snap",
		SnapID:   "some-snap-id",
		Revision: snap.R(7),
	}

	s.state.Lock()
	defer s.state.Unlock()

	snapstate.Set(s.state, "some-snap", &snapstate.SnapState{
		Active:   true,
		Sequence: []*snap.SideInfo{&si},
		Channel:  "channel-for-7",
		Current:  si.Revision,
	})

	_, err := snapstate.Update(s.state, "some-snap", "channel-for-7", snap.R(0), s.user.ID, snapstate.Flags{})
	c.Assert(err, Equals, store.ErrNoUpdateAvailable)
}

// A noResultsStore returns no results for install/refresh requests
type noResultsStore struct {
	*fakeStore
}

func (n noResultsStore) SnapAction(ctx context.Context, currentSnaps []*store.CurrentSnap, actions []*store.SnapAction, user *auth.UserState, opts *store.RefreshOptions) ([]*snap.Info, error) {
	return nil, &store.SnapActionError{NoResults: true}
}

func (s *snapmgrTestSuite) TestUpdateNoStoreResults(c *C) {
	s.state.Lock()
	defer s.state.Unlock()

	snapstate.ReplaceStore(s.state, noResultsStore{fakeStore: s.fakeStore})

	// this is an atypical case in which the store didn't return
	// an error nor a result, we are defensive and return
	// a reasonable error
	si := snap.SideInfo{
		RealName: "some-snap",
		SnapID:   "some-snap-id",
		Revision: snap.R(7),
	}

	snapstate.Set(s.state, "some-snap", &snapstate.SnapState{
		Active:   true,
		Sequence: []*snap.SideInfo{&si},
		Channel:  "channel-for-7",
		Current:  si.Revision,
	})

	_, err := snapstate.Update(s.state, "some-snap", "channel-for-7", snap.R(0), s.user.ID, snapstate.Flags{})
	c.Assert(err, Equals, store.ErrNoUpdateAvailable)
}

func (s *snapmgrTestSuite) TestUpdateSameRevisionSwitchesChannel(c *C) {
	si := snap.SideInfo{
		RealName: "some-snap",
		SnapID:   "some-snap-id",
		Revision: snap.R(7),
	}

	s.state.Lock()
	defer s.state.Unlock()

	snapstate.Set(s.state, "some-snap", &snapstate.SnapState{
		Active:   true,
		Sequence: []*snap.SideInfo{&si},
		Channel:  "other-chanenl",
		Current:  si.Revision,
	})

	ts, err := snapstate.Update(s.state, "some-snap", "channel-for-7", snap.R(0), s.user.ID, snapstate.Flags{})
	c.Assert(err, IsNil)
	c.Check(ts.Tasks(), HasLen, 1)
	c.Check(ts.Tasks()[0].Kind(), Equals, "switch-snap-channel")
}

func (s *snapmgrTestSuite) TestUpdateSameRevisionSwitchesChannelConflict(c *C) {
	si := snap.SideInfo{
		RealName: "some-snap",
		SnapID:   "some-snap-id",
		Revision: snap.R(7),
	}

	s.state.Lock()
	defer s.state.Unlock()

	snapstate.Set(s.state, "some-snap", &snapstate.SnapState{
		Active:   true,
		Sequence: []*snap.SideInfo{&si},
		Channel:  "other-channel",
		Current:  si.Revision,
	})

	ts, err := snapstate.Update(s.state, "some-snap", "channel-for-7", snap.R(0), s.user.ID, snapstate.Flags{})
	c.Assert(err, IsNil)
	// make it visible
	s.state.NewChange("refresh", "refresh a snap").AddAll(ts)

	_, err = snapstate.Update(s.state, "some-snap", "channel-for-7", snap.R(0), s.user.ID, snapstate.Flags{})
	c.Check(err, ErrorMatches, `snap "some-snap" has "refresh" change in progress`)
}

func (s *snapmgrTestSuite) TestUpdateSameRevisionSwitchChannelRunThrough(c *C) {
	si := snap.SideInfo{
		RealName: "some-snap",
		SnapID:   "some-snap-id",
		Channel:  "other-channel",
		Revision: snap.R(7),
	}

	s.state.Lock()
	defer s.state.Unlock()

	snapstate.Set(s.state, "some-snap", &snapstate.SnapState{
		Active:   true,
		Sequence: []*snap.SideInfo{&si},
		Channel:  "other-channel",
		Current:  si.Revision,
	})

	ts, err := snapstate.Update(s.state, "some-snap", "channel-for-7", snap.R(0), s.user.ID, snapstate.Flags{})
	c.Assert(err, IsNil)
	chg := s.state.NewChange("refresh", "refresh a snap")
	chg.AddAll(ts)

	s.state.Unlock()
	defer s.se.Stop()
	s.settle(c)
	s.state.Lock()

	expected := fakeOps{
		// we just expect the "storesvc-snap-action" ops, we
		// don't have a fakeOp for switchChannel because it has
		// not a backend method, it just manipulates the state
		{
			op: "storesvc-snap-action",
			curSnaps: []store.CurrentSnap{{
				InstanceName:    "some-snap",
				SnapID:          "some-snap-id",
				Revision:        snap.R(7),
				TrackingChannel: "other-channel",
				RefreshedDate:   fakeRevDateEpoch.AddDate(0, 0, 7),
			}},
			refreshOpts: &store.RefreshOptions{RequestSalt: s.requestSalt},
			userID:      1,
		},

		{
			op: "storesvc-snap-action:action",
			action: store.SnapAction{
				Action:       "refresh",
				InstanceName: "some-snap",
				SnapID:       "some-snap-id",
				Channel:      "channel-for-7",
				Flags:        store.SnapActionEnforceValidation,
			},
			userID: 1,
		},
	}

	// start with an easier-to-read error if this fails:
	c.Assert(s.fakeBackend.ops.Ops(), DeepEquals, expected.Ops())
	c.Assert(s.fakeBackend.ops, DeepEquals, expected)

	// verify snapSetup info
	var snapsup snapstate.SnapSetup
	task := ts.Tasks()[0]
	err = task.Get("snap-setup", &snapsup)
	c.Assert(err, IsNil)
	c.Assert(snapsup, DeepEquals, snapstate.SnapSetup{
		Channel:  "channel-for-7",
		SideInfo: snapsup.SideInfo,
	})
	c.Assert(snapsup.SideInfo, DeepEquals, &snap.SideInfo{
		RealName: "some-snap",
		SnapID:   "some-snap-id",
		Revision: snap.R(7),
		Channel:  "channel-for-7",
	})

	// verify snaps in the system state
	var snapst snapstate.SnapState
	err = snapstate.Get(s.state, "some-snap", &snapst)
	c.Assert(err, IsNil)

	c.Assert(snapst.Active, Equals, true)
	c.Assert(snapst.Sequence, HasLen, 1)
	c.Assert(snapst.Sequence[0], DeepEquals, &snap.SideInfo{
		RealName: "some-snap",
		SnapID:   "some-snap-id",
		Channel:  "channel-for-7",
		Revision: snap.R(7),
	})
}

func (s *snapmgrTestSuite) TestUpdateSameRevisionToggleIgnoreValidation(c *C) {
	si := snap.SideInfo{
		RealName: "some-snap",
		SnapID:   "some-snap-id",
		Revision: snap.R(7),
	}

	s.state.Lock()
	defer s.state.Unlock()

	snapstate.Set(s.state, "some-snap", &snapstate.SnapState{
		Active:   true,
		Sequence: []*snap.SideInfo{&si},
		Channel:  "channel-for-7",
		Current:  si.Revision,
	})

	ts, err := snapstate.Update(s.state, "some-snap", "channel-for-7", snap.R(0), s.user.ID, snapstate.Flags{IgnoreValidation: true})
	c.Assert(err, IsNil)
	c.Check(ts.Tasks(), HasLen, 1)
	c.Check(ts.Tasks()[0].Kind(), Equals, "toggle-snap-flags")
}

func (s *snapmgrTestSuite) TestUpdateSameRevisionToggleIgnoreValidationConflict(c *C) {
	si := snap.SideInfo{
		RealName: "some-snap",
		SnapID:   "some-snap-id",
		Revision: snap.R(7),
	}

	s.state.Lock()
	defer s.state.Unlock()

	snapstate.Set(s.state, "some-snap", &snapstate.SnapState{
		Active:   true,
		Sequence: []*snap.SideInfo{&si},
		Channel:  "channel-for-7",
		Current:  si.Revision,
	})

	ts, err := snapstate.Update(s.state, "some-snap", "channel-for-7", snap.R(0), s.user.ID, snapstate.Flags{IgnoreValidation: true})
	c.Assert(err, IsNil)
	// make it visible
	s.state.NewChange("refresh", "refresh a snap").AddAll(ts)

	_, err = snapstate.Update(s.state, "some-snap", "channel-for-7", snap.R(0), s.user.ID, snapstate.Flags{IgnoreValidation: true})
	c.Check(err, ErrorMatches, `snap "some-snap" has "refresh" change in progress`)

}

func (s *snapmgrTestSuite) TestUpdateSameRevisionToggleIgnoreValidationRunThrough(c *C) {
	si := snap.SideInfo{
		RealName: "some-snap",
		SnapID:   "some-snap-id",
		Revision: snap.R(7),
		Channel:  "channel-for-7",
	}

	s.state.Lock()
	defer s.state.Unlock()

	snapstate.Set(s.state, "some-snap", &snapstate.SnapState{
		Active:   true,
		Sequence: []*snap.SideInfo{&si},
		Channel:  "channel-for-7",
		Current:  si.Revision,
	})

	ts, err := snapstate.Update(s.state, "some-snap", "channel-for-7", snap.R(0), s.user.ID, snapstate.Flags{IgnoreValidation: true})
	c.Assert(err, IsNil)

	chg := s.state.NewChange("refresh", "refresh a snap")
	chg.AddAll(ts)

	s.state.Unlock()
	defer s.se.Stop()
	s.settle(c)
	s.state.Lock()

	// verify snapSetup info
	var snapsup snapstate.SnapSetup
	task := ts.Tasks()[0]
	err = task.Get("snap-setup", &snapsup)
	c.Assert(err, IsNil)
	c.Check(snapsup, DeepEquals, snapstate.SnapSetup{
		SideInfo: snapsup.SideInfo,
		Flags: snapstate.Flags{
			IgnoreValidation: true,
		},
	})
	c.Check(snapsup.SideInfo, DeepEquals, &snap.SideInfo{
		RealName: "some-snap",
		SnapID:   "some-snap-id",
		Revision: snap.R(7),
		Channel:  "channel-for-7",
	})

	// verify snaps in the system state
	var snapst snapstate.SnapState
	err = snapstate.Get(s.state, "some-snap", &snapst)
	c.Assert(err, IsNil)

	c.Check(snapst.Active, Equals, true)
	c.Check(snapst.Sequence, HasLen, 1)
	c.Check(snapst.Sequence[0], DeepEquals, &snap.SideInfo{
		RealName: "some-snap",
		SnapID:   "some-snap-id",
		Channel:  "channel-for-7",
		Revision: snap.R(7),
	})
	c.Check(snapst.IgnoreValidation, Equals, true)
}

func (s *snapmgrTestSuite) TestUpdateValidateRefreshesSaysNo(c *C) {
	si := snap.SideInfo{
		RealName: "some-snap",
		SnapID:   "some-snap-id",
		Revision: snap.R(7),
	}

	s.state.Lock()
	defer s.state.Unlock()

	snapstate.Set(s.state, "some-snap", &snapstate.SnapState{
		Active:   true,
		Sequence: []*snap.SideInfo{&si},
		Current:  si.Revision,
	})

	validateErr := errors.New("refresh control error")
	validateRefreshes := func(st *state.State, refreshes []*snap.Info, ignoreValidation map[string]bool, userID int) ([]*snap.Info, error) {
		c.Check(refreshes, HasLen, 1)
		c.Check(refreshes[0].SnapID, Equals, "some-snap-id")
		c.Check(refreshes[0].Revision, Equals, snap.R(11))
		c.Check(ignoreValidation, HasLen, 0)
		return nil, validateErr
	}
	// hook it up
	snapstate.ValidateRefreshes = validateRefreshes

	_, err := snapstate.Update(s.state, "some-snap", "stable", snap.R(0), s.user.ID, snapstate.Flags{})
	c.Assert(err, Equals, validateErr)
}

func (s *snapmgrTestSuite) TestUpdateValidateRefreshesSaysNoButIgnoreValidationIsSet(c *C) {
	si := snap.SideInfo{
		RealName: "some-snap",
		SnapID:   "some-snap-id",
		Revision: snap.R(7),
	}

	s.state.Lock()
	defer s.state.Unlock()

	snapstate.Set(s.state, "some-snap", &snapstate.SnapState{
		Active:   true,
		Sequence: []*snap.SideInfo{&si},
		Current:  si.Revision,
		SnapType: "app",
	})

	validateErr := errors.New("refresh control error")
	validateRefreshes := func(st *state.State, refreshes []*snap.Info, ignoreValidation map[string]bool, userID int) ([]*snap.Info, error) {
		return nil, validateErr
	}
	// hook it up
	snapstate.ValidateRefreshes = validateRefreshes

	flags := snapstate.Flags{JailMode: true, IgnoreValidation: true}
	ts, err := snapstate.Update(s.state, "some-snap", "stable", snap.R(0), s.user.ID, flags)
	c.Assert(err, IsNil)

	var snapsup snapstate.SnapSetup
	err = ts.Tasks()[0].Get("snap-setup", &snapsup)
	c.Assert(err, IsNil)
	c.Check(snapsup.Flags, DeepEquals, flags.ForSnapSetup())
}

func (s *snapmgrTestSuite) TestUpdateIgnoreValidationSticky(c *C) {
	si := snap.SideInfo{
		RealName: "some-snap",
		SnapID:   "some-snap-id",
		Revision: snap.R(7),
	}

	s.state.Lock()
	defer s.state.Unlock()

	snapstate.Set(s.state, "some-snap", &snapstate.SnapState{
		Active:   true,
		Sequence: []*snap.SideInfo{&si},
		Current:  si.Revision,
		SnapType: "app",
	})

	validateErr := errors.New("refresh control error")
	validateRefreshesFail := func(st *state.State, refreshes []*snap.Info, ignoreValidation map[string]bool, userID int) ([]*snap.Info, error) {
		c.Check(refreshes, HasLen, 1)
		if len(ignoreValidation) == 0 {
			return nil, validateErr
		}
		c.Check(ignoreValidation, DeepEquals, map[string]bool{
			"some-snap-id": true,
		})
		return refreshes, nil
	}
	// hook it up
	snapstate.ValidateRefreshes = validateRefreshesFail

	flags := snapstate.Flags{IgnoreValidation: true}
	ts, err := snapstate.Update(s.state, "some-snap", "stable", snap.R(0), s.user.ID, flags)
	c.Assert(err, IsNil)

	c.Check(s.fakeBackend.ops[0], DeepEquals, fakeOp{
		op: "storesvc-snap-action",
		curSnaps: []store.CurrentSnap{{
			InstanceName:     "some-snap",
			SnapID:           "some-snap-id",
			Revision:         snap.R(7),
			IgnoreValidation: false,
			RefreshedDate:    fakeRevDateEpoch.AddDate(0, 0, 7),
		}},
		refreshOpts: &store.RefreshOptions{RequestSalt: s.requestSalt},
		userID:      1,
	})
	c.Check(s.fakeBackend.ops[1], DeepEquals, fakeOp{
		op:    "storesvc-snap-action:action",
		revno: snap.R(11),
		action: store.SnapAction{
			Action:       "refresh",
			InstanceName: "some-snap",
			SnapID:       "some-snap-id",
			Channel:      "stable",
			Flags:        store.SnapActionIgnoreValidation,
		},
		userID: 1,
	})

	chg := s.state.NewChange("refresh", "refresh snap")
	chg.AddAll(ts)

	s.state.Unlock()
	defer s.se.Stop()
	s.settle(c)
	s.state.Lock()

	// verify snap has IgnoreValidation set
	var snapst snapstate.SnapState
	err = snapstate.Get(s.state, "some-snap", &snapst)
	c.Assert(err, IsNil)
	c.Check(snapst.IgnoreValidation, Equals, true)
	c.Check(snapst.Current, Equals, snap.R(11))

	s.fakeBackend.ops = nil
	s.fakeStore.refreshRevnos = map[string]snap.Revision{
		"some-snap-id": snap.R(12),
	}
	_, tts, err := snapstate.UpdateMany(context.TODO(), s.state, []string{"some-snap"}, s.user.ID, nil)
	c.Assert(err, IsNil)
	c.Check(tts, HasLen, 1)

	c.Check(s.fakeBackend.ops[0], DeepEquals, fakeOp{
		op: "storesvc-snap-action",
		curSnaps: []store.CurrentSnap{{
			InstanceName:     "some-snap",
			SnapID:           "some-snap-id",
			Revision:         snap.R(11),
			TrackingChannel:  "stable",
			IgnoreValidation: true,
			RefreshedDate:    fakeRevDateEpoch.AddDate(0, 0, 11),
		}},
		refreshOpts: &store.RefreshOptions{RequestSalt: s.requestSalt},
		userID:      1,
	})
	c.Check(s.fakeBackend.ops[1], DeepEquals, fakeOp{
		op:    "storesvc-snap-action:action",
		revno: snap.R(12),
		action: store.SnapAction{
			Action:       "refresh",
			InstanceName: "some-snap",
			SnapID:       "some-snap-id",
			Flags:        0,
		},
		userID: 1,
	})

	chg = s.state.NewChange("refresh", "refresh snaps")
	chg.AddAll(tts[0])

	s.state.Unlock()
	defer s.se.Stop()
	s.settle(c)
	s.state.Lock()

	snapst = snapstate.SnapState{}
	err = snapstate.Get(s.state, "some-snap", &snapst)
	c.Assert(err, IsNil)
	c.Check(snapst.IgnoreValidation, Equals, true)
	c.Check(snapst.Current, Equals, snap.R(12))

	// reset ignore validation
	s.fakeBackend.ops = nil
	s.fakeStore.refreshRevnos = map[string]snap.Revision{
		"some-snap-id": snap.R(11),
	}
	validateRefreshes := func(st *state.State, refreshes []*snap.Info, ignoreValidation map[string]bool, userID int) ([]*snap.Info, error) {
		return refreshes, nil
	}
	// hook it up
	snapstate.ValidateRefreshes = validateRefreshes
	flags = snapstate.Flags{}
	ts, err = snapstate.Update(s.state, "some-snap", "stable", snap.R(0), s.user.ID, flags)
	c.Assert(err, IsNil)

	c.Check(s.fakeBackend.ops[0], DeepEquals, fakeOp{
		op: "storesvc-snap-action",
		curSnaps: []store.CurrentSnap{{
			InstanceName:     "some-snap",
			SnapID:           "some-snap-id",
			Revision:         snap.R(12),
			TrackingChannel:  "stable",
			IgnoreValidation: true,
			RefreshedDate:    fakeRevDateEpoch.AddDate(0, 0, 12),
		}},
		refreshOpts: &store.RefreshOptions{RequestSalt: s.requestSalt},
		userID:      1,
	})
	c.Check(s.fakeBackend.ops[1], DeepEquals, fakeOp{
		op:    "storesvc-snap-action:action",
		revno: snap.R(11),
		action: store.SnapAction{
			Action:       "refresh",
			InstanceName: "some-snap",
			SnapID:       "some-snap-id",
			Channel:      "stable",
			Flags:        store.SnapActionEnforceValidation,
		},
		userID: 1,
	})

	chg = s.state.NewChange("refresh", "refresh snap")
	chg.AddAll(ts)

	s.state.Unlock()
	defer s.se.Stop()
	s.settle(c)
	s.state.Lock()

	snapst = snapstate.SnapState{}
	err = snapstate.Get(s.state, "some-snap", &snapst)
	c.Assert(err, IsNil)
	c.Check(snapst.IgnoreValidation, Equals, false)
	c.Check(snapst.Current, Equals, snap.R(11))
}

func (s *snapmgrTestSuite) TestUpdateFromLocal(c *C) {
	si := snap.SideInfo{
		RealName: "some-snap",
		Revision: snap.R("x1"),
	}

	s.state.Lock()
	defer s.state.Unlock()

	snapstate.Set(s.state, "some-snap", &snapstate.SnapState{
		Active:   true,
		Sequence: []*snap.SideInfo{&si},
		Channel:  "channel-for-7",
		Current:  si.Revision,
	})

	_, err := snapstate.Update(s.state, "some-snap", "channel-for-7", snap.R(0), s.user.ID, snapstate.Flags{})
	c.Assert(err, Equals, store.ErrLocalSnap)
}

func (s *snapmgrTestSuite) TestUpdateAmend(c *C) {
	si := snap.SideInfo{
		RealName: "some-snap",
		Revision: snap.R("x1"),
	}

	s.state.Lock()
	defer s.state.Unlock()

	snapstate.Set(s.state, "some-snap", &snapstate.SnapState{
		Active:   true,
		Sequence: []*snap.SideInfo{&si},
		Channel:  "channel-for-7",
		Current:  si.Revision,
	})

	ts, err := snapstate.Update(s.state, "some-snap", "channel-for-7", snap.R(0), s.user.ID, snapstate.Flags{Amend: true})
	c.Assert(err, IsNil)
	verifyUpdateTasks(c, unlinkBefore|cleanupAfter, 0, ts, s.state)

	// ensure we go from local to store revision-7
	var snapsup snapstate.SnapSetup
	tasks := ts.Tasks()
	c.Check(tasks[1].Kind(), Equals, "download-snap")
	err = tasks[1].Get("snap-setup", &snapsup)
	c.Assert(err, IsNil)
	c.Check(snapsup.Revision(), Equals, snap.R(7))
}

func (s *snapmgrTestSuite) TestUpdateAmendSnapNotFound(c *C) {
	si := snap.SideInfo{
		RealName: "snap-unknown",
		Revision: snap.R("x1"),
	}

	s.state.Lock()
	defer s.state.Unlock()

	snapstate.Set(s.state, "snap-unknown", &snapstate.SnapState{
		Active:   true,
		Sequence: []*snap.SideInfo{&si},
		Channel:  "stable",
		Current:  si.Revision,
	})

	_, err := snapstate.Update(s.state, "snap-unknown", "stable", snap.R(0), s.user.ID, snapstate.Flags{Amend: true})
	c.Assert(err, Equals, store.ErrSnapNotFound)
}

func (s *snapmgrTestSuite) TestSingleUpdateBlockedRevision(c *C) {
	// single updates should *not* set the block list
	si7 := snap.SideInfo{
		RealName: "some-snap",
		SnapID:   "some-snap-id",
		Revision: snap.R(7),
	}
	si11 := snap.SideInfo{
		RealName: "some-snap",
		SnapID:   "some-snap-id",
		Revision: snap.R(11),
	}

	s.state.Lock()
	defer s.state.Unlock()

	snapstate.Set(s.state, "some-snap", &snapstate.SnapState{
		Active:   true,
		Sequence: []*snap.SideInfo{&si7, &si11},
		Current:  si7.Revision,
		SnapType: "app",
	})

	_, err := snapstate.Update(s.state, "some-snap", "some-channel", snap.R(0), s.user.ID, snapstate.Flags{})
	c.Assert(err, IsNil)

	c.Assert(s.fakeBackend.ops, HasLen, 2)
	c.Check(s.fakeBackend.ops[0], DeepEquals, fakeOp{
		op: "storesvc-snap-action",
		curSnaps: []store.CurrentSnap{{
			InstanceName:  "some-snap",
			SnapID:        "some-snap-id",
			Revision:      snap.R(7),
			RefreshedDate: fakeRevDateEpoch.AddDate(0, 0, 7),
		}},
		refreshOpts: &store.RefreshOptions{RequestSalt: s.requestSalt},
		userID:      1,
	})
}

func (s *snapmgrTestSuite) TestMultiUpdateBlockedRevision(c *C) {
	// multi-updates should *not* set the block list
	si7 := snap.SideInfo{
		RealName: "some-snap",
		SnapID:   "some-snap-id",
		Revision: snap.R(7),
	}
	si11 := snap.SideInfo{
		RealName: "some-snap",
		SnapID:   "some-snap-id",
		Revision: snap.R(11),
	}

	s.state.Lock()
	defer s.state.Unlock()

	snapstate.Set(s.state, "some-snap", &snapstate.SnapState{
		Active:   true,
		Sequence: []*snap.SideInfo{&si7, &si11},
		Current:  si7.Revision,
		SnapType: "app",
	})

	updates, _, err := snapstate.UpdateMany(context.TODO(), s.state, []string{"some-snap"}, s.user.ID, nil)
	c.Assert(err, IsNil)
	c.Check(updates, DeepEquals, []string{"some-snap"})

	c.Assert(s.fakeBackend.ops, HasLen, 2)
	c.Check(s.fakeBackend.ops[0], DeepEquals, fakeOp{
		op: "storesvc-snap-action",
		curSnaps: []store.CurrentSnap{{
			InstanceName:  "some-snap",
			SnapID:        "some-snap-id",
			Revision:      snap.R(7),
			RefreshedDate: fakeRevDateEpoch.AddDate(0, 0, 7),
		}},
		refreshOpts: &store.RefreshOptions{RequestSalt: s.requestSalt},
		userID:      1,
	})
}

func (s *snapmgrTestSuite) TestAllUpdateBlockedRevision(c *C) {
	//  update-all *should* set the block list
	si7 := snap.SideInfo{
		RealName: "some-snap",
		SnapID:   "some-snap-id",
		Revision: snap.R(7),
	}
	si11 := snap.SideInfo{
		RealName: "some-snap",
		SnapID:   "some-snap-id",
		Revision: snap.R(11),
	}

	s.state.Lock()
	defer s.state.Unlock()

	snapstate.Set(s.state, "some-snap", &snapstate.SnapState{
		Active:   true,
		Sequence: []*snap.SideInfo{&si7, &si11},
		Current:  si7.Revision,
	})

	updates, _, err := snapstate.UpdateMany(context.TODO(), s.state, nil, s.user.ID, nil)
	c.Check(err, IsNil)
	c.Check(updates, HasLen, 0)

	c.Assert(s.fakeBackend.ops, HasLen, 2)
	c.Check(s.fakeBackend.ops[0], DeepEquals, fakeOp{
		op: "storesvc-snap-action",
		curSnaps: []store.CurrentSnap{{
			InstanceName:  "some-snap",
			SnapID:        "some-snap-id",
			Revision:      snap.R(7),
			RefreshedDate: fakeRevDateEpoch.AddDate(0, 0, 7),
			Block:         []snap.Revision{snap.R(11)},
		}},
		refreshOpts: &store.RefreshOptions{RequestSalt: s.requestSalt},
		userID:      1,
	})
}

var orthogonalAutoAliasesScenarios = []struct {
	aliasesBefore map[string][]string
	names         []string
	prune         []string
	update        bool
	new           bool
}{
	{nil, nil, nil, true, true},
	{nil, []string{"some-snap"}, nil, true, false},
	{nil, []string{"other-snap"}, nil, false, true},
	{map[string][]string{"some-snap": {"aliasA", "aliasC"}}, []string{"some-snap"}, nil, true, false},
	{map[string][]string{"other-snap": {"aliasB", "aliasC"}}, []string{"other-snap"}, []string{"other-snap"}, false, false},
	{map[string][]string{"other-snap": {"aliasB", "aliasC"}}, nil, []string{"other-snap"}, true, false},
	{map[string][]string{"other-snap": {"aliasB", "aliasC"}}, []string{"some-snap"}, nil, true, false},
	{map[string][]string{"other-snap": {"aliasC"}}, []string{"other-snap"}, []string{"other-snap"}, false, true},
	{map[string][]string{"other-snap": {"aliasC"}}, nil, []string{"other-snap"}, true, true},
	{map[string][]string{"other-snap": {"aliasC"}}, []string{"some-snap"}, nil, true, false},
	{map[string][]string{"some-snap": {"aliasB"}, "other-snap": {"aliasA"}}, []string{"some-snap"}, []string{"other-snap"}, true, false},
	{map[string][]string{"some-snap": {"aliasB"}, "other-snap": {"aliasA"}}, nil, []string{"other-snap", "some-snap"}, true, true},
	{map[string][]string{"some-snap": {"aliasB"}, "other-snap": {"aliasA"}}, []string{"other-snap"}, []string{"other-snap", "some-snap"}, false, true},
	{map[string][]string{"some-snap": {"aliasB"}}, nil, []string{"some-snap"}, true, true},
	{map[string][]string{"some-snap": {"aliasB"}}, []string{"other-snap"}, []string{"some-snap"}, false, true},
	{map[string][]string{"some-snap": {"aliasB"}}, []string{"some-snap"}, nil, true, false},
	{map[string][]string{"other-snap": {"aliasA"}}, nil, []string{"other-snap"}, true, true},
	{map[string][]string{"other-snap": {"aliasA"}}, []string{"other-snap"}, []string{"other-snap"}, false, true},
	{map[string][]string{"other-snap": {"aliasA"}}, []string{"some-snap"}, []string{"other-snap"}, true, false},
}

func (s *snapmgrTestSuite) TestUpdateManyAutoAliasesScenarios(c *C) {
	s.state.Lock()
	defer s.state.Unlock()

	snapstate.Set(s.state, "other-snap", &snapstate.SnapState{
		Active: true,
		Sequence: []*snap.SideInfo{
			{RealName: "other-snap", SnapID: "other-snap-id", Revision: snap.R(2)},
		},
		Current:  snap.R(2),
		SnapType: "app",
	})

	snapstate.AutoAliases = func(st *state.State, info *snap.Info) (map[string]string, error) {
		switch info.InstanceName() {
		case "some-snap":
			return map[string]string{"aliasA": "cmdA"}, nil
		case "other-snap":
			return map[string]string{"aliasB": "cmdB"}, nil
		}
		return nil, nil
	}

	snapstate.Set(s.state, "some-snap", &snapstate.SnapState{
		Active: true,
		Sequence: []*snap.SideInfo{
			{RealName: "some-snap", SnapID: "some-snap-id", Revision: snap.R(4)},
		},
		Current:  snap.R(4),
		SnapType: "app",
	})

	expectedSet := func(aliases []string) map[string]bool {
		res := make(map[string]bool, len(aliases))
		for _, alias := range aliases {
			res[alias] = true
		}
		return res
	}

	for _, scenario := range orthogonalAutoAliasesScenarios {
		for _, snapName := range []string{"some-snap", "other-snap"} {
			var snapst snapstate.SnapState
			err := snapstate.Get(s.state, snapName, &snapst)
			c.Assert(err, IsNil)
			snapst.Aliases = nil
			snapst.AutoAliasesDisabled = false
			if autoAliases := scenario.aliasesBefore[snapName]; autoAliases != nil {
				targets := make(map[string]*snapstate.AliasTarget)
				for _, alias := range autoAliases {
					targets[alias] = &snapstate.AliasTarget{Auto: "cmd" + alias[len(alias)-1:]}
				}

				snapst.Aliases = targets
			}
			snapstate.Set(s.state, snapName, &snapst)
		}

		updates, tts, err := snapstate.UpdateMany(context.TODO(), s.state, scenario.names, s.user.ID, nil)
		c.Check(err, IsNil)

		_, dropped, err := snapstate.AutoAliasesDelta(s.state, []string{"some-snap", "other-snap"})
		c.Assert(err, IsNil)

		j := 0
		expectedUpdatesSet := make(map[string]bool)
		var expectedPruned map[string]map[string]bool
		var pruneTs *state.TaskSet
		if len(scenario.prune) != 0 {
			pruneTs = tts[0]
			j++
			taskAliases := make(map[string]map[string]bool)
			for _, aliasTask := range pruneTs.Tasks() {
				c.Check(aliasTask.Kind(), Equals, "prune-auto-aliases")
				var aliases []string
				err := aliasTask.Get("aliases", &aliases)
				c.Assert(err, IsNil)
				snapsup, err := snapstate.TaskSnapSetup(aliasTask)
				c.Assert(err, IsNil)
				taskAliases[snapsup.InstanceName()] = expectedSet(aliases)
			}
			expectedPruned = make(map[string]map[string]bool)
			for _, snapName := range scenario.prune {
				expectedPruned[snapName] = expectedSet(dropped[snapName])
				if snapName == "other-snap" && !scenario.new && !scenario.update {
					expectedUpdatesSet["other-snap"] = true
				}
			}
			c.Check(taskAliases, DeepEquals, expectedPruned)
		}
		if scenario.update {
			updateTs := tts[j]
			j++
			expectedUpdatesSet["some-snap"] = true
			first := updateTs.Tasks()[0]
			c.Check(first.Kind(), Equals, "prerequisites")
			wait := false
			if expectedPruned["other-snap"]["aliasA"] {
				wait = true
			} else if expectedPruned["some-snap"] != nil {
				wait = true
			}
			if wait {
				c.Check(first.WaitTasks(), DeepEquals, pruneTs.Tasks())
			} else {
				c.Check(first.WaitTasks(), HasLen, 0)
			}
		}
		if scenario.new {
			newTs := tts[j]
			j++
			expectedUpdatesSet["other-snap"] = true
			tasks := newTs.Tasks()
			c.Check(tasks, HasLen, 1)
			aliasTask := tasks[0]
			c.Check(aliasTask.Kind(), Equals, "refresh-aliases")

			wait := false
			if expectedPruned["some-snap"]["aliasB"] {
				wait = true
			} else if expectedPruned["other-snap"] != nil {
				wait = true
			}
			if wait {
				c.Check(aliasTask.WaitTasks(), DeepEquals, pruneTs.Tasks())
			} else {
				c.Check(aliasTask.WaitTasks(), HasLen, 0)
			}
		}
		c.Assert(j, Equals, len(tts), Commentf("%#v", scenario))

		// check reported updated names
		c.Check(len(updates) > 0, Equals, true)
		sort.Strings(updates)
		expectedUpdates := make([]string, 0, len(expectedUpdatesSet))
		for x := range expectedUpdatesSet {
			expectedUpdates = append(expectedUpdates, x)
		}
		sort.Strings(expectedUpdates)
		c.Check(updates, DeepEquals, expectedUpdates)
	}
}

func (s *snapmgrTestSuite) TestUpdateOneAutoAliasesScenarios(c *C) {
	s.state.Lock()
	defer s.state.Unlock()

	snapstate.Set(s.state, "other-snap", &snapstate.SnapState{
		Active: true,
		Sequence: []*snap.SideInfo{
			{RealName: "other-snap", SnapID: "other-snap-id", Revision: snap.R(2)},
		},
		Current:  snap.R(2),
		SnapType: "app",
	})

	snapstate.AutoAliases = func(st *state.State, info *snap.Info) (map[string]string, error) {
		switch info.InstanceName() {
		case "some-snap":
			return map[string]string{"aliasA": "cmdA"}, nil
		case "other-snap":
			return map[string]string{"aliasB": "cmdB"}, nil
		}
		return nil, nil
	}

	snapstate.Set(s.state, "some-snap", &snapstate.SnapState{
		Active: true,
		Sequence: []*snap.SideInfo{
			{RealName: "some-snap", SnapID: "some-snap-id", Revision: snap.R(4)},
		},
		Current:  snap.R(4),
		SnapType: "app",
	})

	expectedSet := func(aliases []string) map[string]bool {
		res := make(map[string]bool, len(aliases))
		for _, alias := range aliases {
			res[alias] = true
		}
		return res
	}

	for _, scenario := range orthogonalAutoAliasesScenarios {
		if len(scenario.names) != 1 {
			continue
		}

		for _, snapName := range []string{"some-snap", "other-snap"} {
			var snapst snapstate.SnapState
			err := snapstate.Get(s.state, snapName, &snapst)
			c.Assert(err, IsNil)
			snapst.Aliases = nil
			snapst.AutoAliasesDisabled = false
			if autoAliases := scenario.aliasesBefore[snapName]; autoAliases != nil {
				targets := make(map[string]*snapstate.AliasTarget)
				for _, alias := range autoAliases {
					targets[alias] = &snapstate.AliasTarget{Auto: "cmd" + alias[len(alias)-1:]}
				}

				snapst.Aliases = targets
			}
			snapstate.Set(s.state, snapName, &snapst)
		}

		ts, err := snapstate.Update(s.state, scenario.names[0], "", snap.R(0), s.user.ID, snapstate.Flags{})
		c.Assert(err, IsNil)
		_, dropped, err := snapstate.AutoAliasesDelta(s.state, []string{"some-snap", "other-snap"})
		c.Assert(err, IsNil)

		j := 0
		tasks := ts.Tasks()
		var expectedPruned map[string]map[string]bool
		var pruneTasks []*state.Task
		if len(scenario.prune) != 0 {
			nprune := len(scenario.prune)
			pruneTasks = tasks[:nprune]
			j += nprune
			taskAliases := make(map[string]map[string]bool)
			for _, aliasTask := range pruneTasks {
				c.Check(aliasTask.Kind(), Equals, "prune-auto-aliases")
				var aliases []string
				err := aliasTask.Get("aliases", &aliases)
				c.Assert(err, IsNil)
				snapsup, err := snapstate.TaskSnapSetup(aliasTask)
				c.Assert(err, IsNil)
				taskAliases[snapsup.InstanceName()] = expectedSet(aliases)
			}
			expectedPruned = make(map[string]map[string]bool)
			for _, snapName := range scenario.prune {
				expectedPruned[snapName] = expectedSet(dropped[snapName])
			}
			c.Check(taskAliases, DeepEquals, expectedPruned)
		}
		if scenario.update {
			first := tasks[j]
			j += 18
			c.Check(first.Kind(), Equals, "prerequisites")
			wait := false
			if expectedPruned["other-snap"]["aliasA"] {
				wait = true
			} else if expectedPruned["some-snap"] != nil {
				wait = true
			}
			if wait {
				c.Check(first.WaitTasks(), DeepEquals, pruneTasks)
			} else {
				c.Check(first.WaitTasks(), HasLen, 0)
			}
		}
		if scenario.new {
			aliasTask := tasks[j]
			j++
			c.Check(aliasTask.Kind(), Equals, "refresh-aliases")
			wait := false
			if expectedPruned["some-snap"]["aliasB"] {
				wait = true
			} else if expectedPruned["other-snap"] != nil {
				wait = true
			}
			if wait {
				c.Check(aliasTask.WaitTasks(), DeepEquals, pruneTasks)
			} else {
				c.Check(aliasTask.WaitTasks(), HasLen, 0)
			}
		}
		c.Assert(len(tasks), Equals, j, Commentf("%#v", scenario))

		// conflict checks are triggered
		chg := s.state.NewChange("update", "...")
		chg.AddAll(ts)
		err = snapstate.CheckChangeConflict(s.state, scenario.names[0], nil)
		c.Check(err, ErrorMatches, `.* has "update" change in progress`)
		chg.SetStatus(state.DoneStatus)
	}
}

func (s *snapmgrTestSuite) TestUpdateLocalSnapFails(c *C) {
	si := snap.SideInfo{
		RealName: "some-snap",
		Revision: snap.R(7),
	}

	s.state.Lock()
	defer s.state.Unlock()

	snapstate.Set(s.state, "some-snap", &snapstate.SnapState{
		Active:   true,
		Sequence: []*snap.SideInfo{&si},
		Current:  si.Revision,
	})

	_, err := snapstate.Update(s.state, "some-snap", "some-channel", snap.R(0), s.user.ID, snapstate.Flags{})
	c.Assert(err, Equals, store.ErrLocalSnap)
}

func (s *snapmgrTestSuite) TestUpdateDisabledUnsupported(c *C) {
	si := snap.SideInfo{
		RealName: "some-snap",
		SnapID:   "some-snap-id",
		Revision: snap.R(7),
	}

	s.state.Lock()
	defer s.state.Unlock()

	snapstate.Set(s.state, "some-snap", &snapstate.SnapState{
		Active:   false,
		Sequence: []*snap.SideInfo{&si},
		Current:  si.Revision,
	})

	_, err := snapstate.Update(s.state, "some-snap", "some-channel", snap.R(0), s.user.ID, snapstate.Flags{})
	c.Assert(err, ErrorMatches, `refreshing disabled snap "some-snap" not supported`)
}

func (s *snapmgrTestSuite) TestUpdateKernelTrackChecksSwitchingTracks(c *C) {
	si := snap.SideInfo{
		RealName: "kernel",
		SnapID:   "kernel-id",
		Revision: snap.R(7),
	}

	s.state.Lock()
	defer s.state.Unlock()

	snapstate.MockModelWithKernelTrack("18")
	snapstate.Set(s.state, "kernel", &snapstate.SnapState{
		Active:   true,
		Sequence: []*snap.SideInfo{&si},
		Current:  si.Revision,
		Channel:  "18/stable",
	})

	// switching tracks is not ok
	_, err := snapstate.Update(s.state, "kernel", "new-channel", snap.R(0), s.user.ID, snapstate.Flags{})
	c.Assert(err, ErrorMatches, `cannot switch from kernel track "18" as specified for the \(device\) model to "new-channel/stable"`)

	// no change to the channel is ok
	_, err = snapstate.Update(s.state, "kernel", "", snap.R(0), s.user.ID, snapstate.Flags{})
	c.Assert(err, IsNil)

	// switching risk level is ok
	_, err = snapstate.Update(s.state, "kernel", "18/beta", snap.R(0), s.user.ID, snapstate.Flags{})
	c.Assert(err, IsNil)

}

func (s *snapmgrTestSuite) TestUpdateGadgetTrackChecksSwitchingTracks(c *C) {
	si := snap.SideInfo{
		RealName: "brand-gadget",
		SnapID:   "brand-gadget-id",
		Revision: snap.R(7),
	}

	s.state.Lock()
	defer s.state.Unlock()

	snapstate.MockModelWithGadgetTrack("18")
	snapstate.Set(s.state, "brand-gadget", &snapstate.SnapState{
		Active:   true,
		Sequence: []*snap.SideInfo{&si},
		Current:  si.Revision,
		Channel:  "18/stable",
	})

	// switching tracks is not ok
	_, err := snapstate.Update(s.state, "brand-gadget", "new-channel", snap.R(0), s.user.ID, snapstate.Flags{})
	c.Assert(err, ErrorMatches, `cannot switch from gadget track "18" as specified for the \(device\) model to "new-channel/stable"`)

	// no change to the channel is ok
	_, err = snapstate.Update(s.state, "brand-gadget", "", snap.R(0), s.user.ID, snapstate.Flags{})
	c.Assert(err, IsNil)

	// switching risk level is ok
	_, err = snapstate.Update(s.state, "brand-gadget", "18/beta", snap.R(0), s.user.ID, snapstate.Flags{})
	c.Assert(err, IsNil)

}

func makeTestSnap(c *C, snapYamlContent string) (snapFilePath string) {
	return snaptest.MakeTestSnapWithFiles(c, snapYamlContent, nil)
}

func (s *snapmgrTestSuite) TestInstallFirstLocalRunThrough(c *C) {
	// use the real thing for this one
	snapstate.MockOpenSnapFile(backend.OpenSnapFile)

	s.state.Lock()
	defer s.state.Unlock()

	mockSnap := makeTestSnap(c, `name: mock
version: 1.0`)
	chg := s.state.NewChange("install", "install a local snap")
	ts, info, err := snapstate.InstallPath(s.state, &snap.SideInfo{RealName: "mock"}, mockSnap, "", "", snapstate.Flags{})
	c.Assert(err, IsNil)
	chg.AddAll(ts)

	// ensure the returned info is correct
	c.Check(info.SideInfo.RealName, Equals, "mock")
	c.Check(info.Version, Equals, "1.0")

	s.state.Unlock()
	defer s.se.Stop()
	s.settle(c)
	s.state.Lock()

	expected := fakeOps{
		{
			// only local install was run, i.e. first actions are pseudo-action current
			op:  "current",
			old: "<no-current>",
		},
		{
			// and setup-snap
			op:    "setup-snap",
			name:  "mock",
			path:  mockSnap,
			revno: snap.R("x1"),
		},
		{
			op:   "copy-data",
			path: filepath.Join(dirs.SnapMountDir, "mock/x1"),
			old:  "<no-old>",
		},
		{
			op:    "setup-profiles:Doing",
			name:  "mock",
			revno: snap.R("x1"),
		},
		{
			op: "candidate",
			sinfo: snap.SideInfo{
				RealName: "mock",
				Revision: snap.R("x1"),
			},
		},
		{
			op:   "link-snap",
			path: filepath.Join(dirs.SnapMountDir, "mock/x1"),
		},
		{
			op:    "auto-connect:Doing",
			name:  "mock",
			revno: snap.R("x1"),
		},
		{
			op: "update-aliases",
		},
		{
			op:    "cleanup-trash",
			name:  "mock",
			revno: snap.R("x1"),
		},
	}

	c.Assert(s.fakeBackend.ops.Ops(), DeepEquals, expected.Ops())
	c.Check(s.fakeBackend.ops, DeepEquals, expected)

	// verify snapSetup info
	var snapsup snapstate.SnapSetup
	task := ts.Tasks()[1]
	err = task.Get("snap-setup", &snapsup)
	c.Assert(err, IsNil)
	c.Assert(snapsup, DeepEquals, snapstate.SnapSetup{
		SnapPath:  mockSnap,
		SideInfo:  snapsup.SideInfo,
		Type:      snap.TypeApp,
		PlugsOnly: true,
	})
	c.Assert(snapsup.SideInfo, DeepEquals, &snap.SideInfo{
		RealName: "mock",
		Revision: snap.R(-1),
	})

	// verify snaps in the system state
	var snapst snapstate.SnapState
	err = snapstate.Get(s.state, "mock", &snapst)
	c.Assert(err, IsNil)

	c.Assert(snapst.Active, Equals, true)
	c.Assert(snapst.Sequence[0], DeepEquals, &snap.SideInfo{
		RealName: "mock",
		Channel:  "",
		Revision: snap.R(-1),
	})
	c.Assert(snapst.LocalRevision(), Equals, snap.R(-1))
}

func (s *snapmgrTestSuite) TestInstallSubsequentLocalRunThrough(c *C) {
	// use the real thing for this one
	snapstate.MockOpenSnapFile(backend.OpenSnapFile)

	s.state.Lock()
	defer s.state.Unlock()

	snapstate.Set(s.state, "mock", &snapstate.SnapState{
		Active: true,
		Sequence: []*snap.SideInfo{
			{RealName: "mock", Revision: snap.R(-2)},
		},
		Current:  snap.R(-2),
		SnapType: "app",
	})

	mockSnap := makeTestSnap(c, `name: mock
version: 1.0`)
	chg := s.state.NewChange("install", "install a local snap")
	ts, _, err := snapstate.InstallPath(s.state, &snap.SideInfo{RealName: "mock"}, mockSnap, "", "", snapstate.Flags{})
	c.Assert(err, IsNil)
	chg.AddAll(ts)

	s.state.Unlock()
	defer s.se.Stop()
	s.settle(c)
	s.state.Lock()

	ops := s.fakeBackend.ops
	// ensure only local install was run, i.e. first action is pseudo-action current
	c.Assert(ops.Ops(), HasLen, 11)
	c.Check(ops[0].op, Equals, "current")
	c.Check(ops[0].old, Equals, filepath.Join(dirs.SnapMountDir, "mock/x2"))
	// and setup-snap
	c.Check(ops[1].op, Equals, "setup-snap")
	c.Check(ops[1].name, Matches, "mock")
	c.Check(ops[1].path, Matches, `.*/mock_1.0_all.snap`)
	c.Check(ops[1].revno, Equals, snap.R("x3"))
	// and cleanup
	c.Check(ops[len(ops)-1], DeepEquals, fakeOp{
		op:    "cleanup-trash",
		name:  "mock",
		revno: snap.R("x3"),
	})

	c.Check(ops[3].op, Equals, "unlink-snap")
	c.Check(ops[3].path, Equals, filepath.Join(dirs.SnapMountDir, "mock/x2"))

	c.Check(ops[4].op, Equals, "copy-data")
	c.Check(ops[4].path, Equals, filepath.Join(dirs.SnapMountDir, "mock/x3"))
	c.Check(ops[4].old, Equals, filepath.Join(dirs.SnapMountDir, "mock/x2"))

	c.Check(ops[5].op, Equals, "setup-profiles:Doing")
	c.Check(ops[5].name, Equals, "mock")
	c.Check(ops[5].revno, Equals, snap.R(-3))

	c.Check(ops[6].op, Equals, "candidate")
	c.Check(ops[6].sinfo, DeepEquals, snap.SideInfo{
		RealName: "mock",
		Revision: snap.R(-3),
	})
	c.Check(ops[7].op, Equals, "link-snap")
	c.Check(ops[7].path, Equals, filepath.Join(dirs.SnapMountDir, "mock/x3"))

	// verify snapSetup info
	var snapsup snapstate.SnapSetup
	task := ts.Tasks()[1]
	err = task.Get("snap-setup", &snapsup)
	c.Assert(err, IsNil)
	c.Assert(snapsup, DeepEquals, snapstate.SnapSetup{
		SnapPath:  mockSnap,
		SideInfo:  snapsup.SideInfo,
		Type:      snap.TypeApp,
		PlugsOnly: true,
	})
	c.Assert(snapsup.SideInfo, DeepEquals, &snap.SideInfo{
		RealName: "mock",
		Revision: snap.R(-3),
	})

	// verify snaps in the system state
	var snapst snapstate.SnapState
	err = snapstate.Get(s.state, "mock", &snapst)
	c.Assert(err, IsNil)

	c.Assert(snapst.Active, Equals, true)
	c.Assert(snapst.Sequence, HasLen, 2)
	c.Assert(snapst.CurrentSideInfo(), DeepEquals, &snap.SideInfo{
		RealName: "mock",
		Channel:  "",
		Revision: snap.R(-3),
	})
	c.Assert(snapst.LocalRevision(), Equals, snap.R(-3))
}

func (s *snapmgrTestSuite) TestInstallOldSubsequentLocalRunThrough(c *C) {
	// use the real thing for this one
	snapstate.MockOpenSnapFile(backend.OpenSnapFile)

	s.state.Lock()
	defer s.state.Unlock()

	snapstate.Set(s.state, "mock", &snapstate.SnapState{
		Active: true,
		Sequence: []*snap.SideInfo{
			{RealName: "mock", Revision: snap.R(100001)},
		},
		Current:  snap.R(100001),
		SnapType: "app",
	})

	mockSnap := makeTestSnap(c, `name: mock
version: 1.0`)
	chg := s.state.NewChange("install", "install a local snap")
	ts, _, err := snapstate.InstallPath(s.state, &snap.SideInfo{RealName: "mock"}, mockSnap, "", "", snapstate.Flags{})
	c.Assert(err, IsNil)
	chg.AddAll(ts)

	s.state.Unlock()
	defer s.se.Stop()
	s.settle(c)
	s.state.Lock()

	expected := fakeOps{
		{
			// ensure only local install was run, i.e. first action is pseudo-action current
			op:  "current",
			old: filepath.Join(dirs.SnapMountDir, "mock/100001"),
		},
		{
			// and setup-snap
			op:    "setup-snap",
			name:  "mock",
			path:  mockSnap,
			revno: snap.R("x1"),
		},
		{
			op:   "remove-snap-aliases",
			name: "mock",
		},
		{
			op:   "unlink-snap",
			path: filepath.Join(dirs.SnapMountDir, "mock/100001"),
		},
		{
			op:   "copy-data",
			path: filepath.Join(dirs.SnapMountDir, "mock/x1"),
			old:  filepath.Join(dirs.SnapMountDir, "mock/100001"),
		},
		{
			op:    "setup-profiles:Doing",
			name:  "mock",
			revno: snap.R("x1"),
		},
		{
			op: "candidate",
			sinfo: snap.SideInfo{
				RealName: "mock",
				Revision: snap.R("x1"),
			},
		},
		{
			op:   "link-snap",
			path: filepath.Join(dirs.SnapMountDir, "mock/x1"),
		},
		{
			op:    "auto-connect:Doing",
			name:  "mock",
			revno: snap.R("x1"),
		},
		{
			op: "update-aliases",
		},
		{
			// and cleanup
			op:    "cleanup-trash",
			name:  "mock",
			revno: snap.R("x1"),
		},
	}
	c.Assert(s.fakeBackend.ops.Ops(), DeepEquals, expected.Ops())
	c.Check(s.fakeBackend.ops, DeepEquals, expected)

	var snapst snapstate.SnapState
	err = snapstate.Get(s.state, "mock", &snapst)
	c.Assert(err, IsNil)

	c.Assert(snapst.Active, Equals, true)
	c.Assert(snapst.Sequence, HasLen, 2)
	c.Assert(snapst.CurrentSideInfo(), DeepEquals, &snap.SideInfo{
		RealName: "mock",
		Channel:  "",
		Revision: snap.R(-1),
	})
	c.Assert(snapst.LocalRevision(), Equals, snap.R(-1))
}

func (s *snapmgrTestSuite) TestInstallPathWithMetadataRunThrough(c *C) {
	// use the real thing for this one
	snapstate.MockOpenSnapFile(backend.OpenSnapFile)

	s.state.Lock()
	defer s.state.Unlock()

	someSnap := makeTestSnap(c, `name: orig-name
version: 1.0`)
	chg := s.state.NewChange("install", "install a local snap")

	si := &snap.SideInfo{
		RealName: "some-snap",
		SnapID:   "some-snap-id",
		Revision: snap.R(42),
	}
	ts, _, err := snapstate.InstallPath(s.state, si, someSnap, "", "", snapstate.Flags{Required: true})
	c.Assert(err, IsNil)
	chg.AddAll(ts)

	s.state.Unlock()
	defer s.se.Stop()
	s.settle(c)
	s.state.Lock()

	// ensure only local install was run, i.e. first actions are pseudo-action current
	c.Assert(s.fakeBackend.ops.Ops(), HasLen, 9)
	c.Check(s.fakeBackend.ops[0].op, Equals, "current")
	c.Check(s.fakeBackend.ops[0].old, Equals, "<no-current>")
	// and setup-snap
	c.Check(s.fakeBackend.ops[1].op, Equals, "setup-snap")
	c.Check(s.fakeBackend.ops[1].name, Equals, "some-snap")
	c.Check(s.fakeBackend.ops[1].path, Matches, `.*/orig-name_1.0_all.snap`)
	c.Check(s.fakeBackend.ops[1].revno, Equals, snap.R(42))

	c.Check(s.fakeBackend.ops[4].op, Equals, "candidate")
	c.Check(s.fakeBackend.ops[4].sinfo, DeepEquals, *si)
	c.Check(s.fakeBackend.ops[5].op, Equals, "link-snap")
	c.Check(s.fakeBackend.ops[5].path, Equals, filepath.Join(dirs.SnapMountDir, "some-snap/42"))

	// verify snapSetup info
	var snapsup snapstate.SnapSetup
	task := ts.Tasks()[0]
	err = task.Get("snap-setup", &snapsup)
	c.Assert(err, IsNil)
	c.Assert(snapsup, DeepEquals, snapstate.SnapSetup{
		SnapPath: someSnap,
		SideInfo: snapsup.SideInfo,
		Flags: snapstate.Flags{
			Required: true,
		},
		Type:      snap.TypeApp,
		PlugsOnly: true,
	})
	c.Assert(snapsup.SideInfo, DeepEquals, si)

	// verify snaps in the system state
	var snapst snapstate.SnapState
	err = snapstate.Get(s.state, "some-snap", &snapst)
	c.Assert(err, IsNil)

	c.Assert(snapst.Active, Equals, true)
	c.Assert(snapst.Channel, Equals, "")
	c.Assert(snapst.Sequence[0], DeepEquals, si)
	c.Assert(snapst.LocalRevision().Unset(), Equals, true)
	c.Assert(snapst.Required, Equals, true)
}

func (s *snapmgrTestSuite) TestRemoveRunThrough(c *C) {
	si := snap.SideInfo{
		RealName: "some-snap",
		Revision: snap.R(7),
	}

	s.state.Lock()
	defer s.state.Unlock()

	snapstate.Set(s.state, "some-snap", &snapstate.SnapState{
		Active:   true,
		Sequence: []*snap.SideInfo{&si},
		Current:  si.Revision,
		SnapType: "app",
	})

	chg := s.state.NewChange("remove", "remove a snap")
	ts, err := snapstate.Remove(s.state, "some-snap", snap.R(0))
	c.Assert(err, IsNil)
	chg.AddAll(ts)

	s.state.Unlock()
	defer s.se.Stop()
	s.settle(c)
	s.state.Lock()

	expected := fakeOps{
		{
			op:    "auto-disconnect:Doing",
			name:  "some-snap",
			revno: snap.R(7),
		},
		{
			op:   "remove-snap-aliases",
			name: "some-snap",
		},
		{
			op:   "unlink-snap",
			path: filepath.Join(dirs.SnapMountDir, "some-snap/7"),
		},
		{
			op:    "remove-profiles:Doing",
			name:  "some-snap",
			revno: snap.R(7),
		},
		{
			op:   "remove-snap-data",
			path: filepath.Join(dirs.SnapMountDir, "some-snap/7"),
		},
		{
			op:   "remove-snap-common-data",
			path: filepath.Join(dirs.SnapMountDir, "some-snap/7"),
		},
		{
			op:   "remove-snap-data-dir",
			name: "some-snap",
			path: filepath.Join(dirs.SnapDataDir, "some-snap"),
		},
		{
			op:    "remove-snap-files",
			path:  filepath.Join(dirs.SnapMountDir, "some-snap/7"),
			stype: "app",
		},
		{
			op:   "discard-namespace",
			name: "some-snap",
		},
		{
			op:   "remove-snap-dir",
			name: "some-snap",
			path: filepath.Join(dirs.SnapMountDir, "some-snap"),
		},
	}
	// start with an easier-to-read error if this fails:
	c.Check(len(s.fakeBackend.ops), Equals, len(expected))
	c.Assert(s.fakeBackend.ops.Ops(), DeepEquals, expected.Ops())
	c.Check(s.fakeBackend.ops, DeepEquals, expected)

	// verify snapSetup info
	tasks := ts.Tasks()
	for _, t := range tasks {
		if t.Kind() == "run-hook" {
			continue
		}
		snapsup, err := snapstate.TaskSnapSetup(t)
		c.Assert(err, IsNil)

		var expSnapSetup *snapstate.SnapSetup
		switch t.Kind() {
		case "discard-conns":
			expSnapSetup = &snapstate.SnapSetup{
				SideInfo: &snap.SideInfo{
					RealName: "some-snap",
				},
			}
		case "clear-snap", "discard-snap":
			expSnapSetup = &snapstate.SnapSetup{
				SideInfo: &snap.SideInfo{
					RealName: "some-snap",
					Revision: snap.R(7),
				},
			}
		default:
			expSnapSetup = &snapstate.SnapSetup{
				SideInfo: &snap.SideInfo{
					RealName: "some-snap",
					Revision: snap.R(7),
				},
				Type:      snap.TypeApp,
				PlugsOnly: true,
			}

		}

		c.Check(snapsup, DeepEquals, expSnapSetup, Commentf(t.Kind()))
	}

	// verify snaps in the system state
	var snapst snapstate.SnapState
	err = snapstate.Get(s.state, "some-snap", &snapst)
	c.Assert(err, Equals, state.ErrNoState)
}

func (s *snapmgrTestSuite) TestParallelInstanceRemoveRunThrough(c *C) {
	si := snap.SideInfo{
		RealName: "some-snap",
		Revision: snap.R(7),
	}

	s.state.Lock()
	defer s.state.Unlock()

	// pretend we have both a regular snap and a parallel instance
	snapstate.Set(s.state, "some-snap_instance", &snapstate.SnapState{
		Active:      true,
		Sequence:    []*snap.SideInfo{&si},
		Current:     si.Revision,
		SnapType:    "app",
		InstanceKey: "instance",
	})
	snapstate.Set(s.state, "some-snap", &snapstate.SnapState{
		Active:   true,
		Sequence: []*snap.SideInfo{&si},
		Current:  si.Revision,
		SnapType: "app",
	})

	chg := s.state.NewChange("remove", "remove a snap")
	ts, err := snapstate.Remove(s.state, "some-snap_instance", snap.R(0))
	c.Assert(err, IsNil)
	chg.AddAll(ts)

	s.state.Unlock()
	s.settle(c)
	s.state.Lock()

	expected := fakeOps{
		{
			op:    "auto-disconnect:Doing",
			name:  "some-snap_instance",
			revno: snap.R(7),
		},
		{
			op:   "remove-snap-aliases",
			name: "some-snap_instance",
		},
		{
			op:   "unlink-snap",
			path: filepath.Join(dirs.SnapMountDir, "some-snap_instance/7"),
		},
		{
			op:    "remove-profiles:Doing",
			name:  "some-snap_instance",
			revno: snap.R(7),
		},
		{
			op:   "remove-snap-data",
			path: filepath.Join(dirs.SnapMountDir, "some-snap_instance/7"),
		},
		{
			op:   "remove-snap-common-data",
			path: filepath.Join(dirs.SnapMountDir, "some-snap_instance/7"),
		},
		{
			op:             "remove-snap-data-dir",
			name:           "some-snap_instance",
			path:           filepath.Join(dirs.SnapDataDir, "some-snap"),
			otherInstances: true,
		},
		{
			op:    "remove-snap-files",
			path:  filepath.Join(dirs.SnapMountDir, "some-snap_instance/7"),
			stype: "app",
		},
		{
			op:   "discard-namespace",
			name: "some-snap_instance",
		},
		{
			op:             "remove-snap-dir",
			name:           "some-snap_instance",
			path:           filepath.Join(dirs.SnapMountDir, "some-snap"),
			otherInstances: true,
		},
	}
	// start with an easier-to-read error if this fails:
	c.Check(len(s.fakeBackend.ops), Equals, len(expected))
	c.Assert(s.fakeBackend.ops.Ops(), DeepEquals, expected.Ops())
	c.Check(s.fakeBackend.ops, DeepEquals, expected)

	// verify snapSetup info
	tasks := ts.Tasks()
	for _, t := range tasks {
		if t.Kind() == "run-hook" {
			continue
		}
		snapsup, err := snapstate.TaskSnapSetup(t)
		c.Assert(err, IsNil)

		var expSnapSetup *snapstate.SnapSetup
		switch t.Kind() {
		case "discard-conns":
			expSnapSetup = &snapstate.SnapSetup{
				SideInfo: &snap.SideInfo{
					RealName: "some-snap",
				},
				InstanceKey: "instance",
			}
		case "clear-snap", "discard-snap":
			expSnapSetup = &snapstate.SnapSetup{
				SideInfo: &snap.SideInfo{
					RealName: "some-snap",
					Revision: snap.R(7),
				},
				InstanceKey: "instance",
			}
		default:
			expSnapSetup = &snapstate.SnapSetup{
				SideInfo: &snap.SideInfo{
					RealName: "some-snap",
					Revision: snap.R(7),
				},
				Type:        snap.TypeApp,
				PlugsOnly:   true,
				InstanceKey: "instance",
			}

		}

		c.Check(snapsup, DeepEquals, expSnapSetup, Commentf(t.Kind()))
	}

	// verify snaps in the system state
	var snapst snapstate.SnapState
	err = snapstate.Get(s.state, "some-snap_instance", &snapst)
	c.Assert(err, Equals, state.ErrNoState)

	// the non-instance snap is still there
	err = snapstate.Get(s.state, "some-snap", &snapst)
	c.Assert(err, IsNil)
}

func (s *snapmgrTestSuite) TestParallelInstanceRemoveRunThroughOtherInstances(c *C) {
	si := snap.SideInfo{
		RealName: "some-snap",
		Revision: snap.R(7),
	}

	s.state.Lock()
	defer s.state.Unlock()

	// pretend we have both a regular snap and a parallel instance
	snapstate.Set(s.state, "some-snap_instance", &snapstate.SnapState{
		Active:      true,
		Sequence:    []*snap.SideInfo{&si},
		Current:     si.Revision,
		SnapType:    "app",
		InstanceKey: "instance",
	})
	snapstate.Set(s.state, "some-snap_other", &snapstate.SnapState{
		Active:      true,
		Sequence:    []*snap.SideInfo{&si},
		Current:     si.Revision,
		SnapType:    "app",
		InstanceKey: "other",
	})

	chg := s.state.NewChange("remove", "remove a snap")
	ts, err := snapstate.Remove(s.state, "some-snap_instance", snap.R(0))
	c.Assert(err, IsNil)
	chg.AddAll(ts)

	s.state.Unlock()
	s.settle(c)
	s.state.Lock()

	expected := fakeOps{
		{
			op:    "auto-disconnect:Doing",
			name:  "some-snap_instance",
			revno: snap.R(7),
		},
		{
			op:   "remove-snap-aliases",
			name: "some-snap_instance",
		},
		{
			op:   "unlink-snap",
			path: filepath.Join(dirs.SnapMountDir, "some-snap_instance/7"),
		},
		{
			op:    "remove-profiles:Doing",
			name:  "some-snap_instance",
			revno: snap.R(7),
		},
		{
			op:   "remove-snap-data",
			path: filepath.Join(dirs.SnapMountDir, "some-snap_instance/7"),
		},
		{
			op:   "remove-snap-common-data",
			path: filepath.Join(dirs.SnapMountDir, "some-snap_instance/7"),
		},
		{
			op:             "remove-snap-data-dir",
			name:           "some-snap_instance",
			path:           filepath.Join(dirs.SnapDataDir, "some-snap"),
			otherInstances: true,
		},
		{
			op:    "remove-snap-files",
			path:  filepath.Join(dirs.SnapMountDir, "some-snap_instance/7"),
			stype: "app",
		},
		{
			op:   "discard-namespace",
			name: "some-snap_instance",
		},
		{
			op:             "remove-snap-dir",
			name:           "some-snap_instance",
			path:           filepath.Join(dirs.SnapMountDir, "some-snap"),
			otherInstances: true,
		},
	}
	// start with an easier-to-read error if this fails:
	c.Check(len(s.fakeBackend.ops), Equals, len(expected))
	c.Assert(s.fakeBackend.ops.Ops(), DeepEquals, expected.Ops())
	c.Check(s.fakeBackend.ops, DeepEquals, expected)

	// verify snaps in the system state
	var snapst snapstate.SnapState
	err = snapstate.Get(s.state, "some-snap_instance", &snapst)
	c.Assert(err, Equals, state.ErrNoState)

	// the other instance is still there
	err = snapstate.Get(s.state, "some-snap_other", &snapst)
	c.Assert(err, IsNil)
}

func (s *snapmgrTestSuite) TestRemoveWithManyRevisionsRunThrough(c *C) {
	si3 := snap.SideInfo{
		RealName: "some-snap",
		Revision: snap.R(3),
	}

	si5 := snap.SideInfo{
		RealName: "some-snap",
		Revision: snap.R(5),
	}

	si7 := snap.SideInfo{
		RealName: "some-snap",
		Revision: snap.R(7),
	}

	s.state.Lock()
	defer s.state.Unlock()

	snapstate.Set(s.state, "some-snap", &snapstate.SnapState{
		Active:   true,
		Sequence: []*snap.SideInfo{&si5, &si3, &si7},
		Current:  si7.Revision,
		SnapType: "app",
	})

	chg := s.state.NewChange("remove", "remove a snap")
	ts, err := snapstate.Remove(s.state, "some-snap", snap.R(0))
	c.Assert(err, IsNil)
	chg.AddAll(ts)

	s.state.Unlock()
	defer s.se.Stop()
	s.settle(c)
	s.state.Lock()

	expected := fakeOps{
		{
			op:    "auto-disconnect:Doing",
			name:  "some-snap",
			revno: snap.R(7),
		},
		{
			op:   "remove-snap-aliases",
			name: "some-snap",
		},
		{
			op:   "unlink-snap",
			path: filepath.Join(dirs.SnapMountDir, "some-snap/7"),
		},
		{
			op:    "remove-profiles:Doing",
			name:  "some-snap",
			revno: snap.R(7),
		},
		{
			op:   "remove-snap-data",
			path: filepath.Join(dirs.SnapMountDir, "some-snap/7"),
		},
		{
			op:    "remove-snap-files",
			path:  filepath.Join(dirs.SnapMountDir, "some-snap/7"),
			stype: "app",
		},
		{
			op:   "remove-snap-data",
			path: filepath.Join(dirs.SnapMountDir, "some-snap/3"),
		},
		{
			op:    "remove-snap-files",
			path:  filepath.Join(dirs.SnapMountDir, "some-snap/3"),
			stype: "app",
		},
		{
			op:   "remove-snap-data",
			path: filepath.Join(dirs.SnapMountDir, "some-snap/5"),
		},
		{
			op:   "remove-snap-common-data",
			path: filepath.Join(dirs.SnapMountDir, "some-snap/5"),
		},
		{
			op:   "remove-snap-data-dir",
			name: "some-snap",
			path: filepath.Join(dirs.SnapDataDir, "some-snap"),
		},
		{
			op:    "remove-snap-files",
			path:  filepath.Join(dirs.SnapMountDir, "some-snap/5"),
			stype: "app",
		},
		{
			op:   "discard-namespace",
			name: "some-snap",
		},
		{
			op:   "remove-snap-dir",
			name: "some-snap",
			path: filepath.Join(dirs.SnapMountDir, "some-snap"),
		},
	}
	// start with an easier-to-read error if this fails:
	c.Assert(s.fakeBackend.ops.Ops(), DeepEquals, expected.Ops())
	c.Assert(s.fakeBackend.ops, DeepEquals, expected)

	// verify snapSetup info
	tasks := ts.Tasks()
	revnos := []snap.Revision{{N: 7}, {N: 3}, {N: 5}}
	whichRevno := 0
	for _, t := range tasks {
		if t.Kind() == "run-hook" {
			continue
		}
		snapsup, err := snapstate.TaskSnapSetup(t)
		c.Assert(err, IsNil)

		var expSnapSetup *snapstate.SnapSetup
		switch t.Kind() {
		case "discard-conns":
			expSnapSetup = &snapstate.SnapSetup{
				SideInfo: &snap.SideInfo{
					RealName: "some-snap",
				},
			}
		case "clear-snap", "discard-snap":
			expSnapSetup = &snapstate.SnapSetup{
				SideInfo: &snap.SideInfo{
					RealName: "some-snap",
					Revision: revnos[whichRevno],
				},
			}
		default:
			expSnapSetup = &snapstate.SnapSetup{
				SideInfo: &snap.SideInfo{
					RealName: "some-snap",
					Revision: snap.R(7),
				},
				Type:      snap.TypeApp,
				PlugsOnly: true,
			}

		}

		c.Check(snapsup, DeepEquals, expSnapSetup, Commentf(t.Kind()))

		if t.Kind() == "discard-snap" {
			whichRevno++
		}
	}

	// verify snaps in the system state
	var snapst snapstate.SnapState
	err = snapstate.Get(s.state, "some-snap", &snapst)
	c.Assert(err, Equals, state.ErrNoState)
}

func (s *snapmgrTestSuite) TestRemoveOneRevisionRunThrough(c *C) {
	si3 := snap.SideInfo{
		RealName: "some-snap",
		Revision: snap.R(3),
	}

	si5 := snap.SideInfo{
		RealName: "some-snap",
		Revision: snap.R(5),
	}

	si7 := snap.SideInfo{
		RealName: "some-snap",
		Revision: snap.R(7),
	}

	s.state.Lock()
	defer s.state.Unlock()

	snapstate.Set(s.state, "some-snap", &snapstate.SnapState{
		Active:   true,
		Sequence: []*snap.SideInfo{&si5, &si3, &si7},
		Current:  si7.Revision,
		SnapType: "app",
	})

	chg := s.state.NewChange("remove", "remove a snap")
	ts, err := snapstate.Remove(s.state, "some-snap", snap.R(3))
	c.Assert(err, IsNil)
	chg.AddAll(ts)

	s.state.Unlock()
	defer s.se.Stop()
	s.settle(c)
	s.state.Lock()

	c.Check(len(s.fakeBackend.ops), Equals, 2)
	expected := fakeOps{
		{
			op:   "remove-snap-data",
			path: filepath.Join(dirs.SnapMountDir, "some-snap/3"),
		},
		{
			op:    "remove-snap-files",
			path:  filepath.Join(dirs.SnapMountDir, "some-snap/3"),
			stype: "app",
		},
	}
	// start with an easier-to-read error if this fails:
	c.Assert(s.fakeBackend.ops.Ops(), DeepEquals, expected.Ops())
	c.Assert(s.fakeBackend.ops, DeepEquals, expected)

	// verify snapSetup info
	tasks := ts.Tasks()
	for _, t := range tasks {
		snapsup, err := snapstate.TaskSnapSetup(t)
		c.Assert(err, IsNil)

		expSnapSetup := &snapstate.SnapSetup{
			SideInfo: &snap.SideInfo{
				RealName: "some-snap",
				Revision: snap.R(3),
			},
		}

		c.Check(snapsup, DeepEquals, expSnapSetup, Commentf(t.Kind()))
	}

	// verify snaps in the system state
	var snapst snapstate.SnapState
	err = snapstate.Get(s.state, "some-snap", &snapst)
	c.Assert(err, IsNil)
	c.Check(snapst.Sequence, HasLen, 2)
}

func (s *snapmgrTestSuite) TestRemoveLastRevisionRunThrough(c *C) {
	si := snap.SideInfo{
		RealName: "some-snap",
		Revision: snap.R(2),
	}

	s.state.Lock()
	defer s.state.Unlock()

	snapstate.Set(s.state, "some-snap", &snapstate.SnapState{
		Active:   false,
		Sequence: []*snap.SideInfo{&si},
		Current:  si.Revision,
		SnapType: "app",
	})

	chg := s.state.NewChange("remove", "remove a snap")
	ts, err := snapstate.Remove(s.state, "some-snap", snap.R(2))
	c.Assert(err, IsNil)
	chg.AddAll(ts)

	s.state.Unlock()
	defer s.se.Stop()
	s.settle(c)
	s.state.Lock()

	c.Check(len(s.fakeBackend.ops), Equals, 7)
	expected := fakeOps{
		{
			op:    "auto-disconnect:Doing",
			name:  "some-snap",
			revno: snap.R(2),
		},
		{
			op:   "remove-snap-data",
			path: filepath.Join(dirs.SnapMountDir, "some-snap/2"),
		},
		{
			op:   "remove-snap-common-data",
			path: filepath.Join(dirs.SnapMountDir, "some-snap/2"),
		},
		{
			op:   "remove-snap-data-dir",
			name: "some-snap",
			path: filepath.Join(dirs.SnapDataDir, "some-snap"),
		},
		{
			op:    "remove-snap-files",
			path:  filepath.Join(dirs.SnapMountDir, "some-snap/2"),
			stype: "app",
		},
		{
			op:   "discard-namespace",
			name: "some-snap",
		},
		{
			op:   "remove-snap-dir",
			name: "some-snap",
			path: filepath.Join(dirs.SnapMountDir, "some-snap"),
		},
	}
	// start with an easier-to-read error if this fails:
	c.Assert(s.fakeBackend.ops.Ops(), DeepEquals, expected.Ops())
	c.Assert(s.fakeBackend.ops, DeepEquals, expected)

	// verify snapSetup info
	tasks := ts.Tasks()
	for _, t := range tasks {
		if t.Kind() == "run-hook" {
			continue
		}
		snapsup, err := snapstate.TaskSnapSetup(t)
		c.Assert(err, IsNil)

		expSnapSetup := &snapstate.SnapSetup{
			SideInfo: &snap.SideInfo{
				RealName: "some-snap",
			},
		}
		if t.Kind() != "discard-conns" {
			expSnapSetup.SideInfo.Revision = snap.R(2)
		}
		if t.Kind() == "auto-disconnect" {
			expSnapSetup.PlugsOnly = true
			expSnapSetup.Type = "app"
		}

		c.Check(snapsup, DeepEquals, expSnapSetup, Commentf(t.Kind()))
	}

	// verify snaps in the system state
	var snapst snapstate.SnapState
	err = snapstate.Get(s.state, "some-snap", &snapst)
	c.Assert(err, Equals, state.ErrNoState)
}

func (s *snapmgrTestSuite) TestRemoveCurrentActiveRevisionRefused(c *C) {
	si := snap.SideInfo{
		RealName: "some-snap",
		Revision: snap.R(2),
	}

	s.state.Lock()
	defer s.state.Unlock()

	snapstate.Set(s.state, "some-snap", &snapstate.SnapState{
		Active:   true,
		Sequence: []*snap.SideInfo{&si},
		Current:  si.Revision,
		SnapType: "app",
	})

	_, err := snapstate.Remove(s.state, "some-snap", snap.R(2))

	c.Check(err, ErrorMatches, `cannot remove active revision 2 of snap "some-snap"`)
}

func (s *snapmgrTestSuite) TestRemoveCurrentRevisionOfSeveralRefused(c *C) {
	si := snap.SideInfo{
		RealName: "some-snap",
		Revision: snap.R(2),
	}

	s.state.Lock()
	defer s.state.Unlock()

	snapstate.Set(s.state, "some-snap", &snapstate.SnapState{
		Active:   true,
		Sequence: []*snap.SideInfo{&si, &si},
		Current:  si.Revision,
		SnapType: "app",
	})

	_, err := snapstate.Remove(s.state, "some-snap", snap.R(2))
	c.Assert(err, NotNil)
	c.Check(err.Error(), Equals, `cannot remove active revision 2 of snap "some-snap" (revert first?)`)
}

func (s *snapmgrTestSuite) TestRemoveMissingRevisionRefused(c *C) {
	si := snap.SideInfo{
		RealName: "some-snap",
		Revision: snap.R(2),
	}

	s.state.Lock()
	defer s.state.Unlock()

	snapstate.Set(s.state, "some-snap", &snapstate.SnapState{
		Active:   true,
		Sequence: []*snap.SideInfo{&si},
		Current:  si.Revision,
		SnapType: "app",
	})

	_, err := snapstate.Remove(s.state, "some-snap", snap.R(1))

	c.Check(err, ErrorMatches, `revision 1 of snap "some-snap" is not installed`)
}

func (s *snapmgrTestSuite) TestRemoveRefused(c *C) {
	si := snap.SideInfo{
		RealName: "gadget",
		Revision: snap.R(7),
	}

	s.state.Lock()
	defer s.state.Unlock()

	snapstate.Set(s.state, "gadget", &snapstate.SnapState{
		Active:   true,
		Sequence: []*snap.SideInfo{&si},
		Current:  si.Revision,
		SnapType: "app",
	})

	_, err := snapstate.Remove(s.state, "gadget", snap.R(0))

	c.Check(err, ErrorMatches, `snap "gadget" is not removable`)
}

func (s *snapmgrTestSuite) TestRemoveRefusedLastRevision(c *C) {
	si := snap.SideInfo{
		RealName: "gadget",
		Revision: snap.R(7),
	}

	s.state.Lock()
	defer s.state.Unlock()

	snapstate.Set(s.state, "gadget", &snapstate.SnapState{
		Active:   false,
		Sequence: []*snap.SideInfo{&si},
		Current:  si.Revision,
		SnapType: "app",
	})

	_, err := snapstate.Remove(s.state, "gadget", snap.R(7))

	c.Check(err, ErrorMatches, `snap "gadget" is not removable`)
}

func (s *snapmgrTestSuite) TestRemoveDeletesConfigOnLastRevision(c *C) {
	si := snap.SideInfo{
		RealName: "some-snap",
		Revision: snap.R(7),
	}

	s.state.Lock()
	defer s.state.Unlock()

	snapstate.Set(s.state, "some-snap", &snapstate.SnapState{
		Active:   true,
		Sequence: []*snap.SideInfo{&si},
		Current:  si.Revision,
		SnapType: "app",
	})

	snapstate.Set(s.state, "another-snap", &snapstate.SnapState{
		Active:   true,
		Sequence: []*snap.SideInfo{&si},
		Current:  si.Revision,
		SnapType: "app",
	})

	tr := config.NewTransaction(s.state)
	tr.Set("some-snap", "foo", "bar")
	tr.Commit()

	// a config for some other snap to verify its not accidentally destroyed
	tr = config.NewTransaction(s.state)
	tr.Set("another-snap", "bar", "baz")
	tr.Commit()

	var res string
	tr = config.NewTransaction(s.state)
	c.Assert(tr.Get("some-snap", "foo", &res), IsNil)
	c.Assert(tr.Get("another-snap", "bar", &res), IsNil)

	chg := s.state.NewChange("remove", "remove a snap")
	ts, err := snapstate.Remove(s.state, "some-snap", snap.R(0))
	c.Assert(err, IsNil)
	chg.AddAll(ts)

	s.state.Unlock()
	defer s.se.Stop()
	s.settle(c)
	s.state.Lock()

	// verify snaps in the system state
	var snapst snapstate.SnapState
	err = snapstate.Get(s.state, "some-snap", &snapst)
	c.Assert(err, Equals, state.ErrNoState)

	tr = config.NewTransaction(s.state)
	err = tr.Get("some-snap", "foo", &res)
	c.Assert(err, NotNil)
	c.Assert(err, ErrorMatches, `snap "some-snap" has no "foo" configuration option`)

	// and another snap has its config intact
	c.Assert(tr.Get("another-snap", "bar", &res), IsNil)
	c.Assert(res, Equals, "baz")
}

func (s *snapmgrTestSuite) TestRemoveDoesntDeleteConfigIfNotLastRevision(c *C) {
	si1 := snap.SideInfo{
		RealName: "some-snap",
		Revision: snap.R(7),
	}
	si2 := snap.SideInfo{
		RealName: "some-snap",
		Revision: snap.R(8),
	}

	s.state.Lock()
	defer s.state.Unlock()

	snapstate.Set(s.state, "some-snap", &snapstate.SnapState{
		Active:   true,
		Sequence: []*snap.SideInfo{&si1, &si2},
		Current:  si2.Revision,
		SnapType: "app",
	})

	tr := config.NewTransaction(s.state)
	tr.Set("some-snap", "foo", "bar")
	tr.Commit()

	var res string
	tr = config.NewTransaction(s.state)
	c.Assert(tr.Get("some-snap", "foo", &res), IsNil)

	chg := s.state.NewChange("remove", "remove a snap")
	ts, err := snapstate.Remove(s.state, "some-snap", si1.Revision)
	c.Assert(err, IsNil)
	chg.AddAll(ts)

	s.state.Unlock()
	defer s.se.Stop()
	s.settle(c)
	s.state.Lock()

	// verify snaps in the system state
	var snapst snapstate.SnapState
	err = snapstate.Get(s.state, "some-snap", &snapst)
	c.Assert(err, IsNil)

	tr = config.NewTransaction(s.state)
	c.Assert(tr.Get("some-snap", "foo", &res), IsNil)
	c.Assert(res, Equals, "bar")
}

func (s *snapmgrTestSuite) TestUpdateMakesConfigSnapshot(c *C) {
	s.state.Lock()
	defer s.state.Unlock()

	snapstate.Set(s.state, "some-snap", &snapstate.SnapState{
		Active: true,
		Sequence: []*snap.SideInfo{
			{RealName: "some-snap", SnapID: "some-snap-id", Revision: snap.R(1)},
		},
		Current:  snap.R(1),
		SnapType: "app",
	})

	tr := config.NewTransaction(s.state)
	tr.Set("some-snap", "foo", "bar")
	tr.Commit()

	var cfgs map[string]interface{}
	// we don't have config snapshots yet
	c.Assert(s.state.Get("revision-config", &cfgs), Equals, state.ErrNoState)

	chg := s.state.NewChange("update", "update a snap")
	ts, err := snapstate.Update(s.state, "some-snap", "some-channel", snap.R(2), s.user.ID, snapstate.Flags{})
	c.Assert(err, IsNil)
	chg.AddAll(ts)

	s.state.Unlock()
	defer s.se.Stop()
	s.settle(c)

	s.state.Lock()
	cfgs = nil
	// config copy of rev. 1 has been made
	c.Assert(s.state.Get("revision-config", &cfgs), IsNil)
	c.Assert(cfgs["some-snap"], DeepEquals, map[string]interface{}{
		"1": map[string]interface{}{
			"foo": "bar",
		},
	})
}

func (s *snapmgrTestSuite) TestRevertRestoresConfigSnapshot(c *C) {
	s.state.Lock()
	defer s.state.Unlock()

	snapstate.Set(s.state, "some-snap", &snapstate.SnapState{
		Active: true,
		Sequence: []*snap.SideInfo{
			{RealName: "some-snap", SnapID: "some-snap-id", Revision: snap.R(1)},
			{RealName: "some-snap", Revision: snap.R(2)},
		},
		Current:  snap.R(2),
		SnapType: "app",
	})

	// set configuration for current snap
	tr := config.NewTransaction(s.state)
	tr.Set("some-snap", "foo", "100")
	tr.Commit()

	// make config snapshot for rev.1
	config.SaveRevisionConfig(s.state, "some-snap", snap.R(1))

	// modify for rev. 2
	tr = config.NewTransaction(s.state)
	tr.Set("some-snap", "foo", "200")
	tr.Commit()

	chg := s.state.NewChange("revert", "revert snap")
	ts, err := snapstate.Revert(s.state, "some-snap", snapstate.Flags{})
	c.Assert(err, IsNil)
	chg.AddAll(ts)

	s.state.Unlock()
	defer s.se.Stop()
	s.settle(c)

	s.state.Lock()
	// config snapshot of rev. 2 has been made by 'revert'
	var cfgs map[string]interface{}
	c.Assert(s.state.Get("revision-config", &cfgs), IsNil)
	c.Assert(cfgs["some-snap"], DeepEquals, map[string]interface{}{
		"1": map[string]interface{}{"foo": "100"},
		"2": map[string]interface{}{"foo": "200"},
	})

	// current snap configuration has been restored from rev. 1 config snapshot
	tr = config.NewTransaction(s.state)
	var res string
	c.Assert(tr.Get("some-snap", "foo", &res), IsNil)
	c.Assert(res, Equals, "100")
}

func (s *snapmgrTestSuite) TestUpdateDoesGC(c *C) {
	s.state.Lock()
	defer s.state.Unlock()

	snapstate.Set(s.state, "some-snap", &snapstate.SnapState{
		Active: true,
		Sequence: []*snap.SideInfo{
			{RealName: "some-snap", SnapID: "some-snap-id", Revision: snap.R(1)},
			{RealName: "some-snap", SnapID: "some-snap-id", Revision: snap.R(2)},
			{RealName: "some-snap", SnapID: "some-snap-id", Revision: snap.R(3)},
			{RealName: "some-snap", SnapID: "some-snap-id", Revision: snap.R(4)},
		},
		Current:  snap.R(4),
		SnapType: "app",
	})

	chg := s.state.NewChange("update", "update a snap")
	ts, err := snapstate.Update(s.state, "some-snap", "some-channel", snap.R(0), s.user.ID, snapstate.Flags{})
	c.Assert(err, IsNil)
	chg.AddAll(ts)

	s.state.Unlock()
	defer s.se.Stop()
	s.settle(c)
	s.state.Lock()

	// ensure garbage collection runs as the last tasks
	expectedTail := fakeOps{
		{
			op:   "link-snap",
			path: filepath.Join(dirs.SnapMountDir, "some-snap/11"),
		},
		{
			op:    "auto-connect:Doing",
			name:  "some-snap",
			revno: snap.R(11),
		},
		{
			op: "update-aliases",
		},
		{
			op:   "remove-snap-data",
			path: filepath.Join(dirs.SnapMountDir, "some-snap/1"),
		},
		{
			op:    "remove-snap-files",
			path:  filepath.Join(dirs.SnapMountDir, "some-snap/1"),
			stype: "app",
		},
		{
			op:   "remove-snap-data",
			path: filepath.Join(dirs.SnapMountDir, "some-snap/2"),
		},
		{
			op:    "remove-snap-files",
			path:  filepath.Join(dirs.SnapMountDir, "some-snap/2"),
			stype: "app",
		},
		{
			op:    "cleanup-trash",
			name:  "some-snap",
			revno: snap.R(11),
		},
	}

	opsTail := s.fakeBackend.ops[len(s.fakeBackend.ops)-len(expectedTail):]
	c.Assert(opsTail.Ops(), DeepEquals, expectedTail.Ops())
	c.Check(opsTail, DeepEquals, expectedTail)
}

func (s *snapmgrTestSuite) TestRevertNoRevertAgain(c *C) {
	siNew := snap.SideInfo{
		RealName: "some-snap",
		Revision: snap.R(77),
	}

	si := snap.SideInfo{
		RealName: "some-snap",
		Revision: snap.R(7),
	}

	s.state.Lock()
	defer s.state.Unlock()

	snapstate.Set(s.state, "some-snap", &snapstate.SnapState{
		Active:   true,
		Sequence: []*snap.SideInfo{&si, &siNew},
		Current:  snap.R(7),
	})

	ts, err := snapstate.Revert(s.state, "some-snap", snapstate.Flags{})
	c.Assert(err, ErrorMatches, "no revision to revert to")
	c.Assert(ts, IsNil)
}

func (s *snapmgrTestSuite) TestRevertNothingToRevertTo(c *C) {
	si := snap.SideInfo{
		RealName: "some-snap",
		Revision: snap.R(7),
	}

	s.state.Lock()
	defer s.state.Unlock()

	snapstate.Set(s.state, "some-snap", &snapstate.SnapState{
		Active:   true,
		Sequence: []*snap.SideInfo{&si},
		Current:  si.Revision,
	})

	ts, err := snapstate.Revert(s.state, "some-snap", snapstate.Flags{})
	c.Assert(err, ErrorMatches, "no revision to revert to")
	c.Assert(ts, IsNil)
}

func (s *snapmgrTestSuite) TestRevertToRevisionNoValidVersion(c *C) {
	si := snap.SideInfo{
		RealName: "some-snap",
		Revision: snap.R(7),
	}
	si2 := snap.SideInfo{
		RealName: "some-snap",
		Revision: snap.R(77),
	}

	s.state.Lock()
	defer s.state.Unlock()

	snapstate.Set(s.state, "some-snap", &snapstate.SnapState{
		Active:   true,
		Sequence: []*snap.SideInfo{&si, &si2},
		Current:  snap.R(77),
	})

	ts, err := snapstate.RevertToRevision(s.state, "some-snap", snap.R("99"), snapstate.Flags{})
	c.Assert(err, ErrorMatches, `cannot find revision 99 for snap "some-snap"`)
	c.Assert(ts, IsNil)
}

func (s *snapmgrTestSuite) TestRevertToRevisionAlreadyCurrent(c *C) {
	si := snap.SideInfo{
		RealName: "some-snap",
		Revision: snap.R(7),
	}
	si2 := snap.SideInfo{
		RealName: "some-snap",
		Revision: snap.R(77),
	}

	s.state.Lock()
	defer s.state.Unlock()

	snapstate.Set(s.state, "some-snap", &snapstate.SnapState{
		Active:   true,
		Sequence: []*snap.SideInfo{&si, &si2},
		Current:  snap.R(77),
	})

	ts, err := snapstate.RevertToRevision(s.state, "some-snap", snap.R("77"), snapstate.Flags{})
	c.Assert(err, ErrorMatches, `already on requested revision`)
	c.Assert(ts, IsNil)
}

func (s *snapmgrTestSuite) TestRevertRunThrough(c *C) {
	si := snap.SideInfo{
		RealName: "some-snap",
		Revision: snap.R(7),
	}
	siOld := snap.SideInfo{
		RealName: "some-snap",
		Revision: snap.R(2),
	}

	s.state.Lock()
	defer s.state.Unlock()

	snapstate.Set(s.state, "some-snap", &snapstate.SnapState{
		Active:   true,
		SnapType: "app",
		Sequence: []*snap.SideInfo{&siOld, &si},
		Current:  si.Revision,
	})

	chg := s.state.NewChange("revert", "revert a snap backwards")
	ts, err := snapstate.Revert(s.state, "some-snap", snapstate.Flags{})
	c.Assert(err, IsNil)
	chg.AddAll(ts)

	s.state.Unlock()
	defer s.se.Stop()
	s.settle(c)
	s.state.Lock()

	expected := fakeOps{
		{
			op:   "remove-snap-aliases",
			name: "some-snap",
		},
		{
			op:   "unlink-snap",
			path: filepath.Join(dirs.SnapMountDir, "some-snap/7"),
		},
		{
			op:    "setup-profiles:Doing",
			name:  "some-snap",
			revno: snap.R(2),
		},
		{
			op: "candidate",
			sinfo: snap.SideInfo{
				RealName: "some-snap",
				Revision: snap.R(2),
			},
		},
		{
			op:   "link-snap",
			path: filepath.Join(dirs.SnapMountDir, "some-snap/2"),
		},
		{
			op:    "auto-connect:Doing",
			name:  "some-snap",
			revno: snap.R(2),
		},
		{
			op: "update-aliases",
		},
	}
	// start with an easier-to-read error if this fails:
	c.Assert(s.fakeBackend.ops.Ops(), DeepEquals, expected.Ops())
	c.Assert(s.fakeBackend.ops, DeepEquals, expected)

	// verify that the R(2) version is active now and R(7) is still there
	var snapst snapstate.SnapState
	err = snapstate.Get(s.state, "some-snap", &snapst)
	c.Assert(err, IsNil)

	c.Assert(snapst.Active, Equals, true)
	c.Assert(snapst.Current, Equals, snap.R(2))
	c.Assert(snapst.Sequence, HasLen, 2)
	c.Assert(snapst.Sequence[0], DeepEquals, &snap.SideInfo{
		RealName: "some-snap",
		Channel:  "",
		Revision: snap.R(2),
	})
	c.Assert(snapst.Sequence[1], DeepEquals, &snap.SideInfo{
		RealName: "some-snap",
		Channel:  "",
		Revision: snap.R(7),
	})
	c.Assert(snapst.Block(), DeepEquals, []snap.Revision{snap.R(7)})
}

func (s *snapmgrTestSuite) TestParallelInstanceRevertRunThrough(c *C) {
	si := snap.SideInfo{
		RealName: "some-snap",
		Revision: snap.R(7),
	}
	siOld := snap.SideInfo{
		RealName: "some-snap",
		Revision: snap.R(2),
	}

	s.state.Lock()
	defer s.state.Unlock()

	snapstate.Set(s.state, "some-snap_instance", &snapstate.SnapState{
		Active:      true,
		SnapType:    "app",
		Sequence:    []*snap.SideInfo{&siOld, &si},
		Current:     si.Revision,
		InstanceKey: "instance",
	})

	// another snap withouth instance key
	snapstate.Set(s.state, "some-snap", &snapstate.SnapState{
		Active:   true,
		SnapType: "app",
		Sequence: []*snap.SideInfo{&siOld, &si},
		Current:  si.Revision,
	})

	chg := s.state.NewChange("revert", "revert a snap backwards")
	ts, err := snapstate.Revert(s.state, "some-snap_instance", snapstate.Flags{})
	c.Assert(err, IsNil)
	chg.AddAll(ts)

	s.state.Unlock()
	defer s.se.Stop()
	s.settle(c)
	s.state.Lock()

	expected := fakeOps{
		{
			op:   "remove-snap-aliases",
			name: "some-snap_instance",
		},
		{
			op:   "unlink-snap",
			path: filepath.Join(dirs.SnapMountDir, "some-snap_instance/7"),
		},
		{
			op:    "setup-profiles:Doing",
			name:  "some-snap_instance",
			revno: snap.R(2),
		},
		{
			op: "candidate",
			sinfo: snap.SideInfo{
				RealName: "some-snap",
				Revision: snap.R(2),
			},
		},
		{
			op:   "link-snap",
			path: filepath.Join(dirs.SnapMountDir, "some-snap_instance/2"),
		},
		{
			op:    "auto-connect:Doing",
			name:  "some-snap_instance",
			revno: snap.R(2),
		},
		{
			op: "update-aliases",
		},
	}
	// start with an easier-to-read error if this fails:
	c.Assert(s.fakeBackend.ops.Ops(), DeepEquals, expected.Ops())
	c.Assert(s.fakeBackend.ops, DeepEquals, expected)

	// verify that the R(2) version is active now and R(7) is still there
	var snapst snapstate.SnapState
	err = snapstate.Get(s.state, "some-snap_instance", &snapst)
	c.Assert(err, IsNil)

	c.Assert(snapst.Active, Equals, true)
	c.Assert(snapst.Current, Equals, snap.R(2))
	c.Assert(snapst.InstanceKey, Equals, "instance")
	c.Assert(snapst.Sequence, HasLen, 2)
	c.Assert(snapst.Sequence[0], DeepEquals, &snap.SideInfo{
		RealName: "some-snap",
		Channel:  "",
		Revision: snap.R(2),
	})
	c.Assert(snapst.Sequence[1], DeepEquals, &snap.SideInfo{
		RealName: "some-snap",
		Channel:  "",
		Revision: snap.R(7),
	})
	c.Assert(snapst.Block(), DeepEquals, []snap.Revision{snap.R(7)})

	// non instance snap is not affected
	var nonInstanceSnapst snapstate.SnapState
	err = snapstate.Get(s.state, "some-snap", &nonInstanceSnapst)
	c.Assert(err, IsNil)
	c.Assert(nonInstanceSnapst.Current, Equals, snap.R(7))

}

func (s *snapmgrTestSuite) TestRevertWithLocalRevisionRunThrough(c *C) {
	si := snap.SideInfo{
		RealName: "some-snap",
		Revision: snap.R(-7),
	}
	siOld := snap.SideInfo{
		RealName: "some-snap",
		Revision: snap.R(-2),
	}

	s.state.Lock()
	defer s.state.Unlock()

	snapstate.Set(s.state, "some-snap", &snapstate.SnapState{
		Active:   true,
		SnapType: "app",
		Sequence: []*snap.SideInfo{&siOld, &si},
		Current:  si.Revision,
	})

	chg := s.state.NewChange("revert", "revert a snap backwards")
	ts, err := snapstate.Revert(s.state, "some-snap", snapstate.Flags{})
	c.Assert(err, IsNil)
	chg.AddAll(ts)

	s.state.Unlock()
	defer s.se.Stop()
	s.settle(c)
	s.state.Lock()

	c.Assert(s.fakeBackend.ops.Ops(), HasLen, 7)

	// verify that LocalRevision is still -7
	var snapst snapstate.SnapState
	err = snapstate.Get(s.state, "some-snap", &snapst)
	c.Assert(err, IsNil)

	c.Assert(snapst.LocalRevision(), Equals, snap.R(-7))
}

func (s *snapmgrTestSuite) TestRevertToRevisionNewVersion(c *C) {
	siNew := snap.SideInfo{
		RealName: "some-snap",
		Revision: snap.R(7),
		SnapID:   "october",
	}

	si := snap.SideInfo{
		RealName: "some-snap",
		Revision: snap.R(2),
		SnapID:   "october",
	}

	s.state.Lock()
	defer s.state.Unlock()

	snapstate.Set(s.state, "some-snap", &snapstate.SnapState{
		Active:   true,
		SnapType: "app",
		Sequence: []*snap.SideInfo{&si, &siNew},
		Current:  snap.R(2),
		Channel:  "edge",
	})

	chg := s.state.NewChange("revert", "revert a snap forward")
	ts, err := snapstate.RevertToRevision(s.state, "some-snap", snap.R(7), snapstate.Flags{})
	c.Assert(err, IsNil)
	chg.AddAll(ts)

	s.state.Unlock()
	defer s.se.Stop()
	s.settle(c)
	s.state.Lock()

	expected := fakeOps{
		{
			op:   "remove-snap-aliases",
			name: "some-snap",
		},
		{
			op:   "unlink-snap",
			path: filepath.Join(dirs.SnapMountDir, "some-snap/2"),
		},
		{
			op:    "setup-profiles:Doing",
			name:  "some-snap",
			revno: snap.R(7),
		},
		{
			op:    "candidate",
			sinfo: siNew,
		},
		{
			op:   "link-snap",
			path: filepath.Join(dirs.SnapMountDir, "some-snap/7"),
		},
		{
			op:    "auto-connect:Doing",
			name:  "some-snap",
			revno: snap.R(7),
		},
		{
			op: "update-aliases",
		},
	}
	// start with an easier-to-read error if this fails:
	c.Assert(s.fakeBackend.ops.Ops(), DeepEquals, expected.Ops())
	c.Assert(s.fakeBackend.ops, DeepEquals, expected)

	// verify that the R(7) version is active now
	var snapst snapstate.SnapState
	err = snapstate.Get(s.state, "some-snap", &snapst)
	c.Assert(err, IsNil)

	c.Check(snapst.Active, Equals, true)
	c.Check(snapst.Current, Equals, snap.R(7))
	c.Check(snapst.Sequence, HasLen, 2)
	c.Check(snapst.Channel, Equals, "edge")
	c.Check(snapst.CurrentSideInfo(), DeepEquals, &siNew)

	c.Check(snapst.Block(), HasLen, 0)
}

func (s *snapmgrTestSuite) TestRevertTotalUndoRunThrough(c *C) {
	si := snap.SideInfo{
		RealName: "some-snap",
		Revision: snap.R(1),
	}
	si2 := snap.SideInfo{
		RealName: "some-snap",
		Revision: snap.R(2),
	}

	s.state.Lock()
	defer s.state.Unlock()

	snapstate.Set(s.state, "some-snap", &snapstate.SnapState{
		Active:   true,
		SnapType: "app",
		Sequence: []*snap.SideInfo{&si, &si2},
		Current:  si2.Revision,
	})

	chg := s.state.NewChange("revert", "revert a snap")
	ts, err := snapstate.Revert(s.state, "some-snap", snapstate.Flags{})
	c.Assert(err, IsNil)
	chg.AddAll(ts)

	tasks := ts.Tasks()
	last := tasks[len(tasks)-1]

	terr := s.state.NewTask("error-trigger", "provoking total undo")
	terr.WaitFor(last)
	chg.AddTask(terr)

	s.state.Unlock()
	defer s.se.Stop()
	s.settle(c)
	s.state.Lock()

	expected := fakeOps{
		{
			op:   "remove-snap-aliases",
			name: "some-snap",
		},
		{
			op:   "unlink-snap",
			path: filepath.Join(dirs.SnapMountDir, "some-snap/2"),
		},
		{
			op:    "setup-profiles:Doing",
			name:  "some-snap",
			revno: snap.R(1),
		},
		{
			op: "candidate",
			sinfo: snap.SideInfo{
				RealName: "some-snap",
				Revision: snap.R(1),
			},
		},
		{
			op:   "link-snap",
			path: filepath.Join(dirs.SnapMountDir, "some-snap/1"),
		},
		{
			op:    "auto-connect:Doing",
			name:  "some-snap",
			revno: snap.R(1),
		},
		{
			op: "update-aliases",
		},
		// undoing everything from here down...
		{
			op:   "remove-snap-aliases",
			name: "some-snap",
		},
		{
			op:   "unlink-snap",
			path: filepath.Join(dirs.SnapMountDir, "some-snap/1"),
		},
		{
			op:    "setup-profiles:Undoing",
			name:  "some-snap",
			revno: snap.R(1),
		},
		{
			op:   "link-snap",
			path: filepath.Join(dirs.SnapMountDir, "some-snap/2"),
		},
		{
			op: "update-aliases",
		},
	}
	// start with an easier-to-read error if this fails:
	c.Assert(s.fakeBackend.ops.Ops(), DeepEquals, expected.Ops())
	c.Check(s.fakeBackend.ops, DeepEquals, expected)

	// verify snaps in the system state
	var snapst snapstate.SnapState
	err = snapstate.Get(s.state, "some-snap", &snapst)
	c.Assert(err, IsNil)

	c.Assert(snapst.Active, Equals, true)
	c.Assert(snapst.Sequence, HasLen, 2)
	c.Assert(snapst.Current, Equals, si2.Revision)
}

func (s *snapmgrTestSuite) TestRevertUndoRunThrough(c *C) {
	si := snap.SideInfo{
		RealName: "some-snap",
		Revision: snap.R(1),
	}
	si2 := snap.SideInfo{
		RealName: "some-snap",
		Revision: snap.R(2),
	}

	s.state.Lock()
	defer s.state.Unlock()

	snapstate.Set(s.state, "some-snap", &snapstate.SnapState{
		Active:   true,
		SnapType: "app",
		Sequence: []*snap.SideInfo{&si, &si2},
		Current:  si2.Revision,
	})

	chg := s.state.NewChange("revert", "install a revert")
	ts, err := snapstate.Revert(s.state, "some-snap", snapstate.Flags{})
	c.Assert(err, IsNil)
	chg.AddAll(ts)

	s.fakeBackend.linkSnapFailTrigger = filepath.Join(dirs.SnapMountDir, "some-snap/1")

	s.state.Unlock()
	defer s.se.Stop()
	s.settle(c)
	s.state.Lock()

	expected := fakeOps{
		{
			op:   "remove-snap-aliases",
			name: "some-snap",
		},
		{
			op:   "unlink-snap",
			path: filepath.Join(dirs.SnapMountDir, "some-snap/2"),
		},
		{
			op:    "setup-profiles:Doing",
			name:  "some-snap",
			revno: snap.R(1),
		},
		{
			op: "candidate",
			sinfo: snap.SideInfo{
				RealName: "some-snap",
				Revision: snap.R(1),
			},
		},
		{
			op:   "link-snap.failed",
			path: filepath.Join(dirs.SnapMountDir, "some-snap/1"),
		},
		// undo stuff here
		{
			op:   "unlink-snap",
			path: filepath.Join(dirs.SnapMountDir, "some-snap/1"),
		},
		{
			op:    "setup-profiles:Undoing",
			name:  "some-snap",
			revno: snap.R(1),
		},
		{
			op:   "link-snap",
			path: filepath.Join(dirs.SnapMountDir, "some-snap/2"),
		},
		{
			op: "update-aliases",
		},
	}

	// ensure all our tasks ran
	// start with an easier-to-read error if this fails:
	c.Assert(s.fakeBackend.ops.Ops(), DeepEquals, expected.Ops())
	c.Assert(s.fakeBackend.ops, DeepEquals, expected)

	// verify snaps in the system state
	var snapst snapstate.SnapState
	err = snapstate.Get(s.state, "some-snap", &snapst)
	c.Assert(err, IsNil)

	c.Assert(snapst.Active, Equals, true)
	c.Assert(snapst.Sequence, HasLen, 2)
	c.Assert(snapst.Current, Equals, snap.R(2))
}

func (s *snapmgrTestSuite) TestEnableDoesNotEnableAgain(c *C) {
	si := snap.SideInfo{
		RealName: "some-snap",
		Revision: snap.R(7),
	}

	s.state.Lock()
	defer s.state.Unlock()

	snapstate.Set(s.state, "some-snap", &snapstate.SnapState{
		Sequence: []*snap.SideInfo{&si},
		Current:  snap.R(7),
		Active:   true,
	})

	ts, err := snapstate.Enable(s.state, "some-snap")
	c.Assert(err, ErrorMatches, `snap "some-snap" already enabled`)
	c.Assert(ts, IsNil)
}

func (s *snapmgrTestSuite) TestEnableRunThrough(c *C) {
	si := snap.SideInfo{
		RealName: "some-snap",
		Revision: snap.R(7),
		Channel:  "edge",
		SnapID:   "foo",
	}

	s.state.Lock()
	defer s.state.Unlock()

	flags := snapstate.Flags{
		DevMode:  true,
		JailMode: true,
		Classic:  true,
		TryMode:  true,
		Required: true,
	}
	snapstate.Set(s.state, "some-snap", &snapstate.SnapState{
		Sequence:            []*snap.SideInfo{&si},
		Current:             si.Revision,
		Active:              false,
		Channel:             "edge",
		Flags:               flags,
		AliasesPending:      true,
		AutoAliasesDisabled: true,
	})

	chg := s.state.NewChange("enable", "enable a snap")
	ts, err := snapstate.Enable(s.state, "some-snap")
	c.Assert(err, IsNil)
	chg.AddAll(ts)

	s.state.Unlock()
	defer s.se.Stop()
	s.settle(c)
	s.state.Lock()

	expected := fakeOps{
		{
			op:    "setup-profiles:Doing",
			name:  "some-snap",
			revno: snap.R(7),
		},
		{
			op:    "candidate",
			sinfo: si,
		},
		{
			op:   "link-snap",
			path: filepath.Join(dirs.SnapMountDir, "some-snap/7"),
		},
		{
			op:    "auto-connect:Doing",
			name:  "some-snap",
			revno: snap.R(7),
		},
		{
			op: "update-aliases",
		},
	}
	// start with an easier-to-read error if this fails:
	c.Assert(s.fakeBackend.ops.Ops(), DeepEquals, expected.Ops())
	c.Assert(s.fakeBackend.ops, DeepEquals, expected)

	var snapst snapstate.SnapState
	err = snapstate.Get(s.state, "some-snap", &snapst)
	c.Assert(err, IsNil)
	c.Check(snapst.Flags, DeepEquals, flags)

	c.Assert(snapst.Active, Equals, true)
	c.Assert(snapst.AliasesPending, Equals, false)
	c.Assert(snapst.AutoAliasesDisabled, Equals, true)

	info, err := snapst.CurrentInfo()
	c.Assert(err, IsNil)
	c.Assert(info.Channel, Equals, "edge")
	c.Assert(info.SnapID, Equals, "foo")

	first := ts.Tasks()[0]
	snapsup, err := snapstate.TaskSnapSetup(first)
	c.Assert(err, IsNil)
	c.Check(snapsup, DeepEquals, &snapstate.SnapSetup{
		SideInfo:  &si,
		Flags:     flags,
		Type:      snap.TypeApp,
		PlugsOnly: true,
	})
}

func (s *snapmgrTestSuite) TestDisableRunThrough(c *C) {
	si := snap.SideInfo{
		RealName: "some-snap",
		Revision: snap.R(7),
	}

	s.state.Lock()
	defer s.state.Unlock()

	snapstate.Set(s.state, "some-snap", &snapstate.SnapState{
		Sequence: []*snap.SideInfo{&si},
		Current:  si.Revision,
		Active:   true,
		SnapType: "app",
	})

	chg := s.state.NewChange("disable", "disable a snap")
	ts, err := snapstate.Disable(s.state, "some-snap")
	c.Assert(err, IsNil)
	chg.AddAll(ts)

	s.state.Unlock()
	defer s.se.Stop()
	s.settle(c)
	s.state.Lock()

	expected := fakeOps{
		{
			op:   "remove-snap-aliases",
			name: "some-snap",
		},
		{
			op:   "unlink-snap",
			path: filepath.Join(dirs.SnapMountDir, "some-snap/7"),
		},
		{
			op:    "remove-profiles:Doing",
			name:  "some-snap",
			revno: snap.R(7),
		},
	}
	// start with an easier-to-read error if this fails:
	c.Assert(s.fakeBackend.ops.Ops(), DeepEquals, expected.Ops())
	c.Assert(s.fakeBackend.ops, DeepEquals, expected)

	var snapst snapstate.SnapState
	err = snapstate.Get(s.state, "some-snap", &snapst)
	c.Assert(err, IsNil)

	c.Assert(snapst.Active, Equals, false)
	c.Assert(snapst.AliasesPending, Equals, true)

	first := ts.Tasks()[0]
	snapsup, err := snapstate.TaskSnapSetup(first)
	c.Assert(err, IsNil)
	c.Check(snapsup, DeepEquals, &snapstate.SnapSetup{
		SideInfo: &snap.SideInfo{
			RealName: "some-snap",
			Revision: snap.R(7),
		},
		Type:      snap.TypeApp,
		PlugsOnly: true,
	})
}

func (s *snapmgrTestSuite) TestParallelInstanceEnableRunThrough(c *C) {
	si := snap.SideInfo{
		RealName: "some-snap",
		Revision: snap.R(7),
		Channel:  "edge",
		SnapID:   "foo",
	}

	s.state.Lock()
	defer s.state.Unlock()

	flags := snapstate.Flags{
		DevMode:  true,
		JailMode: true,
		Classic:  true,
		TryMode:  true,
		Required: true,
	}
	snapstate.Set(s.state, "some-snap_instance", &snapstate.SnapState{
		Sequence:            []*snap.SideInfo{&si},
		Current:             si.Revision,
		Active:              false,
		Channel:             "edge",
		Flags:               flags,
		AliasesPending:      true,
		AutoAliasesDisabled: true,
		InstanceKey:         "instance",
	})
	snapstate.Set(s.state, "some-snap", &snapstate.SnapState{
		Sequence:            []*snap.SideInfo{&si},
		Current:             si.Revision,
		Active:              false,
		Channel:             "edge",
		Flags:               flags,
		AliasesPending:      true,
		AutoAliasesDisabled: true,
	})

	chg := s.state.NewChange("enable", "enable a snap")
	ts, err := snapstate.Enable(s.state, "some-snap_instance")
	c.Assert(err, IsNil)
	chg.AddAll(ts)

	s.state.Unlock()
	s.settle(c)
	s.state.Lock()

	expected := fakeOps{
		{
			op:    "setup-profiles:Doing",
			name:  "some-snap_instance",
			revno: snap.R(7),
		},
		{
			op:    "candidate",
			sinfo: si,
		},
		{
			op:   "link-snap",
			path: filepath.Join(dirs.SnapMountDir, "some-snap_instance/7"),
		},
		{
			op:    "auto-connect:Doing",
			name:  "some-snap_instance",
			revno: snap.R(7),
		},
		{
			op: "update-aliases",
		},
	}
	// start with an easier-to-read error if this fails:
	c.Assert(s.fakeBackend.ops.Ops(), DeepEquals, expected.Ops())
	c.Assert(s.fakeBackend.ops, DeepEquals, expected)

	var snapst snapstate.SnapState
	err = snapstate.Get(s.state, "some-snap_instance", &snapst)
	c.Assert(err, IsNil)
	c.Check(snapst.Flags, DeepEquals, flags)

	c.Assert(snapst.InstanceKey, Equals, "instance")
	c.Assert(snapst.Active, Equals, true)
	c.Assert(snapst.AliasesPending, Equals, false)
	c.Assert(snapst.AutoAliasesDisabled, Equals, true)

	info, err := snapst.CurrentInfo()
	c.Assert(err, IsNil)
	c.Assert(info.Channel, Equals, "edge")
	c.Assert(info.SnapID, Equals, "foo")

	// the non-parallel instance is still disabled
	snapst = snapstate.SnapState{}
	err = snapstate.Get(s.state, "some-snap", &snapst)
	c.Assert(err, IsNil)
	c.Assert(snapst.InstanceKey, Equals, "")
	c.Assert(snapst.Active, Equals, false)
}

func (s *snapmgrTestSuite) TestParallelInstanceDisableRunThrough(c *C) {
	si := snap.SideInfo{
		RealName: "some-snap",
		Revision: snap.R(7),
	}

	s.state.Lock()
	defer s.state.Unlock()

	snapstate.Set(s.state, "some-snap", &snapstate.SnapState{
		Sequence: []*snap.SideInfo{&si},
		Current:  si.Revision,
		Active:   true,
	})
	snapstate.Set(s.state, "some-snap_instance", &snapstate.SnapState{
		Sequence:    []*snap.SideInfo{&si},
		Current:     si.Revision,
		Active:      true,
		InstanceKey: "instance",
	})

	chg := s.state.NewChange("disable", "disable a snap")
	ts, err := snapstate.Disable(s.state, "some-snap_instance")
	c.Assert(err, IsNil)
	chg.AddAll(ts)

	s.state.Unlock()
	s.settle(c)
	s.state.Lock()

	expected := fakeOps{
		{
			op:   "remove-snap-aliases",
			name: "some-snap_instance",
		},
		{
			op:   "unlink-snap",
			path: filepath.Join(dirs.SnapMountDir, "some-snap_instance/7"),
		},
		{
			op:    "remove-profiles:Doing",
			name:  "some-snap_instance",
			revno: snap.R(7),
		},
	}
	// start with an easier-to-read error if this fails:
	c.Assert(s.fakeBackend.ops.Ops(), DeepEquals, expected.Ops())
	c.Assert(s.fakeBackend.ops, DeepEquals, expected)

	var snapst snapstate.SnapState
	err = snapstate.Get(s.state, "some-snap_instance", &snapst)
	c.Assert(err, IsNil)
	c.Assert(snapst.InstanceKey, Equals, "instance")
	c.Assert(snapst.Active, Equals, false)
	c.Assert(snapst.AliasesPending, Equals, true)

	// the non-parallel instance is still active
	snapst = snapstate.SnapState{}
	err = snapstate.Get(s.state, "some-snap", &snapst)
	c.Assert(err, IsNil)
	c.Assert(snapst.InstanceKey, Equals, "")
	c.Assert(snapst.Active, Equals, true)
}

func (s *snapmgrTestSuite) TestSwitchRunThrough(c *C) {
	si := snap.SideInfo{
		RealName: "some-snap",
		Revision: snap.R(7),
		Channel:  "edge",
		SnapID:   "foo",
	}

	s.state.Lock()
	defer s.state.Unlock()

	snapstate.Set(s.state, "some-snap", &snapstate.SnapState{
		Sequence: []*snap.SideInfo{&si},
		Current:  si.Revision,
		Channel:  "edge",
	})

	chg := s.state.NewChange("switch-snap", "switch snap to some-channel")
	ts, err := snapstate.Switch(s.state, "some-snap", "some-channel")
	c.Assert(err, IsNil)
	chg.AddAll(ts)

	s.state.Unlock()
	defer s.se.Stop()
	s.settle(c)
	s.state.Lock()

	// switch is not really really doing anything backend related
	c.Assert(s.fakeBackend.ops, HasLen, 0)

	// ensure the desired channel has changed
	var snapst snapstate.SnapState
	err = snapstate.Get(s.state, "some-snap", &snapst)
	c.Assert(err, IsNil)
	c.Assert(snapst.Channel, Equals, "some-channel")

	// ensure the current info has not changed
	info, err := snapst.CurrentInfo()
	c.Assert(err, IsNil)
	c.Assert(info.Channel, Equals, "edge")
}

func (s *snapmgrTestSuite) TestParallelInstallSwitchRunThrough(c *C) {
	si := snap.SideInfo{
		RealName: "some-snap",
		Revision: snap.R(7),
		Channel:  "edge",
		SnapID:   "foo",
	}

	s.state.Lock()
	defer s.state.Unlock()

	snapstate.Set(s.state, "some-snap", &snapstate.SnapState{
		Sequence: []*snap.SideInfo{&si},
		Current:  si.Revision,
		Channel:  "edge",
	})

	snapstate.Set(s.state, "some-snap_instance", &snapstate.SnapState{
		Sequence:    []*snap.SideInfo{&si},
		Current:     si.Revision,
		Channel:     "edge",
		InstanceKey: "instance",
	})

	chg := s.state.NewChange("switch-snap", "switch snap to some-channel")
	ts, err := snapstate.Switch(s.state, "some-snap_instance", "some-channel")
	c.Assert(err, IsNil)
	chg.AddAll(ts)

	s.state.Unlock()
	defer s.se.Stop()
	s.settle(c)
	s.state.Lock()

	// switch is not really really doing anything backend related
	c.Assert(s.fakeBackend.ops, HasLen, 0)

	// ensure the desired channel has changed
	var snapst snapstate.SnapState
	err = snapstate.Get(s.state, "some-snap_instance", &snapst)
	c.Assert(err, IsNil)
	c.Assert(snapst.Channel, Equals, "some-channel")

	// ensure the current info has not changed
	info, err := snapst.CurrentInfo()
	c.Assert(err, IsNil)
	c.Assert(info.Channel, Equals, "edge")

	// Ensure that the non-intance snap is unchanged
	var nonInstanceSnapst snapstate.SnapState
	err = snapstate.Get(s.state, "some-snap", &nonInstanceSnapst)
	c.Assert(err, IsNil)
	c.Assert(nonInstanceSnapst.Channel, Equals, "edge")
}

func (s *snapmgrTestSuite) TestDisableDoesNotEnableAgain(c *C) {
	si := snap.SideInfo{
		RealName: "some-snap",
		Revision: snap.R(7),
	}

	s.state.Lock()
	defer s.state.Unlock()

	snapstate.Set(s.state, "some-snap", &snapstate.SnapState{
		Sequence: []*snap.SideInfo{&si},
		Current:  snap.R(7),
		Active:   false,
	})

	ts, err := snapstate.Disable(s.state, "some-snap")
	c.Assert(err, ErrorMatches, `snap "some-snap" already disabled`)
	c.Assert(ts, IsNil)
}

func (s *snapmgrTestSuite) TestUndoMountSnapFailsInCopyData(c *C) {
	s.state.Lock()
	defer s.state.Unlock()

	chg := s.state.NewChange("install", "install a snap")
	ts, err := snapstate.Install(s.state, "some-snap", "some-channel", snap.R(0), s.user.ID, snapstate.Flags{})
	c.Assert(err, IsNil)
	chg.AddAll(ts)

	s.fakeBackend.copySnapDataFailTrigger = filepath.Join(dirs.SnapMountDir, "some-snap/11")

	s.state.Unlock()
	defer s.se.Stop()
	s.settle(c)
	s.state.Lock()

	expected := fakeOps{
		{
			op:          "storesvc-snap-action",
			userID:      1,
			refreshOpts: &store.RefreshOptions{RequestSalt: s.requestSalt},
		},
		{
			op: "storesvc-snap-action:action",
			action: store.SnapAction{
				Action:       "install",
				InstanceName: "some-snap",
				Channel:      "some-channel",
			},
			revno:  snap.R(11),
			userID: 1,
		},
		{
			op:   "storesvc-download",
			name: "some-snap",
		},
		{
			op:    "validate-snap:Doing",
			name:  "some-snap",
			revno: snap.R(11),
		},
		{
			op:  "current",
			old: "<no-current>",
		},
		{
			op:   "open-snap-file",
			path: filepath.Join(dirs.SnapBlobDir, "some-snap_11.snap"),
			sinfo: snap.SideInfo{
				RealName: "some-snap",
				SnapID:   "some-snap-id",
				Channel:  "some-channel",
				Revision: snap.R(11),
			},
		},
		{
			op:    "setup-snap",
			name:  "some-snap",
			path:  filepath.Join(dirs.SnapBlobDir, "some-snap_11.snap"),
			revno: snap.R(11),
		},
		{
			op:   "copy-data.failed",
			path: filepath.Join(dirs.SnapMountDir, "some-snap/11"),
			old:  "<no-old>",
		},
		{
			op:    "undo-setup-snap",
			name:  "some-snap",
			path:  filepath.Join(dirs.SnapMountDir, "some-snap/11"),
			stype: "app",
		},
		{
			op:   "remove-snap-dir",
			name: "some-snap",
			path: filepath.Join(dirs.SnapMountDir, "some-snap"),
		},
	}
	// start with an easier-to-read error if this fails:
	c.Assert(s.fakeBackend.ops.Ops(), DeepEquals, expected.Ops())
	c.Assert(s.fakeBackend.ops, DeepEquals, expected)
}

func (s *snapmgrTestSuite) TestRefreshFailureCausesErrorReport(c *C) {
	var errSnap, errMsg, errSig string
	var errExtra map[string]string
	var n int
	restore := snapstate.MockErrtrackerReport(func(aSnap, aErrMsg, aDupSig string, extra map[string]string) (string, error) {
		errSnap = aSnap
		errMsg = aErrMsg
		errSig = aDupSig
		errExtra = extra
		n += 1
		return "oopsid", nil
	})
	defer restore()

	si := snap.SideInfo{
		RealName: "some-snap",
		SnapID:   "some-snap-id",
		Revision: snap.R(7),
	}

	s.state.Lock()
	defer s.state.Unlock()

	s.state.Set("ubuntu-core-transition-retry", 7)
	snapstate.Set(s.state, "some-snap", &snapstate.SnapState{
		Active:   true,
		Sequence: []*snap.SideInfo{&si},
		Current:  si.Revision,
		SnapType: "app",
	})

	chg := s.state.NewChange("install", "install a snap")
	ts, err := snapstate.Update(s.state, "some-snap", "some-channel", snap.R(0), s.user.ID, snapstate.Flags{})
	c.Assert(err, IsNil)
	chg.AddAll(ts)

	s.fakeBackend.linkSnapFailTrigger = filepath.Join(dirs.SnapMountDir, "some-snap/11")

	s.state.Unlock()
	defer s.se.Stop()
	s.settle(c)
	s.state.Lock()

	// verify we generated a failure report
	c.Check(n, Equals, 1)
	c.Check(errSnap, Equals, "some-snap")
	c.Check(errExtra, DeepEquals, map[string]string{
		"UbuntuCoreTransitionCount": "7",
		"Channel":                   "some-channel",
		"Revision":                  "11",
	})
	c.Check(errMsg, Matches, `(?sm)change "install": "install a snap"
prerequisites: Undo
 snap-setup: "some-snap" \(11\) "some-channel"
download-snap: Undoing
validate-snap: Done
.*
link-snap: Error
 INFO unlink
 ERROR fail
auto-connect: Hold
set-auto-aliases: Hold
setup-aliases: Hold
run-hook: Hold
start-snap-services: Hold
cleanup: Hold
run-hook: Hold`)
	c.Check(errSig, Matches, `(?sm)snap-install:
prerequisites: Undo
 snap-setup: "some-snap"
download-snap: Undoing
validate-snap: Done
.*
link-snap: Error
 INFO unlink
 ERROR fail
auto-connect: Hold
set-auto-aliases: Hold
setup-aliases: Hold
run-hook: Hold
start-snap-services: Hold
cleanup: Hold
run-hook: Hold`)

	// run again with empty "ubuntu-core-transition-retry"
	s.state.Set("ubuntu-core-transition-retry", 0)
	chg = s.state.NewChange("install", "install a snap")
	ts, err = snapstate.Update(s.state, "some-snap", "some-channel", snap.R(0), s.user.ID, snapstate.Flags{})
	c.Assert(err, IsNil)
	chg.AddAll(ts)
	s.state.Unlock()
	defer s.se.Stop()
	s.settle(c)
	s.state.Lock()
	// verify that we excluded this field from the bugreport
	c.Check(n, Equals, 2)
	c.Check(errExtra, DeepEquals, map[string]string{
		"Channel":  "some-channel",
		"Revision": "11",
	})

}

func (s *snapmgrTestSuite) TestErrreportDisable(c *C) {
	s.state.Lock()
	defer s.state.Unlock()

	tr := config.NewTransaction(s.state)
	tr.Set("core", "problem-reports.disabled", true)
	tr.Commit()

	restore := snapstate.MockErrtrackerReport(func(aSnap, aErrMsg, aDupSig string, extra map[string]string) (string, error) {
		c.Fatalf("this should not be reached")
		return "", nil
	})
	defer restore()

	chg := s.state.NewChange("install", "install a snap")
	ts, err := snapstate.Install(s.state, "some-snap", "some-channel", snap.R(0), s.user.ID, snapstate.Flags{})
	c.Assert(err, IsNil)
	chg.AddAll(ts)
	s.fakeBackend.linkSnapFailTrigger = filepath.Join(dirs.SnapMountDir, "some-snap/11")

	s.state.Unlock()
	defer s.se.Stop()
	s.settle(c)
	s.state.Lock()

	// no failure report was generated
}

func (s *snapmgrTestSuite) TestEnsureRefreshesAtSeedPolicy(c *C) {
	// special policy only on classic
	r := release.MockOnClassic(true)
	defer r()

	s.snapmgr.Ensure()

	st := s.state
	st.Lock()
	defer st.Unlock()

	// check that refresh policies have run in this case
	var t1 time.Time
	err := st.Get("last-refresh-hints", &t1)
	c.Check(err, IsNil)
	tr := config.NewTransaction(st)
	err = tr.Get("core", "refresh.hold", &t1)
	c.Check(err, IsNil)
}

func (s *snapmgrTestSuite) verifyRefreshLast(c *C) {
	var lastRefresh time.Time

	s.state.Get("last-refresh", &lastRefresh)
	c.Check(time.Now().Year(), Equals, lastRefresh.Year())
}

func makeTestRefreshConfig(st *state.State) {
	// avoid special at seed policy
	st.Set("seeded", true)
	now := time.Now()
	st.Set("last-refresh", time.Date(2009, 8, 13, 8, 0, 5, 0, now.Location()))

	tr := config.NewTransaction(st)
	tr.Set("core", "refresh.timer", "00:00-23:59")
	tr.Commit()
}

func (s *snapmgrTestSuite) TestEnsureRefreshRefusesLegacyWeekdaySchedules(c *C) {
	s.state.Lock()
	defer s.state.Unlock()
	snapstate.CanAutoRefresh = func(*state.State) (bool, error) { return true, nil }

	logbuf, restore := logger.MockLogger()
	defer restore()

	s.state.Set("last-refresh", time.Date(2009, 8, 13, 8, 0, 5, 0, time.UTC))
	tr := config.NewTransaction(s.state)
	tr.Set("core", "refresh.timer", "")
	tr.Set("core", "refresh.schedule", "00:00-23:59/mon@12:00-14:00")
	tr.Commit()

	// Ensure() also runs ensureRefreshes()
	s.state.Unlock()
	s.se.Ensure()
	s.state.Lock()

	c.Check(logbuf.String(), testutil.Contains, `cannot use refresh.schedule configuration: cannot parse "mon@12:00": not a valid time`)
	schedule, legacy, err := s.snapmgr.RefreshSchedule()
	c.Assert(err, IsNil)
	c.Check(schedule, Equals, "00:00~24:00/4")
	c.Check(legacy, Equals, false)

	tr = config.NewTransaction(s.state)
	refreshTimer := "canary"
	refreshSchedule := "canary"
	c.Assert(tr.Get("core", "refresh.timer", &refreshTimer), IsNil)
	c.Assert(tr.Get("core", "refresh.schedule", &refreshSchedule), IsNil)
	c.Check(refreshTimer, Equals, "")
	c.Check(refreshSchedule, Equals, "00:00-23:59/mon@12:00-14:00")
}

func (s *snapmgrTestSuite) TestEnsureRefreshLegacyScheduleIsLowerPriority(c *C) {
	s.state.Lock()
	defer s.state.Unlock()
	snapstate.CanAutoRefresh = func(*state.State) (bool, error) { return true, nil }

	s.state.Set("last-refresh", time.Date(2009, 8, 13, 8, 0, 5, 0, time.UTC))
	tr := config.NewTransaction(s.state)
	tr.Set("core", "refresh.timer", "00:00-23:59,,mon,12:00-14:00")
	// legacy schedule is invalid
	tr.Set("core", "refresh.schedule", "00:00-23:59/mon@12:00-14:00")
	tr.Commit()

	// Ensure() also runs ensureRefreshes()
	s.state.Unlock()
	s.se.Ensure()
	s.state.Lock()

	// expecting new refresh.timer to have been used, fallback to legacy was
	// not attempted otherwise it would get reset to the default due to
	// refresh.schedule being garbage
	schedule, legacy, err := s.snapmgr.RefreshSchedule()
	c.Assert(err, IsNil)
	c.Check(schedule, Equals, "00:00-23:59,,mon,12:00-14:00")
	c.Check(legacy, Equals, false)
}

func (s *snapmgrTestSuite) TestEnsureRefreshFallbackToLegacySchedule(c *C) {
	s.state.Lock()
	defer s.state.Unlock()
	snapstate.CanAutoRefresh = func(*state.State) (bool, error) { return true, nil }

	tr := config.NewTransaction(s.state)
	tr.Set("core", "refresh.timer", "")
	tr.Set("core", "refresh.schedule", "00:00-23:59")
	tr.Commit()

	// Ensure() also runs ensureRefreshes()
	s.state.Unlock()
	s.se.Ensure()
	s.state.Lock()

	// refresh.timer is unset, triggering automatic fallback to legacy
	// schedule if that was set
	schedule, legacy, err := s.snapmgr.RefreshSchedule()
	c.Assert(err, IsNil)
	c.Check(schedule, Equals, "00:00-23:59")
	c.Check(legacy, Equals, true)
}

func (s *snapmgrTestSuite) TestEnsureRefreshFallbackToDefaultOnError(c *C) {
	s.state.Lock()
	defer s.state.Unlock()
	snapstate.CanAutoRefresh = func(*state.State) (bool, error) { return true, nil }

	tr := config.NewTransaction(s.state)
	tr.Set("core", "refresh.timer", "garbage-in")
	tr.Set("core", "refresh.schedule", "00:00-23:59")
	tr.Commit()

	// Ensure() also runs ensureRefreshes()
	s.state.Unlock()
	s.se.Ensure()
	s.state.Lock()

	// automatic fallback to default schedule if refresh.timer is set but
	// cannot be parsed
	schedule, legacy, err := s.snapmgr.RefreshSchedule()
	c.Assert(err, IsNil)
	c.Check(schedule, Equals, "00:00~24:00/4")
	c.Check(legacy, Equals, false)

	tr = config.NewTransaction(s.state)
	refreshTimer := "canary"
	refreshSchedule := "canary"
	c.Assert(tr.Get("core", "refresh.timer", &refreshTimer), IsNil)
	c.Assert(tr.Get("core", "refresh.schedule", &refreshSchedule), IsNil)
	c.Check(refreshTimer, Equals, "garbage-in")
	c.Check(refreshSchedule, Equals, "00:00-23:59")
}

func (s *snapmgrTestSuite) TestEnsureRefreshFallbackOnEmptyToDefaultSchedule(c *C) {
	s.state.Lock()
	defer s.state.Unlock()
	snapstate.CanAutoRefresh = func(*state.State) (bool, error) { return true, nil }

	tr := config.NewTransaction(s.state)
	tr.Set("core", "refresh.timer", "")
	tr.Set("core", "refresh.schedule", "")
	tr.Commit()

	// Ensure() also runs ensureRefreshes()
	s.state.Unlock()
	s.se.Ensure()
	s.state.Lock()

	// automatic fallback to default schedule if neither refresh.timer nor
	// refresh.schedule was set
	schedule, legacy, err := s.snapmgr.RefreshSchedule()
	c.Assert(err, IsNil)
	c.Check(schedule, Equals, "00:00~24:00/4")
	c.Check(legacy, Equals, false)

	tr = config.NewTransaction(s.state)
	refreshTimer := "canary"
	refreshSchedule := "canary"
	c.Assert(tr.Get("core", "refresh.timer", &refreshTimer), IsNil)
	c.Assert(tr.Get("core", "refresh.schedule", &refreshSchedule), IsNil)
	c.Check(refreshTimer, Equals, "")
	c.Check(refreshSchedule, Equals, "")
}

func (s *snapmgrTestSuite) TestEnsureRefreshesNoUpdate(c *C) {
	s.state.Lock()
	defer s.state.Unlock()
	snapstate.CanAutoRefresh = func(*state.State) (bool, error) { return true, nil }

	makeTestRefreshConfig(s.state)

	// Ensure() also runs ensureRefreshes()
	s.state.Unlock()
	s.snapmgr.Ensure()
	s.state.Lock()

	// nothing needs to be done, but last-refresh got updated
	c.Check(s.state.Changes(), HasLen, 0)
	s.verifyRefreshLast(c)

	// ensure the next-refresh time is reset and re-calculated
	c.Check(s.snapmgr.NextRefresh().IsZero(), Equals, true)
}

func (s *snapmgrTestSuite) TestEnsureRefreshesAlreadyRanInThisInterval(c *C) {
	s.state.Lock()
	defer s.state.Unlock()

	snapstate.CanAutoRefresh = func(*state.State) (bool, error) {
		return true, nil
	}
	nextRefresh := s.snapmgr.NextRefresh()
	c.Check(nextRefresh.IsZero(), Equals, true)

	now := time.Now()
	fakeLastRefresh := now.Add(-1 * time.Hour)
	s.state.Set("last-refresh", fakeLastRefresh)

	tr := config.NewTransaction(s.state)
	tr.Set("core", "refresh.timer", fmt.Sprintf("00:00-%02d:%02d", now.Hour(), now.Minute()))
	tr.Commit()

	// Ensure() also runs ensureRefreshes()
	s.state.Unlock()
	s.snapmgr.Ensure()
	s.state.Lock()

	// nothing needs to be done and no refresh was run
	c.Check(s.state.Changes(), HasLen, 0)

	var refreshLast time.Time
	s.state.Get("last-refresh", &refreshLast)
	c.Check(refreshLast.Equal(fakeLastRefresh), Equals, true)

	// but a nextRefresh time got calculated
	nextRefresh = s.snapmgr.NextRefresh()
	c.Check(nextRefresh.IsZero(), Equals, false)

	// run ensure again to test that nextRefresh again to ensure that
	// nextRefresh is not calculated again if nothing changes
	s.state.Unlock()
	s.snapmgr.Ensure()
	s.state.Lock()
	c.Check(s.snapmgr.NextRefresh(), Equals, nextRefresh)
}

func (s *snapmgrTestSuite) TestEnsureRefreshesWithUpdate(c *C) {
	s.state.Lock()
	defer s.state.Unlock()
	snapstate.CanAutoRefresh = func(*state.State) (bool, error) { return true, nil }

	makeTestRefreshConfig(s.state)

	snapstate.Set(s.state, "some-snap", &snapstate.SnapState{
		Active: true,
		Sequence: []*snap.SideInfo{
			{RealName: "some-snap", SnapID: "some-snap-id", Revision: snap.R(1)},
		},
		Current:  snap.R(1),
		SnapType: "app",
	})

	// Ensure() also runs ensureRefreshes() and our test setup has an
	// update for the "some-snap" in our fake store
	s.state.Unlock()
	s.snapmgr.Ensure()
	s.state.Lock()

	// verify we have an auto-refresh change scheduled now
	c.Assert(s.state.Changes(), HasLen, 1)
	chg := s.state.Changes()[0]
	c.Check(chg.Kind(), Equals, "auto-refresh")
	c.Check(chg.IsReady(), Equals, false)
	s.verifyRefreshLast(c)

	checkIsAutoRefresh(c, chg.Tasks(), true)
}

func (s *snapmgrTestSuite) TestEnsureRefreshesImmediateWithUpdate(c *C) {
	r := release.MockOnClassic(false)
	defer r()

	s.state.Lock()
	defer s.state.Unlock()
	snapstate.CanAutoRefresh = func(*state.State) (bool, error) { return true, nil }

	// lastRefresh is unset/zero => immediate refresh try

	snapstate.Set(s.state, "some-snap", &snapstate.SnapState{
		Active: true,
		Sequence: []*snap.SideInfo{
			{RealName: "some-snap", SnapID: "some-snap-id", Revision: snap.R(1)},
		},
		Current:  snap.R(1),
		SnapType: "app",
	})

	// Ensure() also runs ensureRefreshes() and our test setup has an
	// update for the "some-snap" in our fake store
	s.state.Unlock()
	s.snapmgr.Ensure()
	s.state.Lock()

	// verify we have an auto-refresh change scheduled now
	c.Assert(s.state.Changes(), HasLen, 1)
	chg := s.state.Changes()[0]
	c.Check(chg.Kind(), Equals, "auto-refresh")
	c.Check(chg.IsReady(), Equals, false)
	s.verifyRefreshLast(c)
}

func (s *snapmgrTestSuite) TestEnsureRefreshesWithUpdateError(c *C) {
	s.state.Lock()
	defer s.state.Unlock()
	snapstate.CanAutoRefresh = func(*state.State) (bool, error) { return true, nil }

	makeTestRefreshConfig(s.state)

	snapstate.Set(s.state, "some-snap", &snapstate.SnapState{
		Active: true,
		Sequence: []*snap.SideInfo{
			{RealName: "some-snap", SnapID: "some-snap-id", Revision: snap.R(1)},
		},
		Current:  snap.R(1),
		SnapType: "app",
	})

	// Ensure() also runs ensureRefreshes() and our test setup has an
	// update for the "some-snap" in our fake store
	s.state.Unlock()
	s.snapmgr.Ensure()
	s.state.Lock()

	c.Check(s.state.Changes(), HasLen, 1)
	chg := s.state.Changes()[0]
	terr := s.state.NewTask("error-trigger", "simulate an error")
	tasks := chg.Tasks()
	for _, t := range tasks[:len(tasks)-2] {
		terr.WaitFor(t)
	}
	chg.AddTask(terr)

	// run the changes
	s.state.Unlock()
	s.settle(c)
	s.state.Lock()

	s.verifyRefreshLast(c)
}

func (s *snapmgrTestSuite) TestEnsureRefreshesInFlight(c *C) {
	s.state.Lock()
	defer s.state.Unlock()
	snapstate.CanAutoRefresh = func(*state.State) (bool, error) { return true, nil }

	makeTestRefreshConfig(s.state)

	snapstate.Set(s.state, "some-snap", &snapstate.SnapState{
		Active: true,
		Sequence: []*snap.SideInfo{
			{RealName: "some-snap", SnapID: "some-snap-id", Revision: snap.R(1)},
		},
		Current:  snap.R(1),
		SnapType: "app",
	})

	// simulate an in-flight change
	chg := s.state.NewChange("auto-refresh", "...")
	chg.SetStatus(state.DoStatus)
	c.Check(s.state.Changes(), HasLen, 1)

	s.state.Unlock()
	s.snapmgr.Ensure()
	s.state.Lock()

	// verify no additional change got generated
	c.Check(s.state.Changes(), HasLen, 1)
}

func mockAutoRefreshAssertions(f func(st *state.State, userID int) error) func() {
	origAutoRefreshAssertions := snapstate.AutoRefreshAssertions
	snapstate.AutoRefreshAssertions = f
	return func() {
		snapstate.AutoRefreshAssertions = origAutoRefreshAssertions
	}
}

func (s *snapmgrTestSuite) TestEnsureRefreshesWithUpdateStoreError(c *C) {
	s.state.Lock()
	defer s.state.Unlock()
	snapstate.CanAutoRefresh = func(*state.State) (bool, error) { return true, nil }

	// avoid special at seed policy
	s.state.Set("seeded", true)
	s.state.Set("last-refresh", time.Time{})
	autoRefreshAssertionsCalled := 0
	restore := mockAutoRefreshAssertions(func(st *state.State, userID int) error {
		// simulate failure in snapstate.AutoRefresh()
		autoRefreshAssertionsCalled++
		return fmt.Errorf("simulate store error")
	})
	defer restore()

	// check that no change got created and that autoRefreshAssertins
	// got called once
	s.state.Unlock()
	s.snapmgr.Ensure()
	s.state.Lock()
	c.Check(s.state.Changes(), HasLen, 0)
	c.Check(autoRefreshAssertionsCalled, Equals, 1)

	// run Ensure() again and check that AutoRefresh() did not run
	// again because to test that lastRefreshAttempt backoff is working
	s.state.Unlock()
	s.snapmgr.Ensure()
	s.state.Lock()
	c.Check(s.state.Changes(), HasLen, 0)
	c.Check(autoRefreshAssertionsCalled, Equals, 1)
}

func (s *snapmgrTestSuite) testEnsureRefreshesDisabledViaSnapdControl(c *C, confSet func(*config.Transaction)) {
	st := s.state
	st.Lock()
	defer st.Unlock()
	snapstate.CanAutoRefresh = func(*state.State) (bool, error) { return true, nil }

	makeTestRefreshConfig(st)

	snapstate.Set(st, "some-snap", &snapstate.SnapState{
		Active: true,
		Sequence: []*snap.SideInfo{
			{RealName: "some-snap", SnapID: "some-snap-id", Revision: snap.R(1)},
		},
		Current:  snap.R(1),
		SnapType: "app",
	})

	// snapstate.AutoRefresh is called from AutoRefresh()
	autoRefreshAssertionsCalled := 0
	restore := mockAutoRefreshAssertions(func(st *state.State, userID int) error {
		autoRefreshAssertionsCalled++
		return nil
	})
	defer restore()

	// pretend the device is refresh-control: managed
	oldCanManageRefreshes := snapstate.CanManageRefreshes
	snapstate.CanManageRefreshes = func(*state.State) bool {
		return true
	}
	defer func() { snapstate.CanManageRefreshes = oldCanManageRefreshes }()

	tr := config.NewTransaction(st)
	confSet(tr)
	tr.Commit()

	// Ensure() also runs ensureRefreshes()
	st.Unlock()
	s.snapmgr.Ensure()
	st.Lock()

	// no refresh was called (i.e. no update to last-refresh)
	var lastRefresh time.Time
	st.Get("last-refresh", &lastRefresh)
	c.Check(lastRefresh.Year(), Equals, 2009)

	// AutoRefresh was not called
	c.Check(autoRefreshAssertionsCalled, Equals, 0)

	// The last refresh hints got updated
	var lastRefreshHints time.Time
	st.Get("last-refresh-hints", &lastRefreshHints)
	c.Check(lastRefreshHints.Year(), Equals, time.Now().Year())
}

func (s *snapmgrTestSuite) TestEnsureRefreshDisableLegacy(c *C) {
	f := func(tr *config.Transaction) {
		tr.Set("core", "refresh.timer", "")
		tr.Set("core", "refresh.schedule", "managed")
	}
	s.testEnsureRefreshesDisabledViaSnapdControl(c, f)
}

func (s *snapmgrTestSuite) TestEnsureRefreshDisableNew(c *C) {
	f := func(tr *config.Transaction) {
		tr.Set("core", "refresh.timer", "managed")
		tr.Set("core", "refresh.schedule", "")
	}
	s.testEnsureRefreshesDisabledViaSnapdControl(c, f)
}

func (s *snapmgrTestSuite) TestEnsureRefreshDisableNewTrumpsOld(c *C) {
	f := func(tr *config.Transaction) {
		tr.Set("core", "refresh.timer", "managed")
		tr.Set("core", "refresh.schedule", "00:00-12:00")
	}
	s.testEnsureRefreshesDisabledViaSnapdControl(c, f)
}

func (s *snapmgrTestSuite) TestDefaultRefreshScheduleParsing(c *C) {
	l, err := timeutil.ParseSchedule(snapstate.DefaultRefreshSchedule)
	c.Assert(err, IsNil)
	c.Assert(l, HasLen, 1)
}

func (s *snapmgrTestSuite) TestWaitRestartBasics(c *C) {
	r := release.MockOnClassic(true)
	defer r()

	st := s.state
	st.Lock()
	defer st.Unlock()

	task := st.NewTask("auto-connect", "...")

	// not restarting
	state.MockRestarting(st, state.RestartUnset)
	si := &snap.SideInfo{RealName: "some-app"}
	snaptest.MockSnap(c, "name: some-app\nversion: 1", si)
	snapsup := &snapstate.SnapSetup{SideInfo: si}
	err := snapstate.WaitRestart(task, snapsup)
	c.Check(err, IsNil)

	// restarting ... we always wait
	state.MockRestarting(st, state.RestartDaemon)
	err = snapstate.WaitRestart(task, snapsup)
	c.Check(err, FitsTypeOf, &state.Retry{})
}

type snapmgrQuerySuite struct {
	st      *state.State
	restore func()
}

var _ = Suite(&snapmgrQuerySuite{})

func (s *snapmgrQuerySuite) SetUpTest(c *C) {
	st := state.New(nil)
	st.Lock()
	defer st.Unlock()

	restoreSanitize := snap.MockSanitizePlugsSlots(func(snapInfo *snap.Info) {})
	s.restore = func() {
		restoreSanitize()
	}

	s.st = st

	dirs.SetRootDir(c.MkDir())

	// Write a snap.yaml with fake name
	sideInfo11 := &snap.SideInfo{RealName: "name1", Revision: snap.R(11), EditedSummary: "s11"}
	sideInfo12 := &snap.SideInfo{RealName: "name1", Revision: snap.R(12), EditedSummary: "s12"}
	instanceSideInfo13 := &snap.SideInfo{RealName: "name1", Revision: snap.R(13), EditedSummary: "s13 instance"}
	snaptest.MockSnap(c, `
name: name0
version: 1.1
description: |
    Lots of text`, sideInfo11)
	snaptest.MockSnap(c, `
name: name0
version: 1.2
description: |
    Lots of text`, sideInfo12)
	snaptest.MockSnapInstance(c, "name1_instance", `
name: name0
version: 1.3
description: |
    Lots of text`, instanceSideInfo13)
	snapstate.Set(st, "name1", &snapstate.SnapState{
		Active:   true,
		Sequence: []*snap.SideInfo{sideInfo11, sideInfo12},
		Current:  sideInfo12.Revision,
		SnapType: "app",
	})
	snapstate.Set(st, "name1_instance", &snapstate.SnapState{
		Active:      true,
		Sequence:    []*snap.SideInfo{instanceSideInfo13},
		Current:     instanceSideInfo13.Revision,
		SnapType:    "app",
		InstanceKey: "instance",
	})

	// have also a snap being installed
	/*
		snapstate.Set(st, "installing", &snapstate.SnapState{
			Candidate: &snap.SideInfo{RealName: "installing", Revision: snap.R(1)},
		})
	*/
}

func (s *snapmgrQuerySuite) TearDownTest(c *C) {
	dirs.SetRootDir("")
	s.restore()
}

func (s *snapmgrQuerySuite) TestInfo(c *C) {
	st := s.st
	st.Lock()
	defer st.Unlock()

	info, err := snapstate.Info(st, "name1", snap.R(11))
	c.Assert(err, IsNil)

	c.Check(info.InstanceName(), Equals, "name1")
	c.Check(info.Revision, Equals, snap.R(11))
	c.Check(info.Summary(), Equals, "s11")
	c.Check(info.Version, Equals, "1.1")
	c.Check(info.Description(), Equals, "Lots of text")
}

func (s *snapmgrQuerySuite) TestSnapStateCurrentInfo(c *C) {
	st := s.st
	st.Lock()
	defer st.Unlock()

	var snapst snapstate.SnapState
	err := snapstate.Get(st, "name1", &snapst)
	c.Assert(err, IsNil)

	info, err := snapst.CurrentInfo()
	c.Assert(err, IsNil)

	c.Check(info.InstanceName(), Equals, "name1")
	c.Check(info.Revision, Equals, snap.R(12))
	c.Check(info.Summary(), Equals, "s12")
	c.Check(info.Version, Equals, "1.2")
	c.Check(info.Description(), Equals, "Lots of text")
}

func (s *snapmgrQuerySuite) TestSnapStateCurrentInfoParallelInstall(c *C) {
	st := s.st
	st.Lock()
	defer st.Unlock()

	var snapst snapstate.SnapState
	err := snapstate.Get(st, "name1_instance", &snapst)
	c.Assert(err, IsNil)

	info, err := snapst.CurrentInfo()
	c.Assert(err, IsNil)

	c.Check(info.InstanceName(), Equals, "name1_instance")
	c.Check(info.Revision, Equals, snap.R(13))
	c.Check(info.Summary(), Equals, "s13 instance")
	c.Check(info.Version, Equals, "1.3")
	c.Check(info.Description(), Equals, "Lots of text")
}

func (s *snapmgrQuerySuite) TestSnapStateCurrentInfoErrNoCurrent(c *C) {
	snapst := new(snapstate.SnapState)
	_, err := snapst.CurrentInfo()
	c.Assert(err, Equals, snapstate.ErrNoCurrent)

}

func (s *snapmgrQuerySuite) TestCurrentInfo(c *C) {
	st := s.st
	st.Lock()
	defer st.Unlock()

	info, err := snapstate.CurrentInfo(st, "name1")
	c.Assert(err, IsNil)

	c.Check(info.InstanceName(), Equals, "name1")
	c.Check(info.Revision, Equals, snap.R(12))
}

func (s *snapmgrQuerySuite) TestCurrentInfoAbsent(c *C) {
	st := s.st
	st.Lock()
	defer st.Unlock()

	_, err := snapstate.CurrentInfo(st, "absent")
	c.Assert(err, ErrorMatches, `snap "absent" is not installed`)
}

func (s *snapmgrQuerySuite) TestActiveInfos(c *C) {
	st := s.st
	st.Lock()
	defer st.Unlock()

	infos, err := snapstate.ActiveInfos(st)
	c.Assert(err, IsNil)

	c.Check(infos, HasLen, 2)

	instanceName := "name1_instance"
	if infos[0].InstanceName() != instanceName && infos[1].InstanceName() != instanceName {
		c.Fail()
	}
	// need stable ordering
	if infos[0].InstanceName() == instanceName {
		infos[1], infos[0] = infos[0], infos[1]
	}

	c.Check(infos[0].InstanceName(), Equals, "name1")
	c.Check(infos[0].Revision, Equals, snap.R(12))
	c.Check(infos[0].Summary(), Equals, "s12")
	c.Check(infos[0].Version, Equals, "1.2")
	c.Check(infos[0].Description(), Equals, "Lots of text")

	c.Check(infos[1].InstanceName(), Equals, "name1_instance")
	c.Check(infos[1].Revision, Equals, snap.R(13))
	c.Check(infos[1].Summary(), Equals, "s13 instance")
	c.Check(infos[1].Version, Equals, "1.3")
	c.Check(infos[1].Description(), Equals, "Lots of text")
}

func (s *snapmgrQuerySuite) TestTypeInfo(c *C) {
	st := s.st
	st.Lock()
	defer st.Unlock()

	for _, x := range []struct {
		snapName string
		snapType snap.Type
		getInfo  func(*state.State) (*snap.Info, error)
	}{
		{
			snapName: "gadget",
			snapType: snap.TypeGadget,
			getInfo:  snapstate.GadgetInfo,
		},
		{
			snapName: "core",
			snapType: snap.TypeOS,
			getInfo:  snapstate.CoreInfo,
		},
		{
			snapName: "kernel",
			snapType: snap.TypeKernel,
			getInfo:  snapstate.KernelInfo,
		},
	} {
		_, err := x.getInfo(st)
		c.Assert(err, Equals, state.ErrNoState)

		sideInfo := &snap.SideInfo{
			RealName: x.snapName,
			Revision: snap.R(2),
		}
		snaptest.MockSnap(c, fmt.Sprintf("name: %q\ntype: %q\nversion: %q\n", x.snapName, x.snapType, x.snapName), sideInfo)
		snapstate.Set(st, x.snapName, &snapstate.SnapState{
			SnapType: string(x.snapType),
			Active:   true,
			Sequence: []*snap.SideInfo{sideInfo},
			Current:  sideInfo.Revision,
		})

		info, err := x.getInfo(st)
		c.Assert(err, IsNil)

		c.Check(info.InstanceName(), Equals, x.snapName)
		c.Check(info.Revision, Equals, snap.R(2))
		c.Check(info.Version, Equals, x.snapName)
		c.Check(info.Type, Equals, x.snapType)
	}
}

func (s *snapmgrQuerySuite) TestTypeInfoCore(c *C) {
	st := s.st
	st.Lock()
	defer st.Unlock()

	for testNr, t := range []struct {
		expectedSnap string
		snapNames    []string
		errMatcher   string
	}{
		// nothing
		{"", []string{}, state.ErrNoState.Error()},
		// single
		{"core", []string{"core"}, ""},
		{"ubuntu-core", []string{"ubuntu-core"}, ""},
		{"hard-core", []string{"hard-core"}, ""},
		// unrolled loop to ensure we don't pass because
		// the order is randomly right
		{"core", []string{"core", "ubuntu-core"}, ""},
		{"core", []string{"core", "ubuntu-core"}, ""},
		{"core", []string{"core", "ubuntu-core"}, ""},
		{"core", []string{"core", "ubuntu-core"}, ""},
		{"core", []string{"core", "ubuntu-core"}, ""},
		{"core", []string{"core", "ubuntu-core"}, ""},
		{"core", []string{"core", "ubuntu-core"}, ""},
		{"core", []string{"core", "ubuntu-core"}, ""},
		// unknown combination
		{"", []string{"duo-core", "single-core"}, `unexpected cores.*`},
		// multi-core is not supported
		{"", []string{"core", "ubuntu-core", "multi-core"}, `unexpected number of cores, got 3`},
	} {
		// clear snapstate
		st.Set("snaps", map[string]*json.RawMessage{})

		for _, snapName := range t.snapNames {
			sideInfo := &snap.SideInfo{
				RealName: snapName,
				Revision: snap.R(1),
			}
			snaptest.MockSnap(c, fmt.Sprintf("name: %q\ntype: os\nversion: %q\n", snapName, snapName), sideInfo)
			snapstate.Set(st, snapName, &snapstate.SnapState{
				SnapType: string(snap.TypeOS),
				Active:   true,
				Sequence: []*snap.SideInfo{sideInfo},
				Current:  sideInfo.Revision,
			})
		}

		info, err := snapstate.CoreInfo(st)
		if t.errMatcher != "" {
			c.Assert(err, ErrorMatches, t.errMatcher)
		} else {
			c.Assert(info, NotNil)
			c.Check(info.InstanceName(), Equals, t.expectedSnap, Commentf("(%d) test %q %v", testNr, t.expectedSnap, t.snapNames))
			c.Check(info.Type, Equals, snap.TypeOS)
		}
	}
}

func (s *snapmgrQuerySuite) TestPreviousSideInfo(c *C) {
	st := s.st
	st.Lock()
	defer st.Unlock()

	var snapst snapstate.SnapState
	err := snapstate.Get(st, "name1", &snapst)
	c.Assert(err, IsNil)
	c.Assert(snapst.CurrentSideInfo(), NotNil)
	c.Assert(snapst.CurrentSideInfo().Revision, Equals, snap.R(12))
	c.Assert(snapstate.PreviousSideInfo(&snapst), NotNil)
	c.Assert(snapstate.PreviousSideInfo(&snapst).Revision, Equals, snap.R(11))
}

func (s *snapmgrQuerySuite) TestPreviousSideInfoNoCurrent(c *C) {
	st := s.st
	st.Lock()
	defer st.Unlock()

	snapst := &snapstate.SnapState{}
	c.Assert(snapstate.PreviousSideInfo(snapst), IsNil)
}

func (s *snapmgrQuerySuite) TestAll(c *C) {
	st := s.st
	st.Lock()
	defer st.Unlock()

	snapStates, err := snapstate.All(st)
	c.Assert(err, IsNil)
	c.Assert(snapStates, HasLen, 2)

	n, err := snapstate.NumSnaps(st)
	c.Assert(err, IsNil)
	c.Check(n, Equals, 2)

	snapst := snapStates["name1"]
	c.Assert(snapst, NotNil)

	c.Check(snapst.Active, Equals, true)
	c.Check(snapst.CurrentSideInfo(), NotNil)

	info12, err := snap.ReadInfo("name1", snapst.CurrentSideInfo())
	c.Assert(err, IsNil)

	c.Check(info12.InstanceName(), Equals, "name1")
	c.Check(info12.Revision, Equals, snap.R(12))
	c.Check(info12.Summary(), Equals, "s12")
	c.Check(info12.Version, Equals, "1.2")
	c.Check(info12.Description(), Equals, "Lots of text")

	info11, err := snap.ReadInfo("name1", snapst.Sequence[0])
	c.Assert(err, IsNil)

	c.Check(info11.InstanceName(), Equals, "name1")
	c.Check(info11.Revision, Equals, snap.R(11))
	c.Check(info11.Version, Equals, "1.1")

	instance := snapStates["name1_instance"]
	c.Assert(instance, NotNil)

	c.Check(instance.Active, Equals, true)
	c.Check(instance.CurrentSideInfo(), NotNil)

	info13, err := snap.ReadInfo("name1_instance", instance.CurrentSideInfo())
	c.Assert(err, IsNil)

	c.Check(info13.InstanceName(), Equals, "name1_instance")
	c.Check(info13.SnapName(), Equals, "name1")
	c.Check(info13.Revision, Equals, snap.R(13))
	c.Check(info13.Summary(), Equals, "s13 instance")
	c.Check(info13.Version, Equals, "1.3")
	c.Check(info13.Description(), Equals, "Lots of text")

	info13other, err := snap.ReadInfo("name1_instance", instance.Sequence[0])
	c.Assert(err, IsNil)
	c.Check(info13, DeepEquals, info13other)
}

func (s *snapmgrQuerySuite) TestAllEmptyAndEmptyNormalisation(c *C) {
	st := state.New(nil)
	st.Lock()
	defer st.Unlock()

	snapStates, err := snapstate.All(st)
	c.Assert(err, IsNil)
	c.Check(snapStates, HasLen, 0)

	n, err := snapstate.NumSnaps(st)
	c.Assert(err, IsNil)
	c.Check(n, Equals, 0)

	snapstate.Set(st, "foo", nil)

	snapStates, err = snapstate.All(st)
	c.Assert(err, IsNil)
	c.Check(snapStates, HasLen, 0)

	n, err = snapstate.NumSnaps(st)
	c.Assert(err, IsNil)
	c.Check(n, Equals, 0)

	snapstate.Set(st, "foo", &snapstate.SnapState{})

	snapStates, err = snapstate.All(st)
	c.Assert(err, IsNil)
	c.Check(snapStates, HasLen, 0)

	n, err = snapstate.NumSnaps(st)
	c.Assert(err, IsNil)
	c.Check(n, Equals, 0)
}

func (s *snapmgrTestSuite) TestTrySetsTryMode(c *C) {
	s.testTrySetsTryMode(snapstate.Flags{}, c)
}

func (s *snapmgrTestSuite) TestTrySetsTryModeDevMode(c *C) {
	s.testTrySetsTryMode(snapstate.Flags{DevMode: true}, c)
}
func (s *snapmgrTestSuite) TestTrySetsTryModeJailMode(c *C) {
	s.testTrySetsTryMode(snapstate.Flags{JailMode: true}, c)
}
func (s *snapmgrTestSuite) TestTrySetsTryModeClassic(c *C) {
	if !dirs.SupportsClassicConfinement() {
		c.Skip("no support for classic")
	}
	s.testTrySetsTryMode(snapstate.Flags{Classic: true}, c)
}

func (s *snapmgrTestSuite) testTrySetsTryMode(flags snapstate.Flags, c *C) {
	s.state.Lock()
	defer s.state.Unlock()

	// make mock try dir
	d := c.MkDir()
	c.Assert(os.Chmod(d, 0755), IsNil)
	tryYaml := filepath.Join(d, "meta", "snap.yaml")
	err := os.MkdirAll(filepath.Dir(tryYaml), 0755)
	c.Assert(err, IsNil)
	err = ioutil.WriteFile(tryYaml, []byte("name: foo\nversion: 1.0"), 0644)
	c.Assert(err, IsNil)

	chg := s.state.NewChange("try", "try snap")
	ts, err := snapstate.TryPath(s.state, "foo", d, flags)
	c.Assert(err, IsNil)
	chg.AddAll(ts)

	s.state.Unlock()
	defer s.se.Stop()
	s.settle(c)
	s.state.Lock()

	// verify snap is in TryMode
	var snapst snapstate.SnapState
	err = snapstate.Get(s.state, "foo", &snapst)
	c.Assert(err, IsNil)

	flags.TryMode = true
	c.Check(snapst.Flags, DeepEquals, flags)

	c.Check(s.state.TaskCount(), Equals, len(ts.Tasks()))
	c.Check(taskKinds(ts.Tasks()), DeepEquals, []string{
		"prerequisites",
		"prepare-snap",
		"mount-snap",
		"copy-snap-data",
		"setup-profiles",
		"link-snap",
		"auto-connect",
		"set-auto-aliases",
		"setup-aliases",
		"run-hook[install]",
		"start-snap-services",
		"run-hook[configure]",
	})

}

func (s *snapmgrTestSuite) TestTryUndoRemovesTryFlag(c *C) {
	if !dirs.SupportsClassicConfinement() {
		c.Skip("no support for classic")
	}
	s.testTrySetsTryMode(snapstate.Flags{}, c)
}

func (s *snapmgrTestSuite) TestTryUndoRemovesTryFlagLeavesDevMode(c *C) {
	s.testTrySetsTryMode(snapstate.Flags{DevMode: true}, c)
}
func (s *snapmgrTestSuite) TestTryUndoRemovesTryFlagLeavesJailMode(c *C) {
	s.testTrySetsTryMode(snapstate.Flags{JailMode: true}, c)
}
func (s *snapmgrTestSuite) TestTryUndoRemovesTryFlagLeavesClassic(c *C) {
	if !dirs.SupportsClassicConfinement() {
		c.Skip("no support for classic")
	}
	s.testTrySetsTryMode(snapstate.Flags{Classic: true}, c)
}

func (s *snapmgrTestSuite) testTryUndoRemovesTryFlag(flags snapstate.Flags, c *C) {
	s.state.Lock()
	defer s.state.Unlock()

	// simulate existing state for foo
	var snapst snapstate.SnapState
	snapst.Sequence = []*snap.SideInfo{
		{
			RealName: "foo",
			Revision: snap.R(23),
		},
	}
	snapst.Flags = flags
	snapst.Current = snap.R(23)
	snapstate.Set(s.state, "foo", &snapst)
	c.Check(snapst.TryMode, Equals, false)

	chg := s.state.NewChange("try", "try snap")
	ts, err := snapstate.TryPath(s.state, "foo", c.MkDir(), flags)
	c.Assert(err, IsNil)
	chg.AddAll(ts)

	last := ts.Tasks()[len(ts.Tasks())-1]
	terr := s.state.NewTask("error-trigger", "provoking total undo")
	terr.WaitFor(last)
	chg.AddTask(terr)

	s.state.Unlock()
	defer s.se.Stop()
	s.settle(c)
	s.state.Lock()

	// verify snap is not in try mode, the state got undone
	err = snapstate.Get(s.state, "foo", &snapst)
	c.Assert(err, IsNil)
	c.Check(snapst.Flags, DeepEquals, flags)
}

type snapStateSuite struct{}

var _ = Suite(&snapStateSuite{})

func (s *snapStateSuite) TestSnapStateDevMode(c *C) {
	snapst := &snapstate.SnapState{}
	c.Check(snapst.DevMode, Equals, false)
	snapst.Flags.DevMode = true
	c.Check(snapst.DevMode, Equals, true)
}

func (s *snapStateSuite) TestSnapStateType(c *C) {
	snapst := &snapstate.SnapState{}
	_, err := snapst.Type()
	c.Check(err, ErrorMatches, "snap type unset")

	snapst.SetType(snap.TypeKernel)
	typ, err := snapst.Type()
	c.Assert(err, IsNil)
	c.Check(typ, Equals, snap.TypeKernel)
}

func (s *snapStateSuite) TestCurrentSideInfoEmpty(c *C) {
	var snapst snapstate.SnapState
	c.Check(snapst.CurrentSideInfo(), IsNil)
	c.Check(snapst.Current.Unset(), Equals, true)
}

func (s *snapStateSuite) TestCurrentSideInfoSimple(c *C) {
	si1 := &snap.SideInfo{Revision: snap.R(1)}
	snapst := snapstate.SnapState{
		Sequence: []*snap.SideInfo{si1},
		Current:  snap.R(1),
	}
	c.Check(snapst.CurrentSideInfo(), DeepEquals, si1)
}

func (s *snapStateSuite) TestCurrentSideInfoInOrder(c *C) {
	si1 := &snap.SideInfo{Revision: snap.R(1)}
	si2 := &snap.SideInfo{Revision: snap.R(2)}
	snapst := snapstate.SnapState{
		Sequence: []*snap.SideInfo{si1, si2},
		Current:  snap.R(2),
	}
	c.Check(snapst.CurrentSideInfo(), DeepEquals, si2)
}

func (s *snapStateSuite) TestCurrentSideInfoOutOfOrder(c *C) {
	si1 := &snap.SideInfo{Revision: snap.R(1)}
	si2 := &snap.SideInfo{Revision: snap.R(2)}
	snapst := snapstate.SnapState{
		Sequence: []*snap.SideInfo{si1, si2},
		Current:  snap.R(1),
	}
	c.Check(snapst.CurrentSideInfo(), DeepEquals, si1)
}

func (s *snapStateSuite) TestCurrentSideInfoInconsistent(c *C) {
	snapst := snapstate.SnapState{
		Sequence: []*snap.SideInfo{
			{Revision: snap.R(1)},
		},
	}
	c.Check(func() { snapst.CurrentSideInfo() }, PanicMatches, `snapst.Current and snapst.Sequence out of sync:.*`)
}

func (s *snapStateSuite) TestCurrentSideInfoInconsistentWithCurrent(c *C) {
	snapst := snapstate.SnapState{Current: snap.R(17)}
	c.Check(func() { snapst.CurrentSideInfo() }, PanicMatches, `cannot find snapst.Current in the snapst.Sequence`)
}

func (snapStateSuite) TestDefaultContentPlugProviders(c *C) {
	info := &snap.Info{
		Plugs: map[string]*snap.PlugInfo{},
	}

	info.Plugs["foo"] = &snap.PlugInfo{
		Snap:      info,
		Name:      "sound-themes",
		Interface: "content",
		Attrs:     map[string]interface{}{"default-provider": "common-themes", "content": "foo"},
	}
	info.Plugs["bar"] = &snap.PlugInfo{
		Snap:      info,
		Name:      "visual-themes",
		Interface: "content",
		Attrs:     map[string]interface{}{"default-provider": "common-themes", "content": "bar"},
	}
	info.Plugs["baz"] = &snap.PlugInfo{
		Snap:      info,
		Name:      "not-themes",
		Interface: "content",
		Attrs:     map[string]interface{}{"default-provider": "some-snap", "content": "baz"},
	}
	info.Plugs["qux"] = &snap.PlugInfo{Snap: info, Interface: "not-content"}

	st := state.New(nil)
	st.Lock()
	defer st.Unlock()

	repo := interfaces.NewRepository()
	ifacerepo.Replace(st, repo)

	providers := snapstate.DefaultContentPlugProviders(st, info)
	sort.Strings(providers)
	c.Check(providers, DeepEquals, []string{"common-themes", "some-snap"})
}

type snapSetupSuite struct{}

var _ = Suite(&snapSetupSuite{})

type canRemoveSuite struct {
	st *state.State
}

var _ = Suite(&canRemoveSuite{})

func (s *canRemoveSuite) SetUpTest(c *C) {
	dirs.SetRootDir(c.MkDir())
	s.st = state.New(nil)
	snapstate.MockModel()
}

func (s *canRemoveSuite) TearDownTest(c *C) {
	dirs.SetRootDir("/")
}

func (s *canRemoveSuite) TestAppAreAlwaysOKToRemove(c *C) {
	info := &snap.Info{
		Type: snap.TypeApp,
	}
	info.RealName = "foo"

	c.Check(snapstate.CanRemove(s.st, info, &snapstate.SnapState{Active: true}, false), Equals, true)
	c.Check(snapstate.CanRemove(s.st, info, &snapstate.SnapState{Active: true}, true), Equals, true)
}

func (s *canRemoveSuite) TestLastGadgetsAreNotOK(c *C) {
	info := &snap.Info{
		Type: snap.TypeGadget,
	}
	info.RealName = "foo"

	c.Check(snapstate.CanRemove(s.st, info, &snapstate.SnapState{}, true), Equals, false)
}

func (s *canRemoveSuite) TestLastOSAndKernelAreNotOK(c *C) {
	os := &snap.Info{
		Type: snap.TypeOS,
	}
	os.RealName = "os"
	kernel := &snap.Info{
		Type: snap.TypeKernel,
	}
	kernel.RealName = "krnl"

	c.Check(snapstate.CanRemove(s.st, os, &snapstate.SnapState{}, true), Equals, false)

	c.Check(snapstate.CanRemove(s.st, kernel, &snapstate.SnapState{}, true), Equals, false)
}

func (s *canRemoveSuite) TestLastOSWithModelBaseIsOk(c *C) {
	s.st.Lock()
	defer s.st.Unlock()

	snapstate.MockModelWithBase("core18")
	os := &snap.Info{
		Type: snap.TypeOS,
	}
	os.RealName = "os"

	c.Check(snapstate.CanRemove(s.st, os, &snapstate.SnapState{}, true), Equals, true)
}

func (s *canRemoveSuite) TestLastOSWithModelBaseButOsInUse(c *C) {
	s.st.Lock()
	defer s.st.Unlock()

	snapstate.MockModelWithBase("core18")

	// pretend we have a snap installed that has no base (which means
	// it needs core)
	si := &snap.SideInfo{RealName: "some-snap", SnapID: "some-snap-id", Revision: snap.R(1)}
	snaptest.MockSnap(c, "name: some-snap\nversion: 1.0", si)
	snapstate.Set(s.st, "some-snap", &snapstate.SnapState{
		Active:   true,
		Sequence: []*snap.SideInfo{si},
		Current:  snap.R(1),
	})

	// now pretend we want to remove the core snap
	os := &snap.Info{
		Type: snap.TypeOS,
	}
	os.RealName = "core"
	c.Check(snapstate.CanRemove(s.st, os, &snapstate.SnapState{}, true), Equals, false)
}

func (s *canRemoveSuite) TestOneRevisionIsOK(c *C) {
	info := &snap.Info{
		Type: snap.TypeGadget,
	}
	info.RealName = "foo"

	c.Check(snapstate.CanRemove(s.st, info, &snapstate.SnapState{Active: true}, false), Equals, true)
}

func (s *canRemoveSuite) TestRequiredIsNotOK(c *C) {
	info := &snap.Info{
		Type: snap.TypeApp,
	}
	info.RealName = "foo"

	c.Check(snapstate.CanRemove(s.st, info, &snapstate.SnapState{Active: false, Flags: snapstate.Flags{Required: true}}, true), Equals, false)
	c.Check(snapstate.CanRemove(s.st, info, &snapstate.SnapState{Active: true, Flags: snapstate.Flags{Required: true}}, true), Equals, false)
	c.Check(snapstate.CanRemove(s.st, info, &snapstate.SnapState{Active: true, Flags: snapstate.Flags{Required: true}}, false), Equals, true)
}

func (s *canRemoveSuite) TestBaseUnused(c *C) {
	s.st.Lock()
	defer s.st.Unlock()

	info := &snap.Info{
		Type: snap.TypeBase,
	}
	info.RealName = "some-base"

	c.Check(snapstate.CanRemove(s.st, info, &snapstate.SnapState{Active: true}, false), Equals, true)
	c.Check(snapstate.CanRemove(s.st, info, &snapstate.SnapState{Active: true}, true), Equals, true)
}

func (s *canRemoveSuite) TestBaseInUse(c *C) {
	s.st.Lock()
	defer s.st.Unlock()

	// pretend we have a snap installed that uses "some-base"
	si := &snap.SideInfo{RealName: "some-snap", SnapID: "some-snap-id", Revision: snap.R(1)}
	snaptest.MockSnap(c, "name: some-snap\nversion: 1.0\nbase: some-base", si)
	snapstate.Set(s.st, "some-snap", &snapstate.SnapState{
		Active:   true,
		Sequence: []*snap.SideInfo{si},
		Current:  snap.R(1),
	})

	// pretend now we want to remove "some-base"
	info := &snap.Info{
		Type: snap.TypeBase,
	}
	info.RealName = "some-base"
	c.Check(snapstate.CanRemove(s.st, info, &snapstate.SnapState{Active: true}, true), Equals, false)
}

func (s *canRemoveSuite) TestBaseInUseOtherRevision(c *C) {
	s.st.Lock()
	defer s.st.Unlock()

	// pretend we have a snap installed that uses "some-base"
	si := &snap.SideInfo{RealName: "some-snap", SnapID: "some-snap-id", Revision: snap.R(1)}
	si2 := &snap.SideInfo{RealName: "some-snap", SnapID: "some-snap-id", Revision: snap.R(2)}
	// older revision uses base
	snaptest.MockSnap(c, "name: some-snap\nversion: 1.0\nbase: some-base", si)
	// new one does not
	snaptest.MockSnap(c, "name: some-snap\nversion: 1.0\n", si2)
	snapstate.Set(s.st, "some-snap", &snapstate.SnapState{
		Active:   true,
		Sequence: []*snap.SideInfo{si, si2},
		Current:  snap.R(2),
	})

	// pretend now we want to remove "some-base"
	info := &snap.Info{
		Type: snap.TypeBase,
	}
	info.RealName = "some-base"
	// revision 1 requires some-base
	c.Check(snapstate.CanRemove(s.st, info, &snapstate.SnapState{Active: true}, true), Equals, false)

	// now pretend we want to remove the core snap
	os := &snap.Info{
		Type: snap.TypeOS,
	}
	os.RealName = "core"
	// but revision 2 requires core
	c.Check(snapstate.CanRemove(s.st, os, &snapstate.SnapState{}, true), Equals, false)
}

func revs(seq []*snap.SideInfo) []int {
	revs := make([]int, len(seq))
	for i, si := range seq {
		revs[i] = si.Revision.N
	}

	return revs
}

type opSeqOpts struct {
	revert  bool
	fail    bool
	before  []int
	current int
	via     int
	after   []int
}

// build a SnapState with a revision sequence given by `before` and a
// current revision of `current`. Then refresh --revision via. Then
// check the revision sequence is as in `after`.
func (s *snapmgrTestSuite) testOpSequence(c *C, opts *opSeqOpts) (*snapstate.SnapState, *state.TaskSet) {
	s.state.Lock()
	defer s.state.Unlock()

	seq := make([]*snap.SideInfo, len(opts.before))
	for i, n := range opts.before {
		seq[i] = &snap.SideInfo{RealName: "some-snap", SnapID: "some-snap-id", Revision: snap.R(n)}
	}

	snapstate.Set(s.state, "some-snap", &snapstate.SnapState{
		Active:   true,
		Channel:  "edge",
		Sequence: seq,
		Current:  snap.R(opts.current),
		SnapType: "app",
	})

	var chg *state.Change
	var ts *state.TaskSet
	var err error
	if opts.revert {
		chg = s.state.NewChange("revert", "revert a snap")
		ts, err = snapstate.RevertToRevision(s.state, "some-snap", snap.R(opts.via), snapstate.Flags{})
	} else {
		chg = s.state.NewChange("refresh", "refresh a snap")
		ts, err = snapstate.Update(s.state, "some-snap", "", snap.R(opts.via), s.user.ID, snapstate.Flags{})
	}
	c.Assert(err, IsNil)
	if opts.fail {
		tasks := ts.Tasks()
		last := tasks[len(tasks)-1]
		terr := s.state.NewTask("error-trigger", "provoking total undo")
		terr.WaitFor(last)
		if len(last.Lanes()) > 0 {
			lanes := last.Lanes()
			// sanity
			c.Assert(lanes, HasLen, 1)
			terr.JoinLane(lanes[0])
		}
		chg.AddTask(terr)
	}
	chg.AddAll(ts)

	s.state.Unlock()
	defer s.se.Stop()
	s.settle(c)
	s.state.Lock()

	var snapst snapstate.SnapState
	err = snapstate.Get(s.state, "some-snap", &snapst)
	c.Assert(err, IsNil)
	c.Check(revs(snapst.Sequence), DeepEquals, opts.after)

	return &snapst, ts
}

func (s *snapmgrTestSuite) testUpdateSequence(c *C, opts *opSeqOpts) *state.TaskSet {
	opts.revert = false
	snapst, ts := s.testOpSequence(c, opts)
	// update always ends with current==seq[-1]==via:
	c.Check(snapst.Current.N, Equals, opts.after[len(opts.after)-1])
	c.Check(snapst.Current.N, Equals, opts.via)

	c.Check(s.fakeBackend.ops.Count("copy-data"), Equals, 1)
	c.Check(s.fakeBackend.ops.First("copy-data"), DeepEquals, &fakeOp{
		op:   "copy-data",
		path: fmt.Sprintf(filepath.Join(dirs.SnapMountDir, "some-snap/%d"), opts.via),
		old:  fmt.Sprintf(filepath.Join(dirs.SnapMountDir, "some-snap/%d"), opts.current),
	})

	return ts
}

func (s *snapmgrTestSuite) testUpdateFailureSequence(c *C, opts *opSeqOpts) *state.TaskSet {
	opts.revert = false
	opts.after = opts.before
	s.fakeBackend.linkSnapFailTrigger = fmt.Sprintf(filepath.Join(dirs.SnapMountDir, "some-snap/%d"), opts.via)
	snapst, ts := s.testOpSequence(c, opts)
	// a failed update will always end with current unchanged
	c.Check(snapst.Current.N, Equals, opts.current)

	ops := s.fakeBackend.ops
	c.Check(ops.Count("copy-data"), Equals, 1)
	do := ops.First("copy-data")

	c.Check(ops.Count("undo-copy-snap-data"), Equals, 1)
	undo := ops.First("undo-copy-snap-data")

	do.op = undo.op
	c.Check(do, DeepEquals, undo) // i.e. they only differed in the op

	return ts
}

// testTotal*Failure fails *after* link-snap
func (s *snapmgrTestSuite) testTotalUpdateFailureSequence(c *C, opts *opSeqOpts) *state.TaskSet {
	opts.revert = false
	opts.fail = true
	snapst, ts := s.testOpSequence(c, opts)
	// a failed update will always end with current unchanged
	c.Check(snapst.Current.N, Equals, opts.current)

	ops := s.fakeBackend.ops
	c.Check(ops.Count("copy-data"), Equals, 1)
	do := ops.First("copy-data")

	c.Check(ops.Count("undo-copy-snap-data"), Equals, 1)
	undo := ops.First("undo-copy-snap-data")

	do.op = undo.op
	c.Check(do, DeepEquals, undo) // i.e. they only differed in the op

	return ts
}

func (s *snapmgrTestSuite) testRevertSequence(c *C, opts *opSeqOpts) *state.TaskSet {
	opts.revert = true
	opts.after = opts.before
	snapst, ts := s.testOpSequence(c, opts)
	// successful revert leaves current == via
	c.Check(snapst.Current.N, Equals, opts.via)

	c.Check(s.fakeBackend.ops.Count("copy-data"), Equals, 0)

	return ts
}

func (s *snapmgrTestSuite) testRevertFailureSequence(c *C, opts *opSeqOpts) *state.TaskSet {
	opts.revert = true
	opts.after = opts.before
	s.fakeBackend.linkSnapFailTrigger = fmt.Sprintf(filepath.Join(dirs.SnapMountDir, "some-snap/%d"), opts.via)
	snapst, ts := s.testOpSequence(c, opts)
	// a failed revert will always end with current unchanged
	c.Check(snapst.Current.N, Equals, opts.current)

	c.Check(s.fakeBackend.ops.Count("copy-data"), Equals, 0)
	c.Check(s.fakeBackend.ops.Count("undo-copy-snap-data"), Equals, 0)

	return ts
}

func (s *snapmgrTestSuite) testTotalRevertFailureSequence(c *C, opts *opSeqOpts) *state.TaskSet {
	opts.revert = true
	opts.fail = true
	opts.after = opts.before
	snapst, ts := s.testOpSequence(c, opts)
	// a failed revert will always end with current unchanged
	c.Check(snapst.Current.N, Equals, opts.current)

	c.Check(s.fakeBackend.ops.Count("copy-data"), Equals, 0)
	c.Check(s.fakeBackend.ops.Count("undo-copy-snap-data"), Equals, 0)

	return ts
}

// *** sequence tests ***

// 1. a boring update
// 1a. ... that works
func (s *snapmgrTestSuite) TestSeqNormal(c *C) {
	s.testUpdateSequence(c, &opSeqOpts{before: []int{1, 2, 3}, current: 3, via: 4, after: []int{2, 3, 4}})
}

// 1b. that fails during link
func (s *snapmgrTestSuite) TestSeqNormalFailure(c *C) {
	s.testUpdateFailureSequence(c, &opSeqOpts{before: []int{1, 2, 3}, current: 3, via: 4})
}

// 1c. that fails after link
func (s *snapmgrTestSuite) TestSeqTotalNormalFailure(c *C) {
	// total updates are failures after sequence trimming => we lose a rev
	s.testTotalUpdateFailureSequence(c, &opSeqOpts{before: []int{1, 2, 3}, current: 3, via: 4, after: []int{2, 3}})
}

// 2. a boring revert
// 2a. that works
func (s *snapmgrTestSuite) TestSeqRevert(c *C) {
	s.testRevertSequence(c, &opSeqOpts{before: []int{1, 2, 3}, current: 3, via: 2})
}

// 2b. that fails during link
func (s *snapmgrTestSuite) TestSeqRevertFailure(c *C) {
	s.testRevertFailureSequence(c, &opSeqOpts{before: []int{1, 2, 3}, current: 3, via: 2})
}

// 2c. that fails after link
func (s *snapmgrTestSuite) TestSeqTotalRevertFailure(c *C) {
	s.testTotalRevertFailureSequence(c, &opSeqOpts{before: []int{1, 2, 3}, current: 3, via: 2})
}

// 3. a post-revert update
// 3a. that works
func (s *snapmgrTestSuite) TestSeqPostRevert(c *C) {
	s.testUpdateSequence(c, &opSeqOpts{before: []int{1, 2, 3}, current: 2, via: 4, after: []int{1, 2, 4}})
}

// 3b. that fails during link
func (s *snapmgrTestSuite) TestSeqPostRevertFailure(c *C) {
	s.testUpdateFailureSequence(c, &opSeqOpts{before: []int{1, 2, 3}, current: 2, via: 4})
}

// 3c. that fails after link
func (s *snapmgrTestSuite) TestSeqTotalPostRevertFailure(c *C) {
	// lose a rev here as well
	s.testTotalUpdateFailureSequence(c, &opSeqOpts{before: []int{1, 2, 3}, current: 2, via: 4, after: []int{1, 2}})
}

// 3d. manually requesting the one reverted away from
func (s *snapmgrTestSuite) TestSeqRefreshPostRevertSameRevno(c *C) {
	s.testUpdateSequence(c, &opSeqOpts{before: []int{1, 2, 3}, current: 2, via: 3, after: []int{1, 2, 3}})
}

// 4. a post-revert revert
// 4a. that works
func (s *snapmgrTestSuite) TestSeqRevertPostRevert(c *C) {
	s.testRevertSequence(c, &opSeqOpts{before: []int{1, 2, 3}, current: 2, via: 1})
}

// 4b. that fails during link
func (s *snapmgrTestSuite) TestSeqRevertPostRevertFailure(c *C) {
	s.testRevertFailureSequence(c, &opSeqOpts{before: []int{1, 2, 3}, current: 2, via: 1})
}

// 4c. that fails after link
func (s *snapmgrTestSuite) TestSeqTotalRevertPostRevertFailure(c *C) {
	s.testTotalRevertFailureSequence(c, &opSeqOpts{before: []int{1, 2, 3}, current: 2, via: 1})
}

// 5. an update that missed a rev
// 5a. that works
func (s *snapmgrTestSuite) TestSeqMissedOne(c *C) {
	s.testUpdateSequence(c, &opSeqOpts{before: []int{1, 2}, current: 2, via: 4, after: []int{1, 2, 4}})
}

// 5b. that fails during link
func (s *snapmgrTestSuite) TestSeqMissedOneFailure(c *C) {
	s.testUpdateFailureSequence(c, &opSeqOpts{before: []int{1, 2}, current: 2, via: 4})
}

// 5c. that fails after link
func (s *snapmgrTestSuite) TestSeqTotalMissedOneFailure(c *C) {
	// we don't lose a rev here because len(Seq) < 3 going in
	s.testTotalUpdateFailureSequence(c, &opSeqOpts{before: []int{1, 2}, current: 2, via: 4, after: []int{1, 2}})
}

// 6. an update that updates to a revision we already have ("ABA update")
// 6a. that works
func (s *snapmgrTestSuite) TestSeqABA(c *C) {
	s.testUpdateSequence(c, &opSeqOpts{before: []int{1, 2, 3}, current: 3, via: 2, after: []int{1, 3, 2}})
	c.Check(s.fakeBackend.ops[len(s.fakeBackend.ops)-1], DeepEquals, fakeOp{
		op:    "cleanup-trash",
		name:  "some-snap",
		revno: snap.R(2),
	})
}

// 6b. that fails during link
func (s *snapmgrTestSuite) TestSeqABAFailure(c *C) {
	s.testUpdateFailureSequence(c, &opSeqOpts{before: []int{1, 2, 3}, current: 3, via: 2})
	c.Check(s.fakeBackend.ops.First("cleanup-trash"), IsNil)
}

// 6c that fails after link
func (s *snapmgrTestSuite) TestSeqTotalABAFailure(c *C) {
	// we don't lose a rev here because ABA
	s.testTotalUpdateFailureSequence(c, &opSeqOpts{before: []int{1, 2, 3}, current: 3, via: 2, after: []int{1, 2, 3}})
	// XXX: TODO: NOTE!! WARNING!! etc
	//
	// if this happens in real life, things will be weird. revno 2 will
	// have data that has been copied from 3, instead of old 2's data,
	// because the failure occurred *after* nuking the trash. This can
	// happen when things are chained. Because of this, if it were to
	// *actually* happen the correct end sequence would be [1, 3] and not
	// [1, 2, 3]. IRL this scenario can happen if an update that works is
	// chained to an update that fails. Detecting this case is rather hard,
	// and the end result is not nice, and we want to move cleanup to a
	// separate handler & status that will cope with this better (so trash
	// gets nuked after all tasks succeeded).
}

func (s *snapmgrTestSuite) TestSeqRetainConf(c *C) {
	revseq := []int{1, 2, 3, 4, 5, 6, 7, 8, 9, 10}

	for i := 2; i <= 10; i++ {
		// wot, me, hacky?
		s.TearDownTest(c)
		s.SetUpTest(c)
		s.state.Lock()
		tr := config.NewTransaction(s.state)
		tr.Set("core", "refresh.retain", i)
		tr.Commit()
		s.state.Unlock()

		s.testUpdateSequence(c, &opSeqOpts{before: revseq[:9], current: 9, via: 10, after: revseq[10-i:]})
	}
}

func (s *snapmgrTestSuite) TestUpdateTasksWithOldCurrent(c *C) {
	s.state.Lock()
	defer s.state.Unlock()

	si1 := &snap.SideInfo{RealName: "some-snap", SnapID: "some-snap-id", Revision: snap.R(1)}
	si2 := &snap.SideInfo{RealName: "some-snap", SnapID: "some-snap-id", Revision: snap.R(2)}
	si3 := &snap.SideInfo{RealName: "some-snap", SnapID: "some-snap-id", Revision: snap.R(3)}
	si4 := &snap.SideInfo{RealName: "some-snap", SnapID: "some-snap-id", Revision: snap.R(4)}
	snapstate.Set(s.state, "some-snap", &snapstate.SnapState{
		Active:   true,
		Channel:  "edge",
		Sequence: []*snap.SideInfo{si1, si2, si3, si4},
		Current:  snap.R(2),
		SnapType: "app",
	})

	// run the update
	ts, err := snapstate.Update(s.state, "some-snap", "some-channel", snap.R(0), s.user.ID, snapstate.Flags{})
	c.Assert(err, IsNil)

	verifyUpdateTasks(c, unlinkBefore|cleanupAfter, 2, ts, s.state)

	// and ensure that it will remove the revisions after "current"
	// (si3, si4)
	var snapsup snapstate.SnapSetup
	tasks := ts.Tasks()

	i := len(tasks) - 6
	c.Check(tasks[i].Kind(), Equals, "clear-snap")
	err = tasks[i].Get("snap-setup", &snapsup)
	c.Assert(err, IsNil)
	c.Check(snapsup.Revision(), Equals, si3.Revision)

	i = len(tasks) - 4
	c.Check(tasks[i].Kind(), Equals, "clear-snap")
	err = tasks[i].Get("snap-setup", &snapsup)
	c.Assert(err, IsNil)
	c.Check(snapsup.Revision(), Equals, si4.Revision)
}

func (s *snapmgrTestSuite) TestUpdateCanDoBackwards(c *C) {
	si7 := snap.SideInfo{
		RealName: "some-snap",
		SnapID:   "some-snap-id",
		Revision: snap.R(7),
	}
	si11 := snap.SideInfo{
		RealName: "some-snap",
		SnapID:   "some-snap-id",
		Revision: snap.R(11),
	}

	s.state.Lock()
	defer s.state.Unlock()

	snapstate.Set(s.state, "some-snap", &snapstate.SnapState{
		Active:   true,
		Sequence: []*snap.SideInfo{&si7, &si11},
		Current:  si11.Revision,
		SnapType: "app",
	})

	chg := s.state.NewChange("refresh", "refresh a snap")
	ts, err := snapstate.Update(s.state, "some-snap", "", snap.R(7), s.user.ID, snapstate.Flags{})
	c.Assert(err, IsNil)
	chg.AddAll(ts)

	s.state.Unlock()
	defer s.se.Stop()
	s.settle(c)
	s.state.Lock()
	expected := fakeOps{
		{
			op:   "remove-snap-aliases",
			name: "some-snap",
		},
		{
			op:   "unlink-snap",
			path: filepath.Join(dirs.SnapMountDir, "some-snap/11"),
		},
		{
			op:   "copy-data",
			path: filepath.Join(dirs.SnapMountDir, "some-snap/7"),
			old:  filepath.Join(dirs.SnapMountDir, "some-snap/11"),
		},
		{
			op:    "setup-profiles:Doing",
			name:  "some-snap",
			revno: snap.R(7),
		},
		{
			op: "candidate",
			sinfo: snap.SideInfo{
				RealName: "some-snap",
				SnapID:   "some-snap-id",
				Channel:  "",
				Revision: snap.R(7),
			},
		},
		{
			op:   "link-snap",
			path: filepath.Join(dirs.SnapMountDir, "some-snap/7"),
		},
		{
			op:    "auto-connect:Doing",
			name:  "some-snap",
			revno: snap.R(7),
		},
		{
			op: "update-aliases",
		},
		{
			op:    "cleanup-trash",
			name:  "some-snap",
			revno: snap.R(7),
		},
	}
	// start with an easier-to-read error if this fails:
	c.Assert(s.fakeBackend.ops.Ops(), DeepEquals, expected.Ops())
	c.Assert(s.fakeBackend.ops, DeepEquals, expected)
}

func (s *snapmgrTestSuite) TestSnapStateNoLocalRevision(c *C) {
	si7 := snap.SideInfo{
		RealName: "some-snap",
		Revision: snap.R(-7),
	}
	si11 := snap.SideInfo{
		RealName: "some-snap",
		Revision: snap.R(-11),
	}
	snapst := &snapstate.SnapState{
		Sequence: []*snap.SideInfo{&si7, &si11},
		Current:  si7.Revision,
	}
	c.Assert(snapst.LocalRevision(), Equals, snap.R(-11))
}

func (s *snapmgrTestSuite) TestSnapStateLocalRevision(c *C) {
	si7 := snap.SideInfo{
		RealName: "some-snap",
		Revision: snap.R(7),
	}
	snapst := &snapstate.SnapState{
		Sequence: []*snap.SideInfo{&si7},
		Current:  si7.Revision,
	}
	c.Assert(snapst.LocalRevision().Unset(), Equals, true)
}

func (s *snapmgrTestSuite) TestInstallMany(c *C) {
	s.state.Lock()
	defer s.state.Unlock()

	installed, tts, err := snapstate.InstallMany(s.state, []string{"one", "two"}, 0)
	c.Assert(err, IsNil)
	c.Assert(tts, HasLen, 2)
	c.Check(installed, DeepEquals, []string{"one", "two"})

	for i, ts := range tts {
		verifyInstallTasks(c, 0, 0, ts, s.state)
		// check that tasksets are in separate lanes
		for _, t := range ts.Tasks() {
			c.Assert(t.Lanes(), DeepEquals, []int{i + 1})
		}
	}
}

func verifyStopReason(c *C, ts *state.TaskSet, reason string) {
	tl := tasksWithKind(ts, "stop-snap-services")
	c.Check(tl, HasLen, 1)

	var stopReason string
	err := tl[0].Get("stop-reason", &stopReason)
	c.Assert(err, IsNil)
	c.Check(stopReason, Equals, reason)

}

func (s *snapmgrTestSuite) TestRemoveMany(c *C) {
	s.state.Lock()
	defer s.state.Unlock()

	snapstate.Set(s.state, "one", &snapstate.SnapState{
		Active: true,
		Sequence: []*snap.SideInfo{
			{RealName: "one", SnapID: "one-id", Revision: snap.R(1)},
		},
		Current: snap.R(1),
	})
	snapstate.Set(s.state, "two", &snapstate.SnapState{
		Active: true,
		Sequence: []*snap.SideInfo{
			{RealName: "two", SnapID: "two-id", Revision: snap.R(1)},
		},
		Current: snap.R(1),
	})

	removed, tts, err := snapstate.RemoveMany(s.state, []string{"one", "two"})
	c.Assert(err, IsNil)
	c.Assert(tts, HasLen, 2)
	c.Check(removed, DeepEquals, []string{"one", "two"})

	c.Assert(s.state.TaskCount(), Equals, 8*2)
	for i, ts := range tts {
		c.Assert(taskKinds(ts.Tasks()), DeepEquals, []string{
			"stop-snap-services",
			"auto-disconnect",
			"run-hook[remove]",
			"remove-aliases",
			"unlink-snap",
			"remove-profiles",
			"clear-snap",
			"discard-snap",
		})
		verifyStopReason(c, ts, "remove")
		// check that tasksets are in separate lanes
		for _, t := range ts.Tasks() {
			c.Assert(t.Lanes(), DeepEquals, []int{i + 1})
		}

	}
}

func tasksWithKind(ts *state.TaskSet, kind string) []*state.Task {
	var tasks []*state.Task
	for _, task := range ts.Tasks() {
		if task.Kind() == kind {
			tasks = append(tasks, task)
		}
	}
	return tasks
}

var gadgetYaml = `
defaults:
    some-snap-ididididididididididid:
        key: value

volumes:
    volume-id:
        bootloader: grub
`

func (s *snapmgrTestSuite) prepareGadget(c *C, extraGadgetYaml ...string) {
	gadgetSideInfo := &snap.SideInfo{RealName: "the-gadget", SnapID: "the-gadget-id", Revision: snap.R(1)}
	gadgetInfo := snaptest.MockSnap(c, `
name: the-gadget
type: gadget
version: 1.0
`, gadgetSideInfo)

	gadgetYamlWhole := strings.Join(append([]string{gadgetYaml}, extraGadgetYaml...), "")
	err := ioutil.WriteFile(filepath.Join(gadgetInfo.MountDir(), "meta/gadget.yaml"), []byte(gadgetYamlWhole), 0600)
	c.Assert(err, IsNil)

	snapstate.Set(s.state, "the-gadget", &snapstate.SnapState{
		Active:   true,
		Sequence: []*snap.SideInfo{&gadgetInfo.SideInfo},
		Current:  snap.R(1),
		SnapType: "gadget",
	})
}

func (s *snapmgrTestSuite) TestConfigDefaults(c *C) {
	r := release.MockOnClassic(false)
	defer r()

	// using MockSnap, we want to read the bits on disk
	snapstate.MockSnapReadInfo(snap.ReadInfo)

	s.state.Lock()
	defer s.state.Unlock()

	s.prepareGadget(c)

	snapstate.Set(s.state, "some-snap", &snapstate.SnapState{
		Active: true,
		Sequence: []*snap.SideInfo{
			{RealName: "some-snap", Revision: snap.R(11), SnapID: "some-snap-ididididididididididid"},
		},
		Current:  snap.R(11),
		SnapType: "app",
	})
	makeInstalledMockCoreSnap(c)

	defls, err := snapstate.ConfigDefaults(s.state, "some-snap")
	c.Assert(err, IsNil)
	c.Assert(defls, DeepEquals, map[string]interface{}{"key": "value"})

	snapstate.Set(s.state, "local-snap", &snapstate.SnapState{
		Active: true,
		Sequence: []*snap.SideInfo{
			{RealName: "local-snap", Revision: snap.R(5)},
		},
		Current:  snap.R(5),
		SnapType: "app",
	})
	_, err = snapstate.ConfigDefaults(s.state, "local-snap")
	c.Assert(err, Equals, state.ErrNoState)
}

func (s *snapmgrTestSuite) TestConfigDefaultsSystem(c *C) {
	r := release.MockOnClassic(false)
	defer r()

	// using MockSnapReadInfo, we want to read the bits on disk
	snapstate.MockSnapReadInfo(snap.ReadInfo)

	s.state.Lock()
	defer s.state.Unlock()

	s.prepareGadget(c, `
defaults:
    system:
        foo: bar
`)

	makeInstalledMockCoreSnap(c)

	defls, err := snapstate.ConfigDefaults(s.state, "core")
	c.Assert(err, IsNil)
	c.Assert(defls, DeepEquals, map[string]interface{}{"foo": "bar"})
}

func (s *snapmgrTestSuite) TestConfigDefaultsSystemConflictsCoreSnapId(c *C) {
	r := release.MockOnClassic(false)
	defer r()

	// using MockSnapReadInfo, we want to read the bits on disk
	snapstate.MockSnapReadInfo(snap.ReadInfo)

	s.state.Lock()
	defer s.state.Unlock()

	s.prepareGadget(c, `
defaults:
    system:
        foo: bar
    the-core-snapidididididididididi:
        foo: other-bar
        other-key: other-key-default
`)

	snapstate.Set(s.state, "core", &snapstate.SnapState{
		Active: true,
		Sequence: []*snap.SideInfo{
			{RealName: "core", SnapID: "the-core-snapidididididididididi", Revision: snap.R(1)},
		},
		Current:  snap.R(1),
		SnapType: "os",
	})

	makeInstalledMockCoreSnap(c)

	// 'system' key defaults take precedence over snap-id ones
	defls, err := snapstate.ConfigDefaults(s.state, "core")
	c.Assert(err, IsNil)
	c.Assert(defls, DeepEquals, map[string]interface{}{"foo": "bar"})
}

func (s *snapmgrTestSuite) TestGadgetDefaultsAreNormalizedForConfigHook(c *C) {
	var mockGadgetSnapYaml = `
name: canonical-pc
type: gadget
`
	var mockGadgetYaml = []byte(`
defaults:
  otheridididididididididididididi:
    foo:
      bar: baz
      num: 1.305

volumes:
    volume-id:
        bootloader: grub
`)

	info := snaptest.MockSnap(c, mockGadgetSnapYaml, &snap.SideInfo{Revision: snap.R(2)})
	err := ioutil.WriteFile(filepath.Join(info.MountDir(), "meta", "gadget.yaml"), mockGadgetYaml, 0644)
	c.Assert(err, IsNil)

	gi, err := snap.ReadGadgetInfo(info, false)
	c.Assert(err, IsNil)
	c.Assert(gi, NotNil)

	snapName := "some-snap"
	hooksup := &hookstate.HookSetup{
		Snap:        snapName,
		Hook:        "configure",
		Optional:    true,
		IgnoreError: false,
		TrackError:  false,
	}

	var contextData map[string]interface{}
	contextData = map[string]interface{}{"patch": gi.Defaults}

	s.state.Lock()
	defer s.state.Unlock()
	c.Assert(hookstate.HookTask(s.state, "", hooksup, contextData), NotNil)
}

func makeInstalledMockCoreSnap(c *C) {
	coreSnapYaml := `name: core
version: 1.0
type: os
`
	snaptest.MockSnap(c, coreSnapYaml, &snap.SideInfo{
		RealName: "core",
		Revision: snap.R(1),
	})
}

func (s *snapmgrTestSuite) TestGadgetDefaults(c *C) {
	r := release.MockOnClassic(false)
	defer r()

	makeInstalledMockCoreSnap(c)

	// using MockSnap, we want to read the bits on disk
	snapstate.MockSnapReadInfo(snap.ReadInfo)

	s.state.Lock()
	defer s.state.Unlock()

	s.prepareGadget(c)

	snapPath := makeTestSnap(c, "name: some-snap\nversion: 1.0")

	ts, _, err := snapstate.InstallPath(s.state, &snap.SideInfo{RealName: "some-snap", SnapID: "some-snap-id", Revision: snap.R(1)}, snapPath, "", "edge", snapstate.Flags{})
	c.Assert(err, IsNil)

	var m map[string]interface{}
	runHooks := tasksWithKind(ts, "run-hook")

	// two hooks expected - install and configure
	c.Assert(runHooks, HasLen, 2)
	c.Assert(runHooks[1].Kind(), Equals, "run-hook")
	err = runHooks[1].Get("hook-context", &m)
	c.Assert(err, IsNil)
	c.Assert(m, DeepEquals, map[string]interface{}{"use-defaults": true})
}

func (s *snapmgrTestSuite) TestInstallPathSkipConfigure(c *C) {
	r := release.MockOnClassic(false)
	defer r()

	makeInstalledMockCoreSnap(c)

	// using MockSnap, we want to read the bits on disk
	snapstate.MockSnapReadInfo(snap.ReadInfo)

	s.state.Lock()
	defer s.state.Unlock()

	s.prepareGadget(c)

	snapPath := makeTestSnap(c, "name: some-snap\nversion: 1.0")

	ts, _, err := snapstate.InstallPath(s.state, &snap.SideInfo{RealName: "some-snap", SnapID: "some-snap-id", Revision: snap.R(1)}, snapPath, "", "edge", snapstate.Flags{SkipConfigure: true})
	c.Assert(err, IsNil)

	snapsup, err := snapstate.TaskSnapSetup(ts.Tasks()[0])
	c.Assert(err, IsNil)
	// SkipConfigure is consumed and consulted when creating the taskset
	// but is not copied into SnapSetup
	c.Check(snapsup.Flags.SkipConfigure, Equals, false)
}

func (s *snapmgrTestSuite) TestGadgetDefaultsInstalled(c *C) {
	makeInstalledMockCoreSnap(c)

	// using MockSnap, we want to read the bits on disk
	snapstate.MockSnapReadInfo(snap.ReadInfo)

	s.state.Lock()
	defer s.state.Unlock()

	s.prepareGadget(c)

	snapstate.Set(s.state, "some-snap", &snapstate.SnapState{
		Active:   true,
		Sequence: []*snap.SideInfo{{RealName: "some-snap", SnapID: "some-snap-id", Revision: snap.R(1)}},
		Current:  snap.R(1),
		SnapType: "app",
	})

	snapPath := makeTestSnap(c, "name: some-snap\nversion: 1.0")

	ts, _, err := snapstate.InstallPath(s.state, &snap.SideInfo{RealName: "some-snap", SnapID: "some-snap-id", Revision: snap.R(2)}, snapPath, "", "edge", snapstate.Flags{})
	c.Assert(err, IsNil)

	var m map[string]interface{}
	runHooks := tasksWithKind(ts, "run-hook")

	c.Assert(runHooks[0].Kind(), Equals, "run-hook")
	err = runHooks[0].Get("hook-context", &m)
	c.Assert(err, Equals, state.ErrNoState)
}

func (s *snapmgrTestSuite) TestTransitionCoreTasksNoUbuntuCore(c *C) {
	s.state.Lock()
	defer s.state.Unlock()

	snapstate.Set(s.state, "core", &snapstate.SnapState{
		Active:   true,
		Sequence: []*snap.SideInfo{{RealName: "corecore", SnapID: "core-snap-id", Revision: snap.R(1)}},
		Current:  snap.R(1),
		SnapType: "os",
	})

	_, err := snapstate.TransitionCore(s.state, "ubuntu-core", "core")
	c.Assert(err, ErrorMatches, `cannot transition snap "ubuntu-core": not installed`)
}

func verifyTransitionConnectionsTasks(c *C, ts *state.TaskSet) {
	c.Check(taskKinds(ts.Tasks()), DeepEquals, []string{
		"transition-ubuntu-core",
	})

	transIf := ts.Tasks()[0]
	var oldName, newName string
	err := transIf.Get("old-name", &oldName)
	c.Assert(err, IsNil)
	c.Check(oldName, Equals, "ubuntu-core")

	err = transIf.Get("new-name", &newName)
	c.Assert(err, IsNil)
	c.Check(newName, Equals, "core")
}

func (s *snapmgrTestSuite) TestTransitionCoreTasks(c *C) {
	s.state.Lock()
	defer s.state.Unlock()

	snapstate.Set(s.state, "core", nil)
	snapstate.Set(s.state, "ubuntu-core", &snapstate.SnapState{
		Active:   true,
		Sequence: []*snap.SideInfo{{RealName: "ubuntu-core", SnapID: "ubuntu-core-snap-id", Revision: snap.R(1)}},
		Current:  snap.R(1),
		SnapType: "os",
	})

	tsl, err := snapstate.TransitionCore(s.state, "ubuntu-core", "core")
	c.Assert(err, IsNil)

	c.Assert(tsl, HasLen, 3)
	// 1. install core
	verifyInstallTasks(c, runCoreConfigure|maybeCore, 0, tsl[0], s.state)
	// 2 transition-connections
	verifyTransitionConnectionsTasks(c, tsl[1])
	// 3 remove-ubuntu-core
	verifyRemoveTasks(c, tsl[2])
}

func (s *snapmgrTestSuite) TestTransitionCoreTasksWithUbuntuCoreAndCore(c *C) {
	s.state.Lock()
	defer s.state.Unlock()

	snapstate.Set(s.state, "ubuntu-core", &snapstate.SnapState{
		Active:   true,
		Sequence: []*snap.SideInfo{{RealName: "ubuntu-core", SnapID: "ubuntu-core-snap-id", Revision: snap.R(1)}},
		Current:  snap.R(1),
		SnapType: "os",
	})
	snapstate.Set(s.state, "core", &snapstate.SnapState{
		Active:   true,
		Sequence: []*snap.SideInfo{{RealName: "ubuntu-core", SnapID: "ubuntu-core-snap-id", Revision: snap.R(1)}},
		Current:  snap.R(1),
		SnapType: "os",
	})

	tsl, err := snapstate.TransitionCore(s.state, "ubuntu-core", "core")
	c.Assert(err, IsNil)

	c.Assert(tsl, HasLen, 2)
	// 1. transition connections
	verifyTransitionConnectionsTasks(c, tsl[0])
	// 2. remove ubuntu-core
	verifyRemoveTasks(c, tsl[1])
}

func (s *snapmgrTestSuite) TestTransitionCoreRunThrough(c *C) {
	s.state.Lock()
	defer s.state.Unlock()

	snapstate.Set(s.state, "core", nil)
	snapstate.Set(s.state, "ubuntu-core", &snapstate.SnapState{
		Active:   true,
		Sequence: []*snap.SideInfo{{RealName: "ubuntu-core", SnapID: "ubuntu-core-snap-id", Revision: snap.R(1)}},
		Current:  snap.R(1),
		SnapType: "os",
		Channel:  "beta",
	})

	chg := s.state.NewChange("transition-ubuntu-core", "...")
	tsl, err := snapstate.TransitionCore(s.state, "ubuntu-core", "core")
	c.Assert(err, IsNil)
	for _, ts := range tsl {
		chg.AddAll(ts)
	}

	s.state.Unlock()
	defer s.se.Stop()
	s.settle(c)
	s.state.Lock()

	// ensure all our tasks ran
	c.Assert(chg.Err(), IsNil)
	c.Assert(chg.IsReady(), Equals, true)
	c.Check(s.fakeStore.downloads, DeepEquals, []fakeDownload{{
		name: "core",
		// the transition has no user associcated with it
		macaroon: "",
		target:   filepath.Join(dirs.SnapBlobDir, "core_11.snap"),
	}})
	expected := fakeOps{
		{
			op: "storesvc-snap-action",
			curSnaps: []store.CurrentSnap{
				{InstanceName: "ubuntu-core", SnapID: "ubuntu-core-snap-id", Revision: snap.R(1), TrackingChannel: "beta", RefreshedDate: fakeRevDateEpoch.AddDate(0, 0, 1)},
			},
			refreshOpts: &store.RefreshOptions{RequestSalt: s.requestSalt},
		},
		{
			op: "storesvc-snap-action:action",
			action: store.SnapAction{
				Action:       "install",
				InstanceName: "core",
				Channel:      "beta",
			},
			revno: snap.R(11),
		},
		{
			op:   "storesvc-download",
			name: "core",
		},
		{
			op:    "validate-snap:Doing",
			name:  "core",
			revno: snap.R(11),
		},
		{
			op:  "current",
			old: "<no-current>",
		},
		{
			op:   "open-snap-file",
			path: filepath.Join(dirs.SnapBlobDir, "core_11.snap"),
			sinfo: snap.SideInfo{
				RealName: "core",
				SnapID:   "core-id",
				Channel:  "beta",
				Revision: snap.R(11),
			},
		},
		{
			op:    "setup-snap",
			name:  "core",
			path:  filepath.Join(dirs.SnapBlobDir, "core_11.snap"),
			revno: snap.R(11),
		},
		{
			op:   "copy-data",
			path: filepath.Join(dirs.SnapMountDir, "core/11"),
			old:  "<no-old>",
		},
		{
			op:    "setup-profiles:Doing",
			name:  "core",
			revno: snap.R(11),
		},
		{
			op: "candidate",
			sinfo: snap.SideInfo{
				RealName: "core",
				SnapID:   "core-id",
				Channel:  "beta",
				Revision: snap.R(11),
			},
		},
		{
			op:   "link-snap",
			path: filepath.Join(dirs.SnapMountDir, "core/11"),
		},
		{
			op:    "auto-connect:Doing",
			name:  "core",
			revno: snap.R(11),
		},
		{
			op: "update-aliases",
		},
		{
			op:   "transition-ubuntu-core:Doing",
			name: "ubuntu-core",
		},
		{
			op:    "auto-disconnect:Doing",
			name:  "ubuntu-core",
			revno: snap.R(1),
		},
		{
			op:   "remove-snap-aliases",
			name: "ubuntu-core",
		},
		{
			op:   "unlink-snap",
			path: filepath.Join(dirs.SnapMountDir, "ubuntu-core/1"),
		},
		{
			op:    "remove-profiles:Doing",
			name:  "ubuntu-core",
			revno: snap.R(1),
		},
		{
			op:   "remove-snap-data",
			path: filepath.Join(dirs.SnapMountDir, "ubuntu-core/1"),
		},
		{
			op:   "remove-snap-common-data",
			path: filepath.Join(dirs.SnapMountDir, "ubuntu-core/1"),
		},
		{
			op:   "remove-snap-data-dir",
			name: "ubuntu-core",
			path: filepath.Join(dirs.SnapDataDir, "ubuntu-core"),
		},
		{
			op:    "remove-snap-files",
			path:  filepath.Join(dirs.SnapMountDir, "ubuntu-core/1"),
			stype: "os",
		},
		{
			op:   "discard-namespace",
			name: "ubuntu-core",
		},
		{
			op:   "remove-snap-dir",
			name: "ubuntu-core",
			path: filepath.Join(dirs.SnapMountDir, "ubuntu-core"),
		},
		{
			op:    "cleanup-trash",
			name:  "core",
			revno: snap.R(11),
		},
	}
	// start with an easier-to-read error if this fails:
	c.Assert(s.fakeBackend.ops.Ops(), DeepEquals, expected.Ops())
	c.Assert(s.fakeBackend.ops, DeepEquals, expected)
}

func (s *snapmgrTestSuite) TestTransitionCoreRunThroughWithCore(c *C) {
	s.state.Lock()
	defer s.state.Unlock()

	snapstate.Set(s.state, "ubuntu-core", &snapstate.SnapState{
		Active:   true,
		Sequence: []*snap.SideInfo{{RealName: "ubuntu-core", SnapID: "ubuntu-core-snap-id", Revision: snap.R(1)}},
		Current:  snap.R(1),
		SnapType: "os",
		Channel:  "stable",
	})
	snapstate.Set(s.state, "core", &snapstate.SnapState{
		Active:   true,
		Sequence: []*snap.SideInfo{{RealName: "core", SnapID: "core-snap-id", Revision: snap.R(1)}},
		Current:  snap.R(1),
		SnapType: "os",
		Channel:  "stable",
	})

	chg := s.state.NewChange("transition-ubuntu-core", "...")
	tsl, err := snapstate.TransitionCore(s.state, "ubuntu-core", "core")
	c.Assert(err, IsNil)
	for _, ts := range tsl {
		chg.AddAll(ts)
	}

	s.state.Unlock()
	defer s.se.Stop()
	s.settle(c)
	s.state.Lock()

	// ensure all our tasks ran
	c.Assert(chg.Err(), IsNil)
	c.Assert(chg.IsReady(), Equals, true)
	c.Check(s.fakeStore.downloads, HasLen, 0)
	expected := fakeOps{
		{
			op:   "transition-ubuntu-core:Doing",
			name: "ubuntu-core",
		},
		{
			op:    "auto-disconnect:Doing",
			name:  "ubuntu-core",
			revno: snap.R(1),
		},
		{
			op:   "remove-snap-aliases",
			name: "ubuntu-core",
		},
		{
			op:   "unlink-snap",
			path: filepath.Join(dirs.SnapMountDir, "ubuntu-core/1"),
		},
		{
			op:    "remove-profiles:Doing",
			name:  "ubuntu-core",
			revno: snap.R(1),
		},
		{
			op:   "remove-snap-data",
			path: filepath.Join(dirs.SnapMountDir, "ubuntu-core/1"),
		},
		{
			op:   "remove-snap-common-data",
			path: filepath.Join(dirs.SnapMountDir, "ubuntu-core/1"),
		},
		{
			op:   "remove-snap-data-dir",
			name: "ubuntu-core",
			path: filepath.Join(dirs.SnapDataDir, "ubuntu-core"),
		},
		{
			op:    "remove-snap-files",
			path:  filepath.Join(dirs.SnapMountDir, "ubuntu-core/1"),
			stype: "os",
		},
		{
			op:   "discard-namespace",
			name: "ubuntu-core",
		},
		{
			op:   "remove-snap-dir",
			name: "ubuntu-core",
			path: filepath.Join(dirs.SnapMountDir, "ubuntu-core"),
		},
	}
	// start with an easier-to-read error if this fails:
	c.Assert(s.fakeBackend.ops.Ops(), DeepEquals, expected.Ops())
	c.Assert(s.fakeBackend.ops, DeepEquals, expected)
}

func (s *snapmgrTestSuite) TestTransitionCoreStartsAutomatically(c *C) {
	s.state.Lock()
	defer s.state.Unlock()

	snapstate.Set(s.state, "ubuntu-core", &snapstate.SnapState{
		Active:   true,
		Sequence: []*snap.SideInfo{{RealName: "corecore", SnapID: "core-snap-id", Revision: snap.R(1)}},
		Current:  snap.R(1),
		SnapType: "os",
	})

	s.state.Unlock()
	defer s.se.Stop()
	s.settle(c)
	s.state.Lock()

	c.Check(s.state.Changes(), HasLen, 1)
	c.Check(s.state.Changes()[0].Kind(), Equals, "transition-ubuntu-core")
}

func (s *snapmgrTestSuite) TestTransitionCoreTimeLimitWorks(c *C) {
	s.state.Lock()
	defer s.state.Unlock()

	snapstate.Set(s.state, "ubuntu-core", &snapstate.SnapState{
		Active:   true,
		Sequence: []*snap.SideInfo{{RealName: "corecore", SnapID: "core-snap-id", Revision: snap.R(1)}},
		Current:  snap.R(1),
		SnapType: "os",
	})

	// tried 3h ago, no retry
	s.state.Set("ubuntu-core-transition-last-retry-time", time.Now().Add(-3*time.Hour))

	s.state.Unlock()
	defer s.se.Stop()
	s.settle(c)
	s.state.Lock()

	c.Check(s.state.Changes(), HasLen, 0)

	// tried 7h ago, retry
	s.state.Set("ubuntu-core-transition-last-retry-time", time.Now().Add(-7*time.Hour))

	s.state.Unlock()
	defer s.se.Stop()
	s.settle(c)
	s.state.Lock()
	c.Check(s.state.Changes(), HasLen, 1)

	var t time.Time
	s.state.Get("ubuntu-core-transition-last-retry-time", &t)
	c.Assert(time.Now().Sub(t) < 2*time.Minute, Equals, true)
}

func (s *snapmgrTestSuite) TestTransitionCoreNoOtherChanges(c *C) {
	s.state.Lock()
	defer s.state.Unlock()

	snapstate.Set(s.state, "ubuntu-core", &snapstate.SnapState{
		Active:   true,
		Sequence: []*snap.SideInfo{{RealName: "corecore", SnapID: "core-snap-id", Revision: snap.R(1)}},
		Current:  snap.R(1),
		SnapType: "os",
	})
	chg := s.state.NewChange("unrelated-change", "unfinished change blocks core transition")
	chg.SetStatus(state.DoStatus)

	s.state.Unlock()
	defer s.se.Stop()
	s.settle(c)
	s.state.Lock()

	c.Check(s.state.Changes(), HasLen, 1)
	c.Check(s.state.Changes()[0].Kind(), Equals, "unrelated-change")
}

func (s *snapmgrTestSuite) TestTransitionCoreBlocksOtherChanges(c *C) {
	s.state.Lock()
	defer s.state.Unlock()

	// if we have a ubuntu-core -> core transition
	chg := s.state.NewChange("transition-ubuntu-core", "...")
	chg.SetStatus(state.DoStatus)

	// other tasks block until the transition is done
	_, err := snapstate.Install(s.state, "some-snap", "stable", snap.R(0), s.user.ID, snapstate.Flags{})
	c.Check(err, FitsTypeOf, &snapstate.ChangeConflictError{})
	c.Check(err, ErrorMatches, "ubuntu-core to core transition in progress, no other changes allowed until this is done")

	// and when the transition is done, other tasks run
	chg.SetStatus(state.DoneStatus)
	ts, err := snapstate.Install(s.state, "some-snap", "stable", snap.R(0), s.user.ID, snapstate.Flags{})
	c.Check(err, IsNil)
	c.Check(ts, NotNil)
}

func (s *snapmgrTestSuite) TestForceDevModeCleanupRunsForUbuntuCore(c *C) {
	s.checkForceDevModeCleanupRuns(c, "ubuntu-core", true)
}

func (s *snapmgrTestSuite) TestForceDevModeCleanupRunsForCore(c *C) {
	s.checkForceDevModeCleanupRuns(c, "core", true)
}

func (s *snapmgrTestSuite) TestForceDevModeCleanupSkipsRando(c *C) {
	s.checkForceDevModeCleanupRuns(c, "rando", false)
}

func (s *snapmgrTestSuite) checkForceDevModeCleanupRuns(c *C, name string, shouldBeReset bool) {
	r := release.MockForcedDevmode(true)
	defer r()
	c.Assert(release.ReleaseInfo.ForceDevMode(), Equals, true)

	s.state.Lock()
	defer s.state.Unlock()

	snapstate.Set(s.state, name, &snapstate.SnapState{
		Active: true,
		Sequence: []*snap.SideInfo{{
			RealName: name,
			SnapID:   "id-id-id",
			Revision: snap.R(1)}},
		Current:  snap.R(1),
		SnapType: "os",
		Flags:    snapstate.Flags{DevMode: true},
	})

	var snapst1 snapstate.SnapState
	// sanity check
	snapstate.Get(s.state, name, &snapst1)
	c.Assert(snapst1.DevMode, Equals, true)

	s.state.Unlock()
	defer s.se.Stop()
	s.settle(c)
	s.state.Lock()

	var snapst2 snapstate.SnapState
	snapstate.Get(s.state, name, &snapst2)

	c.Check(snapst2.DevMode, Equals, !shouldBeReset)

	var n int
	s.state.Get("fix-forced-devmode", &n)
	c.Check(n, Equals, 1)
}

func (s *snapmgrTestSuite) TestForceDevModeCleanupRunsNoSnaps(c *C) {
	r := release.MockForcedDevmode(true)
	defer r()
	c.Assert(release.ReleaseInfo.ForceDevMode(), Equals, true)

	defer s.se.Stop()
	s.settle(c)
	s.state.Lock()
	defer s.state.Unlock()

	var n int
	s.state.Get("fix-forced-devmode", &n)
	c.Check(n, Equals, 1)
}

func (s *snapmgrTestSuite) TestForceDevModeCleanupSkipsNonForcedOS(c *C) {
	r := release.MockForcedDevmode(false)
	defer r()
	c.Assert(release.ReleaseInfo.ForceDevMode(), Equals, false)

	s.state.Lock()
	defer s.state.Unlock()

	snapstate.Set(s.state, "core", &snapstate.SnapState{
		Active: true,
		Sequence: []*snap.SideInfo{{
			RealName: "core",
			SnapID:   "id-id-id",
			Revision: snap.R(1)}},
		Current:  snap.R(1),
		SnapType: "os",
		Flags:    snapstate.Flags{DevMode: true},
	})

	var snapst1 snapstate.SnapState
	// sanity check
	snapstate.Get(s.state, "core", &snapst1)
	c.Assert(snapst1.DevMode, Equals, true)

	s.state.Unlock()
	defer s.se.Stop()
	s.settle(c)
	s.state.Lock()

	var snapst2 snapstate.SnapState
	snapstate.Get(s.state, "core", &snapst2)

	// no change
	c.Check(snapst2.DevMode, Equals, true)

	// not really run at all in fact
	var n int
	s.state.Get("fix-forced-devmode", &n)
	c.Check(n, Equals, 0)
}

func (s *snapmgrTestSuite) TestEnsureAliasesV2(c *C) {
	s.state.Lock()
	defer s.state.Unlock()

	snapstate.AutoAliases = func(st *state.State, info *snap.Info) (map[string]string, error) {
		switch info.InstanceName() {
		case "alias-snap":
			return map[string]string{
				"alias1": "cmd1",
				"alias2": "cmd2",
			}, nil
		}
		return nil, nil
	}

	snapstate.Set(s.state, "core", nil)
	snapstate.Set(s.state, "alias-snap", &snapstate.SnapState{
		Sequence: []*snap.SideInfo{
			{RealName: "alias-snap", Revision: snap.R(11)},
		},
		Current: snap.R(11),
		Active:  true,
	})

	s.state.Set("aliases", map[string]map[string]string{
		"alias-snap": {
			"alias1": "auto",
		},
	})

	s.state.Unlock()
	err := s.snapmgr.Ensure()
	s.state.Lock()
	c.Assert(err, IsNil)

	var gone interface{}
	err = s.state.Get("aliases", &gone)
	c.Assert(err, Equals, state.ErrNoState)

	var snapst snapstate.SnapState
	err = snapstate.Get(s.state, "alias-snap", &snapst)
	c.Assert(err, IsNil)

	c.Check(snapst.AutoAliasesDisabled, Equals, false)
	c.Check(snapst.AliasesPending, Equals, false)
	c.Check(snapst.Aliases, DeepEquals, map[string]*snapstate.AliasTarget{
		"alias1": {Auto: "cmd1"},
		"alias2": {Auto: "cmd2"},
	})

	expected := fakeOps{
		{
			op:   "remove-snap-aliases",
			name: "alias-snap",
		},
		{
			op: "update-aliases",
			aliases: []*backend.Alias{
				{"alias1", "alias-snap.cmd1"},
				{"alias2", "alias-snap.cmd2"},
			},
		},
	}
	// start with an easier-to-read error if this fails:
	c.Assert(s.fakeBackend.ops.Ops(), DeepEquals, expected.Ops())
	c.Assert(s.fakeBackend.ops, DeepEquals, expected)
}

func (s *snapmgrTestSuite) TestEnsureAliasesV2SnapDisabled(c *C) {
	s.state.Lock()
	defer s.state.Unlock()

	snapstate.AutoAliases = func(st *state.State, info *snap.Info) (map[string]string, error) {
		switch info.InstanceName() {
		case "alias-snap":
			return map[string]string{
				"alias1": "cmd1",
				"alias2": "cmd2",
			}, nil
		}
		return nil, nil
	}

	snapstate.Set(s.state, "core", nil)
	snapstate.Set(s.state, "alias-snap", &snapstate.SnapState{
		Sequence: []*snap.SideInfo{
			{RealName: "alias-snap", Revision: snap.R(11)},
		},
		Current: snap.R(11),
		Active:  false,
	})

	s.state.Set("aliases", map[string]map[string]string{
		"alias-snap": {
			"alias1": "auto",
		},
	})

	s.state.Unlock()
	err := s.snapmgr.Ensure()
	s.state.Lock()
	c.Assert(err, IsNil)

	var gone interface{}
	err = s.state.Get("aliases", &gone)
	c.Assert(err, Equals, state.ErrNoState)

	var snapst snapstate.SnapState
	err = snapstate.Get(s.state, "alias-snap", &snapst)
	c.Assert(err, IsNil)

	c.Check(snapst.AutoAliasesDisabled, Equals, false)
	c.Check(snapst.AliasesPending, Equals, true)
	c.Check(snapst.Aliases, DeepEquals, map[string]*snapstate.AliasTarget{
		"alias1": {Auto: "cmd1"},
		"alias2": {Auto: "cmd2"},
	})

	expected := fakeOps{
		{
			op:   "remove-snap-aliases",
			name: "alias-snap",
		},
	}
	// start with an easier-to-read error if this fails:
	c.Assert(s.fakeBackend.ops.Ops(), DeepEquals, expected.Ops())
	c.Assert(s.fakeBackend.ops, DeepEquals, expected)
}

func (s *snapmgrTestSuite) TestEnsureAliasesV2MarkAliasTasksInError(c *C) {
	s.state.Lock()
	defer s.state.Unlock()

	s.state.Set("aliases", map[string]map[string]string{
		"alias-snap": {
			"alias1": "auto",
		},
	})

	// pending old alias task
	t := s.state.NewTask("alias", "...")
	t.Set("aliases", map[string]string{})
	chg := s.state.NewChange("alias chg", "...")
	chg.AddTask(t)

	s.state.Unlock()
	err := s.snapmgr.Ensure()
	s.state.Lock()
	c.Assert(err, IsNil)

	c.Check(chg.Status(), Equals, state.ErrorStatus)
	c.Check(chg.IsReady(), Equals, true)
	c.Check(t.Status(), Equals, state.ErrorStatus)
}

func (s *snapmgrTestSuite) TestConflictMany(c *C) {
	s.state.Lock()
	defer s.state.Unlock()

	for _, snapName := range []string{"a-snap", "b-snap"} {
		snapstate.Set(s.state, snapName, &snapstate.SnapState{
			Sequence: []*snap.SideInfo{
				{RealName: snapName, Revision: snap.R(11)},
			},
			Current: snap.R(11),
			Active:  false,
		})

		ts, err := snapstate.Enable(s.state, snapName)
		c.Assert(err, IsNil)
		// need a change to make the tasks visible
		s.state.NewChange("enable", "...").AddAll(ts)
	}

	// things that should be ok:
	for _, m := range [][]string{
		{}, //nothing
		{"c-snap"},
		{"c-snap", "d-snap", "e-snap", "f-snap"},
	} {
		c.Check(snapstate.CheckChangeConflictMany(s.state, m, ""), IsNil)
	}

	// things that should not be ok:
	for _, m := range [][]string{
		{"a-snap"},
		{"a-snap", "b-snap"},
		{"a-snap", "c-snap"},
		{"b-snap", "c-snap"},
	} {
		err := snapstate.CheckChangeConflictMany(s.state, m, "")
		c.Check(err, FitsTypeOf, &snapstate.ChangeConflictError{})
		c.Check(err, ErrorMatches, `snap "[^"]*" has "enable" change in progress`)
	}
}

func (s *snapmgrTestSuite) TestInstallWithoutCoreRunThrough1(c *C) {
	s.state.Lock()
	defer s.state.Unlock()

	// pretend we don't have core
	snapstate.Set(s.state, "core", nil)

	chg := s.state.NewChange("install", "install a snap on a system without core")
	ts, err := snapstate.Install(s.state, "some-snap", "some-channel", snap.R(42), s.user.ID, snapstate.Flags{})
	c.Assert(err, IsNil)
	chg.AddAll(ts)

	s.state.Unlock()
	defer s.se.Stop()
	s.settle(c)
	s.state.Lock()

	// ensure all our tasks ran
	c.Assert(chg.Err(), IsNil)
	c.Assert(chg.IsReady(), Equals, true)
	c.Check(s.fakeStore.downloads, DeepEquals, []fakeDownload{
		{
			macaroon: s.user.StoreMacaroon,
			name:     "core",
			target:   filepath.Join(dirs.SnapBlobDir, "core_11.snap"),
		},
		{
			macaroon: s.user.StoreMacaroon,
			name:     "some-snap",
			target:   filepath.Join(dirs.SnapBlobDir, "some-snap_42.snap"),
		}})
	expected := fakeOps{
		// we check the snap
		{
			op:          "storesvc-snap-action",
			userID:      1,
			refreshOpts: &store.RefreshOptions{RequestSalt: s.requestSalt},
		},
		{
			op: "storesvc-snap-action:action",
			action: store.SnapAction{
				Action:       "install",
				InstanceName: "some-snap",
				Revision:     snap.R(42),
			},
			revno:  snap.R(42),
			userID: 1,
		},
		// then we check core because its not installed already
		// and continue with that
		{
			op:          "storesvc-snap-action",
			userID:      1,
			refreshOpts: &store.RefreshOptions{RequestSalt: s.requestSalt},
		},
		{
			op: "storesvc-snap-action:action",
			action: store.SnapAction{
				Action:       "install",
				InstanceName: "core",
				Channel:      "stable",
			},
			revno:  snap.R(11),
			userID: 1,
		},
		{
			op:   "storesvc-download",
			name: "core",
		},
		{
			op:    "validate-snap:Doing",
			name:  "core",
			revno: snap.R(11),
		},
		{
			op:  "current",
			old: "<no-current>",
		},
		{
			op:   "open-snap-file",
			path: filepath.Join(dirs.SnapBlobDir, "core_11.snap"),
			sinfo: snap.SideInfo{
				RealName: "core",
				Channel:  "stable",
				SnapID:   "core-id",
				Revision: snap.R(11),
			},
		},
		{
			op:    "setup-snap",
			name:  "core",
			path:  filepath.Join(dirs.SnapBlobDir, "core_11.snap"),
			revno: snap.R(11),
		},
		{
			op:   "copy-data",
			path: filepath.Join(dirs.SnapMountDir, "core/11"),
			old:  "<no-old>",
		},
		{
			op:    "setup-profiles:Doing",
			name:  "core",
			revno: snap.R(11),
		},
		{
			op: "candidate",
			sinfo: snap.SideInfo{
				RealName: "core",
				Channel:  "stable",
				SnapID:   "core-id",
				Revision: snap.R(11),
			},
		},
		{
			op:   "link-snap",
			path: filepath.Join(dirs.SnapMountDir, "core/11"),
		},
		{
			op:    "auto-connect:Doing",
			name:  "core",
			revno: snap.R(11),
		},
		{
			op: "update-aliases",
		},
		// after core is in place continue with the snap
		{
			op:   "storesvc-download",
			name: "some-snap",
		},
		{
			op:    "validate-snap:Doing",
			name:  "some-snap",
			revno: snap.R(42),
		},
		{
			op:  "current",
			old: "<no-current>",
		},
		{
			op:   "open-snap-file",
			path: filepath.Join(dirs.SnapBlobDir, "some-snap_42.snap"),
			sinfo: snap.SideInfo{
				RealName: "some-snap",
				SnapID:   "some-snap-id",
				Revision: snap.R(42),
			},
		},
		{
			op:    "setup-snap",
			name:  "some-snap",
			path:  filepath.Join(dirs.SnapBlobDir, "some-snap_42.snap"),
			revno: snap.R(42),
		},
		{
			op:   "copy-data",
			path: filepath.Join(dirs.SnapMountDir, "some-snap/42"),
			old:  "<no-old>",
		},
		{
			op:    "setup-profiles:Doing",
			name:  "some-snap",
			revno: snap.R(42),
		},
		{
			op: "candidate",
			sinfo: snap.SideInfo{
				RealName: "some-snap",
				SnapID:   "some-snap-id",
				Revision: snap.R(42),
			},
		},
		{
			op:   "link-snap",
			path: filepath.Join(dirs.SnapMountDir, "some-snap/42"),
		},
		{
			op:    "auto-connect:Doing",
			name:  "some-snap",
			revno: snap.R(42),
		},
		{
			op: "update-aliases",
		},
		// cleanups order is random
		{
			op:    "cleanup-trash",
			name:  "core",
			revno: snap.R(42),
		},
		{
			op:    "cleanup-trash",
			name:  "some-snap",
			revno: snap.R(42),
		},
	}
	// start with an easier-to-read error if this fails:
	c.Assert(s.fakeBackend.ops.Ops(), DeepEquals, expected.Ops())
	// compare the details without the cleanup tasks, the order is random
	// as they run in parallel
	opsLenWithoutCleanups := len(s.fakeBackend.ops) - 2
	c.Assert(s.fakeBackend.ops[:opsLenWithoutCleanups], DeepEquals, expected[:opsLenWithoutCleanups])

	// verify core in the system state
	var snaps map[string]*snapstate.SnapState
	err = s.state.Get("snaps", &snaps)
	c.Assert(err, IsNil)

	snapst := snaps["core"]
	c.Assert(snapst, NotNil)
	c.Assert(snapst.Active, Equals, true)
	c.Assert(snapst.Channel, Equals, "stable")
	c.Assert(snapst.Sequence[0], DeepEquals, &snap.SideInfo{
		RealName: "core",
		Channel:  "stable",
		SnapID:   "core-id",
		Revision: snap.R(11),
	})
}

func (s *snapmgrTestSuite) TestInstallWithoutCoreTwoSnapsRunThrough(c *C) {
	s.state.Lock()
	defer s.state.Unlock()

	restore := snapstate.MockPrerequisitesRetryTimeout(10 * time.Millisecond)
	defer restore()

	// pretend we don't have core
	snapstate.Set(s.state, "core", nil)

	chg1 := s.state.NewChange("install", "install snap 1")
	ts1, err := snapstate.Install(s.state, "snap1", "some-channel", snap.R(42), s.user.ID, snapstate.Flags{})
	c.Assert(err, IsNil)
	chg1.AddAll(ts1)

	chg2 := s.state.NewChange("install", "install snap 2")
	ts2, err := snapstate.Install(s.state, "snap2", "some-other-channel", snap.R(21), s.user.ID, snapstate.Flags{})
	c.Assert(err, IsNil)
	chg2.AddAll(ts2)

	s.state.Unlock()
	defer s.se.Stop()
	s.settle(c)
	s.state.Lock()

	// ensure all our tasks ran and core was only installed once
	c.Assert(chg1.Err(), IsNil)
	c.Assert(chg2.Err(), IsNil)

	c.Assert(chg1.IsReady(), Equals, true)
	c.Assert(chg2.IsReady(), Equals, true)

	// order in which the changes run is random
	len1 := len(chg1.Tasks())
	len2 := len(chg2.Tasks())
	if len1 > len2 {
		c.Assert(chg1.Tasks(), HasLen, 26)
		c.Assert(chg2.Tasks(), HasLen, 13)
	} else {
		c.Assert(chg1.Tasks(), HasLen, 13)
		c.Assert(chg2.Tasks(), HasLen, 26)
	}

	// FIXME: add helpers and do a DeepEquals here for the operations
}

func (s *snapmgrTestSuite) TestInstallWithoutCoreTwoSnapsWithFailureRunThrough(c *C) {
	s.state.Lock()
	defer s.state.Unlock()

	// slightly longer retry timeout to avoid deadlock when we
	// trigger a retry quickly that the link snap for core does
	// not have a chance to run
	restore := snapstate.MockPrerequisitesRetryTimeout(40 * time.Millisecond)
	defer restore()

	defer s.se.Stop()
	// Two changes are created, the first will fails, the second will
	// be fine. The order of what change runs first is random, the
	// first change will also install core in its own lane. This test
	// ensures that core gets installed and there are no conflicts
	// even if core already got installed from the first change.
	//
	// It runs multiple times so that both possible cases get a chance
	// to run
	for i := 0; i < 5; i++ {
		// start clean
		snapstate.Set(s.state, "core", nil)
		snapstate.Set(s.state, "snap2", nil)

		// chg1 has an error
		chg1 := s.state.NewChange("install", "install snap 1")
		ts1, err := snapstate.Install(s.state, "snap1", "some-channel", snap.R(42), s.user.ID, snapstate.Flags{})
		c.Assert(err, IsNil)
		chg1.AddAll(ts1)

		tasks := ts1.Tasks()
		last := tasks[len(tasks)-1]
		terr := s.state.NewTask("error-trigger", "provoking total undo")
		terr.WaitFor(last)
		chg1.AddTask(terr)

		// chg2 is good
		chg2 := s.state.NewChange("install", "install snap 2")
		ts2, err := snapstate.Install(s.state, "snap2", "some-other-channel", snap.R(21), s.user.ID, snapstate.Flags{})
		c.Assert(err, IsNil)
		chg2.AddAll(ts2)

		// we use our own settle as we need a bigger timeout
		s.state.Unlock()
		err = s.o.Settle(15 * time.Second)
		s.state.Lock()
		c.Assert(err, IsNil)

		// ensure expected change states
		c.Check(chg1.Status(), Equals, state.ErrorStatus)
		c.Check(chg2.Status(), Equals, state.DoneStatus)

		// ensure we have both core and snap2
		var snapst snapstate.SnapState
		err = snapstate.Get(s.state, "core", &snapst)
		c.Assert(err, IsNil)
		c.Assert(snapst.Active, Equals, true)
		c.Assert(snapst.Sequence, HasLen, 1)
		c.Assert(snapst.Sequence[0], DeepEquals, &snap.SideInfo{
			RealName: "core",
			SnapID:   "core-id",
			Channel:  "stable",
			Revision: snap.R(11),
		})

		var snapst2 snapstate.SnapState
		err = snapstate.Get(s.state, "snap2", &snapst2)
		c.Assert(err, IsNil)
		c.Assert(snapst2.Active, Equals, true)
		c.Assert(snapst2.Sequence, HasLen, 1)
		c.Assert(snapst2.Sequence[0], DeepEquals, &snap.SideInfo{
			RealName: "snap2",
			SnapID:   "snap2-id",
			Channel:  "",
			Revision: snap.R(21),
		})

	}
}

type behindYourBackStore struct {
	*fakeStore
	state *state.State

	coreInstallRequested bool
	coreInstalled        bool
	chg                  *state.Change
}

func (s behindYourBackStore) SnapAction(ctx context.Context, currentSnaps []*store.CurrentSnap, actions []*store.SnapAction, user *auth.UserState, opts *store.RefreshOptions) ([]*snap.Info, error) {
	if len(actions) == 1 && actions[0].Action == "install" && actions[0].InstanceName == "core" {
		s.state.Lock()
		if !s.coreInstallRequested {
			s.coreInstallRequested = true
			snapsup := &snapstate.SnapSetup{
				SideInfo: &snap.SideInfo{
					RealName: "core",
				},
			}
			t := s.state.NewTask("prepare", "prepare core")
			t.Set("snap-setup", snapsup)
			s.chg = s.state.NewChange("install", "install core")
			s.chg.AddAll(state.NewTaskSet(t))
		}
		if s.chg != nil && !s.coreInstalled {
			// marks change ready but also
			// tasks need to also be marked cleaned
			for _, t := range s.chg.Tasks() {
				t.SetStatus(state.DoneStatus)
				t.SetClean()
			}
			snapstate.Set(s.state, "core", &snapstate.SnapState{
				Active: true,
				Sequence: []*snap.SideInfo{
					{RealName: "core", Revision: snap.R(1)},
				},
				Current:  snap.R(1),
				SnapType: "os",
			})
			s.coreInstalled = true
		}
		s.state.Unlock()
	}

	return s.fakeStore.SnapAction(ctx, currentSnaps, actions, user, opts)
}

// this test the scenario that some-snap gets installed and during the
// install (when unlocking for the store info call for core) an
// explicit "snap install core" happens. In this case the snapstate
// will return a change conflict. we handle this via a retry, ensure
// this is actually what happens.
func (s *snapmgrTestSuite) TestInstallWithoutCoreConflictingInstall(c *C) {
	s.state.Lock()
	defer s.state.Unlock()

	restore := snapstate.MockPrerequisitesRetryTimeout(10 * time.Millisecond)
	defer restore()

	snapstate.ReplaceStore(s.state, behindYourBackStore{fakeStore: s.fakeStore, state: s.state})

	// pretend we don't have core
	snapstate.Set(s.state, "core", nil)

	// now install a snap that will pull in core
	chg := s.state.NewChange("install", "install a snap on a system without core")
	ts, err := snapstate.Install(s.state, "some-snap", "some-channel", snap.R(0), s.user.ID, snapstate.Flags{})
	c.Assert(err, IsNil)
	chg.AddAll(ts)

	prereq := ts.Tasks()[0]
	c.Assert(prereq.Kind(), Equals, "prerequisites")
	c.Check(prereq.AtTime().IsZero(), Equals, true)

	s.state.Unlock()
	defer s.se.Stop()

	// start running the change, this will trigger the
	// prerequisites task, which will trigger the install of core
	// and also call our mock store which will generate a parallel
	// change
	s.se.Ensure()
	s.se.Wait()

	// change is not ready yet, because the prerequists triggered
	// a state.Retry{} because of the conflicting change
	c.Assert(chg.IsReady(), Equals, false)
	s.state.Lock()
	// marked for retry
	c.Check(prereq.AtTime().IsZero(), Equals, false)
	c.Check(prereq.Status().Ready(), Equals, false)
	s.state.Unlock()

	// retry interval is 10ms so 20ms should be plenty of time
	time.Sleep(20 * time.Millisecond)
	s.settle(c)
	// chg got retried, core is now installed, things are good
	c.Assert(chg.IsReady(), Equals, true)

	s.state.Lock()

	// ensure all our tasks ran
	c.Assert(chg.Err(), IsNil)
	c.Assert(chg.IsReady(), Equals, true)

	// verify core in the system state
	var snaps map[string]*snapstate.SnapState
	err = s.state.Get("snaps", &snaps)
	c.Assert(err, IsNil)

	snapst := snaps["core"]
	c.Assert(snapst, NotNil)
	c.Assert(snapst.Active, Equals, true)
	c.Assert(snapst.Sequence[0], DeepEquals, &snap.SideInfo{
		RealName: "core",
		Revision: snap.R(1),
	})

	snapst = snaps["some-snap"]
	c.Assert(snapst, NotNil)
	c.Assert(snapst.Active, Equals, true)
	c.Assert(snapst.Sequence[0], DeepEquals, &snap.SideInfo{
		RealName: "some-snap",
		SnapID:   "some-snap-id",
		Channel:  "some-channel",
		Revision: snap.R(11),
	})
}

type contentStore struct {
	*fakeStore
	state *state.State
}

func (s contentStore) SnapAction(ctx context.Context, currentSnaps []*store.CurrentSnap, actions []*store.SnapAction, user *auth.UserState, opts *store.RefreshOptions) ([]*snap.Info, error) {
	snaps, err := s.fakeStore.SnapAction(ctx, currentSnaps, actions, user, opts)
	if len(snaps) != 1 {
		panic("expected to be queried for install of only one snap at a time")
	}
	info := snaps[0]
	switch info.InstanceName() {
	case "snap-content-plug":
		info.Plugs = map[string]*snap.PlugInfo{
			"some-plug": {
				Snap:      info,
				Name:      "shared-content",
				Interface: "content",
				Attrs: map[string]interface{}{
					"default-provider": "snap-content-slot",
					"content":          "shared-content",
				},
			},
		}
	case "snap-content-plug-compat":
		info.Plugs = map[string]*snap.PlugInfo{
			"some-plug": {
				Snap:      info,
				Name:      "shared-content",
				Interface: "content",
				Attrs: map[string]interface{}{
					"default-provider": "snap-content-slot:some-slot",
					"content":          "shared-content",
				},
			},
		}
	case "snap-content-slot":
		info.Slots = map[string]*snap.SlotInfo{
			"some-slot": {
				Snap:      info,
				Name:      "shared-content",
				Interface: "content",
				Attrs: map[string]interface{}{
					"content": "shared-content",
				},
			},
		}
	case "snap-content-circular1":
		info.Plugs = map[string]*snap.PlugInfo{
			"circular-plug1": {
				Snap:      info,
				Name:      "circular-plug1",
				Interface: "content",
				Attrs: map[string]interface{}{
					"default-provider": "snap-content-circular2",
					"content":          "circular2",
				},
			},
		}
		info.Slots = map[string]*snap.SlotInfo{
			"circular-slot1": {
				Snap:      info,
				Name:      "circular-slot1",
				Interface: "content",
				Attrs: map[string]interface{}{
					"content": "circular1",
				},
			},
		}
	case "snap-content-circular2":
		info.Plugs = map[string]*snap.PlugInfo{
			"circular-plug2": {
				Snap:      info,
				Name:      "circular-plug2",
				Interface: "content",
				Attrs: map[string]interface{}{
					"default-provider": "snap-content-circular1",
					"content":          "circular2",
				},
			},
		}
		info.Slots = map[string]*snap.SlotInfo{
			"circular-slot2": {
				Snap:      info,
				Name:      "circular-slot2",
				Interface: "content",
				Attrs: map[string]interface{}{
					"content": "circular1",
				},
			},
		}
	}

	return []*snap.Info{info}, err
}

func (s *snapmgrTestSuite) TestInstallDefaultProviderRunThrough(c *C) {
	s.state.Lock()
	defer s.state.Unlock()

	snapstate.ReplaceStore(s.state, contentStore{fakeStore: s.fakeStore, state: s.state})

	repo := interfaces.NewRepository()
	ifacerepo.Replace(s.state, repo)

	chg := s.state.NewChange("install", "install a snap")
	ts, err := snapstate.Install(s.state, "snap-content-plug", "stable", snap.R(42), s.user.ID, snapstate.Flags{})
	c.Assert(err, IsNil)
	chg.AddAll(ts)

	s.state.Unlock()
	defer s.se.Stop()
	s.settle(c)
	s.state.Lock()

	// ensure all our tasks ran
	c.Assert(chg.Err(), IsNil)
	c.Assert(chg.IsReady(), Equals, true)
	expected := fakeOps{{
		op:          "storesvc-snap-action",
		userID:      1,
		refreshOpts: &store.RefreshOptions{RequestSalt: s.requestSalt},
	}, {
		op: "storesvc-snap-action:action",
		action: store.SnapAction{
			Action:       "install",
			InstanceName: "snap-content-plug",
			Revision:     snap.R(42),
		},
		revno:  snap.R(42),
		userID: 1,
	}, {
		op:          "storesvc-snap-action",
		userID:      1,
		refreshOpts: &store.RefreshOptions{RequestSalt: s.requestSalt},
	}, {
		op: "storesvc-snap-action:action",
		action: store.SnapAction{
			Action:       "install",
			InstanceName: "snap-content-slot",
			Channel:      "stable",
		},
		revno:  snap.R(11),
		userID: 1,
	}, {
		op:   "storesvc-download",
		name: "snap-content-slot",
	}, {
		op:    "validate-snap:Doing",
		name:  "snap-content-slot",
		revno: snap.R(11),
	}, {
		op:  "current",
		old: "<no-current>",
	}, {
		op:   "open-snap-file",
		path: filepath.Join(dirs.SnapBlobDir, "snap-content-slot_11.snap"),
		sinfo: snap.SideInfo{
			RealName: "snap-content-slot",
			Channel:  "stable",
			SnapID:   "snap-content-slot-id",
			Revision: snap.R(11),
		},
	}, {
		op:    "setup-snap",
		name:  "snap-content-slot",
		path:  filepath.Join(dirs.SnapBlobDir, "snap-content-slot_11.snap"),
		revno: snap.R(11),
	}, {
		op:   "copy-data",
		path: filepath.Join(dirs.SnapMountDir, "snap-content-slot/11"),
		old:  "<no-old>",
	}, {
		op:    "setup-profiles:Doing",
		name:  "snap-content-slot",
		revno: snap.R(11),
	}, {
		op: "candidate",
		sinfo: snap.SideInfo{
			RealName: "snap-content-slot",
			Channel:  "stable",
			SnapID:   "snap-content-slot-id",
			Revision: snap.R(11),
		},
	}, {
		op:   "link-snap",
		path: filepath.Join(dirs.SnapMountDir, "snap-content-slot/11"),
	}, {
		op:    "auto-connect:Doing",
		name:  "snap-content-slot",
		revno: snap.R(11),
	}, {
		op: "update-aliases",
	}, {
		op:   "storesvc-download",
		name: "snap-content-plug",
	}, {
		op:    "validate-snap:Doing",
		name:  "snap-content-plug",
		revno: snap.R(42),
	}, {
		op:  "current",
		old: "<no-current>",
	}, {
		op:   "open-snap-file",
		path: filepath.Join(dirs.SnapBlobDir, "snap-content-plug_42.snap"),
		sinfo: snap.SideInfo{
			RealName: "snap-content-plug",
			SnapID:   "snap-content-plug-id",
			Revision: snap.R(42),
		},
	}, {
		op:    "setup-snap",
		name:  "snap-content-plug",
		path:  filepath.Join(dirs.SnapBlobDir, "snap-content-plug_42.snap"),
		revno: snap.R(42),
	}, {
		op:   "copy-data",
		path: filepath.Join(dirs.SnapMountDir, "snap-content-plug/42"),
		old:  "<no-old>",
	}, {
		op:    "setup-profiles:Doing",
		name:  "snap-content-plug",
		revno: snap.R(42),
	}, {
		op: "candidate",
		sinfo: snap.SideInfo{
			RealName: "snap-content-plug",
			SnapID:   "snap-content-plug-id",
			Revision: snap.R(42),
		},
	}, {
		op:   "link-snap",
		path: filepath.Join(dirs.SnapMountDir, "snap-content-plug/42"),
	}, {
		op:    "auto-connect:Doing",
		name:  "snap-content-plug",
		revno: snap.R(42),
	}, {
		op: "update-aliases",
	}, {
		op:    "cleanup-trash",
		name:  "snap-content-plug",
		revno: snap.R(42),
	}, {
		op:    "cleanup-trash",
		name:  "snap-content-slot",
		revno: snap.R(11),
	},
	}
	// snap and default provider are installed in parallel so we can't
	// do a simple c.Check(ops, DeepEquals, fakeOps{...})
	c.Check(len(s.fakeBackend.ops), Equals, len(expected))
	for _, op := range expected {
		c.Assert(s.fakeBackend.ops, testutil.DeepContains, op)
	}
}

func (s *snapmgrTestSuite) TestInstallDefaultProviderCircular(c *C) {
	s.state.Lock()
	defer s.state.Unlock()

	snapstate.ReplaceStore(s.state, contentStore{fakeStore: s.fakeStore, state: s.state})

	repo := interfaces.NewRepository()
	ifacerepo.Replace(s.state, repo)

	chg := s.state.NewChange("install", "install a snap")
	ts, err := snapstate.Install(s.state, "snap-content-circular1", "some-channel", snap.R(42), s.user.ID, snapstate.Flags{})
	c.Assert(err, IsNil)
	chg.AddAll(ts)

	s.state.Unlock()
	defer s.se.Stop()
	s.settle(c)
	s.state.Lock()

	// ensure all our tasks ran
	c.Assert(chg.Err(), IsNil)
	c.Assert(chg.IsReady(), Equals, true)
	// and both circular snaps got linked
	c.Check(s.fakeBackend.ops, testutil.DeepContains, fakeOp{
		op:   "link-snap",
		path: filepath.Join(dirs.SnapMountDir, "snap-content-circular1/42"),
	})
	c.Check(s.fakeBackend.ops, testutil.DeepContains, fakeOp{
		op:   "link-snap",
		path: filepath.Join(dirs.SnapMountDir, "snap-content-circular2/11"),
	})
}

func (s *snapmgrTestSuite) TestInstallDefaultProviderCompat(c *C) {
	s.state.Lock()
	defer s.state.Unlock()

	snapstate.ReplaceStore(s.state, contentStore{fakeStore: s.fakeStore, state: s.state})

	repo := interfaces.NewRepository()
	ifacerepo.Replace(s.state, repo)

	chg := s.state.NewChange("install", "install a snap")
	ts, err := snapstate.Install(s.state, "snap-content-plug-compat", "some-channel", snap.R(42), s.user.ID, snapstate.Flags{})
	c.Assert(err, IsNil)
	chg.AddAll(ts)

	s.state.Unlock()
	defer s.se.Stop()
	s.settle(c)
	s.state.Lock()

	// ensure all our tasks ran
	c.Assert(chg.Err(), IsNil)
	c.Assert(chg.IsReady(), Equals, true)
	// and both circular snaps got linked
	c.Check(s.fakeBackend.ops, testutil.DeepContains, fakeOp{
		op:   "link-snap",
		path: filepath.Join(dirs.SnapMountDir, "snap-content-plug-compat/42"),
	})
	c.Check(s.fakeBackend.ops, testutil.DeepContains, fakeOp{
		op:   "link-snap",
		path: filepath.Join(dirs.SnapMountDir, "snap-content-slot/11"),
	})
}

func (s *snapmgrTestSuite) TestSnapManagerLegacyRefreshSchedule(c *C) {
	s.state.Lock()
	defer s.state.Unlock()

	for _, t := range []struct {
		in     string
		out    string
		legacy bool
	}{
		{"", snapstate.DefaultRefreshSchedule, false},
		{"invalid schedule", snapstate.DefaultRefreshSchedule, false},
		{"8:00-12:00", "8:00-12:00", true},
		// using the legacy configuration option with a new-style
		// refresh.timer string is rejected (i.e. the legacy parser is
		// used for the parsing)
		{"0:00~24:00/24", snapstate.DefaultRefreshSchedule, false},
	} {
		if t.in != "" {
			tr := config.NewTransaction(s.state)
			tr.Set("core", "refresh.timer", "")
			tr.Set("core", "refresh.schedule", t.in)
			tr.Commit()
		}
		scheduleStr, legacy, err := s.snapmgr.RefreshSchedule()
		c.Check(err, IsNil)
		c.Check(scheduleStr, Equals, t.out)
		c.Check(legacy, Equals, t.legacy)
	}
}

func (s *snapmgrTestSuite) TestSnapManagerRefreshSchedule(c *C) {
	s.state.Lock()
	defer s.state.Unlock()

	for _, t := range []struct {
		in  string
		out string
	}{
		{"", snapstate.DefaultRefreshSchedule},
		{"invalid schedule", snapstate.DefaultRefreshSchedule},
		{"8:00-12:00", "8:00-12:00"},
		// this is only valid under the new schedule parser
		{"9:00~15:00/2,,mon,20:00", "9:00~15:00/2,,mon,20:00"},
	} {
		if t.in != "" {
			tr := config.NewTransaction(s.state)
			tr.Set("core", "refresh.timer", t.in)
			tr.Commit()
		}
		scheduleStr, legacy, err := s.snapmgr.RefreshSchedule()
		c.Check(err, IsNil)
		c.Check(scheduleStr, Equals, t.out)
		c.Check(legacy, Equals, false)
	}
}

func (s *snapmgrTestSuite) TestSideInfoPaid(c *C) {
	s.state.Lock()
	defer s.state.Unlock()
	ts, err := snapstate.Install(s.state, "some-snap", "channel-for-paid", snap.R(0), s.user.ID, snapstate.Flags{})
	c.Assert(err, IsNil)

	chg := s.state.NewChange("install", "install paid snap")
	chg.AddAll(ts)

	s.state.Unlock()
	defer s.se.Stop()
	s.settle(c)
	s.state.Lock()

	// verify snap has paid sideinfo
	var snapst snapstate.SnapState
	err = snapstate.Get(s.state, "some-snap", &snapst)
	c.Assert(err, IsNil)
	c.Check(snapst.CurrentSideInfo().Paid, Equals, true)
	c.Check(snapst.CurrentSideInfo().Private, Equals, false)
}

func (s *snapmgrTestSuite) TestSideInfoPrivate(c *C) {
	s.state.Lock()
	defer s.state.Unlock()
	ts, err := snapstate.Install(s.state, "some-snap", "channel-for-private", snap.R(0), s.user.ID, snapstate.Flags{})
	c.Assert(err, IsNil)

	chg := s.state.NewChange("install", "install private snap")
	chg.AddAll(ts)

	s.state.Unlock()
	defer s.se.Stop()
	s.settle(c)
	s.state.Lock()

	// verify snap has private sideinfo
	var snapst snapstate.SnapState
	err = snapstate.Get(s.state, "some-snap", &snapst)
	c.Assert(err, IsNil)
	c.Check(snapst.CurrentSideInfo().Private, Equals, true)
	c.Check(snapst.CurrentSideInfo().Paid, Equals, false)
}

func (s *snapmgrTestSuite) TestInstallPathWithLayoutsChecksFeatureFlag(c *C) {
	s.state.Lock()
	defer s.state.Unlock()

	mockSnap := makeTestSnap(c, `name: some-snap
version: 1.0
layout:
 /usr:
  bind: $SNAP/usr
`)
	_, _, err := snapstate.InstallPath(s.state, &snap.SideInfo{RealName: "some-snap", SnapID: "some-snap-id", Revision: snap.R(8)}, mockSnap, "", "", snapstate.Flags{})
	c.Assert(err, ErrorMatches, "experimental feature disabled - test it by setting 'experimental.layouts' to true")

	// enable layouts
	tr := config.NewTransaction(s.state)
	tr.Set("core", "experimental.layouts", true)
	tr.Commit()

	_, _, err = snapstate.InstallPath(s.state, &snap.SideInfo{RealName: "some-snap", SnapID: "some-snap-id", Revision: snap.R(8)}, mockSnap, "", "", snapstate.Flags{})
	c.Assert(err, IsNil)
}

func (s *snapmgrTestSuite) TestInstallPathWithMetadataChannelSwitchKernel(c *C) {
	// use the real thing for this one
	snapstate.MockOpenSnapFile(backend.OpenSnapFile)

	s.state.Lock()
	defer s.state.Unlock()

	// snapd cannot be installed unless the model uses a base snap
	snapstate.MockModelWithKernelTrack("18")
	snapstate.Set(s.state, "kernel", &snapstate.SnapState{
		Sequence: []*snap.SideInfo{
			{RealName: "kernel", Revision: snap.R(11)},
		},
		Channel: "18/stable",
		Current: snap.R(11),
		Active:  true,
	})

	someSnap := makeTestSnap(c, `name: kernel
version: 1.0`)
	si := &snap.SideInfo{
		RealName: "kernel",
		SnapID:   "kernel-id",
		Revision: snap.R(42),
		Channel:  "some-channel",
	}
	_, _, err := snapstate.InstallPath(s.state, si, someSnap, "", "some-channel", snapstate.Flags{Required: true})
	c.Assert(err, ErrorMatches, `cannot switch from kernel track "18" as specified for the \(device\) model to "some-channel/stable"`)
}

func (s *snapmgrTestSuite) TestInstallPathWithMetadataChannelSwitchGadget(c *C) {
	// use the real thing for this one
	snapstate.MockOpenSnapFile(backend.OpenSnapFile)

	s.state.Lock()
	defer s.state.Unlock()

	// snapd cannot be installed unless the model uses a base snap
	snapstate.MockModelWithGadgetTrack("18")
	snapstate.Set(s.state, "brand-gadget", &snapstate.SnapState{
		Sequence: []*snap.SideInfo{
			{RealName: "brand-gadget", Revision: snap.R(11)},
		},
		Channel: "18/stable",
		Current: snap.R(11),
		Active:  true,
	})

	someSnap := makeTestSnap(c, `name: brand-gadget
version: 1.0`)
	si := &snap.SideInfo{
		RealName: "brand-gadget",
		SnapID:   "brand-gadget-id",
		Revision: snap.R(42),
		Channel:  "some-channel",
	}
	_, _, err := snapstate.InstallPath(s.state, si, someSnap, "", "some-channel", snapstate.Flags{Required: true})
	c.Assert(err, ErrorMatches, `cannot switch from gadget track "18" as specified for the \(device\) model to "some-channel/stable"`)
}

func (s *snapmgrTestSuite) TestInstallLayoutsChecksFeatureFlag(c *C) {
	s.state.Lock()
	defer s.state.Unlock()

	_, err := snapstate.Install(s.state, "some-snap", "channel-for-layout", snap.R(0), s.user.ID, snapstate.Flags{})
	c.Assert(err, ErrorMatches, "experimental feature disabled - test it by setting 'experimental.layouts' to true")

	// check various forms of disabling
	tr := config.NewTransaction(s.state)
	tr.Set("core", "experimental.layouts", false)
	tr.Commit()
	_, err = snapstate.Install(s.state, "some-snap", "channel-for-layout", snap.R(0), s.user.ID, snapstate.Flags{})
	c.Assert(err, ErrorMatches, "experimental feature disabled - test it by setting 'experimental.layouts' to true")

	tr = config.NewTransaction(s.state)
	tr.Set("core", "experimental.layouts", "")
	tr.Commit()
	_, err = snapstate.Install(s.state, "some-snap", "channel-for-layout", snap.R(0), s.user.ID, snapstate.Flags{})
	c.Assert(err, ErrorMatches, "experimental feature disabled - test it by setting 'experimental.layouts' to true")

	tr = config.NewTransaction(s.state)
	tr.Set("core", "experimental.layouts", nil)
	tr.Commit()
	_, err = snapstate.Install(s.state, "some-snap", "channel-for-layout", snap.R(0), s.user.ID, snapstate.Flags{})
	c.Assert(err, ErrorMatches, "experimental feature disabled - test it by setting 'experimental.layouts' to true")

	// enable layouts
	tr = config.NewTransaction(s.state)
	tr.Set("core", "experimental.layouts", true)
	tr.Commit()

	_, err = snapstate.Install(s.state, "some-snap", "channel-for-layout", snap.R(0), s.user.ID, snapstate.Flags{})
	c.Assert(err, IsNil)
}

func (s *snapmgrTestSuite) TestUpdateLayoutsChecksFeatureFlag(c *C) {
	s.state.Lock()
	defer s.state.Unlock()

	snapstate.Set(s.state, "some-snap", &snapstate.SnapState{
		Active: true,
		Sequence: []*snap.SideInfo{
			{RealName: "some-snap", SnapID: "some-snap-id", Revision: snap.R(1)},
		},
		Current:  snap.R(1),
		SnapType: "app",
	})

	_, err := snapstate.Update(s.state, "some-snap", "channel-for-layout", snap.R(0), s.user.ID, snapstate.Flags{})
	c.Assert(err, ErrorMatches, "experimental feature disabled - test it by setting 'experimental.layouts' to true")

	// enable layouts
	tr := config.NewTransaction(s.state)
	tr.Set("core", "experimental.layouts", true)
	tr.Commit()

	_, err = snapstate.Update(s.state, "some-snap", "channel-for-layout", snap.R(0), s.user.ID, snapstate.Flags{})
	c.Assert(err, IsNil)
}

func (s *snapmgrTestSuite) TestUpdateManyExplicitLayoutsChecksFeatureFlag(c *C) {
	s.state.Lock()
	defer s.state.Unlock()

	snapstate.Set(s.state, "some-snap", &snapstate.SnapState{
		Active:  true,
		Channel: "channel-for-layout",
		Sequence: []*snap.SideInfo{
			{RealName: "some-snap", SnapID: "some-snap-id", Revision: snap.R(1)},
		},
		Current:  snap.R(1),
		SnapType: "app",
	})

	_, _, err := snapstate.UpdateMany(context.TODO(), s.state, []string{"some-snap"}, s.user.ID, nil)
	c.Assert(err, ErrorMatches, "experimental feature disabled - test it by setting 'experimental.layouts' to true")

	// enable layouts
	tr := config.NewTransaction(s.state)
	tr.Set("core", "experimental.layouts", true)
	tr.Commit()

	_, _, err = snapstate.UpdateMany(context.TODO(), s.state, []string{"some-snap"}, s.user.ID, nil)
	c.Assert(err, IsNil)
}

func (s *snapmgrTestSuite) TestUpdateManyLayoutsChecksFeatureFlag(c *C) {
	s.state.Lock()
	defer s.state.Unlock()

	snapstate.Set(s.state, "some-snap", &snapstate.SnapState{
		Active:  true,
		Channel: "channel-for-layout",
		Sequence: []*snap.SideInfo{
			{RealName: "some-snap", SnapID: "some-snap-id", Revision: snap.R(1)},
		},
		Current:  snap.R(1),
		SnapType: "app",
	})

	refreshes, _, err := snapstate.UpdateMany(context.TODO(), s.state, nil, s.user.ID, nil)
	c.Assert(err, IsNil)
	c.Assert(refreshes, HasLen, 0)

	// enable layouts
	tr := config.NewTransaction(s.state)
	tr.Set("core", "experimental.layouts", true)
	tr.Commit()

	refreshes, _, err = snapstate.UpdateMany(context.TODO(), s.state, nil, s.user.ID, nil)
	c.Assert(err, IsNil)
	c.Assert(refreshes, DeepEquals, []string{"some-snap"})
}

func (s *snapmgrTestSuite) TestParallelInstallValidateFeatureFlag(c *C) {
	s.state.Lock()
	defer s.state.Unlock()

	info := &snap.Info{
		InstanceKey: "foo",
	}

	err := snapstate.ValidateFeatureFlags(s.state, info)
	c.Assert(err, ErrorMatches, `experimental feature disabled - test it by setting 'experimental.parallel-instances' to true`)

	// various forms of disabling
	tr := config.NewTransaction(s.state)
	tr.Set("core", "experimental.parallel-instances", false)
	tr.Commit()

	err = snapstate.ValidateFeatureFlags(s.state, info)
	c.Assert(err, ErrorMatches, `experimental feature disabled - test it by setting 'experimental.parallel-instances' to true`)

	tr = config.NewTransaction(s.state)
	tr.Set("core", "experimental.parallel-instances", "")
	tr.Commit()

	err = snapstate.ValidateFeatureFlags(s.state, info)
	c.Assert(err, ErrorMatches, `experimental feature disabled - test it by setting 'experimental.parallel-instances' to true`)

	tr = config.NewTransaction(s.state)
	tr.Set("core", "experimental.parallel-instances", nil)
	tr.Commit()

	err = snapstate.ValidateFeatureFlags(s.state, info)
	c.Assert(err, ErrorMatches, `experimental feature disabled - test it by setting 'experimental.parallel-instances' to true`)

	tr = config.NewTransaction(s.state)
	tr.Set("core", "experimental.parallel-instances", "veryfalse")
	tr.Commit()

	err = snapstate.ValidateFeatureFlags(s.state, info)
	c.Assert(err, ErrorMatches, `internal error: feature flag experimental.parallel-instances has unexpected value "veryfalse" \(string\)`)

	// enable parallel instances
	tr = config.NewTransaction(s.state)
	tr.Set("core", "experimental.parallel-instances", true)
	tr.Commit()

	err = snapstate.ValidateFeatureFlags(s.state, info)
	c.Assert(err, IsNil)
}

func (s *snapmgrTestSuite) TestParallelInstallInstallPathExperimentalSwitch(c *C) {
	s.state.Lock()
	defer s.state.Unlock()

	mockSnap := makeTestSnap(c, `name: some-snap
version: 1.0
`)
	si := &snap.SideInfo{RealName: "some-snap", SnapID: "some-snap-id", Revision: snap.R(8)}
	_, _, err := snapstate.InstallPath(s.state, si, mockSnap, "some-snap_foo", "", snapstate.Flags{})
	c.Assert(err, ErrorMatches, "experimental feature disabled - test it by setting 'experimental.parallel-instances' to true")

	// enable parallel instances
	tr := config.NewTransaction(s.state)
	tr.Set("core", "experimental.parallel-instances", true)
	tr.Commit()

	_, _, err = snapstate.InstallPath(s.state, si, mockSnap, "some-snap_foo", "", snapstate.Flags{})
	c.Assert(err, IsNil)
}

func (s *snapmgrTestSuite) TestInjectTasks(c *C) {
	s.state.Lock()
	defer s.state.Unlock()

	lane := s.state.NewLane()

	// setup main task and two tasks waiting for it; all part of same change
	chg := s.state.NewChange("change", "")
	t0 := s.state.NewTask("task1", "")
	chg.AddTask(t0)
	t0.JoinLane(lane)
	t01 := s.state.NewTask("task1-1", "")
	t01.WaitFor(t0)
	chg.AddTask(t01)
	t02 := s.state.NewTask("task1-2", "")
	t02.WaitFor(t0)
	chg.AddTask(t02)

	// setup extra tasks
	t1 := s.state.NewTask("task2", "")
	t2 := s.state.NewTask("task3", "")
	ts := state.NewTaskSet(t1, t2)

	snapstate.InjectTasks(t0, ts)

	// verify that extra tasks are now part of same change
	c.Assert(t1.Change().ID(), Equals, t0.Change().ID())
	c.Assert(t2.Change().ID(), Equals, t0.Change().ID())
	c.Assert(t1.Change().ID(), Equals, chg.ID())

	c.Assert(t1.Lanes(), DeepEquals, []int{lane})

	// verify that halt tasks of the main task now wait for extra tasks
	c.Assert(t1.HaltTasks(), HasLen, 2)
	c.Assert(t2.HaltTasks(), HasLen, 2)
	c.Assert(t1.HaltTasks(), DeepEquals, t2.HaltTasks())

	ids := []string{t1.HaltTasks()[0].Kind(), t2.HaltTasks()[1].Kind()}
	sort.Strings(ids)
	c.Assert(ids, DeepEquals, []string{"task1-1", "task1-2"})

	// verify that extra tasks wait for the main task
	c.Assert(t1.WaitTasks(), HasLen, 1)
	c.Assert(t1.WaitTasks()[0].Kind(), Equals, "task1")
	c.Assert(t2.WaitTasks(), HasLen, 1)
	c.Assert(t2.WaitTasks()[0].Kind(), Equals, "task1")
}

func (s *snapmgrTestSuite) TestInjectTasksWithNullChange(c *C) {
	s.state.Lock()
	defer s.state.Unlock()

	// setup main task
	t0 := s.state.NewTask("task1", "")
	t01 := s.state.NewTask("task1-1", "")
	t01.WaitFor(t0)

	// setup extra task
	t1 := s.state.NewTask("task2", "")
	ts := state.NewTaskSet(t1)

	snapstate.InjectTasks(t0, ts)

	c.Assert(t1.Lanes(), DeepEquals, []int{0})

	// verify that halt tasks of the main task now wait for extra tasks
	c.Assert(t1.HaltTasks(), HasLen, 1)
	c.Assert(t1.HaltTasks()[0].Kind(), Equals, "task1-1")
}

func hasConfigureTask(ts *state.TaskSet) bool {
	for _, tk := range taskKinds(ts.Tasks()) {
		if tk == "run-hook[configure]" {
			return true
		}
	}
	return false
}

func (s *snapmgrTestSuite) TestNoConfigureForBasesTask(c *C) {
	s.state.Lock()
	defer s.state.Unlock()

	// normal snaps get a configure task
	ts, err := snapstate.Install(s.state, "some-snap", "some-channel", snap.R(0), s.user.ID, snapstate.Flags{})
	c.Assert(err, IsNil)
	c.Check(hasConfigureTask(ts), Equals, true)

	// but bases do not for install
	ts, err = snapstate.Install(s.state, "some-base", "some-channel", snap.R(0), s.user.ID, snapstate.Flags{})
	c.Assert(err, IsNil)
	c.Check(hasConfigureTask(ts), Equals, false)

	// or for refresh
	snapstate.Set(s.state, "some-base", &snapstate.SnapState{
		Active:   true,
		Channel:  "edge",
		Sequence: []*snap.SideInfo{{RealName: "some-base", SnapID: "some-base-id", Revision: snap.R(1)}},
		Current:  snap.R(1),
		SnapType: "base",
	})
	ts, err = snapstate.Update(s.state, "some-base", "", snap.R(0), s.user.ID, snapstate.Flags{})
	c.Assert(err, IsNil)
	c.Check(hasConfigureTask(ts), Equals, false)
}

func (s *snapmgrTestSuite) TestNoSnapdSnapOnSystemsWithoutBase(c *C) {
	s.state.Lock()
	defer s.state.Unlock()

	// but snapd do not for install
	_, err := snapstate.Install(s.state, "snapd", "some-channel", snap.R(0), s.user.ID, snapstate.Flags{})
	c.Assert(err, ErrorMatches, "cannot install snapd snap on a model without a base snap yet")
}

func (s *snapmgrTestSuite) TestNoSnapdSnapOnSystemsWithoutBaseButOption(c *C) {
	s.state.Lock()
	defer s.state.Unlock()

	tr := config.NewTransaction(s.state)
	tr.Set("core", "experimental.snapd-snap", true)
	tr.Commit()

	_, err := snapstate.Install(s.state, "snapd", "some-channel", snap.R(0), s.user.ID, snapstate.Flags{})
	c.Assert(err, IsNil)
}

func (s *snapmgrTestSuite) TestNoConfigureForSnapdSnap(c *C) {
	s.state.Lock()
	defer s.state.Unlock()

	// snapd cannot be installed unless the model uses a base snap
	restore := snapstate.MockModelWithBase("core18")
	defer restore()

	// but snapd do not for install
	ts, err := snapstate.Install(s.state, "snapd", "some-channel", snap.R(0), s.user.ID, snapstate.Flags{})
	c.Assert(err, IsNil)
	c.Check(hasConfigureTask(ts), Equals, false)

	// or for refresh
	snapstate.Set(s.state, "snapd", &snapstate.SnapState{
		Active:   true,
		Channel:  "edge",
		Sequence: []*snap.SideInfo{{RealName: "snapd", SnapID: "snapd-id", Revision: snap.R(1)}},
		Current:  snap.R(1),
		SnapType: "app",
	})
	ts, err = snapstate.Update(s.state, "snapd", "", snap.R(0), s.user.ID, snapstate.Flags{})
	c.Assert(err, IsNil)
	c.Check(hasConfigureTask(ts), Equals, false)

}

func (s snapmgrTestSuite) TestCanLoadOldSnapSetupWithoutType(c *C) {
	// ensure we don't crash when loading a SnapSetup json without
	// a type set
	oldSnapSetup := []byte(`{
 "snap-path":"/some/path",
 "side-info": {
    "channel": "edge",
    "name": "some-snap",
    "revision": "1",
    "snap-id": "some-snap-id"
 }
}`)
	var snapsup snapstate.SnapSetup
	err := json.Unmarshal(oldSnapSetup, &snapsup)
	c.Assert(err, IsNil)
	c.Check(snapsup.SnapPath, Equals, "/some/path")
	c.Check(snapsup.SideInfo, DeepEquals, &snap.SideInfo{
		Channel:  "edge",
		RealName: "some-snap",
		Revision: snap.R(1),
		SnapID:   "some-snap-id",
	})
	c.Check(snapsup.Type, Equals, snap.Type(""))
}

<<<<<<< HEAD
func (s *snapmgrTestSuite) TestRequestSalt(c *C) {
	si := snap.SideInfo{
		RealName: "other-snap",
		Revision: snap.R(7),
		SnapID:   "other-snap-id",
	}
	s.state.Lock()
	defer s.state.Unlock()

	snapstate.Set(s.state, "other-snap", &snapstate.SnapState{
		Active:   true,
		Sequence: []*snap.SideInfo{&si},
		Current:  si.Revision,
		SnapType: "app",
	})

	// clear request-salt to have it generated
	s.state.Set("refresh-request-salt", nil)

	_, err := snapstate.Install(s.state, "some-snap", "", snap.R(0), s.user.ID, snapstate.Flags{})
	c.Assert(err, ErrorMatches, "internal error: request salt is unset")

	s.state.Set("refresh-request-salt", "request-salt")

	chg := s.state.NewChange("install", "install a snap")
	ts, err := snapstate.Install(s.state, "some-snap", "", snap.R(0), s.user.ID, snapstate.Flags{})
	c.Assert(err, IsNil)
	chg.AddAll(ts)

	s.state.Unlock()
	defer s.se.Stop()
	s.settle(c)
	s.state.Lock()

	c.Assert(len(s.fakeBackend.ops) >= 1, Equals, true)
	storeAction := s.fakeBackend.ops[0]
	c.Assert(storeAction.op, Equals, "storesvc-snap-action")
	c.Assert(storeAction.curSnaps, HasLen, 1)
	c.Assert(storeAction.refreshOpts, NotNil)
	c.Assert(storeAction.refreshOpts.RequestSalt, Equals, "request-salt")
=======
func (s snapmgrTestSuite) TestHasOtherInstances(c *C) {
	s.state.Lock()
	defer s.state.Unlock()

	snapstate.Set(s.state, "some-snap", &snapstate.SnapState{
		Active: true,
		Sequence: []*snap.SideInfo{
			{RealName: "some-snap", SnapID: "some-snap-id", Revision: snap.R(1)},
		},
		Current:  snap.R(1),
		SnapType: "app",
	})
	snapstate.Set(s.state, "some-snap_instance", &snapstate.SnapState{
		Active: true,
		Sequence: []*snap.SideInfo{
			{RealName: "some-snap", SnapID: "some-snap-id", Revision: snap.R(3)},
		},
		Current:     snap.R(3),
		SnapType:    "app",
		InstanceKey: "instance",
	})
	snapstate.Set(s.state, "some-other-snap", &snapstate.SnapState{
		Active: true,
		Sequence: []*snap.SideInfo{
			{RealName: "some-other-snap", SnapID: "some-other-snap-id", Revision: snap.R(1)},
		},
		Current:  snap.R(1),
		SnapType: "app",
	})

	other, err := snapstate.HasOtherInstances(s.state, "some-snap")
	c.Assert(err, IsNil)
	c.Assert(other, Equals, true)
	other, err = snapstate.HasOtherInstances(s.state, "some-snap_instance")
	c.Assert(err, IsNil)
	c.Assert(other, Equals, true)
	other, err = snapstate.HasOtherInstances(s.state, "some-other-snap")
	c.Assert(err, IsNil)
	c.Assert(other, Equals, false)
	// other snaps like only looks at the name of the refence snap
	other, err = snapstate.HasOtherInstances(s.state, "some-other-snap_instance")
	c.Assert(err, IsNil)
	c.Assert(other, Equals, true)

	// remove the snap without instance key
	snapstate.Set(s.state, "some-snap", nil)
	// some-snap_instance is like some-snap
	other, err = snapstate.HasOtherInstances(s.state, "some-snap")
	c.Assert(err, IsNil)
	c.Assert(other, Equals, true)
	other, err = snapstate.HasOtherInstances(s.state, "some-snap_instance")
	c.Assert(err, IsNil)
	c.Assert(other, Equals, false)

	// add another snap with instance key
	snapstate.Set(s.state, "some-snap_other", &snapstate.SnapState{
		Active: true,
		Sequence: []*snap.SideInfo{
			{RealName: "some-snap", SnapID: "some-snap-id", Revision: snap.R(3)},
		},
		Current:     snap.R(3),
		SnapType:    "app",
		InstanceKey: "other",
	})
	other, err = snapstate.HasOtherInstances(s.state, "some-snap")
	c.Assert(err, IsNil)
	c.Assert(other, Equals, true)
	other, err = snapstate.HasOtherInstances(s.state, "some-snap_instance")
	c.Assert(err, IsNil)
	c.Assert(other, Equals, true)
>>>>>>> c7bff67b
}

type canDisableSuite struct{}

var _ = Suite(&canDisableSuite{})

func (s *canDisableSuite) TestCanDisable(c *C) {
	for _, tt := range []struct {
		typ        snap.Type
		canDisable bool
	}{
		{snap.TypeApp, true},
		{snap.TypeGadget, false},
		{snap.TypeKernel, false},
		{snap.TypeOS, false},
	} {
		info := &snap.Info{Type: tt.typ}
		c.Check(snapstate.CanDisable(info), Equals, tt.canDisable)
	}
}

func (s *snapmgrTestSuite) TestGadgetConnections(c *C) {
	r := release.MockOnClassic(false)
	defer r()

	// using MockSnap, we want to read the bits on disk
	snapstate.MockSnapReadInfo(snap.ReadInfo)

	s.state.Lock()
	defer s.state.Unlock()

	_, err := snapstate.GadgetConnections(s.state)
	c.Assert(err, Equals, state.ErrNoState)

	s.prepareGadget(c, `
connections:
  - plug: snap1idididididididididididididi:plug
    slot: snap2idididididididididididididi:slot
`)

	conns, err := snapstate.GadgetConnections(s.state)
	c.Assert(err, IsNil)
	c.Check(conns, DeepEquals, []snap.GadgetConnection{
		{Plug: snap.GadgetConnectionPlug{SnapID: "snap1idididididididididididididi", Plug: "plug"}, Slot: snap.GadgetConnectionSlot{SnapID: "snap2idididididididididididididi", Slot: "slot"}}})
}<|MERGE_RESOLUTION|>--- conflicted
+++ resolved
@@ -11888,7 +11888,6 @@
 	c.Check(snapsup.Type, Equals, snap.Type(""))
 }
 
-<<<<<<< HEAD
 func (s *snapmgrTestSuite) TestRequestSalt(c *C) {
 	si := snap.SideInfo{
 		RealName: "other-snap",
@@ -11929,7 +11928,8 @@
 	c.Assert(storeAction.curSnaps, HasLen, 1)
 	c.Assert(storeAction.refreshOpts, NotNil)
 	c.Assert(storeAction.refreshOpts.RequestSalt, Equals, "request-salt")
-=======
+}
+
 func (s snapmgrTestSuite) TestHasOtherInstances(c *C) {
 	s.state.Lock()
 	defer s.state.Unlock()
@@ -12000,7 +12000,6 @@
 	other, err = snapstate.HasOtherInstances(s.state, "some-snap_instance")
 	c.Assert(err, IsNil)
 	c.Assert(other, Equals, true)
->>>>>>> c7bff67b
 }
 
 type canDisableSuite struct{}
