// -*- Mode: Go; indent-tabs-mode: t -*-

/*
 * Copyright (C) 2016 Canonical Ltd
 *
 * This program is free software: you can redistribute it and/or modify
 * it under the terms of the GNU General Public License version 3 as
 * published by the Free Software Foundation.
 *
 * This program is distributed in the hope that it will be useful,
 * but WITHOUT ANY WARRANTY; without even the implied warranty of
 * MERCHANTABILITY or FITNESS FOR A PARTICULAR PURPOSE.  See the
 * GNU General Public License for more details.
 *
 * You should have received a copy of the GNU General Public License
 * along with this program.  If not, see <http://www.gnu.org/licenses/>.
 *
 */

package snapstate_test

import (
	"bytes"
	"encoding/json"
	"errors"
	"fmt"
	"io/ioutil"
	"os"
	"path/filepath"
	"sort"
	"testing"
	"time"

	. "gopkg.in/check.v1"

	"github.com/snapcore/snapd/dirs"
	"github.com/snapcore/snapd/interfaces"
	"github.com/snapcore/snapd/logger"
	"github.com/snapcore/snapd/osutil"
	"github.com/snapcore/snapd/overlord/auth"
	"github.com/snapcore/snapd/overlord/configstate/config"
	"github.com/snapcore/snapd/overlord/hookstate"
	"github.com/snapcore/snapd/overlord/snapstate"
	"github.com/snapcore/snapd/overlord/snapstate/backend"
	"github.com/snapcore/snapd/overlord/state"
	"github.com/snapcore/snapd/release"
	"github.com/snapcore/snapd/snap"
	"github.com/snapcore/snapd/snap/snaptest"
	"github.com/snapcore/snapd/store"
	"github.com/snapcore/snapd/testutil"
	"github.com/snapcore/snapd/timeutil"

	// So it registers Configure.
	_ "github.com/snapcore/snapd/overlord/configstate"
)

func TestSnapManager(t *testing.T) { TestingT(t) }

type snapmgrTestSuite struct {
	state   *state.State
	snapmgr *snapstate.SnapManager

	fakeBackend *fakeSnappyBackend
	fakeStore   *fakeStore

	user *auth.UserState

	reset func()
}

func (s *snapmgrTestSuite) settle() {
	// FIXME: use the real settle here
	for i := 0; i < 50; i++ {
		s.snapmgr.Ensure()
		s.snapmgr.Wait()
	}
}

var _ = Suite(&snapmgrTestSuite{})

func (s *snapmgrTestSuite) SetUpTest(c *C) {
	dirs.SnapCookieDir = c.MkDir()

	s.fakeBackend = &fakeSnappyBackend{}
	s.state = state.New(nil)
	s.fakeStore = &fakeStore{
		fakeCurrentProgress: 75,
		fakeTotalProgress:   100,
		fakeBackend:         s.fakeBackend,
		state:               s.state,
	}

	oldSetupInstallHook := snapstate.SetupInstallHook
	oldSetupRefreshHook := snapstate.SetupRefreshHook
	oldSetupRemoveHook := snapstate.SetupRemoveHook
	snapstate.SetupInstallHook = hookstate.SetupInstallHook
	snapstate.SetupRefreshHook = hookstate.SetupRefreshHook
	snapstate.SetupRemoveHook = hookstate.SetupRemoveHook

	var err error
	s.snapmgr, err = snapstate.Manager(s.state)
	c.Assert(err, IsNil)
	s.snapmgr.AddForeignTaskHandlers(s.fakeBackend)

	snapstate.SetSnapManagerBackend(s.snapmgr, s.fakeBackend)

	restore1 := snapstate.MockReadInfo(s.fakeBackend.ReadInfo)
	restore2 := snapstate.MockOpenSnapFile(s.fakeBackend.OpenSnapFile)

	s.reset = func() {
		snapstate.SetupInstallHook = oldSetupInstallHook
		snapstate.SetupRefreshHook = oldSetupRefreshHook
		snapstate.SetupRemoveHook = oldSetupRemoveHook

		restore2()
		restore1()
		dirs.SetRootDir("/")
	}

	s.state.Lock()
	snapstate.ReplaceStore(s.state, s.fakeStore)
	s.user, err = auth.NewUser(s.state, "username", "email@test.com", "macaroon", []string{"discharge"})
	c.Assert(err, IsNil)

	snapstate.Set(s.state, "core", &snapstate.SnapState{
		Active: true,
		Sequence: []*snap.SideInfo{
			{RealName: "core", Revision: snap.R(1)},
		},
		Current:  snap.R(1),
		SnapType: "os",
	})
	s.state.Unlock()

	snapstate.AutoAliases = func(*state.State, *snap.Info) (map[string]string, error) {
		return nil, nil
	}
}

func (s *snapmgrTestSuite) TearDownTest(c *C) {
	snapstate.ValidateRefreshes = nil
	snapstate.AutoAliases = nil
	snapstate.CanAutoRefresh = nil
	s.reset()
}

func (s *snapmgrTestSuite) TestStore(c *C) {
	s.state.Lock()
	defer s.state.Unlock()

	sto := &store.Store{}
	snapstate.ReplaceStore(s.state, sto)
	store1 := snapstate.Store(s.state)
	c.Check(store1, Equals, sto)

	// cached
	store2 := snapstate.Store(s.state)
	c.Check(store2, Equals, sto)
}

const (
	unlinkBefore = 1 << iota
	cleanupAfter
	maybeCore
)

func taskKinds(tasks []*state.Task) []string {
	kinds := make([]string, len(tasks))
	for i, task := range tasks {
		k := task.Kind()
		if k == "run-hook" {
			var hooksup hookstate.HookSetup
			if err := task.Get("hook-setup", &hooksup); err != nil {
				panic(err)
			}
			k = fmt.Sprintf("%s[%s]", k, hooksup.Hook)
		}
		kinds[i] = k
	}
	return kinds
}

func verifyInstallTasks(c *C, opts, discards int, ts *state.TaskSet, st *state.State) {
	kinds := taskKinds(ts.Tasks())

	expected := []string{
		"prerequisites",
		"download-snap",
		"validate-snap",
		"mount-snap",
	}
	if opts&unlinkBefore != 0 {
		expected = append(expected,
			"stop-snap-services",
			"remove-aliases",
			"unlink-current-snap",
		)
	}
	expected = append(expected,
		"copy-snap-data",
		"setup-profiles",
		"link-snap",
	)
	if opts&maybeCore != 0 {
		expected = append(expected, "setup-profiles")
	}
	expected = append(expected,
		"set-auto-aliases",
		"setup-aliases",
		"run-hook[install]",
		"start-snap-services")
	for i := 0; i < discards; i++ {
		expected = append(expected,
			"clear-snap",
			"discard-snap",
		)
	}
	if opts&cleanupAfter != 0 {
		expected = append(expected,
			"cleanup",
		)
	}
	expected = append(expected,
		"run-hook[configure]",
	)

	c.Assert(kinds, DeepEquals, expected)
}

func verifyUpdateTasks(c *C, opts, discards int, ts *state.TaskSet, st *state.State) {
	kinds := taskKinds(ts.Tasks())

	expected := []string{
		"prerequisites",
		"download-snap",
		"validate-snap",
		"mount-snap",
	}
	if opts&unlinkBefore != 0 {
		expected = append(expected,
			"stop-snap-services",
			"remove-aliases",
			"unlink-current-snap",
		)
	}
	expected = append(expected,
		"copy-snap-data",
		"setup-profiles",
		"link-snap",
	)
	if opts&maybeCore != 0 {
		expected = append(expected, "setup-profiles")
	}
	expected = append(expected,
		"set-auto-aliases",
		"setup-aliases",
		"run-hook[refresh]",
		"start-snap-services")

	c.Assert(ts.Tasks()[len(expected)-2].Summary(), Matches, `Run refresh hook of .*`)
	for i := 0; i < discards; i++ {
		expected = append(expected,
			"clear-snap",
			"discard-snap",
		)
	}
	if opts&cleanupAfter != 0 {
		expected = append(expected,
			"cleanup",
		)
	}
	expected = append(expected,
		"run-hook[configure]",
	)

	c.Assert(kinds, DeepEquals, expected)
}

func verifyRemoveTasks(c *C, ts *state.TaskSet) {
	c.Assert(taskKinds(ts.Tasks()), DeepEquals, []string{
		"stop-snap-services",
		"run-hook[remove]",
		"remove-aliases",
		"unlink-snap",
		"remove-profiles",
		"clear-snap",
		"discard-snap",
		"discard-conns",
	})
}

func (s *snapmgrTestSuite) TestGenerateCookies(c *C) {
	s.state.Lock()
	defer s.state.Unlock()

	// verify that GenerateCookies creates a cookie for a snap that's missing it.
	s.state.Set("snaps", map[string]*json.RawMessage{
		"some-snap":  nil,
		"other-snap": nil})

	// some-snap doesn't have cookie
	contexts := map[string]string{"other-snap": "123456"}
	s.state.Set("snap-cookies", contexts)

	s.snapmgr.GenerateCookies(s.state)

	err := s.state.Get("snap-cookies", &contexts)
	c.Assert(err, IsNil)
	c.Assert(contexts, HasLen, 2)

	cookieFile := filepath.Join(dirs.SnapCookieDir, "snap.some-snap")
	c.Assert(osutil.FileExists(cookieFile), Equals, true)
	data, err := ioutil.ReadFile(cookieFile)
	c.Assert(err, IsNil)
	c.Assert(contexts[string(data)], NotNil)
	c.Assert(contexts[string(data)], Equals, "some-snap")
}

func (s *snapmgrTestSuite) TestLastIndexFindsLast(c *C) {
	snapst := &snapstate.SnapState{Sequence: []*snap.SideInfo{
		{Revision: snap.R(7)},
		{Revision: snap.R(11)},
		{Revision: snap.R(11)},
	}}
	c.Check(snapst.LastIndex(snap.R(11)), Equals, 2)
}

func (s *snapmgrTestSuite) TestInstallDevModeConfinementFiltering(c *C) {
	s.state.Lock()
	defer s.state.Unlock()

	// if a snap is devmode, you can't install it without --devmode
	_, err := snapstate.Install(s.state, "some-snap", "channel-for-devmode", snap.R(0), s.user.ID, snapstate.Flags{})
	c.Assert(err, ErrorMatches, `.* requires devmode or confinement override`)

	// if a snap is devmode, you *can* install it with --devmode
	_, err = snapstate.Install(s.state, "some-snap", "channel-for-devmode", snap.R(0), s.user.ID, snapstate.Flags{DevMode: true})
	c.Assert(err, IsNil)

	// if a snap is *not* devmode, you can still install it with --devmode
	_, err = snapstate.Install(s.state, "some-snap", "channel-for-strict", snap.R(0), s.user.ID, snapstate.Flags{DevMode: true})
	c.Assert(err, IsNil)
}

func (s *snapmgrTestSuite) TestInstallClassicConfinementFiltering(c *C) {
	if !dirs.SupportsClassicConfinement() {
		return
	}

	s.state.Lock()
	defer s.state.Unlock()

	// if a snap is classic, you can't install it without --classic
	_, err := snapstate.Install(s.state, "some-snap", "channel-for-classic", snap.R(0), s.user.ID, snapstate.Flags{})
	c.Assert(err, ErrorMatches, `.* requires classic confinement`)

	// if a snap is classic, you *can* install it with --classic
	_, err = snapstate.Install(s.state, "some-snap", "channel-for-classic", snap.R(0), s.user.ID, snapstate.Flags{Classic: true})
	c.Assert(err, IsNil)

	// if a snap is *not* classic, you can still install it with --classic
	_, err = snapstate.Install(s.state, "some-snap", "channel-for-strict", snap.R(0), s.user.ID, snapstate.Flags{Classic: true})
	c.Assert(err, IsNil)
}

func (s *snapmgrTestSuite) TestInstallFailsWhenClassicSnapsAreNotSupported(c *C) {
	s.state.Lock()
	defer s.state.Unlock()

	reset := release.MockReleaseInfo(&release.OS{
		ID: "fedora",
	})
	defer func() { reset(); dirs.SetRootDir("/") }()

	dirs.SetRootDir("/")

	_, err := snapstate.Install(s.state, "some-snap", "channel-for-classic", snap.R(0), s.user.ID, snapstate.Flags{Classic: true})
	c.Assert(err, Not(IsNil))
	c.Assert(err, DeepEquals, fmt.Errorf("classic confinement is not yet supported on your distribution"))
}

func (s *snapmgrTestSuite) TestInstallTasks(c *C) {
	s.state.Lock()
	defer s.state.Unlock()

	ts, err := snapstate.Install(s.state, "some-snap", "some-channel", snap.R(0), 0, snapstate.Flags{})
	c.Assert(err, IsNil)

	verifyInstallTasks(c, 0, 0, ts, s.state)
	c.Assert(s.state.TaskCount(), Equals, len(ts.Tasks()))
}

func (s *snapmgrTestSuite) TestInstallHookNotRunForInstalledSnap(c *C) {
	s.state.Lock()
	defer s.state.Unlock()

	snapstate.Set(s.state, "some-snap", &snapstate.SnapState{
		Active: true,
		Sequence: []*snap.SideInfo{
			{RealName: "some-snap", Revision: snap.R(7)},
		},
		Current:  snap.R(7),
		SnapType: "app",
	})

	mockSnap := makeTestSnap(c, `name: some-snap
version: 1.0`)
	ts, err := snapstate.InstallPath(s.state, &snap.SideInfo{RealName: "some-snap", SnapID: "some-snap-id", Revision: snap.R(8)}, mockSnap, "", snapstate.Flags{})
	c.Assert(err, IsNil)

	runHooks := tasksWithKind(ts, "run-hook")
	// hook tasks for refresh and for configure hook only; no install hook
	c.Assert(runHooks, HasLen, 2)
	c.Assert(runHooks[0].Summary(), Equals, `Run refresh hook of "some-snap" snap if present`)
	c.Assert(runHooks[1].Summary(), Equals, `Run configure hook of "some-snap" snap if present`)
}

func (s *snapmgrTestSuite) TestCoreInstallTasks(c *C) {
	s.state.Lock()
	defer s.state.Unlock()

	ts, err := snapstate.Install(s.state, "some-core", "some-channel", snap.R(0), 0, snapstate.Flags{})
	c.Assert(err, IsNil)

	verifyInstallTasks(c, maybeCore, 0, ts, s.state)
	c.Assert(s.state.TaskCount(), Equals, len(ts.Tasks()))
	var phase2 *state.Task
	for _, t := range ts.Tasks() {
		if t.Kind() == "setup-profiles" {
			phase2 = t
		}
	}
	c.Assert(phase2, NotNil)
	var flag bool
	err = phase2.Get("core-phase-2", &flag)
	c.Assert(err, IsNil)
	c.Check(flag, Equals, true)
}

func (s *snapmgrTestSuite) testRevertTasks(flags snapstate.Flags, c *C) {
	s.state.Lock()
	defer s.state.Unlock()

	snapstate.Set(s.state, "some-snap", &snapstate.SnapState{
		Active: true,
		Sequence: []*snap.SideInfo{
			{RealName: "some-snap", Revision: snap.R(7)},
			{RealName: "some-snap", Revision: snap.R(11)},
		},
		Current:  snap.R(11),
		SnapType: "app",
	})

	ts, err := snapstate.Revert(s.state, "some-snap", flags)
	c.Assert(err, IsNil)

	c.Assert(s.state.TaskCount(), Equals, len(ts.Tasks()))
	c.Assert(taskKinds(ts.Tasks()), DeepEquals, []string{
		"prerequisites",
		"prepare-snap",
		"stop-snap-services",
		"remove-aliases",
		"unlink-current-snap",
		"setup-profiles",
		"link-snap",
		"set-auto-aliases",
		"setup-aliases",
		"start-snap-services",
		"run-hook[configure]",
	})

	chg := s.state.NewChange("revert", "revert snap")
	chg.AddAll(ts)

	s.state.Unlock()
	defer s.snapmgr.Stop()
	s.settle()
	s.state.Lock()

	var snapst snapstate.SnapState
	err = snapstate.Get(s.state, "some-snap", &snapst)
	c.Assert(err, IsNil)
	c.Check(snapst.Flags, Equals, flags)
}

func (s *snapmgrTestSuite) TestRevertTasks(c *C) {
	s.testRevertTasks(snapstate.Flags{}, c)
}

func (s *snapmgrTestSuite) TestRevertTasksDevMode(c *C) {
	s.testRevertTasks(snapstate.Flags{DevMode: true}, c)
}

func (s *snapmgrTestSuite) TestRevertTasksJailMode(c *C) {
	s.testRevertTasks(snapstate.Flags{JailMode: true}, c)
}

func (s *snapmgrTestSuite) TestRevertTasksClassic(c *C) {
	if !dirs.SupportsClassicConfinement() {
		return
	}
	s.testRevertTasks(snapstate.Flags{Classic: true}, c)
}

func (s *snapmgrTestSuite) TestUpdateCreatesGCTasks(c *C) {
	s.state.Lock()
	defer s.state.Unlock()

	snapstate.Set(s.state, "some-snap", &snapstate.SnapState{
		Active: true,
		Sequence: []*snap.SideInfo{
			{RealName: "some-snap", SnapID: "some-snap-id", Revision: snap.R(1)},
			{RealName: "some-snap", SnapID: "some-snap-id", Revision: snap.R(2)},
			{RealName: "some-snap", SnapID: "some-snap-id", Revision: snap.R(3)},
			{RealName: "some-snap", SnapID: "some-snap-id", Revision: snap.R(4)},
		},
		Current:  snap.R(4),
		SnapType: "app",
	})

	ts, err := snapstate.Update(s.state, "some-snap", "", snap.R(0), 0, snapstate.Flags{})
	c.Assert(err, IsNil)

	verifyUpdateTasks(c, unlinkBefore|cleanupAfter, 2, ts, s.state)
	c.Assert(s.state.TaskCount(), Equals, len(ts.Tasks()))
}

func (s *snapmgrTestSuite) TestUpdateCreatesDiscardAfterCurrentTasks(c *C) {
	s.state.Lock()
	defer s.state.Unlock()

	snapstate.Set(s.state, "some-snap", &snapstate.SnapState{
		Active: true,
		Sequence: []*snap.SideInfo{
			{RealName: "some-snap", SnapID: "some-snap-id", Revision: snap.R(1)},
			{RealName: "some-snap", SnapID: "some-snap-id", Revision: snap.R(2)},
			{RealName: "some-snap", SnapID: "some-snap-id", Revision: snap.R(3)},
			{RealName: "some-snap", SnapID: "some-snap-id", Revision: snap.R(4)},
		},
		Current:  snap.R(1),
		SnapType: "app",
	})

	ts, err := snapstate.Update(s.state, "some-snap", "", snap.R(0), 0, snapstate.Flags{})
	c.Assert(err, IsNil)

	verifyUpdateTasks(c, unlinkBefore|cleanupAfter, 3, ts, s.state)
	c.Assert(s.state.TaskCount(), Equals, len(ts.Tasks()))
}

func (s *snapmgrTestSuite) TestUpdateMany(c *C) {
	s.state.Lock()
	defer s.state.Unlock()

	snapstate.Set(s.state, "some-snap", &snapstate.SnapState{
		Active: true,
		Sequence: []*snap.SideInfo{
			{RealName: "some-snap", SnapID: "some-snap-id", Revision: snap.R(1)},
			{RealName: "some-snap", SnapID: "some-snap-id", Revision: snap.R(2)},
			{RealName: "some-snap", SnapID: "some-snap-id", Revision: snap.R(3)},
			{RealName: "some-snap", SnapID: "some-snap-id", Revision: snap.R(4)},
		},
		Current:  snap.R(1),
		SnapType: "app",
	})

	updates, tts, err := snapstate.UpdateMany(s.state, nil, 0)
	c.Assert(err, IsNil)
	c.Assert(tts, HasLen, 1)
	c.Check(updates, DeepEquals, []string{"some-snap"})

	ts := tts[0]
	verifyUpdateTasks(c, unlinkBefore|cleanupAfter, 3, ts, s.state)
	c.Assert(s.state.TaskCount(), Equals, len(ts.Tasks()))
}

func (s *snapmgrTestSuite) TestUpdateManyDevModeConfinementFiltering(c *C) {
	s.state.Lock()
	defer s.state.Unlock()

	snapstate.Set(s.state, "some-snap", &snapstate.SnapState{
		Active:   true,
		Channel:  "channel-for-devmode",
		Sequence: []*snap.SideInfo{{RealName: "some-snap", SnapID: "some-snap-id", Revision: snap.R(7)}},
		Current:  snap.R(7),
		SnapType: "app",
	})

	// updated snap is devmode, updatemany doesn't update it
	_, tts, _ := snapstate.UpdateMany(s.state, []string{"some-snap"}, s.user.ID)
	// FIXME: UpdateMany will not error out in this case (daemon catches this case, with a weird error)
	c.Assert(tts, HasLen, 0)
}

func (s *snapmgrTestSuite) TestUpdateManyClassicConfinementFiltering(c *C) {
	if !dirs.SupportsClassicConfinement() {
		return
	}

	s.state.Lock()
	defer s.state.Unlock()

	snapstate.Set(s.state, "some-snap", &snapstate.SnapState{
		Active:   true,
		Channel:  "channel-for-classic",
		Sequence: []*snap.SideInfo{{RealName: "some-snap", SnapID: "some-snap-id", Revision: snap.R(7)}},
		Current:  snap.R(7),
		SnapType: "app",
	})

	// if a snap installed without --classic gets a classic update it isn't installed
	_, tts, _ := snapstate.UpdateMany(s.state, []string{"some-snap"}, s.user.ID)
	// FIXME: UpdateMany will not error out in this case (daemon catches this case, with a weird error)
	c.Assert(tts, HasLen, 0)
}

func (s *snapmgrTestSuite) TestUpdateManyClassic(c *C) {
	if !dirs.SupportsClassicConfinement() {
		return
	}

	s.state.Lock()
	defer s.state.Unlock()

	snapstate.Set(s.state, "some-snap", &snapstate.SnapState{
		Active:   true,
		Channel:  "channel-for-classic",
		Sequence: []*snap.SideInfo{{RealName: "some-snap", SnapID: "some-snap-id", Revision: snap.R(7)}},
		Current:  snap.R(7),
		SnapType: "app",
		Flags:    snapstate.Flags{Classic: true},
	})

	// snap installed with classic: refresh gets classic
	_, tts, err := snapstate.UpdateMany(s.state, []string{"some-snap"}, s.user.ID)
	c.Assert(err, IsNil)
	c.Assert(tts, HasLen, 1)
}

func (s *snapmgrTestSuite) TestUpdateManyDevMode(c *C) {
	s.state.Lock()
	defer s.state.Unlock()

	snapstate.Set(s.state, "some-snap", &snapstate.SnapState{
		Active: true,
		Flags:  snapstate.Flags{DevMode: true},
		Sequence: []*snap.SideInfo{
			{RealName: "some-snap", SnapID: "some-snap-id", Revision: snap.R(1)},
		},
		Current:  snap.R(1),
		SnapType: "app",
	})

	updates, _, err := snapstate.UpdateMany(s.state, []string{"some-snap"}, 0)
	c.Assert(err, IsNil)
	c.Check(updates, HasLen, 1)
}

func (s *snapmgrTestSuite) TestUpdateAllDevMode(c *C) {
	s.state.Lock()
	defer s.state.Unlock()

	snapstate.Set(s.state, "some-snap", &snapstate.SnapState{
		Active: true,
		Flags:  snapstate.Flags{DevMode: true},
		Sequence: []*snap.SideInfo{
			{RealName: "some-snap", SnapID: "some-snap-id", Revision: snap.R(1)},
		},
		Current:  snap.R(1),
		SnapType: "app",
	})

	updates, _, err := snapstate.UpdateMany(s.state, nil, 0)
	c.Assert(err, IsNil)
	c.Check(updates, HasLen, 0)
}

func (s *snapmgrTestSuite) TestUpdateManyValidateRefreshes(c *C) {
	s.state.Lock()
	defer s.state.Unlock()

	snapstate.Set(s.state, "some-snap", &snapstate.SnapState{
		Active: true,
		Sequence: []*snap.SideInfo{
			{RealName: "some-snap", SnapID: "some-snap-id", Revision: snap.R(1)},
		},
		Current:  snap.R(1),
		SnapType: "app",
	})

	validateCalled := false
	validateRefreshes := func(st *state.State, refreshes []*snap.Info, userID int) ([]*snap.Info, error) {
		validateCalled = true
		c.Check(refreshes, HasLen, 1)
		c.Check(refreshes[0].SnapID, Equals, "some-snap-id")
		c.Check(refreshes[0].Revision, Equals, snap.R(11))
		return refreshes, nil
	}
	// hook it up
	snapstate.ValidateRefreshes = validateRefreshes

	updates, tts, err := snapstate.UpdateMany(s.state, nil, 0)
	c.Assert(err, IsNil)
	c.Assert(tts, HasLen, 1)
	c.Check(updates, DeepEquals, []string{"some-snap"})
	verifyUpdateTasks(c, unlinkBefore|cleanupAfter, 0, tts[0], s.state)

	c.Check(validateCalled, Equals, true)
}

func (s *snapmgrTestSuite) TestUpdateManyValidateRefreshesUnhappy(c *C) {
	s.state.Lock()
	defer s.state.Unlock()

	snapstate.Set(s.state, "some-snap", &snapstate.SnapState{
		Active: true,
		Sequence: []*snap.SideInfo{
			{RealName: "some-snap", SnapID: "some-snap-id", Revision: snap.R(1)},
		},
		Current: snap.R(1),
	})

	validateErr := errors.New("refresh control error")
	validateRefreshes := func(st *state.State, refreshes []*snap.Info, userID int) ([]*snap.Info, error) {
		c.Check(refreshes, HasLen, 1)
		c.Check(refreshes[0].SnapID, Equals, "some-snap-id")
		c.Check(refreshes[0].Revision, Equals, snap.R(11))
		return nil, validateErr
	}
	// hook it up
	snapstate.ValidateRefreshes = validateRefreshes

	// refresh all => no error
	updates, tts, err := snapstate.UpdateMany(s.state, nil, 0)
	c.Assert(err, IsNil)
	c.Check(tts, HasLen, 0)
	c.Check(updates, HasLen, 0)

	// refresh some-snap => report error
	updates, tts, err = snapstate.UpdateMany(s.state, []string{"some-snap"}, 0)
	c.Assert(err, Equals, validateErr)
	c.Check(tts, HasLen, 0)
	c.Check(updates, HasLen, 0)

}

func (s *snapmgrTestSuite) TestRevertCreatesNoGCTasks(c *C) {
	s.state.Lock()
	defer s.state.Unlock()

	snapstate.Set(s.state, "some-snap", &snapstate.SnapState{
		Active:   true,
		SnapType: "app",
		Sequence: []*snap.SideInfo{
			{RealName: "some-snap", Revision: snap.R(1)},
			{RealName: "some-snap", Revision: snap.R(2)},
			{RealName: "some-snap", Revision: snap.R(3)},
			{RealName: "some-snap", Revision: snap.R(4)},
		},
		Current: snap.R(2),
	})

	ts, err := snapstate.RevertToRevision(s.state, "some-snap", snap.R(4), snapstate.Flags{})
	c.Assert(err, IsNil)

	// ensure that we do not run any form of garbage-collection
	c.Assert(s.state.TaskCount(), Equals, len(ts.Tasks()))
	c.Assert(taskKinds(ts.Tasks()), DeepEquals, []string{
		"prerequisites",
		"prepare-snap",
		"stop-snap-services",
		"remove-aliases",
		"unlink-current-snap",
		"setup-profiles",
		"link-snap",
		"set-auto-aliases",
		"setup-aliases",
		"start-snap-services",
		"run-hook[configure]",
	})
}

func (s *snapmgrTestSuite) TestEnableTasks(c *C) {
	s.state.Lock()
	defer s.state.Unlock()

	snapstate.Set(s.state, "some-snap", &snapstate.SnapState{
		Sequence: []*snap.SideInfo{
			{RealName: "some-snap", Revision: snap.R(11)},
		},
		Current: snap.R(11),
		Active:  false,
	})

	ts, err := snapstate.Enable(s.state, "some-snap")
	c.Assert(err, IsNil)

	c.Assert(s.state.TaskCount(), Equals, len(ts.Tasks()))
	c.Assert(taskKinds(ts.Tasks()), DeepEquals, []string{
		"prepare-snap",
		"setup-profiles",
		"link-snap",
		"setup-aliases",
		"start-snap-services",
	})
}

func (s *snapmgrTestSuite) TestDisableTasks(c *C) {
	s.state.Lock()
	defer s.state.Unlock()

	snapstate.Set(s.state, "some-snap", &snapstate.SnapState{
		Sequence: []*snap.SideInfo{
			{RealName: "some-snap", Revision: snap.R(11)},
		},
		Current: snap.R(11),
		Active:  true,
	})

	ts, err := snapstate.Disable(s.state, "some-snap")
	c.Assert(err, IsNil)

	c.Assert(s.state.TaskCount(), Equals, len(ts.Tasks()))
	c.Assert(taskKinds(ts.Tasks()), DeepEquals, []string{
		"stop-snap-services",
		"remove-aliases",
		"unlink-snap",
		"remove-profiles",
	})
}

func (s *snapmgrTestSuite) TestEnableConflict(c *C) {
	s.state.Lock()
	defer s.state.Unlock()

	snapstate.Set(s.state, "some-snap", &snapstate.SnapState{
		Sequence: []*snap.SideInfo{
			{RealName: "some-snap", Revision: snap.R(11)},
		},
		Current: snap.R(11),
		Active:  false,
	})

	ts, err := snapstate.Enable(s.state, "some-snap")
	c.Assert(err, IsNil)
	// need a change to make the tasks visible
	s.state.NewChange("enable", "...").AddAll(ts)

	_, err = snapstate.Enable(s.state, "some-snap")
	c.Assert(err, ErrorMatches, `snap "some-snap" has changes in progress`)
}

func (s *snapmgrTestSuite) TestDisableConflict(c *C) {
	s.state.Lock()
	defer s.state.Unlock()

	snapstate.Set(s.state, "some-snap", &snapstate.SnapState{
		Sequence: []*snap.SideInfo{
			{RealName: "some-snap", Revision: snap.R(11)},
		},
		Current: snap.R(11),
		Active:  true,
	})

	ts, err := snapstate.Disable(s.state, "some-snap")
	c.Assert(err, IsNil)
	// need a change to make the tasks visible
	s.state.NewChange("install", "...").AddAll(ts)

	_, err = snapstate.Disable(s.state, "some-snap")
	c.Assert(err, ErrorMatches, `snap "some-snap" has changes in progress`)
}

func (s *snapmgrTestSuite) TestDoInstallChannelDefault(c *C) {
	s.state.Lock()
	defer s.state.Unlock()

	ts, err := snapstate.Install(s.state, "some-snap", "", snap.R(0), 0, snapstate.Flags{})
	c.Assert(err, IsNil)

	var snapsup snapstate.SnapSetup
	err = ts.Tasks()[0].Get("snap-setup", &snapsup)
	c.Assert(err, IsNil)

	c.Check(snapsup.Channel, Equals, "stable")
}

func (s *snapmgrTestSuite) TestInstallRevision(c *C) {
	s.state.Lock()
	defer s.state.Unlock()

	ts, err := snapstate.Install(s.state, "some-snap", "", snap.R(7), 0, snapstate.Flags{})
	c.Assert(err, IsNil)

	var snapsup snapstate.SnapSetup
	err = ts.Tasks()[0].Get("snap-setup", &snapsup)
	c.Assert(err, IsNil)

	c.Check(snapsup.Revision(), Equals, snap.R(7))
}

func (s *snapmgrTestSuite) TestInstallConflict(c *C) {
	s.state.Lock()
	defer s.state.Unlock()

	ts, err := snapstate.Install(s.state, "some-snap", "some-channel", snap.R(0), 0, snapstate.Flags{})
	c.Assert(err, IsNil)
	// need a change to make the tasks visible
	s.state.NewChange("install", "...").AddAll(ts)

	_, err = snapstate.Install(s.state, "some-snap", "some-channel", snap.R(0), 0, snapstate.Flags{})
	c.Assert(err, ErrorMatches, `snap "some-snap" has changes in progress`)
}

func (s *snapmgrTestSuite) TestInstallAliasConflict(c *C) {
	s.state.Lock()
	defer s.state.Unlock()

	snapstate.Set(s.state, "otherfoosnap", &snapstate.SnapState{
		Sequence: []*snap.SideInfo{
			{RealName: "otherfoosnap", Revision: snap.R(30)},
		},
		Current: snap.R(30),
		Active:  true,
		Aliases: map[string]*snapstate.AliasTarget{
			"foo.bar": {Manual: "bar"},
		},
		SnapType: "app",
	})

	_, err := snapstate.Install(s.state, "foo", "some-channel", snap.R(0), 0, snapstate.Flags{})
	c.Assert(err, ErrorMatches, `snap "foo" command namespace conflicts with alias "foo\.bar" for "otherfoosnap" snap`)
}

// A sneakyStore changes the state when called
type sneakyStore struct {
	*fakeStore
	state *state.State
}

func (s sneakyStore) SnapInfo(spec store.SnapSpec, user *auth.UserState) (*snap.Info, error) {
	s.state.Lock()
	snapstate.Set(s.state, "some-snap", &snapstate.SnapState{
		Active:   true,
		Channel:  "edge",
		Sequence: []*snap.SideInfo{{RealName: "some-snap", SnapID: "some-snap-id", Revision: snap.R(1)}},
		Current:  snap.R(1),
		SnapType: "app",
	})
	s.state.Unlock()
	return s.fakeStore.SnapInfo(spec, user)
}

func (s *snapmgrTestSuite) TestInstallStateConflict(c *C) {
	s.state.Lock()
	defer s.state.Unlock()

	snapstate.ReplaceStore(s.state, sneakyStore{fakeStore: s.fakeStore, state: s.state})

	_, err := snapstate.Install(s.state, "some-snap", "some-channel", snap.R(0), 0, snapstate.Flags{})
	c.Assert(err, ErrorMatches, `snap "some-snap" state changed during install preparations`)
}

func (s *snapmgrTestSuite) TestInstallPathConflict(c *C) {
	s.state.Lock()
	defer s.state.Unlock()

	ts, err := snapstate.Install(s.state, "some-snap", "some-channel", snap.R(0), 0, snapstate.Flags{})
	c.Assert(err, IsNil)
	// need a change to make the tasks visible
	s.state.NewChange("install", "...").AddAll(ts)

	mockSnap := makeTestSnap(c, "name: some-snap\nversion: 1.0")
	_, err = snapstate.InstallPath(s.state, &snap.SideInfo{RealName: "some-snap"}, mockSnap, "", snapstate.Flags{})
	c.Assert(err, ErrorMatches, `snap "some-snap" has changes in progress`)
}

func (s *snapmgrTestSuite) TestInstallPathMissingName(c *C) {
	s.state.Lock()
	defer s.state.Unlock()

	mockSnap := makeTestSnap(c, "name: some-snap\nversion: 1.0")
	_, err := snapstate.InstallPath(s.state, &snap.SideInfo{}, mockSnap, "", snapstate.Flags{})
	c.Assert(err, ErrorMatches, fmt.Sprintf(`internal error: snap name to install %q not provided`, mockSnap))
}

func (s *snapmgrTestSuite) TestInstallPathSnapIDRevisionUnset(c *C) {
	s.state.Lock()
	defer s.state.Unlock()

	mockSnap := makeTestSnap(c, "name: some-snap\nversion: 1.0")
	_, err := snapstate.InstallPath(s.state, &snap.SideInfo{RealName: "some-snap", SnapID: "snapididid"}, mockSnap, "", snapstate.Flags{})
	c.Assert(err, ErrorMatches, fmt.Sprintf(`internal error: snap id set to install %q but revision is unset`, mockSnap))
}

func (s *snapmgrTestSuite) TestUpdateTasksPropagatesErrors(c *C) {
	s.state.Lock()
	defer s.state.Unlock()

	snapstate.Set(s.state, "some-snap", &snapstate.SnapState{
		Active:   true,
		Channel:  "edge",
		Sequence: []*snap.SideInfo{{RealName: "some-snap", SnapID: "fakestore-please-error-on-refresh", Revision: snap.R(7)}},
		Current:  snap.R(7),
	})

	_, err := snapstate.Update(s.state, "some-snap", "some-channel", snap.R(0), s.user.ID, snapstate.Flags{})
	c.Assert(err, ErrorMatches, `failing as requested`)
}

func (s *snapmgrTestSuite) TestUpdateTasks(c *C) {
	s.state.Lock()
	defer s.state.Unlock()

	snapstate.Set(s.state, "some-snap", &snapstate.SnapState{
		Active:   true,
		Channel:  "edge",
		Sequence: []*snap.SideInfo{{RealName: "some-snap", SnapID: "some-snap-id", Revision: snap.R(7)}},
		Current:  snap.R(7),
		SnapType: "app",
	})

	validateCalled := false
	happyValidateRefreshes := func(st *state.State, refreshes []*snap.Info, userID int) ([]*snap.Info, error) {
		validateCalled = true
		return refreshes, nil
	}
	// hook it up
	snapstate.ValidateRefreshes = happyValidateRefreshes

	ts, err := snapstate.Update(s.state, "some-snap", "some-channel", snap.R(0), s.user.ID, snapstate.Flags{})
	c.Assert(err, IsNil)
	verifyUpdateTasks(c, unlinkBefore|cleanupAfter, 0, ts, s.state)
	c.Assert(s.state.TaskCount(), Equals, len(ts.Tasks()))

	c.Check(validateCalled, Equals, true)

	var snapsup snapstate.SnapSetup
	err = ts.Tasks()[0].Get("snap-setup", &snapsup)
	c.Assert(err, IsNil)

	c.Check(snapsup.Channel, Equals, "some-channel")
}

func (s *snapmgrTestSuite) TestUpdateTasksCoreSetsIgnoreOnConfigure(c *C) {
	s.state.Lock()
	defer s.state.Unlock()

	snapstate.Set(s.state, "core", &snapstate.SnapState{
		Active:   true,
		Channel:  "edge",
		Sequence: []*snap.SideInfo{{RealName: "core", SnapID: "core-snap-id", Revision: snap.R(7)}},
		Current:  snap.R(7),
		SnapType: "os",
	})

	oldConfigure := snapstate.Configure
	defer func() { snapstate.Configure = oldConfigure }()

	var configureFlags int
	snapstate.Configure = func(st *state.State, snapName string, patch map[string]interface{}, flags int) *state.TaskSet {
		configureFlags = flags
		return state.NewTaskSet()
	}

	_, err := snapstate.Update(s.state, "core", "some-channel", snap.R(0), s.user.ID, snapstate.Flags{})
	c.Assert(err, IsNil)

	// ensure the core snap sets the "ignore-hook-error" flag
	c.Check(configureFlags&snapstate.IgnoreHookError, Equals, 1)
}

func (s *snapmgrTestSuite) TestUpdateDevModeConfinementFiltering(c *C) {
	if !dirs.SupportsClassicConfinement() {
		return
	}

	s.state.Lock()
	defer s.state.Unlock()

	snapstate.Set(s.state, "some-snap", &snapstate.SnapState{
		Active:   true,
		Channel:  "channel-for-devmode",
		Sequence: []*snap.SideInfo{{RealName: "some-snap", SnapID: "some-snap-id", Revision: snap.R(7)}},
		Current:  snap.R(7),
		SnapType: "app",
	})

	// updated snap is devmode, refresh without --devmode, do nothing
	// TODO: better error message here
	_, err := snapstate.Update(s.state, "some-snap", "", snap.R(0), s.user.ID, snapstate.Flags{})
	c.Assert(err, ErrorMatches, `.* requires devmode or confinement override`)

	// updated snap is devmode, refresh with --devmode
	_, err = snapstate.Update(s.state, "some-snap", "", snap.R(0), s.user.ID, snapstate.Flags{DevMode: true})
	c.Assert(err, IsNil)
}

func (s *snapmgrTestSuite) TestUpdateClassicConfinementFiltering(c *C) {
	if !dirs.SupportsClassicConfinement() {
		return
	}

	s.state.Lock()
	defer s.state.Unlock()

	snapstate.Set(s.state, "some-snap", &snapstate.SnapState{
		Active:   true,
		Channel:  "channel-for-classic",
		Sequence: []*snap.SideInfo{{RealName: "some-snap", SnapID: "some-snap-id", Revision: snap.R(7)}},
		Current:  snap.R(7),
		SnapType: "app",
	})

	// updated snap is classic, refresh without --classic, do nothing
	// TODO: better error message here
	_, err := snapstate.Update(s.state, "some-snap", "", snap.R(0), s.user.ID, snapstate.Flags{})
	c.Assert(err, ErrorMatches, `.* requires classic confinement`)

	// updated snap is classic, refresh with --classic
	ts, err := snapstate.Update(s.state, "some-snap", "", snap.R(0), s.user.ID, snapstate.Flags{Classic: true})
	c.Assert(err, IsNil)

	chg := s.state.NewChange("refresh", "refresh snap")
	chg.AddAll(ts)

	s.state.Unlock()
	defer s.snapmgr.Stop()
	s.settle()
	s.state.Lock()

	// verify snap is in classic
	var snapst snapstate.SnapState
	err = snapstate.Get(s.state, "some-snap", &snapst)
	c.Assert(err, IsNil)
	c.Check(snapst.Classic, Equals, true)
}

func (s *snapmgrTestSuite) TestUpdateClassicFromClassic(c *C) {
	if !dirs.SupportsClassicConfinement() {
		return
	}

	s.state.Lock()
	defer s.state.Unlock()

	snapstate.Set(s.state, "some-snap", &snapstate.SnapState{
		Active:   true,
		Channel:  "channel-for-classic",
		Sequence: []*snap.SideInfo{{RealName: "some-snap", SnapID: "some-snap-id", Revision: snap.R(7)}},
		Current:  snap.R(7),
		SnapType: "app",
		Flags:    snapstate.Flags{Classic: true},
	})

	// snap installed with --classic, update needs classic, refresh with --classic works
	ts, err := snapstate.Update(s.state, "some-snap", "", snap.R(0), s.user.ID, snapstate.Flags{Classic: true})
	c.Assert(err, IsNil)
	c.Assert(ts.Tasks(), Not(HasLen), 0)
	snapsup, err := snapstate.TaskSnapSetup(ts.Tasks()[0])
	c.Assert(err, IsNil)
	c.Check(snapsup.Flags.Classic, Equals, true)

	// devmode overrides the snapsetup classic flag
	ts, err = snapstate.Update(s.state, "some-snap", "", snap.R(0), s.user.ID, snapstate.Flags{DevMode: true})
	c.Assert(err, IsNil)
	c.Assert(ts.Tasks(), Not(HasLen), 0)
	snapsup, err = snapstate.TaskSnapSetup(ts.Tasks()[0])
	c.Assert(err, IsNil)
	c.Check(snapsup.Flags.Classic, Equals, false)

	// jailmode overrides it too (you need to provide both)
	ts, err = snapstate.Update(s.state, "some-snap", "", snap.R(0), s.user.ID, snapstate.Flags{JailMode: true})
	c.Assert(err, IsNil)
	c.Assert(ts.Tasks(), Not(HasLen), 0)
	snapsup, err = snapstate.TaskSnapSetup(ts.Tasks()[0])
	c.Assert(err, IsNil)
	c.Check(snapsup.Flags.Classic, Equals, false)

	// jailmode and classic together gets you both
	ts, err = snapstate.Update(s.state, "some-snap", "", snap.R(0), s.user.ID, snapstate.Flags{JailMode: true, Classic: true})
	c.Assert(err, IsNil)
	c.Assert(ts.Tasks(), Not(HasLen), 0)
	snapsup, err = snapstate.TaskSnapSetup(ts.Tasks()[0])
	c.Assert(err, IsNil)
	c.Check(snapsup.Flags.Classic, Equals, true)

	// snap installed with --classic, update needs classic, refresh without --classic works
	ts, err = snapstate.Update(s.state, "some-snap", "", snap.R(0), s.user.ID, snapstate.Flags{})
	c.Assert(err, IsNil)
	c.Assert(ts.Tasks(), Not(HasLen), 0)
	snapsup, err = snapstate.TaskSnapSetup(ts.Tasks()[0])
	c.Assert(err, IsNil)
	c.Check(snapsup.Flags.Classic, Equals, true)

	chg := s.state.NewChange("refresh", "refresh snap")
	chg.AddAll(ts)

	s.state.Unlock()
	defer s.snapmgr.Stop()
	s.settle()
	s.state.Lock()

	// verify snap is in classic
	var snapst snapstate.SnapState
	err = snapstate.Get(s.state, "some-snap", &snapst)
	c.Assert(err, IsNil)
	c.Check(snapst.Classic, Equals, true)
}

func (s *snapmgrTestSuite) TestUpdateStrictFromClassic(c *C) {
	if !dirs.SupportsClassicConfinement() {
		return
	}

	s.state.Lock()
	defer s.state.Unlock()

	snapstate.Set(s.state, "some-snap", &snapstate.SnapState{
		Active:   true,
		Channel:  "channel",
		Sequence: []*snap.SideInfo{{RealName: "some-snap", SnapID: "some-snap-id", Revision: snap.R(7)}},
		Current:  snap.R(7),
		SnapType: "app",
		Flags:    snapstate.Flags{Classic: true},
	})

	// snap installed with --classic, update does not need classic, refresh works without --classic
	_, err := snapstate.Update(s.state, "some-snap", "", snap.R(0), s.user.ID, snapstate.Flags{})
	c.Assert(err, IsNil)

	// snap installed with --classic, update does not need classic, refresh works with --classic
	_, err = snapstate.Update(s.state, "some-snap", "", snap.R(0), s.user.ID, snapstate.Flags{Classic: true})
	c.Assert(err, IsNil)
}

func (s *snapmgrTestSuite) TestUpdateChannelFallback(c *C) {
	s.state.Lock()
	defer s.state.Unlock()

	snapstate.Set(s.state, "some-snap", &snapstate.SnapState{
		Active:   true,
		Channel:  "edge",
		Sequence: []*snap.SideInfo{{RealName: "some-snap", SnapID: "some-snap-id", Revision: snap.R(7)}},
		Current:  snap.R(7),
		SnapType: "app",
	})

	ts, err := snapstate.Update(s.state, "some-snap", "", snap.R(0), s.user.ID, snapstate.Flags{})
	c.Assert(err, IsNil)

	var snapsup snapstate.SnapSetup
	err = ts.Tasks()[0].Get("snap-setup", &snapsup)
	c.Assert(err, IsNil)

	c.Check(snapsup.Channel, Equals, "edge")
}

func (s *snapmgrTestSuite) TestUpdateConflict(c *C) {
	s.state.Lock()
	defer s.state.Unlock()

	snapstate.Set(s.state, "some-snap", &snapstate.SnapState{
		Active:   true,
		Sequence: []*snap.SideInfo{{RealName: "some-snap", SnapID: "some-snap-id", Revision: snap.R(7)}},
		Current:  snap.R(7),
		SnapType: "app",
	})

	ts, err := snapstate.Update(s.state, "some-snap", "some-channel", snap.R(0), s.user.ID, snapstate.Flags{})
	c.Assert(err, IsNil)
	// need a change to make the tasks visible
	s.state.NewChange("refresh", "...").AddAll(ts)

	_, err = snapstate.Update(s.state, "some-snap", "some-channel", snap.R(0), s.user.ID, snapstate.Flags{})
	c.Assert(err, ErrorMatches, `snap "some-snap" has changes in progress`)
}

func (s *snapmgrTestSuite) testChangeConflict(c *C, kind string) {
	s.state.Lock()
	defer s.state.Unlock()

	snapstate.Set(s.state, "producer", &snapstate.SnapState{
		Active:   true,
		Sequence: []*snap.SideInfo{{RealName: "producer", SnapID: "producer-id", Revision: snap.R(1)}},
		Current:  snap.R(1),
		SnapType: "app",
	})
	snapstate.Set(s.state, "consumer", &snapstate.SnapState{
		Active:   true,
		Sequence: []*snap.SideInfo{{RealName: "consumer", SnapID: "consumer-id", Revision: snap.R(1)}},
		Current:  snap.R(1),
		SnapType: "app",
	})

	chg := s.state.NewChange("another change", "...")
	t := s.state.NewTask(kind, "...")
	t.Set("slot", interfaces.SlotRef{Snap: "producer", Name: "slot"})
	t.Set("plug", interfaces.PlugRef{Snap: "consumer", Name: "plug"})
	chg.AddTask(t)

	_, err := snapstate.Update(s.state, "producer", "some-channel", snap.R(2), s.user.ID, snapstate.Flags{})
	c.Assert(err, ErrorMatches, `snap "producer" has changes in progress`)

	_, err = snapstate.Update(s.state, "consumer", "some-channel", snap.R(2), s.user.ID, snapstate.Flags{})
	c.Assert(err, ErrorMatches, `snap "consumer" has changes in progress`)
}

func (s *snapmgrTestSuite) TestUpdateConflictWithConnect(c *C) {
	s.testChangeConflict(c, "connect")
}

func (s *snapmgrTestSuite) TestUpdateConflictWithDisconnect(c *C) {
	s.testChangeConflict(c, "disconnect")
}

func (s *snapmgrTestSuite) TestRemoveTasks(c *C) {
	s.state.Lock()
	defer s.state.Unlock()

	snapstate.Set(s.state, "foo", &snapstate.SnapState{
		Active: true,
		Sequence: []*snap.SideInfo{
			{RealName: "foo", Revision: snap.R(11)},
		},
		Current: snap.R(11),
	})

	ts, err := snapstate.Remove(s.state, "foo", snap.R(0))
	c.Assert(err, IsNil)

	c.Assert(s.state.TaskCount(), Equals, len(ts.Tasks()))
	verifyRemoveTasks(c, ts)
}

func (s *snapmgrTestSuite) TestRemoveHookNotExecutedIfNotLastRevison(c *C) {
	s.state.Lock()
	defer s.state.Unlock()

	snapstate.Set(s.state, "foo", &snapstate.SnapState{
		Active: true,
		Sequence: []*snap.SideInfo{
			{RealName: "foo", Revision: snap.R(11)},
			{RealName: "foo", Revision: snap.R(12)},
		},
		Current: snap.R(12),
	})

	ts, err := snapstate.Remove(s.state, "foo", snap.R(11))
	c.Assert(err, IsNil)

	runHooks := tasksWithKind(ts, "run-hook")
	// no 'remove' hook task
	c.Assert(runHooks, HasLen, 0)
}

func (s *snapmgrTestSuite) TestRemoveConflict(c *C) {
	s.state.Lock()
	defer s.state.Unlock()

	snapstate.Set(s.state, "some-snap", &snapstate.SnapState{
		Active:   true,
		Sequence: []*snap.SideInfo{{RealName: "some-snap", Revision: snap.R(11)}},
		Current:  snap.R(11),
	})

	ts, err := snapstate.Remove(s.state, "some-snap", snap.R(0))
	c.Assert(err, IsNil)
	// need a change to make the tasks visible
	s.state.NewChange("remove", "...").AddAll(ts)

	_, err = snapstate.Remove(s.state, "some-snap", snap.R(0))
	c.Assert(err, ErrorMatches, `snap "some-snap" has changes in progress`)
}

func (s *snapmgrTestSuite) TestInstallRunThrough(c *C) {
	s.state.Lock()
	defer s.state.Unlock()

	chg := s.state.NewChange("install", "install a snap")
	ts, err := snapstate.Install(s.state, "some-snap", "some-channel", snap.R(42), s.user.ID, snapstate.Flags{})
	c.Assert(err, IsNil)
	chg.AddAll(ts)

	s.state.Unlock()
	defer s.snapmgr.Stop()
	s.settle()
	s.state.Lock()

	// ensure all our tasks ran
	c.Assert(chg.Err(), IsNil)
	c.Assert(chg.IsReady(), Equals, true)
	c.Check(s.fakeStore.downloads, DeepEquals, []fakeDownload{{
		macaroon: s.user.StoreMacaroon,
		name:     "some-snap",
	}})
	expected := fakeOps{
		{
			op:    "storesvc-snap",
			name:  "some-snap",
			revno: snap.R(42),
		},
		{
			op:   "storesvc-download",
			name: "some-snap",
		},
		{
			op:    "validate-snap:Doing",
			name:  "some-snap",
			revno: snap.R(42),
		},
		{
			op:  "current",
			old: "<no-current>",
		},
		{
			op:   "open-snap-file",
			name: "/var/lib/snapd/snaps/some-snap_42.snap",
			sinfo: snap.SideInfo{
				RealName: "some-snap",
				Channel:  "some-channel",
				SnapID:   "snapIDsnapidsnapidsnapidsnapidsn",
				Revision: snap.R(42),
			},
		},
		{
			op:    "setup-snap",
			name:  "/var/lib/snapd/snaps/some-snap_42.snap",
			revno: snap.R(42),
		},
		{
			op:   "copy-data",
			name: filepath.Join(dirs.StripRootDir(dirs.SnapMountDir), "some-snap/42"),
			old:  "<no-old>",
		},
		{
			op:    "setup-profiles:Doing",
			name:  "some-snap",
			revno: snap.R(42),
		},
		{
			op: "candidate",
			sinfo: snap.SideInfo{
				RealName: "some-snap",
				Channel:  "some-channel",
				SnapID:   "snapIDsnapidsnapidsnapidsnapidsn",
				Revision: snap.R(42),
			},
		},
		{
			op:   "link-snap",
			name: filepath.Join(dirs.StripRootDir(dirs.SnapMountDir), "some-snap/42"),
		},
		{
			op: "update-aliases",
		},
		{
			op:    "cleanup-trash",
			name:  "some-snap",
			revno: snap.R(42),
		},
	}
	// start with an easier-to-read error if this fails:
	c.Assert(s.fakeBackend.ops.Ops(), DeepEquals, expected.Ops())
	c.Assert(s.fakeBackend.ops, DeepEquals, expected)

	// check progress
	ta := ts.Tasks()
	task := ta[1]
	_, cur, total := task.Progress()
	c.Assert(cur, Equals, s.fakeStore.fakeCurrentProgress)
	c.Assert(total, Equals, s.fakeStore.fakeTotalProgress)
	c.Check(task.Summary(), Equals, `Download snap "some-snap" (42) from channel "some-channel"`)

	// check link/start snap summary
	linkTask := ta[len(ta)-6]
	c.Check(linkTask.Summary(), Equals, `Make snap "some-snap" (42) available to the system`)
	startTask := ta[len(ta)-2]
	c.Check(startTask.Summary(), Equals, `Start snap "some-snap" (42) services`)

	// verify snap-setup in the task state
	var snapsup snapstate.SnapSetup
	err = task.Get("snap-setup", &snapsup)
	c.Assert(err, IsNil)
	c.Assert(snapsup, DeepEquals, snapstate.SnapSetup{
		Channel:  "some-channel",
		UserID:   s.user.ID,
		SnapPath: "/var/lib/snapd/snaps/some-snap_42.snap",
		DownloadInfo: &snap.DownloadInfo{
			DownloadURL: "https://some-server.com/some/path.snap",
		},
		SideInfo: snapsup.SideInfo,
	})
	c.Assert(snapsup.SideInfo, DeepEquals, &snap.SideInfo{
		RealName: "some-snap",
		Revision: snap.R(42),
		Channel:  "some-channel",
		SnapID:   "snapIDsnapidsnapidsnapidsnapidsn",
	})

	// verify snaps in the system state
	var snaps map[string]*snapstate.SnapState
	err = s.state.Get("snaps", &snaps)
	c.Assert(err, IsNil)

	snapst := snaps["some-snap"]
	c.Assert(snapst.Active, Equals, true)
	c.Assert(snapst.Channel, Equals, "some-channel")
	c.Assert(snapst.Sequence[0], DeepEquals, &snap.SideInfo{
		RealName: "some-snap",
		Channel:  "some-channel",
		SnapID:   "snapIDsnapidsnapidsnapidsnapidsn",
		Revision: snap.R(42),
	})
	c.Assert(snapst.Required, Equals, false)
}

func (s *snapmgrTestSuite) TestUpdateRunThrough(c *C) {
	// use services-snap here to make sure services would be stopped/started appropriately
	si := snap.SideInfo{
		RealName: "services-snap",
		Revision: snap.R(7),
		SnapID:   "services-snap-id",
	}

	s.state.Lock()
	defer s.state.Unlock()

	snapstate.Set(s.state, "services-snap", &snapstate.SnapState{
		Active:   true,
		Sequence: []*snap.SideInfo{&si},
		Current:  si.Revision,
		SnapType: "app",
	})

	chg := s.state.NewChange("refresh", "refresh a snap")
	ts, err := snapstate.Update(s.state, "services-snap", "some-channel", snap.R(0), s.user.ID, snapstate.Flags{})
	c.Assert(err, IsNil)
	chg.AddAll(ts)

	s.state.Unlock()
	defer s.snapmgr.Stop()
	s.settle()
	s.state.Lock()

	expected := fakeOps{
		{
			op: "storesvc-list-refresh",
			cand: store.RefreshCandidate{
				Channel:  "some-channel",
				SnapID:   "services-snap-id",
				Revision: snap.R(7),
				Epoch:    "0",
			},
			revno: snap.R(11),
		},
		{
			op:   "storesvc-download",
			name: "services-snap",
		},
		{
			op:    "validate-snap:Doing",
			name:  "services-snap",
			revno: snap.R(11),
		},
		{
			op:  "current",
			old: filepath.Join(dirs.StripRootDir(dirs.SnapMountDir), "services-snap/7"),
		},
		{
			op:   "open-snap-file",
			name: "/var/lib/snapd/snaps/services-snap_11.snap",
			sinfo: snap.SideInfo{
				RealName: "services-snap",
				SnapID:   "services-snap-id",
				Channel:  "some-channel",
				Revision: snap.R(11),
			},
		},
		{
			op:    "setup-snap",
			name:  "/var/lib/snapd/snaps/services-snap_11.snap",
			revno: snap.R(11),
		},
		{
			op:   "stop-snap-services",
			name: filepath.Join(dirs.StripRootDir(dirs.SnapMountDir), "services-snap/7"),
		},
		{
			op:   "remove-snap-aliases",
			name: "services-snap",
		},
		{
			op:   "unlink-snap",
			name: filepath.Join(dirs.StripRootDir(dirs.SnapMountDir), "services-snap/7"),
		},
		{
			op:   "copy-data",
			name: filepath.Join(dirs.StripRootDir(dirs.SnapMountDir), "services-snap/11"),
			old:  filepath.Join(dirs.StripRootDir(dirs.SnapMountDir), "services-snap/7"),
		},
		{
			op:    "setup-profiles:Doing",
			name:  "services-snap",
			revno: snap.R(11),
		},
		{
			op: "candidate",
			sinfo: snap.SideInfo{
				RealName: "services-snap",
				SnapID:   "services-snap-id",
				Channel:  "some-channel",
				Revision: snap.R(11),
			},
		},
		{
			op:   "link-snap",
			name: filepath.Join(dirs.StripRootDir(dirs.SnapMountDir), "services-snap/11"),
		},
		{
			op: "update-aliases",
		},
		{
			op:   "start-snap-services",
			name: filepath.Join(dirs.StripRootDir(dirs.SnapMountDir), "services-snap/11"),
		},
		{
			op:    "cleanup-trash",
			name:  "services-snap",
			revno: snap.R(11),
		},
	}

	// ensure all our tasks ran
	c.Check(s.fakeStore.downloads, DeepEquals, []fakeDownload{{
		macaroon: s.user.StoreMacaroon,
		name:     "services-snap",
	}})
	// start with an easier-to-read error if this fails:
	c.Assert(s.fakeBackend.ops.Ops(), DeepEquals, expected.Ops())
	c.Assert(s.fakeBackend.ops, DeepEquals, expected)

	// check progress
	task := ts.Tasks()[1]
	_, cur, total := task.Progress()
	c.Assert(cur, Equals, s.fakeStore.fakeCurrentProgress)
	c.Assert(total, Equals, s.fakeStore.fakeTotalProgress)

	// verify snapSetup info
	var snapsup snapstate.SnapSetup
	err = task.Get("snap-setup", &snapsup)
	c.Assert(err, IsNil)
	c.Assert(snapsup, DeepEquals, snapstate.SnapSetup{
		Channel: "some-channel",
		UserID:  s.user.ID,

		SnapPath: "/var/lib/snapd/snaps/services-snap_11.snap",
		DownloadInfo: &snap.DownloadInfo{
			DownloadURL: "https://some-server.com/some/path.snap",
		},
		SideInfo: snapsup.SideInfo,
	})
	c.Assert(snapsup.SideInfo, DeepEquals, &snap.SideInfo{
		RealName: "services-snap",
		Revision: snap.R(11),
		Channel:  "some-channel",
		SnapID:   "services-snap-id",
	})

	// check refresh hook
	task = ts.Tasks()[11]
	c.Assert(task.Kind(), Equals, "run-hook")
	c.Assert(task.Summary(), Matches, `Run refresh hook of "services-snap" snap if present`)

	// verify snaps in the system state
	var snapst snapstate.SnapState
	err = snapstate.Get(s.state, "services-snap", &snapst)
	c.Assert(err, IsNil)

	c.Assert(snapst.Active, Equals, true)
	c.Assert(snapst.Sequence, HasLen, 2)
	c.Assert(snapst.Sequence[0], DeepEquals, &snap.SideInfo{
		RealName: "services-snap",
		SnapID:   "services-snap-id",
		Channel:  "",
		Revision: snap.R(7),
	})
	c.Assert(snapst.Sequence[1], DeepEquals, &snap.SideInfo{
		RealName: "services-snap",
		Channel:  "some-channel",
		SnapID:   "services-snap-id",
		Revision: snap.R(11),
	})
}

func (s *snapmgrTestSuite) TestUpdateUndoRunThrough(c *C) {
	si := snap.SideInfo{
		RealName: "some-snap",
		SnapID:   "some-snap-id",
		Revision: snap.R(7),
	}

	s.state.Lock()
	defer s.state.Unlock()

	snapstate.Set(s.state, "some-snap", &snapstate.SnapState{
		Active:   true,
		Sequence: []*snap.SideInfo{&si},
		Current:  si.Revision,
		SnapType: "app",
	})

	chg := s.state.NewChange("install", "install a snap")
	ts, err := snapstate.Update(s.state, "some-snap", "some-channel", snap.R(0), s.user.ID, snapstate.Flags{})
	c.Assert(err, IsNil)
	chg.AddAll(ts)

	s.fakeBackend.linkSnapFailTrigger = filepath.Join(dirs.StripRootDir(dirs.SnapMountDir), "/some-snap/11")

	s.state.Unlock()
	defer s.snapmgr.Stop()
	s.settle()
	s.state.Lock()

	expected := fakeOps{
		{
			op: "storesvc-list-refresh",
			cand: store.RefreshCandidate{
				Channel:  "some-channel",
				SnapID:   "some-snap-id",
				Revision: snap.R(7),
				Epoch:    "",
			},
			revno: snap.R(11),
		},
		{
			op:   "storesvc-download",
			name: "some-snap",
		},
		{
			op:    "validate-snap:Doing",
			name:  "some-snap",
			revno: snap.R(11),
		},
		{
			op:  "current",
			old: filepath.Join(dirs.StripRootDir(dirs.SnapMountDir), "some-snap/7"),
		},
		{
			op:   "open-snap-file",
			name: "/var/lib/snapd/snaps/some-snap_11.snap",
			sinfo: snap.SideInfo{
				RealName: "some-snap",
				SnapID:   "some-snap-id",
				Channel:  "some-channel",
				Revision: snap.R(11),
			},
		},
		{
			op:    "setup-snap",
			name:  "/var/lib/snapd/snaps/some-snap_11.snap",
			revno: snap.R(11),
		},
		{
			op:   "remove-snap-aliases",
			name: "some-snap",
		},
		{
			op:   "unlink-snap",
			name: filepath.Join(dirs.StripRootDir(dirs.SnapMountDir), "some-snap/7"),
		},
		{
			op:   "copy-data",
			name: filepath.Join(dirs.StripRootDir(dirs.SnapMountDir), "some-snap/11"),
			old:  filepath.Join(dirs.StripRootDir(dirs.SnapMountDir), "some-snap/7"),
		},
		{
			op:    "setup-profiles:Doing",
			name:  "some-snap",
			revno: snap.R(11),
		},
		{
			op: "candidate",
			sinfo: snap.SideInfo{
				RealName: "some-snap",
				SnapID:   "some-snap-id",
				Channel:  "some-channel",
				Revision: snap.R(11),
			},
		},
		{
			op:   "link-snap.failed",
			name: filepath.Join(dirs.StripRootDir(dirs.SnapMountDir), "some-snap/11"),
		},
		{
			op:   "unlink-snap",
			name: filepath.Join(dirs.StripRootDir(dirs.SnapMountDir), "some-snap/11"),
		},
		{
			op:    "setup-profiles:Undoing",
			name:  "some-snap",
			revno: snap.R(11),
		},
		{
			op:   "undo-copy-snap-data",
			name: filepath.Join(dirs.StripRootDir(dirs.SnapMountDir), "some-snap/11"),
			old:  filepath.Join(dirs.StripRootDir(dirs.SnapMountDir), "some-snap/7"),
		},
		{
			op:   "link-snap",
			name: filepath.Join(dirs.StripRootDir(dirs.SnapMountDir), "some-snap/7"),
		},
		{
			op: "update-aliases",
		},
		{
			op:    "undo-setup-snap",
			name:  filepath.Join(dirs.StripRootDir(dirs.SnapMountDir), "some-snap/11"),
			stype: "app",
		},
	}

	// ensure all our tasks ran
	c.Check(s.fakeStore.downloads, DeepEquals, []fakeDownload{{
		macaroon: s.user.StoreMacaroon,
		name:     "some-snap",
	}})
	// start with an easier-to-read error if this fails:
	c.Assert(s.fakeBackend.ops.Ops(), DeepEquals, expected.Ops())
	c.Assert(s.fakeBackend.ops, DeepEquals, expected)

	// verify snaps in the system state
	var snapst snapstate.SnapState
	err = snapstate.Get(s.state, "some-snap", &snapst)
	c.Assert(err, IsNil)

	c.Assert(snapst.Active, Equals, true)
	c.Assert(snapst.Sequence, HasLen, 1)
	c.Assert(snapst.Sequence[0], DeepEquals, &snap.SideInfo{
		RealName: "some-snap",
		SnapID:   "some-snap-id",
		Channel:  "",
		Revision: snap.R(7),
	})
}

func (s *snapmgrTestSuite) TestUpdateTotalUndoRunThrough(c *C) {
	si := snap.SideInfo{
		RealName: "some-snap",
		SnapID:   "some-snap-id",
		Revision: snap.R(7),
	}

	s.state.Lock()
	defer s.state.Unlock()

	snapstate.Set(s.state, "some-snap", &snapstate.SnapState{
		Active:   true,
		Sequence: []*snap.SideInfo{&si},
		Channel:  "stable",
		Current:  si.Revision,
		SnapType: "app",
	})

	chg := s.state.NewChange("install", "install a snap")
	ts, err := snapstate.Update(s.state, "some-snap", "some-channel", snap.R(0), s.user.ID, snapstate.Flags{})
	c.Assert(err, IsNil)
	chg.AddAll(ts)

	tasks := ts.Tasks()
	last := tasks[len(tasks)-1]
	// sanity
	c.Assert(last.Lanes(), HasLen, 1)

	terr := s.state.NewTask("error-trigger", "provoking total undo")
	terr.WaitFor(last)
	terr.JoinLane(last.Lanes()[0])
	chg.AddTask(terr)

	s.state.Unlock()
	defer s.snapmgr.Stop()
	s.settle()
	s.state.Lock()

	expected := fakeOps{
		{
			op: "storesvc-list-refresh",
			cand: store.RefreshCandidate{
				Channel:  "some-channel",
				SnapID:   "some-snap-id",
				Revision: snap.R(7),
				Epoch:    "",
			},
			revno: snap.R(11),
		},
		{
			op:   "storesvc-download",
			name: "some-snap",
		},
		{
			op:    "validate-snap:Doing",
			name:  "some-snap",
			revno: snap.R(11),
		},
		{
			op:  "current",
			old: filepath.Join(dirs.StripRootDir(dirs.SnapMountDir), "some-snap/7"),
		},
		{
			op:   "open-snap-file",
			name: "/var/lib/snapd/snaps/some-snap_11.snap",
			sinfo: snap.SideInfo{
				RealName: "some-snap",
				SnapID:   "some-snap-id",
				Channel:  "some-channel",
				Revision: snap.R(11),
			},
		},
		{
			op:    "setup-snap",
			name:  "/var/lib/snapd/snaps/some-snap_11.snap",
			revno: snap.R(11),
		},
		{
			op:   "remove-snap-aliases",
			name: "some-snap",
		},
		{
			op:   "unlink-snap",
			name: filepath.Join(dirs.StripRootDir(dirs.SnapMountDir), "some-snap/7"),
		},
		{
			op:   "copy-data",
			name: filepath.Join(dirs.StripRootDir(dirs.SnapMountDir), "some-snap/11"),
			old:  filepath.Join(dirs.StripRootDir(dirs.SnapMountDir), "some-snap/7"),
		},
		{
			op:    "setup-profiles:Doing",
			name:  "some-snap",
			revno: snap.R(11),
		},
		{
			op: "candidate",
			sinfo: snap.SideInfo{
				RealName: "some-snap",
				SnapID:   "some-snap-id",
				Channel:  "some-channel",
				Revision: snap.R(11),
			},
		},
		{
			op:   "link-snap",
			name: filepath.Join(dirs.StripRootDir(dirs.SnapMountDir), "some-snap/11"),
		},
		{
			op: "update-aliases",
		},
		// undoing everything from here down...
		{
			op:   "remove-snap-aliases",
			name: "some-snap",
		},
		{
			op:   "unlink-snap",
			name: filepath.Join(dirs.StripRootDir(dirs.SnapMountDir), "some-snap/11"),
		},
		{
			op:    "setup-profiles:Undoing",
			name:  "some-snap",
			revno: snap.R(11),
		},
		{
			op:   "undo-copy-snap-data",
			name: filepath.Join(dirs.StripRootDir(dirs.SnapMountDir), "some-snap/11"),
			old:  filepath.Join(dirs.StripRootDir(dirs.SnapMountDir), "some-snap/7"),
		},
		{
			op:   "link-snap",
			name: filepath.Join(dirs.StripRootDir(dirs.SnapMountDir), "some-snap/7"),
		},
		{
			op: "update-aliases",
		},
		{
			op:    "undo-setup-snap",
			name:  filepath.Join(dirs.StripRootDir(dirs.SnapMountDir), "some-snap/11"),
			stype: "app",
		},
	}

	// ensure all our tasks ran
	c.Check(s.fakeStore.downloads, DeepEquals, []fakeDownload{{
		macaroon: s.user.StoreMacaroon,
		name:     "some-snap",
	}})
	// friendlier failure first
	c.Assert(s.fakeBackend.ops.Ops(), DeepEquals, expected.Ops())
	c.Assert(s.fakeBackend.ops, DeepEquals, expected)

	// verify snaps in the system state
	var snapst snapstate.SnapState
	err = snapstate.Get(s.state, "some-snap", &snapst)
	c.Assert(err, IsNil)

	c.Assert(snapst.Active, Equals, true)
	c.Assert(snapst.Channel, Equals, "stable")
	c.Assert(snapst.Sequence, HasLen, 1)
	c.Assert(snapst.Sequence[0], DeepEquals, &snap.SideInfo{
		RealName: "some-snap",
		SnapID:   "some-snap-id",
		Channel:  "",
		Revision: snap.R(7),
	})
}

func (s *snapmgrTestSuite) TestUpdateSameRevision(c *C) {
	si := snap.SideInfo{
		RealName: "some-snap",
		SnapID:   "some-snap-id",
		Revision: snap.R(7),
	}

	s.state.Lock()
	defer s.state.Unlock()

	snapstate.Set(s.state, "some-snap", &snapstate.SnapState{
		Active:   true,
		Sequence: []*snap.SideInfo{&si},
		Channel:  "channel-for-7",
		Current:  si.Revision,
	})

	_, err := snapstate.Update(s.state, "some-snap", "channel-for-7", snap.R(0), s.user.ID, snapstate.Flags{})
	c.Assert(err, Equals, store.ErrNoUpdateAvailable)
}

func (s *snapmgrTestSuite) TestUpdateSameRevisionSwitchesChannel(c *C) {
	si := snap.SideInfo{
		RealName: "some-snap",
		SnapID:   "some-snap-id",
		Revision: snap.R(7),
	}

	s.state.Lock()
	defer s.state.Unlock()

	snapstate.Set(s.state, "some-snap", &snapstate.SnapState{
		Active:   true,
		Sequence: []*snap.SideInfo{&si},
		Channel:  "other-chanenl",
		Current:  si.Revision,
	})

	ts, err := snapstate.Update(s.state, "some-snap", "channel-for-7", snap.R(0), s.user.ID, snapstate.Flags{})
	c.Assert(err, IsNil)
	c.Check(ts.Tasks(), HasLen, 1)
	c.Check(ts.Tasks()[0].Kind(), Equals, "switch-snap-channel")
}

func (s *snapmgrTestSuite) TestUpdateSameRevisionSwitchChannelRunThrough(c *C) {
	si := snap.SideInfo{
		RealName: "some-snap",
		SnapID:   "some-snap-id",
		Channel:  "other-channel",
		Revision: snap.R(7),
	}

	s.state.Lock()
	defer s.state.Unlock()

	snapstate.Set(s.state, "some-snap", &snapstate.SnapState{
		Active:   true,
		Sequence: []*snap.SideInfo{&si},
		Channel:  "other-channel",
		Current:  si.Revision,
	})

	ts, err := snapstate.Update(s.state, "some-snap", "channel-for-7", snap.R(0), s.user.ID, snapstate.Flags{})
	c.Assert(err, IsNil)
	chg := s.state.NewChange("refresh", "refresh a snap")
	chg.AddAll(ts)

	s.state.Unlock()
	defer s.snapmgr.Stop()
	s.settle()
	s.state.Lock()

	expected := fakeOps{
		// we just expect the "storesvc-list-refresh" op, we
		// don't have a fakeOp for switchChannel because it has
		// not a backend method, it just manipulates the state
		{
			op: "storesvc-list-refresh",
			cand: store.RefreshCandidate{
				Channel:  "channel-for-7",
				SnapID:   "some-snap-id",
				Revision: snap.R(7),
				Epoch:    "",
			},
		},
	}

	// start with an easier-to-read error if this fails:
	c.Assert(s.fakeBackend.ops.Ops(), DeepEquals, expected.Ops())
	c.Assert(s.fakeBackend.ops, DeepEquals, expected)

	// verify snapSetup info
	var snapsup snapstate.SnapSetup
	task := ts.Tasks()[0]
	err = task.Get("snap-setup", &snapsup)
	c.Assert(err, IsNil)
	c.Assert(snapsup, DeepEquals, snapstate.SnapSetup{
		Channel:  "channel-for-7",
		SideInfo: snapsup.SideInfo,
	})
	c.Assert(snapsup.SideInfo, DeepEquals, &snap.SideInfo{
		RealName: "some-snap",
		SnapID:   "some-snap-id",
		Revision: snap.R(7),
		Channel:  "channel-for-7",
	})

	// verify snaps in the system state
	var snapst snapstate.SnapState
	err = snapstate.Get(s.state, "some-snap", &snapst)
	c.Assert(err, IsNil)

	c.Assert(snapst.Active, Equals, true)
	c.Assert(snapst.Sequence, HasLen, 1)
	c.Assert(snapst.Sequence[0], DeepEquals, &snap.SideInfo{
		RealName: "some-snap",
		SnapID:   "some-snap-id",
		Channel:  "channel-for-7",
		Revision: snap.R(7),
	})
}

func (s *snapmgrTestSuite) TestUpdateValidateRefreshesSaysNo(c *C) {
	si := snap.SideInfo{
		RealName: "some-snap",
		SnapID:   "some-snap-id",
		Revision: snap.R(7),
	}

	s.state.Lock()
	defer s.state.Unlock()

	snapstate.Set(s.state, "some-snap", &snapstate.SnapState{
		Active:   true,
		Sequence: []*snap.SideInfo{&si},
		Current:  si.Revision,
	})

	validateErr := errors.New("refresh control error")
	validateRefreshes := func(st *state.State, refreshes []*snap.Info, userID int) ([]*snap.Info, error) {
		c.Check(refreshes, HasLen, 1)
		c.Check(refreshes[0].SnapID, Equals, "some-snap-id")
		c.Check(refreshes[0].Revision, Equals, snap.R(11))
		return nil, validateErr
	}
	// hook it up
	snapstate.ValidateRefreshes = validateRefreshes

	_, err := snapstate.Update(s.state, "some-snap", "stable", snap.R(0), s.user.ID, snapstate.Flags{})
	c.Assert(err, Equals, validateErr)
}

func (s *snapmgrTestSuite) TestUpdateValidateRefreshesSaysNoButIgnoreValidationIsSet(c *C) {
	si := snap.SideInfo{
		RealName: "some-snap",
		SnapID:   "some-snap-id",
		Revision: snap.R(7),
	}

	s.state.Lock()
	defer s.state.Unlock()

	snapstate.Set(s.state, "some-snap", &snapstate.SnapState{
		Active:   true,
		Sequence: []*snap.SideInfo{&si},
		Current:  si.Revision,
		SnapType: "app",
	})

	validateErr := errors.New("refresh control error")
	validateRefreshes := func(st *state.State, refreshes []*snap.Info, userID int) ([]*snap.Info, error) {
		return nil, validateErr
	}
	// hook it up
	snapstate.ValidateRefreshes = validateRefreshes

	flags := snapstate.Flags{JailMode: true, IgnoreValidation: true}
	ts, err := snapstate.Update(s.state, "some-snap", "stable", snap.R(0), s.user.ID, flags)
	c.Assert(err, IsNil)

	var snapsup snapstate.SnapSetup
	err = ts.Tasks()[0].Get("snap-setup", &snapsup)
	c.Assert(err, IsNil)
	c.Check(snapsup.Flags, DeepEquals, flags.ForSnapSetup())
}

func (s *snapmgrTestSuite) TestSingleUpdateBlockedRevision(c *C) {
	// single updates should *not* set the block list
	si7 := snap.SideInfo{
		RealName: "some-snap",
		SnapID:   "some-snap-id",
		Revision: snap.R(7),
	}
	si11 := snap.SideInfo{
		RealName: "some-snap",
		SnapID:   "some-snap-id",
		Revision: snap.R(11),
	}

	s.state.Lock()
	defer s.state.Unlock()

	snapstate.Set(s.state, "some-snap", &snapstate.SnapState{
		Active:   true,
		Sequence: []*snap.SideInfo{&si7, &si11},
		Current:  si7.Revision,
		SnapType: "app",
	})

	_, err := snapstate.Update(s.state, "some-snap", "some-channel", snap.R(0), s.user.ID, snapstate.Flags{})
	c.Assert(err, IsNil)

	c.Assert(s.fakeBackend.ops, HasLen, 1)
	c.Check(s.fakeBackend.ops[0], DeepEquals, fakeOp{
		op:    "storesvc-list-refresh",
		revno: snap.R(11),
		cand: store.RefreshCandidate{
			SnapID:   "some-snap-id",
			Revision: snap.R(7),
			Epoch:    "",
			Channel:  "some-channel",
		},
	})

}

func (s *snapmgrTestSuite) TestMultiUpdateBlockedRevision(c *C) {
	// multi-updates should *not* set the block list
	si7 := snap.SideInfo{
		RealName: "some-snap",
		SnapID:   "some-snap-id",
		Revision: snap.R(7),
	}
	si11 := snap.SideInfo{
		RealName: "some-snap",
		SnapID:   "some-snap-id",
		Revision: snap.R(11),
	}

	s.state.Lock()
	defer s.state.Unlock()

	snapstate.Set(s.state, "some-snap", &snapstate.SnapState{
		Active:   true,
		Sequence: []*snap.SideInfo{&si7, &si11},
		Current:  si7.Revision,
		SnapType: "app",
	})

	updates, _, err := snapstate.UpdateMany(s.state, []string{"some-snap"}, s.user.ID)
	c.Assert(err, IsNil)
	c.Check(updates, DeepEquals, []string{"some-snap"})

	c.Assert(s.fakeBackend.ops, HasLen, 1)
	c.Check(s.fakeBackend.ops[0], DeepEquals, fakeOp{
		op:    "storesvc-list-refresh",
		revno: snap.R(11),
		cand: store.RefreshCandidate{
			SnapID:   "some-snap-id",
			Revision: snap.R(7),
		},
	})

}

func (s *snapmgrTestSuite) TestAllUpdateBlockedRevision(c *C) {
	//  update-all *should* set the block list
	si7 := snap.SideInfo{
		RealName: "some-snap",
		SnapID:   "some-snap-id",
		Revision: snap.R(7),
	}
	si11 := snap.SideInfo{
		RealName: "some-snap",
		SnapID:   "some-snap-id",
		Revision: snap.R(11),
	}

	s.state.Lock()
	defer s.state.Unlock()

	snapstate.Set(s.state, "some-snap", &snapstate.SnapState{
		Active:   true,
		Sequence: []*snap.SideInfo{&si7, &si11},
		Current:  si7.Revision,
	})

	updates, _, err := snapstate.UpdateMany(s.state, nil, s.user.ID)
	c.Check(err, IsNil)
	c.Check(updates, HasLen, 0)

	c.Assert(s.fakeBackend.ops, HasLen, 1)
	c.Check(s.fakeBackend.ops[0], DeepEquals, fakeOp{
		op: "storesvc-list-refresh",
		cand: store.RefreshCandidate{
			SnapID:   "some-snap-id",
			Revision: snap.R(7),
			Block:    []snap.Revision{snap.R(11)},
		},
	})

}

var orthogonalAutoAliasesScenarios = []struct {
	aliasesBefore map[string][]string
	names         []string
	prune         []string
	update        bool
	new           bool
}{
	{nil, nil, nil, true, true},
	{nil, []string{"some-snap"}, nil, true, false},
	{nil, []string{"other-snap"}, nil, false, true},
	{map[string][]string{"some-snap": {"aliasA", "aliasC"}}, []string{"some-snap"}, nil, true, false},
	{map[string][]string{"other-snap": {"aliasB", "aliasC"}}, []string{"other-snap"}, []string{"other-snap"}, false, false},
	{map[string][]string{"other-snap": {"aliasB", "aliasC"}}, nil, []string{"other-snap"}, true, false},
	{map[string][]string{"other-snap": {"aliasB", "aliasC"}}, []string{"some-snap"}, nil, true, false},
	{map[string][]string{"other-snap": {"aliasC"}}, []string{"other-snap"}, []string{"other-snap"}, false, true},
	{map[string][]string{"other-snap": {"aliasC"}}, nil, []string{"other-snap"}, true, true},
	{map[string][]string{"other-snap": {"aliasC"}}, []string{"some-snap"}, nil, true, false},
	{map[string][]string{"some-snap": {"aliasB"}, "other-snap": {"aliasA"}}, []string{"some-snap"}, []string{"other-snap"}, true, false},
	{map[string][]string{"some-snap": {"aliasB"}, "other-snap": {"aliasA"}}, nil, []string{"other-snap", "some-snap"}, true, true},
	{map[string][]string{"some-snap": {"aliasB"}, "other-snap": {"aliasA"}}, []string{"other-snap"}, []string{"other-snap", "some-snap"}, false, true},
	{map[string][]string{"some-snap": {"aliasB"}}, nil, []string{"some-snap"}, true, true},
	{map[string][]string{"some-snap": {"aliasB"}}, []string{"other-snap"}, []string{"some-snap"}, false, true},
	{map[string][]string{"some-snap": {"aliasB"}}, []string{"some-snap"}, nil, true, false},
	{map[string][]string{"other-snap": {"aliasA"}}, nil, []string{"other-snap"}, true, true},
	{map[string][]string{"other-snap": {"aliasA"}}, []string{"other-snap"}, []string{"other-snap"}, false, true},
	{map[string][]string{"other-snap": {"aliasA"}}, []string{"some-snap"}, []string{"other-snap"}, true, false},
}

func (s *snapmgrTestSuite) TestUpdateManyAutoAliasesScenarios(c *C) {
	s.state.Lock()
	defer s.state.Unlock()

	snapstate.Set(s.state, "other-snap", &snapstate.SnapState{
		Active: true,
		Sequence: []*snap.SideInfo{
			{RealName: "other-snap", SnapID: "other-snap-id", Revision: snap.R(2)},
		},
		Current:  snap.R(2),
		SnapType: "app",
	})

	snapstate.AutoAliases = func(st *state.State, info *snap.Info) (map[string]string, error) {
		switch info.Name() {
		case "some-snap":
			return map[string]string{"aliasA": "cmdA"}, nil
		case "other-snap":
			return map[string]string{"aliasB": "cmdB"}, nil
		}
		return nil, nil
	}

	snapstate.Set(s.state, "some-snap", &snapstate.SnapState{
		Active: true,
		Sequence: []*snap.SideInfo{
			{RealName: "some-snap", SnapID: "some-snap-id", Revision: snap.R(4)},
		},
		Current:  snap.R(4),
		SnapType: "app",
	})

	expectedSet := func(aliases []string) map[string]bool {
		res := make(map[string]bool, len(aliases))
		for _, alias := range aliases {
			res[alias] = true
		}
		return res
	}

	for _, scenario := range orthogonalAutoAliasesScenarios {
		for _, snapName := range []string{"some-snap", "other-snap"} {
			var snapst snapstate.SnapState
			err := snapstate.Get(s.state, snapName, &snapst)
			c.Assert(err, IsNil)
			snapst.Aliases = nil
			snapst.AutoAliasesDisabled = false
			if autoAliases := scenario.aliasesBefore[snapName]; autoAliases != nil {
				targets := make(map[string]*snapstate.AliasTarget)
				for _, alias := range autoAliases {
					targets[alias] = &snapstate.AliasTarget{Auto: "cmd" + alias[len(alias)-1:]}
				}

				snapst.Aliases = targets
			}
			snapstate.Set(s.state, snapName, &snapst)
		}

		updates, tts, err := snapstate.UpdateMany(s.state, scenario.names, s.user.ID)
		c.Check(err, IsNil)

		_, dropped, err := snapstate.AutoAliasesDelta(s.state, []string{"some-snap", "other-snap"})
		c.Assert(err, IsNil)

		j := 0
		expectedUpdatesSet := make(map[string]bool)
		var expectedPruned map[string]map[string]bool
		var pruneTs *state.TaskSet
		if len(scenario.prune) != 0 {
			pruneTs = tts[0]
			j++
			taskAliases := make(map[string]map[string]bool)
			for _, aliasTask := range pruneTs.Tasks() {
				c.Check(aliasTask.Kind(), Equals, "prune-auto-aliases")
				var aliases []string
				err := aliasTask.Get("aliases", &aliases)
				c.Assert(err, IsNil)
				snapsup, err := snapstate.TaskSnapSetup(aliasTask)
				c.Assert(err, IsNil)
				taskAliases[snapsup.Name()] = expectedSet(aliases)
			}
			expectedPruned = make(map[string]map[string]bool)
			for _, snapName := range scenario.prune {
				expectedPruned[snapName] = expectedSet(dropped[snapName])
				if snapName == "other-snap" && !scenario.new && !scenario.update {
					expectedUpdatesSet["other-snap"] = true
				}
			}
			c.Check(taskAliases, DeepEquals, expectedPruned)
		}
		if scenario.update {
			updateTs := tts[j]
			j++
			expectedUpdatesSet["some-snap"] = true
			first := updateTs.Tasks()[0]
			c.Check(first.Kind(), Equals, "prerequisites")
			wait := false
			if expectedPruned["other-snap"]["aliasA"] {
				wait = true
			} else if expectedPruned["some-snap"] != nil {
				wait = true
			}
			if wait {
				c.Check(first.WaitTasks(), DeepEquals, pruneTs.Tasks())
			} else {
				c.Check(first.WaitTasks(), HasLen, 0)
			}
		}
		if scenario.new {
			newTs := tts[j]
			j++
			expectedUpdatesSet["other-snap"] = true
			tasks := newTs.Tasks()
			c.Check(tasks, HasLen, 1)
			aliasTask := tasks[0]
			c.Check(aliasTask.Kind(), Equals, "refresh-aliases")

			wait := false
			if expectedPruned["some-snap"]["aliasB"] {
				wait = true
			} else if expectedPruned["other-snap"] != nil {
				wait = true
			}
			if wait {
				c.Check(aliasTask.WaitTasks(), DeepEquals, pruneTs.Tasks())
			} else {
				c.Check(aliasTask.WaitTasks(), HasLen, 0)
			}
		}
		c.Assert(j, Equals, len(tts), Commentf("%#v", scenario))

		// check reported updated names
		c.Check(len(updates) > 0, Equals, true)
		sort.Strings(updates)
		expectedUpdates := make([]string, 0, len(expectedUpdatesSet))
		for x := range expectedUpdatesSet {
			expectedUpdates = append(expectedUpdates, x)
		}
		sort.Strings(expectedUpdates)
		c.Check(updates, DeepEquals, expectedUpdates)
	}
}

func (s *snapmgrTestSuite) TestUpdateOneAutoAliasesScenarios(c *C) {
	s.state.Lock()
	defer s.state.Unlock()

	snapstate.Set(s.state, "other-snap", &snapstate.SnapState{
		Active: true,
		Sequence: []*snap.SideInfo{
			{RealName: "other-snap", SnapID: "other-snap-id", Revision: snap.R(2)},
		},
		Current:  snap.R(2),
		SnapType: "app",
	})

	snapstate.AutoAliases = func(st *state.State, info *snap.Info) (map[string]string, error) {
		switch info.Name() {
		case "some-snap":
			return map[string]string{"aliasA": "cmdA"}, nil
		case "other-snap":
			return map[string]string{"aliasB": "cmdB"}, nil
		}
		return nil, nil
	}

	snapstate.Set(s.state, "some-snap", &snapstate.SnapState{
		Active: true,
		Sequence: []*snap.SideInfo{
			{RealName: "some-snap", SnapID: "some-snap-id", Revision: snap.R(4)},
		},
		Current:  snap.R(4),
		SnapType: "app",
	})

	expectedSet := func(aliases []string) map[string]bool {
		res := make(map[string]bool, len(aliases))
		for _, alias := range aliases {
			res[alias] = true
		}
		return res
	}

	for _, scenario := range orthogonalAutoAliasesScenarios {
		if len(scenario.names) != 1 {
			continue
		}

		for _, snapName := range []string{"some-snap", "other-snap"} {
			var snapst snapstate.SnapState
			err := snapstate.Get(s.state, snapName, &snapst)
			c.Assert(err, IsNil)
			snapst.Aliases = nil
			snapst.AutoAliasesDisabled = false
			if autoAliases := scenario.aliasesBefore[snapName]; autoAliases != nil {
				targets := make(map[string]*snapstate.AliasTarget)
				for _, alias := range autoAliases {
					targets[alias] = &snapstate.AliasTarget{Auto: "cmd" + alias[len(alias)-1:]}
				}

				snapst.Aliases = targets
			}
			snapstate.Set(s.state, snapName, &snapst)
		}

		ts, err := snapstate.Update(s.state, scenario.names[0], "", snap.R(0), s.user.ID, snapstate.Flags{})
		c.Assert(err, IsNil)
		_, dropped, err := snapstate.AutoAliasesDelta(s.state, []string{"some-snap", "other-snap"})
		c.Assert(err, IsNil)

		j := 0
		tasks := ts.Tasks()
		var expectedPruned map[string]map[string]bool
		var pruneTasks []*state.Task
		if len(scenario.prune) != 0 {
			nprune := len(scenario.prune)
			pruneTasks = tasks[:nprune]
			j += nprune
			taskAliases := make(map[string]map[string]bool)
			for _, aliasTask := range pruneTasks {
				c.Check(aliasTask.Kind(), Equals, "prune-auto-aliases")
				var aliases []string
				err := aliasTask.Get("aliases", &aliases)
				c.Assert(err, IsNil)
				snapsup, err := snapstate.TaskSnapSetup(aliasTask)
				c.Assert(err, IsNil)
				taskAliases[snapsup.Name()] = expectedSet(aliases)
			}
			expectedPruned = make(map[string]map[string]bool)
			for _, snapName := range scenario.prune {
				expectedPruned[snapName] = expectedSet(dropped[snapName])
			}
			c.Check(taskAliases, DeepEquals, expectedPruned)
		}
		if scenario.update {
			first := tasks[j]
			j += 15
<<<<<<< HEAD
			c.Check(first.Kind(), Equals, "prerequisites")
=======
			c.Check(first.Kind(), Equals, "download-snap")
>>>>>>> 08cc6aa8
			wait := false
			if expectedPruned["other-snap"]["aliasA"] {
				wait = true
			} else if expectedPruned["some-snap"] != nil {
				wait = true
			}
			if wait {
				c.Check(first.WaitTasks(), DeepEquals, pruneTasks)
			} else {
				c.Check(first.WaitTasks(), HasLen, 0)
			}
		}
		if scenario.new {
			aliasTask := tasks[j]
			j++
			c.Check(aliasTask.Kind(), Equals, "refresh-aliases")
			wait := false
			if expectedPruned["some-snap"]["aliasB"] {
				wait = true
			} else if expectedPruned["other-snap"] != nil {
				wait = true
			}
			if wait {
				c.Check(aliasTask.WaitTasks(), DeepEquals, pruneTasks)
			} else {
				c.Check(aliasTask.WaitTasks(), HasLen, 0)
			}
		}
		c.Assert(len(tasks), Equals, j, Commentf("%#v", scenario))

		// conflict checks are triggered
		chg := s.state.NewChange("update", "...")
		chg.AddAll(ts)
		err = snapstate.CheckChangeConflict(s.state, scenario.names[0], nil, nil)
		c.Check(err, ErrorMatches, `.* has changes in progress`)
		chg.SetStatus(state.DoneStatus)
	}
}

func (s *snapmgrTestSuite) TestUpdateLocalSnapFails(c *C) {
	si := snap.SideInfo{
		RealName: "some-snap",
		Revision: snap.R(7),
	}

	s.state.Lock()
	defer s.state.Unlock()

	snapstate.Set(s.state, "some-snap", &snapstate.SnapState{
		Active:   true,
		Sequence: []*snap.SideInfo{&si},
		Current:  si.Revision,
	})

	_, err := snapstate.Update(s.state, "some-snap", "some-channel", snap.R(0), s.user.ID, snapstate.Flags{})
	c.Assert(err, Equals, store.ErrLocalSnap)
}

func (s *snapmgrTestSuite) TestUpdateDisabledUnsupported(c *C) {
	si := snap.SideInfo{
		RealName: "some-snap",
		SnapID:   "some-snap-id",
		Revision: snap.R(7),
	}

	s.state.Lock()
	defer s.state.Unlock()

	snapstate.Set(s.state, "some-snap", &snapstate.SnapState{
		Active:   false,
		Sequence: []*snap.SideInfo{&si},
		Current:  si.Revision,
	})

	_, err := snapstate.Update(s.state, "some-snap", "some-channel", snap.R(0), s.user.ID, snapstate.Flags{})
	c.Assert(err, ErrorMatches, `refreshing disabled snap "some-snap" not supported`)
}

func makeTestSnap(c *C, snapYamlContent string) (snapFilePath string) {
	return snaptest.MakeTestSnapWithFiles(c, snapYamlContent, nil)
}

func (s *snapmgrTestSuite) TestInstallFirstLocalRunThrough(c *C) {
	// use the real thing for this one
	snapstate.MockOpenSnapFile(backend.OpenSnapFile)

	s.state.Lock()
	defer s.state.Unlock()

	mockSnap := makeTestSnap(c, `name: mock
version: 1.0`)
	chg := s.state.NewChange("install", "install a local snap")
	ts, err := snapstate.InstallPath(s.state, &snap.SideInfo{RealName: "mock"}, mockSnap, "", snapstate.Flags{})
	c.Assert(err, IsNil)
	chg.AddAll(ts)

	s.state.Unlock()
	defer s.snapmgr.Stop()
	s.settle()
	s.state.Lock()

	expected := fakeOps{
		{
			// only local install was run, i.e. first actions are pseudo-action current
			op:  "current",
			old: "<no-current>",
		},
		{
			// and setup-snap
			op:    "setup-snap",
			name:  mockSnap,
			revno: snap.R("x1"),
		},
		{
			op:   "copy-data",
			name: filepath.Join(dirs.StripRootDir(dirs.SnapMountDir), "mock/x1"),
			old:  "<no-old>",
		},
		{
			op:    "setup-profiles:Doing",
			name:  "mock",
			revno: snap.R("x1"),
		},
		{
			op: "candidate",
			sinfo: snap.SideInfo{
				RealName: "mock",
				Revision: snap.R("x1"),
			},
		},
		{
			op:   "link-snap",
			name: filepath.Join(dirs.StripRootDir(dirs.SnapMountDir), "mock/x1"),
		},
		{
			op:    "setup-profiles:Doing", // core phase 2
			name:  "mock",
			revno: snap.R("x1"),
		},
		{
			op: "update-aliases",
		},
		{
			op:    "cleanup-trash",
			name:  "mock",
			revno: snap.R("x1"),
		},
	}

	c.Assert(s.fakeBackend.ops.Ops(), DeepEquals, expected.Ops())
	c.Check(s.fakeBackend.ops, DeepEquals, expected)

	// verify snapSetup info
	var snapsup snapstate.SnapSetup
	task := ts.Tasks()[1]
	err = task.Get("snap-setup", &snapsup)
	c.Assert(err, IsNil)
	c.Assert(snapsup, DeepEquals, snapstate.SnapSetup{
		SnapPath: mockSnap,
		SideInfo: snapsup.SideInfo,
	})
	c.Assert(snapsup.SideInfo, DeepEquals, &snap.SideInfo{
		RealName: "mock",
		Revision: snap.R(-1),
	})

	// verify snaps in the system state
	var snapst snapstate.SnapState
	err = snapstate.Get(s.state, "mock", &snapst)
	c.Assert(err, IsNil)

	c.Assert(snapst.Active, Equals, true)
	c.Assert(snapst.Sequence[0], DeepEquals, &snap.SideInfo{
		RealName: "mock",
		Channel:  "",
		Revision: snap.R(-1),
	})
	c.Assert(snapst.LocalRevision(), Equals, snap.R(-1))
}

func (s *snapmgrTestSuite) TestInstallSubsequentLocalRunThrough(c *C) {
	// use the real thing for this one
	snapstate.MockOpenSnapFile(backend.OpenSnapFile)

	s.state.Lock()
	defer s.state.Unlock()

	snapstate.Set(s.state, "mock", &snapstate.SnapState{
		Active: true,
		Sequence: []*snap.SideInfo{
			{RealName: "mock", Revision: snap.R(-2)},
		},
		Current:  snap.R(-2),
		SnapType: "app",
	})

	mockSnap := makeTestSnap(c, `name: mock
version: 1.0`)
	chg := s.state.NewChange("install", "install a local snap")
	ts, err := snapstate.InstallPath(s.state, &snap.SideInfo{RealName: "mock"}, mockSnap, "", snapstate.Flags{})
	c.Assert(err, IsNil)
	chg.AddAll(ts)

	s.state.Unlock()
	defer s.snapmgr.Stop()
	s.settle()
	s.state.Lock()

	ops := s.fakeBackend.ops
	// ensure only local install was run, i.e. first action is pseudo-action current
	c.Assert(ops.Ops(), HasLen, 11)
	c.Check(ops[0].op, Equals, "current")
	c.Check(ops[0].old, Equals, filepath.Join(dirs.StripRootDir(dirs.SnapMountDir), "mock/x2"))
	// and setup-snap
	c.Check(ops[1].op, Equals, "setup-snap")
	c.Check(ops[1].name, Matches, `.*/mock_1.0_all.snap`)
	c.Check(ops[1].revno, Equals, snap.R("x3"))
	// and cleanup
	c.Check(ops[len(ops)-1], DeepEquals, fakeOp{
		op:    "cleanup-trash",
		name:  "mock",
		revno: snap.R("x3"),
	})

	c.Check(ops[3].op, Equals, "unlink-snap")
	c.Check(ops[3].name, Equals, filepath.Join(dirs.StripRootDir(dirs.SnapMountDir), "mock/x2"))

	c.Check(ops[4].op, Equals, "copy-data")
	c.Check(ops[4].name, Equals, filepath.Join(dirs.StripRootDir(dirs.SnapMountDir), "mock/x3"))
	c.Check(ops[4].old, Equals, filepath.Join(dirs.StripRootDir(dirs.SnapMountDir), "mock/x2"))

	c.Check(ops[5].op, Equals, "setup-profiles:Doing")
	c.Check(ops[5].name, Equals, "mock")
	c.Check(ops[5].revno, Equals, snap.R(-3))

	c.Check(ops[6].op, Equals, "candidate")
	c.Check(ops[6].sinfo, DeepEquals, snap.SideInfo{
		RealName: "mock",
		Revision: snap.R(-3),
	})
	c.Check(ops[7].op, Equals, "link-snap")
	c.Check(ops[7].name, Equals, filepath.Join(dirs.StripRootDir(dirs.SnapMountDir), "mock/x3"))
	c.Check(ops[8].op, Equals, "setup-profiles:Doing") // core phase 2

	// verify snapSetup info
	var snapsup snapstate.SnapSetup
	task := ts.Tasks()[1]
	err = task.Get("snap-setup", &snapsup)
	c.Assert(err, IsNil)
	c.Assert(snapsup, DeepEquals, snapstate.SnapSetup{
		SnapPath: mockSnap,
		SideInfo: snapsup.SideInfo,
	})
	c.Assert(snapsup.SideInfo, DeepEquals, &snap.SideInfo{
		RealName: "mock",
		Revision: snap.R(-3),
	})

	// verify snaps in the system state
	var snapst snapstate.SnapState
	err = snapstate.Get(s.state, "mock", &snapst)
	c.Assert(err, IsNil)

	c.Assert(snapst.Active, Equals, true)
	c.Assert(snapst.Sequence, HasLen, 2)
	c.Assert(snapst.CurrentSideInfo(), DeepEquals, &snap.SideInfo{
		RealName: "mock",
		Channel:  "",
		Revision: snap.R(-3),
	})
	c.Assert(snapst.LocalRevision(), Equals, snap.R(-3))
}

func (s *snapmgrTestSuite) TestInstallOldSubsequentLocalRunThrough(c *C) {
	// use the real thing for this one
	snapstate.MockOpenSnapFile(backend.OpenSnapFile)

	s.state.Lock()
	defer s.state.Unlock()

	snapstate.Set(s.state, "mock", &snapstate.SnapState{
		Active: true,
		Sequence: []*snap.SideInfo{
			{RealName: "mock", Revision: snap.R(100001)},
		},
		Current:  snap.R(100001),
		SnapType: "app",
	})

	mockSnap := makeTestSnap(c, `name: mock
version: 1.0`)
	chg := s.state.NewChange("install", "install a local snap")
	ts, err := snapstate.InstallPath(s.state, &snap.SideInfo{RealName: "mock"}, mockSnap, "", snapstate.Flags{})
	c.Assert(err, IsNil)
	chg.AddAll(ts)

	s.state.Unlock()
	defer s.snapmgr.Stop()
	s.settle()
	s.state.Lock()

	expected := fakeOps{
		{
			// ensure only local install was run, i.e. first action is pseudo-action current
			op:  "current",
			old: filepath.Join(dirs.StripRootDir(dirs.SnapMountDir), "mock/100001"),
		},
		{
			// and setup-snap
			op:    "setup-snap",
			name:  mockSnap,
			revno: snap.R("x1"),
		},
		{
			op:   "remove-snap-aliases",
			name: "mock",
		},
		{
			op:   "unlink-snap",
			name: filepath.Join(dirs.StripRootDir(dirs.SnapMountDir), "mock/100001"),
		},
		{
			op:   "copy-data",
			name: filepath.Join(dirs.StripRootDir(dirs.SnapMountDir), "mock/x1"),
			old:  filepath.Join(dirs.StripRootDir(dirs.SnapMountDir), "mock/100001"),
		},
		{
			op:    "setup-profiles:Doing",
			name:  "mock",
			revno: snap.R("x1"),
		},
		{
			op: "candidate",
			sinfo: snap.SideInfo{
				RealName: "mock",
				Revision: snap.R("x1"),
			},
		},
		{
			op:   "link-snap",
			name: filepath.Join(dirs.StripRootDir(dirs.SnapMountDir), "mock/x1"),
		},
		{
			op:    "setup-profiles:Doing",
			name:  "mock",
			revno: snap.R("x1"),
		},
		{
			op: "update-aliases",
		},
		{
			// and cleanup
			op:    "cleanup-trash",
			name:  "mock",
			revno: snap.R("x1"),
		},
	}
	c.Assert(s.fakeBackend.ops.Ops(), DeepEquals, expected.Ops())
	c.Check(s.fakeBackend.ops, DeepEquals, expected)

	var snapst snapstate.SnapState
	err = snapstate.Get(s.state, "mock", &snapst)
	c.Assert(err, IsNil)

	c.Assert(snapst.Active, Equals, true)
	c.Assert(snapst.Sequence, HasLen, 2)
	c.Assert(snapst.CurrentSideInfo(), DeepEquals, &snap.SideInfo{
		RealName: "mock",
		Channel:  "",
		Revision: snap.R(-1),
	})
	c.Assert(snapst.LocalRevision(), Equals, snap.R(-1))
}

func (s *snapmgrTestSuite) TestInstallPathWithMetadataRunThrough(c *C) {
	// use the real thing for this one
	snapstate.MockOpenSnapFile(backend.OpenSnapFile)

	s.state.Lock()
	defer s.state.Unlock()

	someSnap := makeTestSnap(c, `name: orig-name
version: 1.0`)
	chg := s.state.NewChange("install", "install a local snap")

	si := &snap.SideInfo{
		RealName: "some-snap",
		SnapID:   "snapIDsnapidsnapidsnapidsnapidsn",
		Revision: snap.R(42),
	}
	ts, err := snapstate.InstallPath(s.state, si, someSnap, "", snapstate.Flags{Required: true})
	c.Assert(err, IsNil)
	chg.AddAll(ts)

	s.state.Unlock()
	defer s.snapmgr.Stop()
	s.settle()
	s.state.Lock()

	// ensure only local install was run, i.e. first actions are pseudo-action current
	c.Assert(s.fakeBackend.ops.Ops(), HasLen, 9)
	c.Check(s.fakeBackend.ops[0].op, Equals, "current")
	c.Check(s.fakeBackend.ops[0].old, Equals, "<no-current>")
	// and setup-snap
	c.Check(s.fakeBackend.ops[1].op, Equals, "setup-snap")
	c.Check(s.fakeBackend.ops[1].name, Matches, `.*/orig-name_1.0_all.snap`)
	c.Check(s.fakeBackend.ops[1].revno, Equals, snap.R(42))

	c.Check(s.fakeBackend.ops[4].op, Equals, "candidate")
	c.Check(s.fakeBackend.ops[4].sinfo, DeepEquals, *si)
	c.Check(s.fakeBackend.ops[5].op, Equals, "link-snap")
	c.Check(s.fakeBackend.ops[5].name, Equals, filepath.Join(dirs.StripRootDir(dirs.SnapMountDir), "some-snap/42"))

	// verify snapSetup info
	var snapsup snapstate.SnapSetup
	task := ts.Tasks()[0]
	err = task.Get("snap-setup", &snapsup)
	c.Assert(err, IsNil)
	c.Assert(snapsup, DeepEquals, snapstate.SnapSetup{
		SnapPath: someSnap,
		SideInfo: snapsup.SideInfo,
		Flags: snapstate.Flags{
			Required: true,
		},
	})
	c.Assert(snapsup.SideInfo, DeepEquals, si)

	// verify snaps in the system state
	var snapst snapstate.SnapState
	err = snapstate.Get(s.state, "some-snap", &snapst)
	c.Assert(err, IsNil)

	c.Assert(snapst.Active, Equals, true)
	c.Assert(snapst.Channel, Equals, "")
	c.Assert(snapst.Sequence[0], DeepEquals, si)
	c.Assert(snapst.LocalRevision().Unset(), Equals, true)
	c.Assert(snapst.Required, Equals, true)
}

func (s *snapmgrTestSuite) TestRemoveRunThrough(c *C) {
	si := snap.SideInfo{
		RealName: "some-snap",
		Revision: snap.R(7),
	}

	s.state.Lock()
	defer s.state.Unlock()

	snapstate.Set(s.state, "some-snap", &snapstate.SnapState{
		Active:   true,
		Sequence: []*snap.SideInfo{&si},
		Current:  si.Revision,
		SnapType: "app",
	})

	chg := s.state.NewChange("remove", "remove a snap")
	ts, err := snapstate.Remove(s.state, "some-snap", snap.R(0))
	c.Assert(err, IsNil)
	chg.AddAll(ts)

	s.state.Unlock()
	defer s.snapmgr.Stop()
	s.settle()
	s.state.Lock()

	expected := fakeOps{
		{
			op:   "remove-snap-aliases",
			name: "some-snap",
		},
		{
			op:   "unlink-snap",
			name: filepath.Join(dirs.StripRootDir(dirs.SnapMountDir), "some-snap/7"),
		},
		{
			op:    "remove-profiles:Doing",
			name:  "some-snap",
			revno: snap.R(7),
		},
		{
			op:   "remove-snap-data",
			name: filepath.Join(dirs.StripRootDir(dirs.SnapMountDir), "some-snap/7"),
		},
		{
			op:   "remove-snap-common-data",
			name: filepath.Join(dirs.StripRootDir(dirs.SnapMountDir), "some-snap/7"),
		},
		{
			op:    "remove-snap-files",
			name:  filepath.Join(dirs.StripRootDir(dirs.SnapMountDir), "some-snap/7"),
			stype: "app",
		},
		{
			op:   "discard-namespace",
			name: "some-snap",
		},
		{
			op:   "discard-conns:Doing",
			name: "some-snap",
		},
	}
	// start with an easier-to-read error if this fails:
	c.Check(len(s.fakeBackend.ops), Equals, len(expected))
	c.Assert(s.fakeBackend.ops.Ops(), DeepEquals, expected.Ops())
	c.Check(s.fakeBackend.ops, DeepEquals, expected)

	// verify snapSetup info
	tasks := ts.Tasks()
	for _, t := range tasks {
		if t.Kind() == "run-hook" {
			continue
		}
		snapsup, err := snapstate.TaskSnapSetup(t)
		c.Assert(err, IsNil)

		var expSnapSetup *snapstate.SnapSetup
		if t.Kind() == "discard-conns" {
			expSnapSetup = &snapstate.SnapSetup{
				SideInfo: &snap.SideInfo{
					RealName: "some-snap",
				},
			}
		} else {
			expSnapSetup = &snapstate.SnapSetup{
				SideInfo: &snap.SideInfo{
					RealName: "some-snap",
					Revision: snap.R(7),
				},
			}
		}
		c.Check(snapsup, DeepEquals, expSnapSetup, Commentf(t.Kind()))
	}

	// verify snaps in the system state
	var snapst snapstate.SnapState
	err = snapstate.Get(s.state, "some-snap", &snapst)
	c.Assert(err, Equals, state.ErrNoState)
}

func (s *snapmgrTestSuite) TestRemoveWithManyRevisionsRunThrough(c *C) {
	si3 := snap.SideInfo{
		RealName: "some-snap",
		Revision: snap.R(3),
	}

	si5 := snap.SideInfo{
		RealName: "some-snap",
		Revision: snap.R(5),
	}

	si7 := snap.SideInfo{
		RealName: "some-snap",
		Revision: snap.R(7),
	}

	s.state.Lock()
	defer s.state.Unlock()

	snapstate.Set(s.state, "some-snap", &snapstate.SnapState{
		Active:   true,
		Sequence: []*snap.SideInfo{&si5, &si3, &si7},
		Current:  si7.Revision,
		SnapType: "app",
	})

	chg := s.state.NewChange("remove", "remove a snap")
	ts, err := snapstate.Remove(s.state, "some-snap", snap.R(0))
	c.Assert(err, IsNil)
	chg.AddAll(ts)

	s.state.Unlock()
	defer s.snapmgr.Stop()
	s.settle()
	s.state.Lock()

	expected := fakeOps{
		{
			op:   "remove-snap-aliases",
			name: "some-snap",
		},
		{
			op:   "unlink-snap",
			name: filepath.Join(dirs.StripRootDir(dirs.SnapMountDir), "some-snap/7"),
		},
		{
			op:    "remove-profiles:Doing",
			name:  "some-snap",
			revno: snap.R(7),
		},
		{
			op:   "remove-snap-data",
			name: filepath.Join(dirs.StripRootDir(dirs.SnapMountDir), "some-snap/7"),
		},
		{
			op:    "remove-snap-files",
			name:  filepath.Join(dirs.StripRootDir(dirs.SnapMountDir), "some-snap/7"),
			stype: "app",
		},
		{
			op:   "remove-snap-data",
			name: filepath.Join(dirs.StripRootDir(dirs.SnapMountDir), "some-snap/3"),
		},
		{
			op:    "remove-snap-files",
			name:  filepath.Join(dirs.StripRootDir(dirs.SnapMountDir), "some-snap/3"),
			stype: "app",
		},
		{
			op:   "remove-snap-data",
			name: filepath.Join(dirs.StripRootDir(dirs.SnapMountDir), "some-snap/5"),
		},
		{
			op:   "remove-snap-common-data",
			name: filepath.Join(dirs.StripRootDir(dirs.SnapMountDir), "some-snap/5"),
		},
		{
			op:    "remove-snap-files",
			name:  filepath.Join(dirs.StripRootDir(dirs.SnapMountDir), "some-snap/5"),
			stype: "app",
		},
		{
			op:   "discard-namespace",
			name: "some-snap",
		},
		{
			op:   "discard-conns:Doing",
			name: "some-snap",
		},
	}
	// start with an easier-to-read error if this fails:
	c.Assert(s.fakeBackend.ops.Ops(), DeepEquals, expected.Ops())
	c.Assert(s.fakeBackend.ops, DeepEquals, expected)

	// verify snapSetup info
	tasks := ts.Tasks()
	revnos := []snap.Revision{{N: 7}, {N: 3}, {N: 5}}
	whichRevno := 0
	for _, t := range tasks {
		if t.Kind() == "run-hook" {
			continue
		}
		snapsup, err := snapstate.TaskSnapSetup(t)
		c.Assert(err, IsNil)

		var expSnapSetup *snapstate.SnapSetup
		if t.Kind() == "discard-conns" {
			expSnapSetup = &snapstate.SnapSetup{
				SideInfo: &snap.SideInfo{
					RealName: "some-snap",
				},
			}
		} else {
			expSnapSetup = &snapstate.SnapSetup{
				SideInfo: &snap.SideInfo{
					RealName: "some-snap",
					Revision: revnos[whichRevno],
				},
			}
		}

		c.Check(snapsup, DeepEquals, expSnapSetup, Commentf(t.Kind()))

		if t.Kind() == "discard-snap" {
			whichRevno++
		}
	}

	// verify snaps in the system state
	var snapst snapstate.SnapState
	err = snapstate.Get(s.state, "some-snap", &snapst)
	c.Assert(err, Equals, state.ErrNoState)
}

func (s *snapmgrTestSuite) TestRemoveOneRevisionRunThrough(c *C) {
	si3 := snap.SideInfo{
		RealName: "some-snap",
		Revision: snap.R(3),
	}

	si5 := snap.SideInfo{
		RealName: "some-snap",
		Revision: snap.R(5),
	}

	si7 := snap.SideInfo{
		RealName: "some-snap",
		Revision: snap.R(7),
	}

	s.state.Lock()
	defer s.state.Unlock()

	snapstate.Set(s.state, "some-snap", &snapstate.SnapState{
		Active:   true,
		Sequence: []*snap.SideInfo{&si5, &si3, &si7},
		Current:  si7.Revision,
		SnapType: "app",
	})

	chg := s.state.NewChange("remove", "remove a snap")
	ts, err := snapstate.Remove(s.state, "some-snap", snap.R(3))
	c.Assert(err, IsNil)
	chg.AddAll(ts)

	s.state.Unlock()
	defer s.snapmgr.Stop()
	s.settle()
	s.state.Lock()

	c.Check(len(s.fakeBackend.ops), Equals, 2)
	expected := fakeOps{
		{
			op:   "remove-snap-data",
			name: filepath.Join(dirs.StripRootDir(dirs.SnapMountDir), "some-snap/3"),
		},
		{
			op:    "remove-snap-files",
			name:  filepath.Join(dirs.StripRootDir(dirs.SnapMountDir), "some-snap/3"),
			stype: "app",
		},
	}
	// start with an easier-to-read error if this fails:
	c.Assert(s.fakeBackend.ops.Ops(), DeepEquals, expected.Ops())
	c.Assert(s.fakeBackend.ops, DeepEquals, expected)

	// verify snapSetup info
	tasks := ts.Tasks()
	for _, t := range tasks {
		snapsup, err := snapstate.TaskSnapSetup(t)
		c.Assert(err, IsNil)

		expSnapSetup := &snapstate.SnapSetup{
			SideInfo: &snap.SideInfo{
				RealName: "some-snap",
				Revision: snap.R(3),
			},
		}

		c.Check(snapsup, DeepEquals, expSnapSetup, Commentf(t.Kind()))
	}

	// verify snaps in the system state
	var snapst snapstate.SnapState
	err = snapstate.Get(s.state, "some-snap", &snapst)
	c.Assert(err, IsNil)
	c.Check(snapst.Sequence, HasLen, 2)
}

func (s *snapmgrTestSuite) TestRemoveLastRevisionRunThrough(c *C) {
	si := snap.SideInfo{
		RealName: "some-snap",
		Revision: snap.R(2),
	}

	s.state.Lock()
	defer s.state.Unlock()

	snapstate.Set(s.state, "some-snap", &snapstate.SnapState{
		Active:   false,
		Sequence: []*snap.SideInfo{&si},
		Current:  si.Revision,
		SnapType: "app",
	})

	chg := s.state.NewChange("remove", "remove a snap")
	ts, err := snapstate.Remove(s.state, "some-snap", snap.R(2))
	c.Assert(err, IsNil)
	chg.AddAll(ts)

	s.state.Unlock()
	defer s.snapmgr.Stop()
	s.settle()
	s.state.Lock()

	c.Check(len(s.fakeBackend.ops), Equals, 5)
	expected := fakeOps{
		{
			op:   "remove-snap-data",
			name: filepath.Join(dirs.StripRootDir(dirs.SnapMountDir), "some-snap/2"),
		},
		{
			op:   "remove-snap-common-data",
			name: filepath.Join(dirs.StripRootDir(dirs.SnapMountDir), "some-snap/2"),
		},
		{
			op:    "remove-snap-files",
			name:  filepath.Join(dirs.StripRootDir(dirs.SnapMountDir), "some-snap/2"),
			stype: "app",
		},
		{
			op:   "discard-namespace",
			name: "some-snap",
		},
		{
			op:   "discard-conns:Doing",
			name: "some-snap",
		},
	}
	// start with an easier-to-read error if this fails:
	c.Assert(s.fakeBackend.ops.Ops(), DeepEquals, expected.Ops())
	c.Assert(s.fakeBackend.ops, DeepEquals, expected)

	// verify snapSetup info
	tasks := ts.Tasks()
	for _, t := range tasks {
		if t.Kind() == "run-hook" {
			continue
		}
		snapsup, err := snapstate.TaskSnapSetup(t)
		c.Assert(err, IsNil)

		expSnapSetup := &snapstate.SnapSetup{
			SideInfo: &snap.SideInfo{
				RealName: "some-snap",
			},
		}
		if t.Kind() != "discard-conns" {
			expSnapSetup.SideInfo.Revision = snap.R(2)
		}

		c.Check(snapsup, DeepEquals, expSnapSetup, Commentf(t.Kind()))
	}

	// verify snaps in the system state
	var snapst snapstate.SnapState
	err = snapstate.Get(s.state, "some-snap", &snapst)
	c.Assert(err, Equals, state.ErrNoState)
}

func (s *snapmgrTestSuite) TestRemoveCurrentActiveRevisionRefused(c *C) {
	si := snap.SideInfo{
		RealName: "some-snap",
		Revision: snap.R(2),
	}

	s.state.Lock()
	defer s.state.Unlock()

	snapstate.Set(s.state, "some-snap", &snapstate.SnapState{
		Active:   true,
		Sequence: []*snap.SideInfo{&si},
		Current:  si.Revision,
		SnapType: "app",
	})

	_, err := snapstate.Remove(s.state, "some-snap", snap.R(2))

	c.Check(err, ErrorMatches, `cannot remove active revision 2 of snap "some-snap"`)
}

func (s *snapmgrTestSuite) TestRemoveCurrentRevisionOfSeveralRefused(c *C) {
	si := snap.SideInfo{
		RealName: "some-snap",
		Revision: snap.R(2),
	}

	s.state.Lock()
	defer s.state.Unlock()

	snapstate.Set(s.state, "some-snap", &snapstate.SnapState{
		Active:   true,
		Sequence: []*snap.SideInfo{&si, &si},
		Current:  si.Revision,
		SnapType: "app",
	})

	_, err := snapstate.Remove(s.state, "some-snap", snap.R(2))
	c.Assert(err, NotNil)
	c.Check(err.Error(), Equals, `cannot remove active revision 2 of snap "some-snap" (revert first?)`)
}

func (s *snapmgrTestSuite) TestRemoveMissingRevisionRefused(c *C) {
	si := snap.SideInfo{
		RealName: "some-snap",
		Revision: snap.R(2),
	}

	s.state.Lock()
	defer s.state.Unlock()

	snapstate.Set(s.state, "some-snap", &snapstate.SnapState{
		Active:   true,
		Sequence: []*snap.SideInfo{&si},
		Current:  si.Revision,
		SnapType: "app",
	})

	_, err := snapstate.Remove(s.state, "some-snap", snap.R(1))

	c.Check(err, ErrorMatches, `revision 1 of snap "some-snap" is not installed`)
}

func (s *snapmgrTestSuite) TestRemoveRefused(c *C) {
	si := snap.SideInfo{
		RealName: "gadget",
		Revision: snap.R(7),
	}

	s.state.Lock()
	defer s.state.Unlock()

	snapstate.Set(s.state, "gadget", &snapstate.SnapState{
		Active:   true,
		Sequence: []*snap.SideInfo{&si},
		Current:  si.Revision,
		SnapType: "app",
	})

	_, err := snapstate.Remove(s.state, "gadget", snap.R(0))

	c.Check(err, ErrorMatches, `snap "gadget" is not removable`)
}

func (s *snapmgrTestSuite) TestRemoveRefusedLastRevision(c *C) {
	si := snap.SideInfo{
		RealName: "gadget",
		Revision: snap.R(7),
	}

	s.state.Lock()
	defer s.state.Unlock()

	snapstate.Set(s.state, "gadget", &snapstate.SnapState{
		Active:   false,
		Sequence: []*snap.SideInfo{&si},
		Current:  si.Revision,
		SnapType: "app",
	})

	_, err := snapstate.Remove(s.state, "gadget", snap.R(7))

	c.Check(err, ErrorMatches, `snap "gadget" is not removable`)
}

func (s *snapmgrTestSuite) TestRemoveDeletesConfigOnLastRevision(c *C) {
	si := snap.SideInfo{
		RealName: "some-snap",
		Revision: snap.R(7),
	}

	s.state.Lock()
	defer s.state.Unlock()

	snapstate.Set(s.state, "some-snap", &snapstate.SnapState{
		Active:   true,
		Sequence: []*snap.SideInfo{&si},
		Current:  si.Revision,
		SnapType: "app",
	})

	snapstate.Set(s.state, "another-snap", &snapstate.SnapState{
		Active:   true,
		Sequence: []*snap.SideInfo{&si},
		Current:  si.Revision,
		SnapType: "app",
	})

	tr := config.NewTransaction(s.state)
	tr.Set("some-snap", "foo", "bar")
	tr.Commit()

	// a config for some other snap to verify its not accidentally destroyed
	tr = config.NewTransaction(s.state)
	tr.Set("another-snap", "bar", "baz")
	tr.Commit()

	var res string
	tr = config.NewTransaction(s.state)
	c.Assert(tr.Get("some-snap", "foo", &res), IsNil)
	c.Assert(tr.Get("another-snap", "bar", &res), IsNil)

	chg := s.state.NewChange("remove", "remove a snap")
	ts, err := snapstate.Remove(s.state, "some-snap", snap.R(0))
	c.Assert(err, IsNil)
	chg.AddAll(ts)

	s.state.Unlock()
	defer s.snapmgr.Stop()
	s.settle()
	s.state.Lock()

	// verify snaps in the system state
	var snapst snapstate.SnapState
	err = snapstate.Get(s.state, "some-snap", &snapst)
	c.Assert(err, Equals, state.ErrNoState)

	tr = config.NewTransaction(s.state)
	err = tr.Get("some-snap", "foo", &res)
	c.Assert(err, NotNil)
	c.Assert(err, ErrorMatches, `snap "some-snap" has no "foo" configuration option`)

	// and another snap has its config intact
	c.Assert(tr.Get("another-snap", "bar", &res), IsNil)
	c.Assert(res, Equals, "baz")
}

func (s *snapmgrTestSuite) TestRemoveDoesntDeleteConfigIfNotLastRevision(c *C) {
	si1 := snap.SideInfo{
		RealName: "some-snap",
		Revision: snap.R(7),
	}
	si2 := snap.SideInfo{
		RealName: "some-snap",
		Revision: snap.R(8),
	}

	s.state.Lock()
	defer s.state.Unlock()

	snapstate.Set(s.state, "some-snap", &snapstate.SnapState{
		Active:   true,
		Sequence: []*snap.SideInfo{&si1, &si2},
		Current:  si2.Revision,
		SnapType: "app",
	})

	tr := config.NewTransaction(s.state)
	tr.Set("some-snap", "foo", "bar")
	tr.Commit()

	var res string
	tr = config.NewTransaction(s.state)
	c.Assert(tr.Get("some-snap", "foo", &res), IsNil)

	chg := s.state.NewChange("remove", "remove a snap")
	ts, err := snapstate.Remove(s.state, "some-snap", si1.Revision)
	c.Assert(err, IsNil)
	chg.AddAll(ts)

	s.state.Unlock()
	defer s.snapmgr.Stop()
	s.settle()
	s.state.Lock()

	// verify snaps in the system state
	var snapst snapstate.SnapState
	err = snapstate.Get(s.state, "some-snap", &snapst)
	c.Assert(err, IsNil)

	tr = config.NewTransaction(s.state)
	c.Assert(tr.Get("some-snap", "foo", &res), IsNil)
	c.Assert(res, Equals, "bar")
}

func (s *snapmgrTestSuite) TestUpdateMakesConfigSnapshot(c *C) {
	s.state.Lock()
	defer s.state.Unlock()

	snapstate.Set(s.state, "some-snap", &snapstate.SnapState{
		Active: true,
		Sequence: []*snap.SideInfo{
			{RealName: "some-snap", SnapID: "some-snap-id", Revision: snap.R(1)},
		},
		Current:  snap.R(1),
		SnapType: "app",
	})

	tr := config.NewTransaction(s.state)
	tr.Set("some-snap", "foo", "bar")
	tr.Commit()

	var cfgs map[string]interface{}
	// we don't have config snapshots yet
	c.Assert(s.state.Get("revision-config", &cfgs), Equals, state.ErrNoState)

	chg := s.state.NewChange("update", "update a snap")
	ts, err := snapstate.Update(s.state, "some-snap", "some-channel", snap.R(2), s.user.ID, snapstate.Flags{})
	c.Assert(err, IsNil)
	chg.AddAll(ts)

	s.state.Unlock()
	defer s.snapmgr.Stop()
	s.settle()

	s.state.Lock()
	cfgs = nil
	// config copy of rev. 1 has been made
	c.Assert(s.state.Get("revision-config", &cfgs), IsNil)
	c.Assert(cfgs["some-snap"], DeepEquals, map[string]interface{}{
		"1": map[string]interface{}{
			"foo": "bar",
		},
	})
}

func (s *snapmgrTestSuite) TestRevertRestoresConfigSnapshot(c *C) {
	s.state.Lock()
	defer s.state.Unlock()

	snapstate.Set(s.state, "some-snap", &snapstate.SnapState{
		Active: true,
		Sequence: []*snap.SideInfo{
			{RealName: "some-snap", SnapID: "some-snap-id", Revision: snap.R(1)},
			{RealName: "some-snap", Revision: snap.R(2)},
		},
		Current:  snap.R(2),
		SnapType: "app",
	})

	// set configuration for current snap
	tr := config.NewTransaction(s.state)
	tr.Set("some-snap", "foo", "100")
	tr.Commit()

	// make config snapshot for rev.1
	config.SaveRevisionConfig(s.state, "some-snap", snap.R(1))

	// modify for rev. 2
	tr = config.NewTransaction(s.state)
	tr.Set("some-snap", "foo", "200")
	tr.Commit()

	chg := s.state.NewChange("revert", "revert snap")
	ts, err := snapstate.Revert(s.state, "some-snap", snapstate.Flags{})
	c.Assert(err, IsNil)
	chg.AddAll(ts)

	s.state.Unlock()
	defer s.snapmgr.Stop()
	s.settle()

	s.state.Lock()
	// config snapshot of rev. 2 has been made by 'revert'
	var cfgs map[string]interface{}
	c.Assert(s.state.Get("revision-config", &cfgs), IsNil)
	c.Assert(cfgs["some-snap"], DeepEquals, map[string]interface{}{
		"1": map[string]interface{}{"foo": "100"},
		"2": map[string]interface{}{"foo": "200"},
	})

	// current snap configuration has been restored from rev. 1 config snapshot
	tr = config.NewTransaction(s.state)
	var res string
	c.Assert(tr.Get("some-snap", "foo", &res), IsNil)
	c.Assert(res, Equals, "100")
}

func (s *snapmgrTestSuite) TestUpdateDoesGC(c *C) {
	s.state.Lock()
	defer s.state.Unlock()

	snapstate.Set(s.state, "some-snap", &snapstate.SnapState{
		Active: true,
		Sequence: []*snap.SideInfo{
			{RealName: "some-snap", SnapID: "some-snap-id", Revision: snap.R(1)},
			{RealName: "some-snap", SnapID: "some-snap-id", Revision: snap.R(2)},
			{RealName: "some-snap", SnapID: "some-snap-id", Revision: snap.R(3)},
			{RealName: "some-snap", SnapID: "some-snap-id", Revision: snap.R(4)},
		},
		Current:  snap.R(4),
		SnapType: "app",
	})

	chg := s.state.NewChange("update", "update a snap")
	ts, err := snapstate.Update(s.state, "some-snap", "some-channel", snap.R(0), s.user.ID, snapstate.Flags{})
	c.Assert(err, IsNil)
	chg.AddAll(ts)

	s.state.Unlock()
	defer s.snapmgr.Stop()
	s.settle()
	s.state.Lock()

	// ensure garbage collection runs as the last tasks
	expectedTail := fakeOps{
		{
			op:   "link-snap",
			name: filepath.Join(dirs.StripRootDir(dirs.SnapMountDir), "some-snap/11"),
		},
		{
			op: "update-aliases",
		},
		{
			op:   "remove-snap-data",
			name: filepath.Join(dirs.StripRootDir(dirs.SnapMountDir), "some-snap/1"),
		},
		{
			op:    "remove-snap-files",
			name:  filepath.Join(dirs.StripRootDir(dirs.SnapMountDir), "some-snap/1"),
			stype: "app",
		},
		{
			op:   "remove-snap-data",
			name: filepath.Join(dirs.StripRootDir(dirs.SnapMountDir), "some-snap/2"),
		},
		{
			op:    "remove-snap-files",
			name:  filepath.Join(dirs.StripRootDir(dirs.SnapMountDir), "some-snap/2"),
			stype: "app",
		},
		{
			op:    "cleanup-trash",
			name:  "some-snap",
			revno: snap.R(11),
		},
	}

	opsTail := s.fakeBackend.ops[len(s.fakeBackend.ops)-len(expectedTail):]
	c.Assert(opsTail.Ops(), DeepEquals, expectedTail.Ops())
	c.Check(opsTail, DeepEquals, expectedTail)
}

func (s *snapmgrTestSuite) TestRevertNoRevertAgain(c *C) {
	siNew := snap.SideInfo{
		RealName: "some-snap",
		Revision: snap.R(77),
	}

	si := snap.SideInfo{
		RealName: "some-snap",
		Revision: snap.R(7),
	}

	s.state.Lock()
	defer s.state.Unlock()

	snapstate.Set(s.state, "some-snap", &snapstate.SnapState{
		Active:   true,
		Sequence: []*snap.SideInfo{&si, &siNew},
		Current:  snap.R(7),
	})

	ts, err := snapstate.Revert(s.state, "some-snap", snapstate.Flags{})
	c.Assert(err, ErrorMatches, "no revision to revert to")
	c.Assert(ts, IsNil)
}

func (s *snapmgrTestSuite) TestRevertNothingToRevertTo(c *C) {
	si := snap.SideInfo{
		RealName: "some-snap",
		Revision: snap.R(7),
	}

	s.state.Lock()
	defer s.state.Unlock()

	snapstate.Set(s.state, "some-snap", &snapstate.SnapState{
		Active:   true,
		Sequence: []*snap.SideInfo{&si},
		Current:  si.Revision,
	})

	ts, err := snapstate.Revert(s.state, "some-snap", snapstate.Flags{})
	c.Assert(err, ErrorMatches, "no revision to revert to")
	c.Assert(ts, IsNil)
}

func (s *snapmgrTestSuite) TestRevertToRevisionNoValidVersion(c *C) {
	si := snap.SideInfo{
		RealName: "some-snap",
		Revision: snap.R(7),
	}
	si2 := snap.SideInfo{
		RealName: "some-snap",
		Revision: snap.R(77),
	}

	s.state.Lock()
	defer s.state.Unlock()

	snapstate.Set(s.state, "some-snap", &snapstate.SnapState{
		Active:   true,
		Sequence: []*snap.SideInfo{&si, &si2},
		Current:  snap.R(77),
	})

	ts, err := snapstate.RevertToRevision(s.state, "some-snap", snap.R("99"), snapstate.Flags{})
	c.Assert(err, ErrorMatches, `cannot find revision 99 for snap "some-snap"`)
	c.Assert(ts, IsNil)
}

func (s *snapmgrTestSuite) TestRevertToRevisionAlreadyCurrent(c *C) {
	si := snap.SideInfo{
		RealName: "some-snap",
		Revision: snap.R(7),
	}
	si2 := snap.SideInfo{
		RealName: "some-snap",
		Revision: snap.R(77),
	}

	s.state.Lock()
	defer s.state.Unlock()

	snapstate.Set(s.state, "some-snap", &snapstate.SnapState{
		Active:   true,
		Sequence: []*snap.SideInfo{&si, &si2},
		Current:  snap.R(77),
	})

	ts, err := snapstate.RevertToRevision(s.state, "some-snap", snap.R("77"), snapstate.Flags{})
	c.Assert(err, ErrorMatches, `already on requested revision`)
	c.Assert(ts, IsNil)
}

func (s *snapmgrTestSuite) TestRevertRunThrough(c *C) {
	si := snap.SideInfo{
		RealName: "some-snap",
		Revision: snap.R(7),
	}
	siOld := snap.SideInfo{
		RealName: "some-snap",
		Revision: snap.R(2),
	}

	s.state.Lock()
	defer s.state.Unlock()

	snapstate.Set(s.state, "some-snap", &snapstate.SnapState{
		Active:   true,
		SnapType: "app",
		Sequence: []*snap.SideInfo{&siOld, &si},
		Current:  si.Revision,
	})

	chg := s.state.NewChange("revert", "revert a snap backwards")
	ts, err := snapstate.Revert(s.state, "some-snap", snapstate.Flags{})
	c.Assert(err, IsNil)
	chg.AddAll(ts)

	s.state.Unlock()
	defer s.snapmgr.Stop()
	s.settle()
	s.state.Lock()

	expected := fakeOps{
		{
			op:   "remove-snap-aliases",
			name: "some-snap",
		},
		{
			op:   "unlink-snap",
			name: filepath.Join(dirs.StripRootDir(dirs.SnapMountDir), "some-snap/7"),
		},
		{
			op:    "setup-profiles:Doing",
			name:  "some-snap",
			revno: snap.R(2),
		},
		{
			op: "candidate",
			sinfo: snap.SideInfo{
				RealName: "some-snap",
				Revision: snap.R(2),
			},
		},
		{
			op:   "link-snap",
			name: filepath.Join(dirs.StripRootDir(dirs.SnapMountDir), "some-snap/2"),
		},
		{
			op: "update-aliases",
		},
	}
	// start with an easier-to-read error if this fails:
	c.Assert(s.fakeBackend.ops.Ops(), DeepEquals, expected.Ops())
	c.Assert(s.fakeBackend.ops, DeepEquals, expected)

	// verify that the R(2) version is active now and R(7) is still there
	var snapst snapstate.SnapState
	err = snapstate.Get(s.state, "some-snap", &snapst)
	c.Assert(err, IsNil)

	c.Assert(snapst.Active, Equals, true)
	c.Assert(snapst.Current, Equals, snap.R(2))
	c.Assert(snapst.Sequence, HasLen, 2)
	c.Assert(snapst.Sequence[0], DeepEquals, &snap.SideInfo{
		RealName: "some-snap",
		Channel:  "",
		Revision: snap.R(2),
	})
	c.Assert(snapst.Sequence[1], DeepEquals, &snap.SideInfo{
		RealName: "some-snap",
		Channel:  "",
		Revision: snap.R(7),
	})
	c.Assert(snapst.Block(), DeepEquals, []snap.Revision{snap.R(7)})
}

func (s *snapmgrTestSuite) TestRevertWithLocalRevisionRunThrough(c *C) {
	si := snap.SideInfo{
		RealName: "some-snap",
		Revision: snap.R(-7),
	}
	siOld := snap.SideInfo{
		RealName: "some-snap",
		Revision: snap.R(-2),
	}

	s.state.Lock()
	defer s.state.Unlock()

	snapstate.Set(s.state, "some-snap", &snapstate.SnapState{
		Active:   true,
		SnapType: "app",
		Sequence: []*snap.SideInfo{&siOld, &si},
		Current:  si.Revision,
	})

	chg := s.state.NewChange("revert", "revert a snap backwards")
	ts, err := snapstate.Revert(s.state, "some-snap", snapstate.Flags{})
	c.Assert(err, IsNil)
	chg.AddAll(ts)

	s.state.Unlock()
	defer s.snapmgr.Stop()
	s.settle()
	s.state.Lock()

	c.Assert(s.fakeBackend.ops.Ops(), HasLen, 6)

	// verify that LocalRevision is still -7
	var snapst snapstate.SnapState
	err = snapstate.Get(s.state, "some-snap", &snapst)
	c.Assert(err, IsNil)

	c.Assert(snapst.LocalRevision(), Equals, snap.R(-7))
}

func (s *snapmgrTestSuite) TestRevertToRevisionNewVersion(c *C) {
	siNew := snap.SideInfo{
		RealName: "some-snap",
		Revision: snap.R(7),
		SnapID:   "october",
	}

	si := snap.SideInfo{
		RealName: "some-snap",
		Revision: snap.R(2),
		SnapID:   "october",
	}

	s.state.Lock()
	defer s.state.Unlock()

	snapstate.Set(s.state, "some-snap", &snapstate.SnapState{
		Active:   true,
		SnapType: "app",
		Sequence: []*snap.SideInfo{&si, &siNew},
		Current:  snap.R(2),
		Channel:  "edge",
	})

	chg := s.state.NewChange("revert", "revert a snap forward")
	ts, err := snapstate.RevertToRevision(s.state, "some-snap", snap.R(7), snapstate.Flags{})
	c.Assert(err, IsNil)
	chg.AddAll(ts)

	s.state.Unlock()
	defer s.snapmgr.Stop()
	s.settle()
	s.state.Lock()

	expected := fakeOps{
		{
			op:   "remove-snap-aliases",
			name: "some-snap",
		},
		{
			op:   "unlink-snap",
			name: filepath.Join(dirs.StripRootDir(dirs.SnapMountDir), "some-snap/2"),
		},
		{
			op:    "setup-profiles:Doing",
			name:  "some-snap",
			revno: snap.R(7),
		},
		{
			op:    "candidate",
			sinfo: siNew,
		},
		{
			op:   "link-snap",
			name: filepath.Join(dirs.StripRootDir(dirs.SnapMountDir), "some-snap/7"),
		},
		{
			op: "update-aliases",
		},
	}
	// start with an easier-to-read error if this fails:
	c.Assert(s.fakeBackend.ops.Ops(), DeepEquals, expected.Ops())
	c.Assert(s.fakeBackend.ops, DeepEquals, expected)

	// verify that the R(7) version is active now
	var snapst snapstate.SnapState
	err = snapstate.Get(s.state, "some-snap", &snapst)
	c.Assert(err, IsNil)

	c.Check(snapst.Active, Equals, true)
	c.Check(snapst.Current, Equals, snap.R(7))
	c.Check(snapst.Sequence, HasLen, 2)
	c.Check(snapst.Channel, Equals, "edge")
	c.Check(snapst.CurrentSideInfo(), DeepEquals, &siNew)

	c.Check(snapst.Block(), HasLen, 0)
}

func (s *snapmgrTestSuite) TestRevertTotalUndoRunThrough(c *C) {
	si := snap.SideInfo{
		RealName: "some-snap",
		Revision: snap.R(1),
	}
	si2 := snap.SideInfo{
		RealName: "some-snap",
		Revision: snap.R(2),
	}

	s.state.Lock()
	defer s.state.Unlock()

	snapstate.Set(s.state, "some-snap", &snapstate.SnapState{
		Active:   true,
		SnapType: "app",
		Sequence: []*snap.SideInfo{&si, &si2},
		Current:  si2.Revision,
	})

	chg := s.state.NewChange("revert", "revert a snap")
	ts, err := snapstate.Revert(s.state, "some-snap", snapstate.Flags{})
	c.Assert(err, IsNil)
	chg.AddAll(ts)

	tasks := ts.Tasks()
	last := tasks[len(tasks)-1]

	terr := s.state.NewTask("error-trigger", "provoking total undo")
	terr.WaitFor(last)
	chg.AddTask(terr)

	s.state.Unlock()
	defer s.snapmgr.Stop()
	s.settle()
	s.state.Lock()

	expected := fakeOps{
		{
			op:   "remove-snap-aliases",
			name: "some-snap",
		},
		{
			op:   "unlink-snap",
			name: filepath.Join(dirs.StripRootDir(dirs.SnapMountDir), "some-snap/2"),
		},
		{
			op:    "setup-profiles:Doing",
			name:  "some-snap",
			revno: snap.R(1),
		},
		{
			op: "candidate",
			sinfo: snap.SideInfo{
				RealName: "some-snap",
				Revision: snap.R(1),
			},
		},
		{
			op:   "link-snap",
			name: filepath.Join(dirs.StripRootDir(dirs.SnapMountDir), "some-snap/1"),
		},
		{
			op: "update-aliases",
		},
		// undoing everything from here down...
		{
			op:   "remove-snap-aliases",
			name: "some-snap",
		},
		{
			op:   "unlink-snap",
			name: filepath.Join(dirs.StripRootDir(dirs.SnapMountDir), "some-snap/1"),
		},
		{
			op:    "setup-profiles:Undoing",
			name:  "some-snap",
			revno: snap.R(1),
		},
		{
			op:   "link-snap",
			name: filepath.Join(dirs.StripRootDir(dirs.SnapMountDir), "some-snap/2"),
		},
		{
			op: "update-aliases",
		},
	}
	// start with an easier-to-read error if this fails:
	c.Assert(s.fakeBackend.ops.Ops(), DeepEquals, expected.Ops())
	c.Check(s.fakeBackend.ops, DeepEquals, expected)

	// verify snaps in the system state
	var snapst snapstate.SnapState
	err = snapstate.Get(s.state, "some-snap", &snapst)
	c.Assert(err, IsNil)

	c.Assert(snapst.Active, Equals, true)
	c.Assert(snapst.Sequence, HasLen, 2)
	c.Assert(snapst.Current, Equals, si2.Revision)
}

func (s *snapmgrTestSuite) TestRevertUndoRunThrough(c *C) {
	si := snap.SideInfo{
		RealName: "some-snap",
		Revision: snap.R(1),
	}
	si2 := snap.SideInfo{
		RealName: "some-snap",
		Revision: snap.R(2),
	}

	s.state.Lock()
	defer s.state.Unlock()

	snapstate.Set(s.state, "some-snap", &snapstate.SnapState{
		Active:   true,
		SnapType: "app",
		Sequence: []*snap.SideInfo{&si, &si2},
		Current:  si2.Revision,
	})

	chg := s.state.NewChange("revert", "install a revert")
	ts, err := snapstate.Revert(s.state, "some-snap", snapstate.Flags{})
	c.Assert(err, IsNil)
	chg.AddAll(ts)

	s.fakeBackend.linkSnapFailTrigger = filepath.Join(dirs.StripRootDir(dirs.SnapMountDir), "some-snap/1")

	s.state.Unlock()
	defer s.snapmgr.Stop()
	s.settle()
	s.state.Lock()

	expected := fakeOps{
		{
			op:   "remove-snap-aliases",
			name: "some-snap",
		},
		{
			op:   "unlink-snap",
			name: filepath.Join(dirs.StripRootDir(dirs.SnapMountDir), "some-snap/2"),
		},
		{
			op:    "setup-profiles:Doing",
			name:  "some-snap",
			revno: snap.R(1),
		},
		{
			op: "candidate",
			sinfo: snap.SideInfo{
				RealName: "some-snap",
				Revision: snap.R(1),
			},
		},
		{
			op:   "link-snap.failed",
			name: filepath.Join(dirs.StripRootDir(dirs.SnapMountDir), "some-snap/1"),
		},
		// undo stuff here
		{
			op:   "unlink-snap",
			name: filepath.Join(dirs.StripRootDir(dirs.SnapMountDir), "some-snap/1"),
		},
		{
			op:    "setup-profiles:Undoing",
			name:  "some-snap",
			revno: snap.R(1),
		},
		{
			op:   "link-snap",
			name: filepath.Join(dirs.StripRootDir(dirs.SnapMountDir), "some-snap/2"),
		},
		{
			op: "update-aliases",
		},
	}

	// ensure all our tasks ran
	// start with an easier-to-read error if this fails:
	c.Assert(s.fakeBackend.ops.Ops(), DeepEquals, expected.Ops())
	c.Assert(s.fakeBackend.ops, DeepEquals, expected)

	// verify snaps in the system state
	var snapst snapstate.SnapState
	err = snapstate.Get(s.state, "some-snap", &snapst)
	c.Assert(err, IsNil)

	c.Assert(snapst.Active, Equals, true)
	c.Assert(snapst.Sequence, HasLen, 2)
	c.Assert(snapst.Current, Equals, snap.R(2))
}

func (s *snapmgrTestSuite) TestEnableDoesNotEnableAgain(c *C) {
	si := snap.SideInfo{
		RealName: "some-snap",
		Revision: snap.R(7),
	}

	s.state.Lock()
	defer s.state.Unlock()

	snapstate.Set(s.state, "some-snap", &snapstate.SnapState{
		Sequence: []*snap.SideInfo{&si},
		Current:  snap.R(7),
		Active:   true,
	})

	ts, err := snapstate.Enable(s.state, "some-snap")
	c.Assert(err, ErrorMatches, `snap "some-snap" already enabled`)
	c.Assert(ts, IsNil)
}

func (s *snapmgrTestSuite) TestEnableRunThrough(c *C) {
	si := snap.SideInfo{
		RealName: "some-snap",
		Revision: snap.R(7),
		Channel:  "edge",
		SnapID:   "foo",
	}

	s.state.Lock()
	defer s.state.Unlock()

	flags := snapstate.Flags{
		DevMode:  true,
		JailMode: true,
		Classic:  true,
		TryMode:  true,
		Required: true,
	}
	snapstate.Set(s.state, "some-snap", &snapstate.SnapState{
		Sequence:            []*snap.SideInfo{&si},
		Current:             si.Revision,
		Active:              false,
		Channel:             "edge",
		Flags:               flags,
		AliasesPending:      true,
		AutoAliasesDisabled: true,
	})

	chg := s.state.NewChange("enable", "enable a snap")
	ts, err := snapstate.Enable(s.state, "some-snap")
	c.Assert(err, IsNil)
	chg.AddAll(ts)

	s.state.Unlock()
	defer s.snapmgr.Stop()
	s.settle()
	s.state.Lock()

	expected := fakeOps{
		{
			op:    "setup-profiles:Doing",
			name:  "some-snap",
			revno: snap.R(7),
		},
		{
			op:    "candidate",
			sinfo: si,
		},
		{
			op:   "link-snap",
			name: filepath.Join(dirs.StripRootDir(dirs.SnapMountDir), "some-snap/7"),
		},
		{
			op: "update-aliases",
		},
	}
	// start with an easier-to-read error if this fails:
	c.Assert(s.fakeBackend.ops.Ops(), DeepEquals, expected.Ops())
	c.Assert(s.fakeBackend.ops, DeepEquals, expected)

	var snapst snapstate.SnapState
	err = snapstate.Get(s.state, "some-snap", &snapst)
	c.Assert(err, IsNil)
	c.Check(snapst.Flags, DeepEquals, flags)

	c.Assert(snapst.Active, Equals, true)
	c.Assert(snapst.AliasesPending, Equals, false)
	c.Assert(snapst.AutoAliasesDisabled, Equals, true)

	info, err := snapst.CurrentInfo()
	c.Assert(err, IsNil)
	c.Assert(info.Channel, Equals, "edge")
	c.Assert(info.SnapID, Equals, "foo")
}

func (s *snapmgrTestSuite) TestDisableRunThrough(c *C) {
	si := snap.SideInfo{
		RealName: "some-snap",
		Revision: snap.R(7),
	}

	s.state.Lock()
	defer s.state.Unlock()

	snapstate.Set(s.state, "some-snap", &snapstate.SnapState{
		Sequence: []*snap.SideInfo{&si},
		Current:  si.Revision,
		Active:   true,
	})

	chg := s.state.NewChange("disable", "disable a snap")
	ts, err := snapstate.Disable(s.state, "some-snap")
	c.Assert(err, IsNil)
	chg.AddAll(ts)

	s.state.Unlock()
	defer s.snapmgr.Stop()
	s.settle()
	s.state.Lock()

	expected := fakeOps{
		{
			op:   "remove-snap-aliases",
			name: "some-snap",
		},
		{
			op:   "unlink-snap",
			name: filepath.Join(dirs.StripRootDir(dirs.SnapMountDir), "some-snap/7"),
		},
		{
			op:    "remove-profiles:Doing",
			name:  "some-snap",
			revno: snap.R(7),
		},
	}
	// start with an easier-to-read error if this fails:
	c.Assert(s.fakeBackend.ops.Ops(), DeepEquals, expected.Ops())
	c.Assert(s.fakeBackend.ops, DeepEquals, expected)

	var snapst snapstate.SnapState
	err = snapstate.Get(s.state, "some-snap", &snapst)
	c.Assert(err, IsNil)

	c.Assert(snapst.Active, Equals, false)
	c.Assert(snapst.AliasesPending, Equals, true)
}

func (s *snapmgrTestSuite) TestDisableDoesNotEnableAgain(c *C) {
	si := snap.SideInfo{
		RealName: "some-snap",
		Revision: snap.R(7),
	}

	s.state.Lock()
	defer s.state.Unlock()

	snapstate.Set(s.state, "some-snap", &snapstate.SnapState{
		Sequence: []*snap.SideInfo{&si},
		Current:  snap.R(7),
		Active:   false,
	})

	ts, err := snapstate.Disable(s.state, "some-snap")
	c.Assert(err, ErrorMatches, `snap "some-snap" already disabled`)
	c.Assert(ts, IsNil)
}

func (s *snapmgrTestSuite) TestUndoMountSnapFailsInCopyData(c *C) {
	s.state.Lock()
	defer s.state.Unlock()

	chg := s.state.NewChange("install", "install a snap")
	ts, err := snapstate.Install(s.state, "some-snap", "some-channel", snap.R(0), s.user.ID, snapstate.Flags{})
	c.Assert(err, IsNil)
	chg.AddAll(ts)

	s.fakeBackend.copySnapDataFailTrigger = filepath.Join(dirs.StripRootDir(dirs.SnapMountDir), "some-snap/11")

	s.state.Unlock()
	defer s.snapmgr.Stop()
	s.settle()
	s.state.Lock()

	expected := fakeOps{
		{
			op:    "storesvc-snap",
			name:  "some-snap",
			revno: snap.R(11),
		},
		{
			op:   "storesvc-download",
			name: "some-snap",
		},
		{
			op:    "validate-snap:Doing",
			name:  "some-snap",
			revno: snap.R(11),
		},
		{
			op:  "current",
			old: "<no-current>",
		},
		{
			op:   "open-snap-file",
			name: "/var/lib/snapd/snaps/some-snap_11.snap",
			sinfo: snap.SideInfo{
				RealName: "some-snap",
				SnapID:   "snapIDsnapidsnapidsnapidsnapidsn",
				Channel:  "some-channel",
				Revision: snap.R(11),
			},
		},
		{
			op:    "setup-snap",
			name:  "/var/lib/snapd/snaps/some-snap_11.snap",
			revno: snap.R(11),
		},
		{
			op:   "copy-data.failed",
			name: filepath.Join(dirs.StripRootDir(dirs.SnapMountDir), "some-snap/11"),
			old:  "<no-old>",
		},
		{
			op:    "undo-setup-snap",
			name:  filepath.Join(dirs.StripRootDir(dirs.SnapMountDir), "some-snap/11"),
			stype: "app",
		},
	}
	// start with an easier-to-read error if this fails:
	c.Assert(s.fakeBackend.ops.Ops(), DeepEquals, expected.Ops())
	c.Assert(s.fakeBackend.ops, DeepEquals, expected)
}

func (s *snapmgrTestSuite) TestRefreshFailureCausesErrorReport(c *C) {
	var errSnap, errMsg, errSig string
	var errExtra map[string]string
	var n int
	restore := snapstate.MockErrtrackerReport(func(aSnap, aErrMsg, aDupSig string, extra map[string]string) (string, error) {
		errSnap = aSnap
		errMsg = aErrMsg
		errSig = aDupSig
		errExtra = extra
		n += 1
		return "oopsid", nil
	})
	defer restore()

	si := snap.SideInfo{
		RealName: "some-snap",
		SnapID:   "some-snap-id",
		Revision: snap.R(7),
	}

	s.state.Lock()
	defer s.state.Unlock()

	s.state.Set("ubuntu-core-transition-retry", 7)
	snapstate.Set(s.state, "some-snap", &snapstate.SnapState{
		Active:   true,
		Sequence: []*snap.SideInfo{&si},
		Current:  si.Revision,
		SnapType: "app",
	})

	chg := s.state.NewChange("install", "install a snap")
	ts, err := snapstate.Update(s.state, "some-snap", "some-channel", snap.R(0), s.user.ID, snapstate.Flags{})
	c.Assert(err, IsNil)
	chg.AddAll(ts)

	s.fakeBackend.linkSnapFailTrigger = filepath.Join(dirs.StripRootDir(dirs.SnapMountDir), "some-snap/11")

	s.state.Unlock()
	defer s.snapmgr.Stop()
	s.settle()
	s.state.Lock()

	// verify we generated a failure report
	c.Check(n, Equals, 1)
	c.Check(errSnap, Equals, "some-snap")
	c.Check(errExtra, DeepEquals, map[string]string{
		"UbuntuCoreTransitionCount": "7",
		"Channel":                   "some-channel",
		"Revision":                  "11",
	})
	c.Check(errMsg, Matches, `(?sm)change "install": "install a snap"
prerequisites: Done
 snap-setup: "some-snap" \(11\) "some-channel"
download-snap: Undoing
validate-snap: Done
.*
link-snap: Error
 INFO unlink
 ERROR fail
set-auto-aliases: Hold
setup-aliases: Hold
run-hook: Hold
start-snap-services: Hold
cleanup: Hold
run-hook: Hold`)
	c.Check(errSig, Matches, `(?sm)snap-install:
prerequisites: Done
 snap-setup: "some-snap"
download-snap: Undoing
validate-snap: Done
.*
link-snap: Error
 INFO unlink
 ERROR fail
set-auto-aliases: Hold
setup-aliases: Hold
run-hook: Hold
start-snap-services: Hold
cleanup: Hold
run-hook: Hold`)

	// run again with empty "ubuntu-core-transition-retry"
	s.state.Set("ubuntu-core-transition-retry", 0)
	chg = s.state.NewChange("install", "install a snap")
	ts, err = snapstate.Update(s.state, "some-snap", "some-channel", snap.R(0), s.user.ID, snapstate.Flags{})
	c.Assert(err, IsNil)
	chg.AddAll(ts)
	s.state.Unlock()
	defer s.snapmgr.Stop()
	s.settle()
	s.state.Lock()
	// verify that we excluded this field from the bugreport
	c.Check(n, Equals, 2)
	c.Check(errExtra, DeepEquals, map[string]string{
		"Channel":  "some-channel",
		"Revision": "11",
	})

}

func (s *snapmgrTestSuite) verifyRefreshLast(c *C) {
	var lastRefresh time.Time

	s.state.Get("last-refresh", &lastRefresh)
	c.Check(time.Now().Year(), Equals, lastRefresh.Year())
}

func makeTestRefreshConfig(st *state.State) {
	now := time.Now()
	st.Set("last-refresh", time.Date(2009, 8, 13, 8, 0, 5, 0, now.Location()))

	tr := config.NewTransaction(st)
	tr.Set("core", "refresh.schedule", fmt.Sprintf("00:00-23:59"))
	tr.Commit()
}

func (s *snapmgrTestSuite) TestEnsureRefreshRefusesWeekdaySchedules(c *C) {
	s.state.Lock()
	defer s.state.Unlock()
	snapstate.CanAutoRefresh = func(*state.State) (bool, error) { return true, nil }

	logbuf := bytes.NewBuffer(nil)
	l, err := logger.New(logbuf, logger.DefaultFlags)
	c.Assert(err, IsNil)
	logger.SetLogger(l)
	defer logger.SetLogger(logger.NullLogger)

	s.state.Set("last-refresh", time.Date(2009, 8, 13, 8, 0, 5, 0, time.UTC))
	tr := config.NewTransaction(s.state)
	tr.Set("core", "refresh.schedule", fmt.Sprintf("00:00-23:59/mon@12:00-14:00"))
	tr.Commit()

	// Ensure() also runs ensureRefreshes()
	s.state.Unlock()
	s.snapmgr.Ensure()
	s.state.Lock()

	c.Check(logbuf.String(), testutil.Contains, `cannot use refresh.schedule configuration: "mon@12:00-14:00" uses weekdays which is currently not supported`)
}

func (s *snapmgrTestSuite) TestEnsureRefreshesNoUpdate(c *C) {
	s.state.Lock()
	defer s.state.Unlock()
	snapstate.CanAutoRefresh = func(*state.State) (bool, error) { return true, nil }

	makeTestRefreshConfig(s.state)

	// Ensure() also runs ensureRefreshes()
	s.state.Unlock()
	s.snapmgr.Ensure()
	s.state.Lock()

	// nothing needs to be done, but last-refresh got updated
	c.Check(s.state.Changes(), HasLen, 0)
	s.verifyRefreshLast(c)

	// ensure the next-refresh time is reset and re-calculated
	c.Check(s.snapmgr.NextRefresh().IsZero(), Equals, true)
}

func (s *snapmgrTestSuite) TestEnsureRefreshesAlreadyRanInThisInterval(c *C) {
	s.state.Lock()
	defer s.state.Unlock()

	snapstate.CanAutoRefresh = func(*state.State) (bool, error) {
		return true, nil
	}
	nextRefresh := s.snapmgr.NextRefresh()
	c.Check(nextRefresh.IsZero(), Equals, true)

	now := time.Now()
	fakeLastRefresh := now.Add(-1 * time.Hour)
	s.state.Set("last-refresh", fakeLastRefresh)

	tr := config.NewTransaction(s.state)
	tr.Set("core", "refresh.schedule", fmt.Sprintf("00:00-%02d:%02d", now.Hour(), now.Minute()))
	tr.Commit()

	// Ensure() also runs ensureRefreshes()
	s.state.Unlock()
	s.snapmgr.Ensure()
	s.state.Lock()

	// nothing needs to be done and no refresh was run
	c.Check(s.state.Changes(), HasLen, 0)

	var refreshLast time.Time
	s.state.Get("last-refresh", &refreshLast)
	c.Check(refreshLast.Equal(fakeLastRefresh), Equals, true)

	// but a nextRefresh time got calculated
	nextRefresh = s.snapmgr.NextRefresh()
	c.Check(nextRefresh.IsZero(), Equals, false)

	// run ensure again to test that nextRefresh again to ensure that
	// nextRefresh is not calculated again if nothing changes
	s.state.Unlock()
	s.snapmgr.Ensure()
	s.state.Lock()
	c.Check(s.snapmgr.NextRefresh(), Equals, nextRefresh)
}

func (s *snapmgrTestSuite) TestEnsureRefreshesWithUpdate(c *C) {
	s.state.Lock()
	defer s.state.Unlock()
	snapstate.CanAutoRefresh = func(*state.State) (bool, error) { return true, nil }

	makeTestRefreshConfig(s.state)

	snapstate.Set(s.state, "some-snap", &snapstate.SnapState{
		Active: true,
		Sequence: []*snap.SideInfo{
			{RealName: "some-snap", SnapID: "some-snap-id", Revision: snap.R(1)},
		},
		Current:  snap.R(1),
		SnapType: "app",
	})

	// Ensure() also runs ensureRefreshes() and our test setup has an
	// update for the "some-snap" in our fake store
	s.state.Unlock()
	s.snapmgr.Ensure()
	s.state.Lock()

	// verify we have an auto-refresh change scheduled now
	c.Assert(s.state.Changes(), HasLen, 1)
	chg := s.state.Changes()[0]
	c.Check(chg.Kind(), Equals, "auto-refresh")
	c.Check(chg.IsReady(), Equals, false)
	s.verifyRefreshLast(c)
}

func (s *snapmgrTestSuite) TestEnsureRefreshesImmediateWithUpdate(c *C) {
	s.state.Lock()
	defer s.state.Unlock()
	snapstate.CanAutoRefresh = func(*state.State) (bool, error) { return true, nil }

	// lastRefresh is unset/zero => immediate refresh try

	snapstate.Set(s.state, "some-snap", &snapstate.SnapState{
		Active: true,
		Sequence: []*snap.SideInfo{
			{RealName: "some-snap", SnapID: "some-snap-id", Revision: snap.R(1)},
		},
		Current:  snap.R(1),
		SnapType: "app",
	})

	// Ensure() also runs ensureRefreshes() and our test setup has an
	// update for the "some-snap" in our fake store
	s.state.Unlock()
	s.snapmgr.Ensure()
	s.state.Lock()

	// verify we have an auto-refresh change scheduled now
	c.Assert(s.state.Changes(), HasLen, 1)
	chg := s.state.Changes()[0]
	c.Check(chg.Kind(), Equals, "auto-refresh")
	c.Check(chg.IsReady(), Equals, false)
	s.verifyRefreshLast(c)
}

func (s *snapmgrTestSuite) TestEnsureRefreshesWithUpdateError(c *C) {
	s.state.Lock()
	defer s.state.Unlock()
	snapstate.CanAutoRefresh = func(*state.State) (bool, error) { return true, nil }

	makeTestRefreshConfig(s.state)

	snapstate.Set(s.state, "some-snap", &snapstate.SnapState{
		Active: true,
		Sequence: []*snap.SideInfo{
			{RealName: "some-snap", SnapID: "some-snap-id", Revision: snap.R(1)},
		},
		Current:  snap.R(1),
		SnapType: "app",
	})

	// Ensure() also runs ensureRefreshes() and our test setup has an
	// update for the "some-snap" in our fake store
	s.state.Unlock()
	s.snapmgr.Ensure()
	s.state.Lock()

	c.Check(s.state.Changes(), HasLen, 1)
	chg := s.state.Changes()[0]
	terr := s.state.NewTask("error-trigger", "simulate an error")
	tasks := chg.Tasks()
	for _, t := range tasks[:len(tasks)-2] {
		terr.WaitFor(t)
	}
	chg.AddTask(terr)

	// run the changes
	s.state.Unlock()
	s.settle()
	s.state.Lock()

	s.verifyRefreshLast(c)
}

func (s *snapmgrTestSuite) TestEnsureRefreshesInFlight(c *C) {
	s.state.Lock()
	defer s.state.Unlock()
	snapstate.CanAutoRefresh = func(*state.State) (bool, error) { return true, nil }

	makeTestRefreshConfig(s.state)

	snapstate.Set(s.state, "some-snap", &snapstate.SnapState{
		Active: true,
		Sequence: []*snap.SideInfo{
			{RealName: "some-snap", SnapID: "some-snap-id", Revision: snap.R(1)},
		},
		Current:  snap.R(1),
		SnapType: "app",
	})

	// simulate an in-flight change
	chg := s.state.NewChange("auto-refresh", "...")
	chg.SetStatus(state.DoStatus)
	c.Check(s.state.Changes(), HasLen, 1)

	s.state.Unlock()
	s.snapmgr.Ensure()
	s.state.Lock()

	// verify no additional change got generated
	c.Check(s.state.Changes(), HasLen, 1)
}

func (s *snapmgrTestSuite) TestEnsureRefreshesWithUpdateStoreError(c *C) {
	s.state.Lock()
	defer s.state.Unlock()
	snapstate.CanAutoRefresh = func(*state.State) (bool, error) { return true, nil }

	s.state.Set("last-refresh", time.Time{})
	origAutoRefreshAssertions := snapstate.AutoRefreshAssertions
	defer func() { snapstate.AutoRefreshAssertions = origAutoRefreshAssertions }()

	// simulate failure in snapstate.AutoRefresh()
	autoRefreshAssertionsCalled := 0
	snapstate.AutoRefreshAssertions = func(st *state.State, userID int) error {
		autoRefreshAssertionsCalled++
		return fmt.Errorf("simulate store error")
	}

	// check that no change got created and that autoRefreshAssertins
	// got called once
	s.state.Unlock()
	s.snapmgr.Ensure()
	s.state.Lock()
	c.Check(s.state.Changes(), HasLen, 0)
	c.Check(autoRefreshAssertionsCalled, Equals, 1)

	// run Ensure() again and check that AutoRefresh() did not run
	// again because to test that lastRefreshAttempt backoff is working
	s.state.Unlock()
	s.snapmgr.Ensure()
	s.state.Lock()
	c.Check(s.state.Changes(), HasLen, 0)
	c.Check(autoRefreshAssertionsCalled, Equals, 1)
}

func (s *snapmgrTestSuite) TestDefaultRefreshScheduleParsing(c *C) {
	l, err := timeutil.ParseSchedule(snapstate.DefaultRefreshSchedule)
	c.Assert(err, IsNil)
	c.Assert(l, HasLen, 4)
}

type snapmgrQuerySuite struct {
	st *state.State
}

var _ = Suite(&snapmgrQuerySuite{})

func (s *snapmgrQuerySuite) SetUpTest(c *C) {
	st := state.New(nil)
	st.Lock()
	defer st.Unlock()

	s.st = st

	dirs.SetRootDir(c.MkDir())

	// Write a snap.yaml with fake name
	sideInfo11 := &snap.SideInfo{RealName: "name1", Revision: snap.R(11), EditedSummary: "s11"}
	sideInfo12 := &snap.SideInfo{RealName: "name1", Revision: snap.R(12), EditedSummary: "s12"}
	snaptest.MockSnap(c, `
name: name0
version: 1.1
description: |
    Lots of text`, "", sideInfo11)
	snaptest.MockSnap(c, `
name: name0
version: 1.2
description: |
    Lots of text`, "", sideInfo12)
	snapstate.Set(st, "name1", &snapstate.SnapState{
		Active:   true,
		Sequence: []*snap.SideInfo{sideInfo11, sideInfo12},
		Current:  sideInfo12.Revision,
		SnapType: "app",
	})

	// have also a snap being installed
	/*
		snapstate.Set(st, "installing", &snapstate.SnapState{
			Candidate: &snap.SideInfo{RealName: "installing", Revision: snap.R(1)},
		})
	*/
}

func (s *snapmgrQuerySuite) TearDownTest(c *C) {
	dirs.SetRootDir("")
}

func (s *snapmgrQuerySuite) TestInfo(c *C) {
	st := s.st
	st.Lock()
	defer st.Unlock()

	info, err := snapstate.Info(st, "name1", snap.R(11))
	c.Assert(err, IsNil)

	c.Check(info.Name(), Equals, "name1")
	c.Check(info.Revision, Equals, snap.R(11))
	c.Check(info.Summary(), Equals, "s11")
	c.Check(info.Version, Equals, "1.1")
	c.Check(info.Description(), Equals, "Lots of text")
}

func (s *snapmgrQuerySuite) TestSnapStateCurrentInfo(c *C) {
	st := s.st
	st.Lock()
	defer st.Unlock()

	var snapst snapstate.SnapState
	err := snapstate.Get(st, "name1", &snapst)
	c.Assert(err, IsNil)

	info, err := snapst.CurrentInfo()
	c.Assert(err, IsNil)

	c.Check(info.Name(), Equals, "name1")
	c.Check(info.Revision, Equals, snap.R(12))
	c.Check(info.Summary(), Equals, "s12")
	c.Check(info.Version, Equals, "1.2")
	c.Check(info.Description(), Equals, "Lots of text")
}

func (s *snapmgrQuerySuite) TestSnapStateCurrentInfoErrNoCurrent(c *C) {
	snapst := new(snapstate.SnapState)
	_, err := snapst.CurrentInfo()
	c.Assert(err, Equals, snapstate.ErrNoCurrent)

}

func (s *snapmgrQuerySuite) TestCurrentInfo(c *C) {
	st := s.st
	st.Lock()
	defer st.Unlock()

	info, err := snapstate.CurrentInfo(st, "name1")
	c.Assert(err, IsNil)

	c.Check(info.Name(), Equals, "name1")
	c.Check(info.Revision, Equals, snap.R(12))
}

func (s *snapmgrQuerySuite) TestCurrentInfoAbsent(c *C) {
	st := s.st
	st.Lock()
	defer st.Unlock()

	_, err := snapstate.CurrentInfo(st, "absent")
	c.Assert(err, ErrorMatches, `cannot find snap "absent"`)
}

func (s *snapmgrQuerySuite) TestActiveInfos(c *C) {
	st := s.st
	st.Lock()
	defer st.Unlock()

	infos, err := snapstate.ActiveInfos(st)
	c.Assert(err, IsNil)

	c.Check(infos, HasLen, 1)

	c.Check(infos[0].Name(), Equals, "name1")
	c.Check(infos[0].Revision, Equals, snap.R(12))
	c.Check(infos[0].Summary(), Equals, "s12")
	c.Check(infos[0].Version, Equals, "1.2")
	c.Check(infos[0].Description(), Equals, "Lots of text")
}

func (s *snapmgrQuerySuite) TestTypeInfo(c *C) {
	st := s.st
	st.Lock()
	defer st.Unlock()

	for _, x := range []struct {
		snapName string
		snapType snap.Type
		getInfo  func(*state.State) (*snap.Info, error)
	}{
		{
			snapName: "gadget",
			snapType: snap.TypeGadget,
			getInfo:  snapstate.GadgetInfo,
		},
		{
			snapName: "core",
			snapType: snap.TypeOS,
			getInfo:  snapstate.CoreInfo,
		},
		{
			snapName: "kernel",
			snapType: snap.TypeKernel,
			getInfo:  snapstate.KernelInfo,
		},
	} {
		_, err := x.getInfo(st)
		c.Assert(err, Equals, state.ErrNoState)

		sideInfo := &snap.SideInfo{
			RealName: x.snapName,
			Revision: snap.R(2),
		}
		snaptest.MockSnap(c, fmt.Sprintf("name: %q\ntype: %q\nversion: %q\n", x.snapName, x.snapType, x.snapName), "", sideInfo)
		snapstate.Set(st, x.snapName, &snapstate.SnapState{
			SnapType: string(x.snapType),
			Active:   true,
			Sequence: []*snap.SideInfo{sideInfo},
			Current:  sideInfo.Revision,
		})

		info, err := x.getInfo(st)
		c.Assert(err, IsNil)

		c.Check(info.Name(), Equals, x.snapName)
		c.Check(info.Revision, Equals, snap.R(2))
		c.Check(info.Version, Equals, x.snapName)
		c.Check(info.Type, Equals, x.snapType)
	}
}

func (s *snapmgrQuerySuite) TestTypeInfoCore(c *C) {
	st := s.st
	st.Lock()
	defer st.Unlock()

	for testNr, t := range []struct {
		expectedSnap string
		snapNames    []string
		errMatcher   string
	}{
		// nothing
		{"", []string{}, state.ErrNoState.Error()},
		// single
		{"core", []string{"core"}, ""},
		{"ubuntu-core", []string{"ubuntu-core"}, ""},
		{"hard-core", []string{"hard-core"}, ""},
		// unrolled loop to ensure we don't pass because
		// the order is randomly right
		{"core", []string{"core", "ubuntu-core"}, ""},
		{"core", []string{"core", "ubuntu-core"}, ""},
		{"core", []string{"core", "ubuntu-core"}, ""},
		{"core", []string{"core", "ubuntu-core"}, ""},
		{"core", []string{"core", "ubuntu-core"}, ""},
		{"core", []string{"core", "ubuntu-core"}, ""},
		{"core", []string{"core", "ubuntu-core"}, ""},
		{"core", []string{"core", "ubuntu-core"}, ""},
		// unknown combination
		{"", []string{"duo-core", "single-core"}, `unexpected cores.*`},
		// multi-core is not supported
		{"", []string{"core", "ubuntu-core", "multi-core"}, `unexpected number of cores, got 3`},
	} {
		// clear snapstate
		st.Set("snaps", map[string]*json.RawMessage{})

		for _, snapName := range t.snapNames {
			sideInfo := &snap.SideInfo{
				RealName: snapName,
				Revision: snap.R(1),
			}
			snaptest.MockSnap(c, fmt.Sprintf("name: %q\ntype: os\nversion: %q\n", snapName, snapName), "", sideInfo)
			snapstate.Set(st, snapName, &snapstate.SnapState{
				SnapType: string(snap.TypeOS),
				Active:   true,
				Sequence: []*snap.SideInfo{sideInfo},
				Current:  sideInfo.Revision,
			})
		}

		info, err := snapstate.CoreInfo(st)
		if t.errMatcher != "" {
			c.Assert(err, ErrorMatches, t.errMatcher)
		} else {
			c.Assert(info, NotNil)
			c.Check(info.Name(), Equals, t.expectedSnap, Commentf("(%d) test %q %v", testNr, t.expectedSnap, t.snapNames))
			c.Check(info.Type, Equals, snap.TypeOS)
		}
	}
}

func (s *snapmgrQuerySuite) TestPreviousSideInfo(c *C) {
	st := s.st
	st.Lock()
	defer st.Unlock()

	var snapst snapstate.SnapState
	err := snapstate.Get(st, "name1", &snapst)
	c.Assert(err, IsNil)
	c.Assert(snapst.CurrentSideInfo(), NotNil)
	c.Assert(snapst.CurrentSideInfo().Revision, Equals, snap.R(12))
	c.Assert(snapstate.PreviousSideInfo(&snapst), NotNil)
	c.Assert(snapstate.PreviousSideInfo(&snapst).Revision, Equals, snap.R(11))
}

func (s *snapmgrQuerySuite) TestPreviousSideInfoNoCurrent(c *C) {
	st := s.st
	st.Lock()
	defer st.Unlock()

	snapst := &snapstate.SnapState{}
	c.Assert(snapstate.PreviousSideInfo(snapst), IsNil)
}

func (s *snapmgrQuerySuite) TestAll(c *C) {
	st := s.st
	st.Lock()
	defer st.Unlock()

	snapStates, err := snapstate.All(st)
	c.Assert(err, IsNil)
	c.Assert(snapStates, HasLen, 1)

	snapst := snapStates["name1"]
	c.Assert(snapst, NotNil)

	c.Check(snapst.Active, Equals, true)
	c.Check(snapst.CurrentSideInfo(), NotNil)

	info12, err := snap.ReadInfo("name1", snapst.CurrentSideInfo())
	c.Assert(err, IsNil)

	c.Check(info12.Name(), Equals, "name1")
	c.Check(info12.Revision, Equals, snap.R(12))
	c.Check(info12.Summary(), Equals, "s12")
	c.Check(info12.Version, Equals, "1.2")
	c.Check(info12.Description(), Equals, "Lots of text")

	info11, err := snap.ReadInfo("name1", snapst.Sequence[0])
	c.Assert(err, IsNil)

	c.Check(info11.Name(), Equals, "name1")
	c.Check(info11.Revision, Equals, snap.R(11))
	c.Check(info11.Version, Equals, "1.1")
}

func (s *snapmgrQuerySuite) TestAllEmptyAndEmptyNormalisation(c *C) {
	st := state.New(nil)
	st.Lock()
	defer st.Unlock()

	snapStates, err := snapstate.All(st)
	c.Assert(err, IsNil)
	c.Check(snapStates, HasLen, 0)

	snapstate.Set(st, "foo", nil)

	snapStates, err = snapstate.All(st)
	c.Assert(err, IsNil)
	c.Check(snapStates, HasLen, 0)

	snapstate.Set(st, "foo", &snapstate.SnapState{})

	snapStates, err = snapstate.All(st)
	c.Assert(err, IsNil)
	c.Check(snapStates, HasLen, 0)
}

func (s *snapmgrTestSuite) TestTrySetsTryMode(c *C) {
	s.testTrySetsTryMode(snapstate.Flags{}, c)
}

func (s *snapmgrTestSuite) TestTrySetsTryModeDevMode(c *C) {
	s.testTrySetsTryMode(snapstate.Flags{DevMode: true}, c)
}
func (s *snapmgrTestSuite) TestTrySetsTryModeJailMode(c *C) {
	s.testTrySetsTryMode(snapstate.Flags{JailMode: true}, c)
}
func (s *snapmgrTestSuite) TestTrySetsTryModeClassic(c *C) {
	if !dirs.SupportsClassicConfinement() {
		return
	}
	s.testTrySetsTryMode(snapstate.Flags{Classic: true}, c)
}

func (s *snapmgrTestSuite) testTrySetsTryMode(flags snapstate.Flags, c *C) {
	s.state.Lock()
	defer s.state.Unlock()

	// make mock try dir
	tryYaml := filepath.Join(c.MkDir(), "meta", "snap.yaml")
	err := os.MkdirAll(filepath.Dir(tryYaml), 0755)
	c.Assert(err, IsNil)
	err = ioutil.WriteFile(tryYaml, []byte("name: foo\nversion: 1.0"), 0644)
	c.Assert(err, IsNil)

	chg := s.state.NewChange("try", "try snap")
	ts, err := snapstate.TryPath(s.state, "foo", filepath.Dir(filepath.Dir(tryYaml)), flags)
	c.Assert(err, IsNil)
	chg.AddAll(ts)

	s.state.Unlock()
	defer s.snapmgr.Stop()
	s.settle()
	s.state.Lock()

	// verify snap is in TryMode
	var snapst snapstate.SnapState
	err = snapstate.Get(s.state, "foo", &snapst)
	c.Assert(err, IsNil)

	flags.TryMode = true
	c.Check(snapst.Flags, DeepEquals, flags)

	c.Check(s.state.TaskCount(), Equals, len(ts.Tasks()))
	c.Check(taskKinds(ts.Tasks()), DeepEquals, []string{
		"prerequisites",
		"prepare-snap",
		"mount-snap",
		"copy-snap-data",
		"setup-profiles",
		"link-snap",
		"setup-profiles",
		"set-auto-aliases",
		"setup-aliases",
		"run-hook[install]",
		"start-snap-services",
		"run-hook[configure]",
	})

}

func (s *snapmgrTestSuite) TestTryUndoRemovesTryFlag(c *C) {
	if !dirs.SupportsClassicConfinement() {
		return
	}
	s.testTrySetsTryMode(snapstate.Flags{}, c)
}

func (s *snapmgrTestSuite) TestTryUndoRemovesTryFlagLeavesDevMode(c *C) {
	s.testTrySetsTryMode(snapstate.Flags{DevMode: true}, c)
}
func (s *snapmgrTestSuite) TestTryUndoRemovesTryFlagLeavesJailMode(c *C) {
	s.testTrySetsTryMode(snapstate.Flags{JailMode: true}, c)
}
func (s *snapmgrTestSuite) TestTryUndoRemovesTryFlagLeavesClassic(c *C) {
	if !dirs.SupportsClassicConfinement() {
		return
	}
	s.testTrySetsTryMode(snapstate.Flags{Classic: true}, c)
}

func (s *snapmgrTestSuite) testTryUndoRemovesTryFlag(flags snapstate.Flags, c *C) {
	s.state.Lock()
	defer s.state.Unlock()

	// simulate existing state for foo
	var snapst snapstate.SnapState
	snapst.Sequence = []*snap.SideInfo{
		{
			RealName: "foo",
			Revision: snap.R(23),
		},
	}
	snapst.Flags = flags
	snapst.Current = snap.R(23)
	snapstate.Set(s.state, "foo", &snapst)
	c.Check(snapst.TryMode, Equals, false)

	chg := s.state.NewChange("try", "try snap")
	ts, err := snapstate.TryPath(s.state, "foo", c.MkDir(), flags)
	c.Assert(err, IsNil)
	chg.AddAll(ts)

	last := ts.Tasks()[len(ts.Tasks())-1]
	terr := s.state.NewTask("error-trigger", "provoking total undo")
	terr.WaitFor(last)
	chg.AddTask(terr)

	s.state.Unlock()
	defer s.snapmgr.Stop()
	s.settle()
	s.state.Lock()

	// verify snap is not in try mode, the state got undone
	err = snapstate.Get(s.state, "foo", &snapst)
	c.Assert(err, IsNil)
	c.Check(snapst.Flags, DeepEquals, flags)
}

type snapStateSuite struct{}

var _ = Suite(&snapStateSuite{})

func (s *snapStateSuite) TestSnapStateDevMode(c *C) {
	snapst := &snapstate.SnapState{}
	c.Check(snapst.DevMode, Equals, false)
	snapst.Flags.DevMode = true
	c.Check(snapst.DevMode, Equals, true)
}

func (s *snapStateSuite) TestSnapStateType(c *C) {
	snapst := &snapstate.SnapState{}
	_, err := snapst.Type()
	c.Check(err, ErrorMatches, "snap type unset")

	snapst.SetType(snap.TypeKernel)
	typ, err := snapst.Type()
	c.Assert(err, IsNil)
	c.Check(typ, Equals, snap.TypeKernel)
}

func (s *snapStateSuite) TestCurrentSideInfoEmpty(c *C) {
	var snapst snapstate.SnapState
	c.Check(snapst.CurrentSideInfo(), IsNil)
	c.Check(snapst.Current.Unset(), Equals, true)
}

func (s *snapStateSuite) TestCurrentSideInfoSimple(c *C) {
	si1 := &snap.SideInfo{Revision: snap.R(1)}
	snapst := snapstate.SnapState{
		Sequence: []*snap.SideInfo{si1},
		Current:  snap.R(1),
	}
	c.Check(snapst.CurrentSideInfo(), DeepEquals, si1)
}

func (s *snapStateSuite) TestCurrentSideInfoInOrder(c *C) {
	si1 := &snap.SideInfo{Revision: snap.R(1)}
	si2 := &snap.SideInfo{Revision: snap.R(2)}
	snapst := snapstate.SnapState{
		Sequence: []*snap.SideInfo{si1, si2},
		Current:  snap.R(2),
	}
	c.Check(snapst.CurrentSideInfo(), DeepEquals, si2)
}

func (s *snapStateSuite) TestCurrentSideInfoOutOfOrder(c *C) {
	si1 := &snap.SideInfo{Revision: snap.R(1)}
	si2 := &snap.SideInfo{Revision: snap.R(2)}
	snapst := snapstate.SnapState{
		Sequence: []*snap.SideInfo{si1, si2},
		Current:  snap.R(1),
	}
	c.Check(snapst.CurrentSideInfo(), DeepEquals, si1)
}

func (s *snapStateSuite) TestCurrentSideInfoInconsistent(c *C) {
	snapst := snapstate.SnapState{
		Sequence: []*snap.SideInfo{
			{Revision: snap.R(1)},
		},
	}
	c.Check(func() { snapst.CurrentSideInfo() }, PanicMatches, `snapst.Current and snapst.Sequence out of sync:.*`)
}

func (s *snapStateSuite) TestCurrentSideInfoInconsistentWithCurrent(c *C) {
	snapst := snapstate.SnapState{Current: snap.R(17)}
	c.Check(func() { snapst.CurrentSideInfo() }, PanicMatches, `cannot find snapst.Current in the snapst.Sequence`)
}

type snapSetupSuite struct{}

var _ = Suite(&snapSetupSuite{})

type canRemoveSuite struct{}

var _ = Suite(&canRemoveSuite{})

func (s *canRemoveSuite) TestAppAreAlwaysOKToRemove(c *C) {
	info := &snap.Info{
		Type: snap.TypeApp,
	}
	info.RealName = "foo"

	c.Check(snapstate.CanRemove(info, &snapstate.SnapState{Active: true}, false), Equals, true)
	c.Check(snapstate.CanRemove(info, &snapstate.SnapState{Active: true}, true), Equals, true)
}

func (s *canRemoveSuite) TestLastGadgetsAreNotOK(c *C) {
	info := &snap.Info{
		Type: snap.TypeGadget,
	}
	info.RealName = "foo"

	c.Check(snapstate.CanRemove(info, &snapstate.SnapState{}, true), Equals, false)
}

func (s *canRemoveSuite) TestLastOSAndKernelAreNotOK(c *C) {
	os := &snap.Info{
		Type: snap.TypeOS,
	}
	os.RealName = "os"
	kernel := &snap.Info{
		Type: snap.TypeKernel,
	}
	kernel.RealName = "krnl"

	c.Check(snapstate.CanRemove(os, &snapstate.SnapState{}, true), Equals, false)

	c.Check(snapstate.CanRemove(kernel, &snapstate.SnapState{}, true), Equals, false)
}

func (s *canRemoveSuite) TestOneRevisionIsOK(c *C) {
	info := &snap.Info{
		Type: snap.TypeGadget,
	}
	info.RealName = "foo"

	c.Check(snapstate.CanRemove(info, &snapstate.SnapState{Active: true}, false), Equals, true)
}

func (s *canRemoveSuite) TestRequiredIsNotOK(c *C) {
	info := &snap.Info{
		Type: snap.TypeApp,
	}
	info.RealName = "foo"

	c.Check(snapstate.CanRemove(info, &snapstate.SnapState{Active: false, Flags: snapstate.Flags{Required: true}}, true), Equals, false)
	c.Check(snapstate.CanRemove(info, &snapstate.SnapState{Active: true, Flags: snapstate.Flags{Required: true}}, true), Equals, false)
	c.Check(snapstate.CanRemove(info, &snapstate.SnapState{Active: true, Flags: snapstate.Flags{Required: true}}, false), Equals, true)
}

func revs(seq []*snap.SideInfo) []int {
	revs := make([]int, len(seq))
	for i, si := range seq {
		revs[i] = si.Revision.N
	}

	return revs
}

type opSeqOpts struct {
	revert  bool
	fail    bool
	before  []int
	current int
	via     int
	after   []int
}

// build a SnapState with a revision sequence given by `before` and a
// current revision of `current`. Then refresh --revision via. Then
// check the revision sequence is as in `after`.
func (s *snapmgrTestSuite) testOpSequence(c *C, opts *opSeqOpts) (*snapstate.SnapState, *state.TaskSet) {
	s.state.Lock()
	defer s.state.Unlock()

	seq := make([]*snap.SideInfo, len(opts.before))
	for i, n := range opts.before {
		seq[i] = &snap.SideInfo{RealName: "some-snap", SnapID: "some-snap-id", Revision: snap.R(n)}
	}

	snapstate.Set(s.state, "some-snap", &snapstate.SnapState{
		Active:   true,
		Channel:  "edge",
		Sequence: seq,
		Current:  snap.R(opts.current),
		SnapType: "app",
	})

	var chg *state.Change
	var ts *state.TaskSet
	var err error
	if opts.revert {
		chg = s.state.NewChange("revert", "revert a snap")
		ts, err = snapstate.RevertToRevision(s.state, "some-snap", snap.R(opts.via), snapstate.Flags{})
	} else {
		chg = s.state.NewChange("refresh", "refresh a snap")
		ts, err = snapstate.Update(s.state, "some-snap", "", snap.R(opts.via), s.user.ID, snapstate.Flags{})
	}
	c.Assert(err, IsNil)
	if opts.fail {
		tasks := ts.Tasks()
		last := tasks[len(tasks)-1]
		terr := s.state.NewTask("error-trigger", "provoking total undo")
		terr.WaitFor(last)
		if len(last.Lanes()) > 0 {
			lanes := last.Lanes()
			// sanity
			c.Assert(lanes, HasLen, 1)
			terr.JoinLane(lanes[0])
		}
		chg.AddTask(terr)
	}
	chg.AddAll(ts)

	s.state.Unlock()
	defer s.snapmgr.Stop()
	s.settle()
	s.state.Lock()

	var snapst snapstate.SnapState
	err = snapstate.Get(s.state, "some-snap", &snapst)
	c.Assert(err, IsNil)
	c.Check(revs(snapst.Sequence), DeepEquals, opts.after)

	return &snapst, ts
}

func (s *snapmgrTestSuite) testUpdateSequence(c *C, opts *opSeqOpts) *state.TaskSet {
	opts.revert = false
	snapst, ts := s.testOpSequence(c, opts)
	// update always ends with current==seq[-1]==via:
	c.Check(snapst.Current.N, Equals, opts.after[len(opts.after)-1])
	c.Check(snapst.Current.N, Equals, opts.via)

	c.Check(s.fakeBackend.ops.Count("copy-data"), Equals, 1)
	c.Check(s.fakeBackend.ops.First("copy-data"), DeepEquals, &fakeOp{
		op:   "copy-data",
		name: fmt.Sprintf(filepath.Join(dirs.StripRootDir(dirs.SnapMountDir), "some-snap/%d"), opts.via),
		old:  fmt.Sprintf(filepath.Join(dirs.StripRootDir(dirs.SnapMountDir), "some-snap/%d"), opts.current),
	})

	return ts
}

func (s *snapmgrTestSuite) testUpdateFailureSequence(c *C, opts *opSeqOpts) *state.TaskSet {
	opts.revert = false
	opts.after = opts.before
	s.fakeBackend.linkSnapFailTrigger = fmt.Sprintf(filepath.Join(dirs.StripRootDir(dirs.SnapMountDir), "some-snap/%d"), opts.via)
	snapst, ts := s.testOpSequence(c, opts)
	// a failed update will always end with current unchanged
	c.Check(snapst.Current.N, Equals, opts.current)

	ops := s.fakeBackend.ops
	c.Check(ops.Count("copy-data"), Equals, 1)
	do := ops.First("copy-data")

	c.Check(ops.Count("undo-copy-snap-data"), Equals, 1)
	undo := ops.First("undo-copy-snap-data")

	do.op = undo.op
	c.Check(do, DeepEquals, undo) // i.e. they only differed in the op

	return ts
}

// testTotal*Failure fails *after* link-snap
func (s *snapmgrTestSuite) testTotalUpdateFailureSequence(c *C, opts *opSeqOpts) *state.TaskSet {
	opts.revert = false
	opts.fail = true
	snapst, ts := s.testOpSequence(c, opts)
	// a failed update will always end with current unchanged
	c.Check(snapst.Current.N, Equals, opts.current)

	ops := s.fakeBackend.ops
	c.Check(ops.Count("copy-data"), Equals, 1)
	do := ops.First("copy-data")

	c.Check(ops.Count("undo-copy-snap-data"), Equals, 1)
	undo := ops.First("undo-copy-snap-data")

	do.op = undo.op
	c.Check(do, DeepEquals, undo) // i.e. they only differed in the op

	return ts
}

func (s *snapmgrTestSuite) testRevertSequence(c *C, opts *opSeqOpts) *state.TaskSet {
	opts.revert = true
	opts.after = opts.before
	snapst, ts := s.testOpSequence(c, opts)
	// successful revert leaves current == via
	c.Check(snapst.Current.N, Equals, opts.via)

	c.Check(s.fakeBackend.ops.Count("copy-data"), Equals, 0)

	return ts
}

func (s *snapmgrTestSuite) testRevertFailureSequence(c *C, opts *opSeqOpts) *state.TaskSet {
	opts.revert = true
	opts.after = opts.before
	s.fakeBackend.linkSnapFailTrigger = fmt.Sprintf(filepath.Join(dirs.StripRootDir(dirs.SnapMountDir), "some-snap/%d"), opts.via)
	snapst, ts := s.testOpSequence(c, opts)
	// a failed revert will always end with current unchanged
	c.Check(snapst.Current.N, Equals, opts.current)

	c.Check(s.fakeBackend.ops.Count("copy-data"), Equals, 0)
	c.Check(s.fakeBackend.ops.Count("undo-copy-snap-data"), Equals, 0)

	return ts
}

func (s *snapmgrTestSuite) testTotalRevertFailureSequence(c *C, opts *opSeqOpts) *state.TaskSet {
	opts.revert = true
	opts.fail = true
	opts.after = opts.before
	snapst, ts := s.testOpSequence(c, opts)
	// a failed revert will always end with current unchanged
	c.Check(snapst.Current.N, Equals, opts.current)

	c.Check(s.fakeBackend.ops.Count("copy-data"), Equals, 0)
	c.Check(s.fakeBackend.ops.Count("undo-copy-snap-data"), Equals, 0)

	return ts
}

// *** sequence tests ***

// 1. a boring update
// 1a. ... that works
func (s *snapmgrTestSuite) TestSeqNormal(c *C) {
	s.testUpdateSequence(c, &opSeqOpts{before: []int{1, 2, 3}, current: 3, via: 4, after: []int{2, 3, 4}})
}

// 1b. that fails during link
func (s *snapmgrTestSuite) TestSeqNormalFailure(c *C) {
	s.testUpdateFailureSequence(c, &opSeqOpts{before: []int{1, 2, 3}, current: 3, via: 4})
}

// 1c. that fails after link
func (s *snapmgrTestSuite) TestSeqTotalNormalFailure(c *C) {
	// total updates are failures after sequence trimming => we lose a rev
	s.testTotalUpdateFailureSequence(c, &opSeqOpts{before: []int{1, 2, 3}, current: 3, via: 4, after: []int{2, 3}})
}

// 2. a boring revert
// 2a. that works
func (s *snapmgrTestSuite) TestSeqRevert(c *C) {
	s.testRevertSequence(c, &opSeqOpts{before: []int{1, 2, 3}, current: 3, via: 2})
}

// 2b. that fails during link
func (s *snapmgrTestSuite) TestSeqRevertFailure(c *C) {
	s.testRevertFailureSequence(c, &opSeqOpts{before: []int{1, 2, 3}, current: 3, via: 2})
}

// 2c. that fails after link
func (s *snapmgrTestSuite) TestSeqTotalRevertFailure(c *C) {
	s.testTotalRevertFailureSequence(c, &opSeqOpts{before: []int{1, 2, 3}, current: 3, via: 2})
}

// 3. a post-revert update
// 3a. that works
func (s *snapmgrTestSuite) TestSeqPostRevert(c *C) {
	s.testUpdateSequence(c, &opSeqOpts{before: []int{1, 2, 3}, current: 2, via: 4, after: []int{1, 2, 4}})
}

// 3b. that fails during link
func (s *snapmgrTestSuite) TestSeqPostRevertFailure(c *C) {
	s.testUpdateFailureSequence(c, &opSeqOpts{before: []int{1, 2, 3}, current: 2, via: 4})
}

// 3c. that fails after link
func (s *snapmgrTestSuite) TestSeqTotalPostRevertFailure(c *C) {
	// lose a rev here as well
	s.testTotalUpdateFailureSequence(c, &opSeqOpts{before: []int{1, 2, 3}, current: 2, via: 4, after: []int{1, 2}})
}

// 3d. manually requesting the one reverted away from
func (s *snapmgrTestSuite) TestSeqRefreshPostRevertSameRevno(c *C) {
	s.testUpdateSequence(c, &opSeqOpts{before: []int{1, 2, 3}, current: 2, via: 3, after: []int{1, 2, 3}})
}

// 4. a post-revert revert
// 4a. that works
func (s *snapmgrTestSuite) TestSeqRevertPostRevert(c *C) {
	s.testRevertSequence(c, &opSeqOpts{before: []int{1, 2, 3}, current: 2, via: 1})
}

// 4b. that fails during link
func (s *snapmgrTestSuite) TestSeqRevertPostRevertFailure(c *C) {
	s.testRevertFailureSequence(c, &opSeqOpts{before: []int{1, 2, 3}, current: 2, via: 1})
}

// 4c. that fails after link
func (s *snapmgrTestSuite) TestSeqTotalRevertPostRevertFailure(c *C) {
	s.testTotalRevertFailureSequence(c, &opSeqOpts{before: []int{1, 2, 3}, current: 2, via: 1})
}

// 5. an update that missed a rev
// 5a. that works
func (s *snapmgrTestSuite) TestSeqMissedOne(c *C) {
	s.testUpdateSequence(c, &opSeqOpts{before: []int{1, 2}, current: 2, via: 4, after: []int{1, 2, 4}})
}

// 5b. that fails during link
func (s *snapmgrTestSuite) TestSeqMissedOneFailure(c *C) {
	s.testUpdateFailureSequence(c, &opSeqOpts{before: []int{1, 2}, current: 2, via: 4})
}

// 5c. that fails after link
func (s *snapmgrTestSuite) TestSeqTotalMissedOneFailure(c *C) {
	// we don't lose a rev here because len(Seq) < 3 going in
	s.testTotalUpdateFailureSequence(c, &opSeqOpts{before: []int{1, 2}, current: 2, via: 4, after: []int{1, 2}})
}

// 6. an update that updates to a revision we already have ("ABA update")
// 6a. that works
func (s *snapmgrTestSuite) TestSeqABA(c *C) {
	s.testUpdateSequence(c, &opSeqOpts{before: []int{1, 2, 3}, current: 3, via: 2, after: []int{1, 3, 2}})
	c.Check(s.fakeBackend.ops[len(s.fakeBackend.ops)-1], DeepEquals, fakeOp{
		op:    "cleanup-trash",
		name:  "some-snap",
		revno: snap.R(2),
	})
}

// 6b. that fails during link
func (s *snapmgrTestSuite) TestSeqABAFailure(c *C) {
	s.testUpdateFailureSequence(c, &opSeqOpts{before: []int{1, 2, 3}, current: 3, via: 2})
	c.Check(s.fakeBackend.ops.First("cleanup-trash"), IsNil)
}

// 6c that fails after link
func (s *snapmgrTestSuite) TestSeqTotalABAFailure(c *C) {
	// we don't lose a rev here because ABA
	s.testTotalUpdateFailureSequence(c, &opSeqOpts{before: []int{1, 2, 3}, current: 3, via: 2, after: []int{1, 2, 3}})
	// XXX: TODO: NOTE!! WARNING!! etc
	//
	// if this happens in real life, things will be weird. revno 2 will
	// have data that has been copied from 3, instead of old 2's data,
	// because the failure occurred *after* nuking the trash. This can
	// happen when things are chained. Because of this, if it were to
	// *actually* happen the correct end sequence would be [1, 3] and not
	// [1, 2, 3]. IRL this scenario can happen if an update that works is
	// chained to an update that fails. Detecting this case is rather hard,
	// and the end result is not nice, and we want to move cleanup to a
	// separate handler & status that will cope with this better (so trash
	// gets nuked after all tasks succeeded).
}

func (s *snapmgrTestSuite) TestUpdateTasksWithOldCurrent(c *C) {
	s.state.Lock()
	defer s.state.Unlock()

	si1 := &snap.SideInfo{RealName: "some-snap", SnapID: "some-snap-id", Revision: snap.R(1)}
	si2 := &snap.SideInfo{RealName: "some-snap", SnapID: "some-snap-id", Revision: snap.R(2)}
	si3 := &snap.SideInfo{RealName: "some-snap", SnapID: "some-snap-id", Revision: snap.R(3)}
	si4 := &snap.SideInfo{RealName: "some-snap", SnapID: "some-snap-id", Revision: snap.R(4)}
	snapstate.Set(s.state, "some-snap", &snapstate.SnapState{
		Active:   true,
		Channel:  "edge",
		Sequence: []*snap.SideInfo{si1, si2, si3, si4},
		Current:  snap.R(2),
		SnapType: "app",
	})

	// run the update
	ts, err := snapstate.Update(s.state, "some-snap", "some-channel", snap.R(0), s.user.ID, snapstate.Flags{})
	c.Assert(err, IsNil)

	verifyUpdateTasks(c, unlinkBefore|cleanupAfter, 2, ts, s.state)

	// and ensure that it will remove the revisions after "current"
	// (si3, si4)
	var snapsup snapstate.SnapSetup
	tasks := ts.Tasks()

	i := len(tasks) - 6
	c.Check(tasks[i].Kind(), Equals, "clear-snap")
	err = tasks[i].Get("snap-setup", &snapsup)
	c.Assert(err, IsNil)
	c.Check(snapsup.Revision(), Equals, si3.Revision)

	i = len(tasks) - 4
	c.Check(tasks[i].Kind(), Equals, "clear-snap")
	err = tasks[i].Get("snap-setup", &snapsup)
	c.Assert(err, IsNil)
	c.Check(snapsup.Revision(), Equals, si4.Revision)
}

func (s *snapmgrTestSuite) TestUpdateCanDoBackwards(c *C) {
	si7 := snap.SideInfo{
		RealName: "some-snap",
		SnapID:   "some-snap-id",
		Revision: snap.R(7),
	}
	si11 := snap.SideInfo{
		RealName: "some-snap",
		SnapID:   "some-snap-id",
		Revision: snap.R(11),
	}

	s.state.Lock()
	defer s.state.Unlock()

	snapstate.Set(s.state, "some-snap", &snapstate.SnapState{
		Active:   true,
		Sequence: []*snap.SideInfo{&si7, &si11},
		Current:  si11.Revision,
		SnapType: "app",
	})

	chg := s.state.NewChange("refresh", "refresh a snap")
	ts, err := snapstate.Update(s.state, "some-snap", "", snap.R(7), s.user.ID, snapstate.Flags{})
	c.Assert(err, IsNil)
	chg.AddAll(ts)

	s.state.Unlock()
	defer s.snapmgr.Stop()
	s.settle()
	s.state.Lock()
	expected := fakeOps{
		{
			op:   "remove-snap-aliases",
			name: "some-snap",
		},
		{
			op:   "unlink-snap",
			name: filepath.Join(dirs.StripRootDir(dirs.SnapMountDir), "some-snap/11"),
		},
		{
			op:   "copy-data",
			name: filepath.Join(dirs.StripRootDir(dirs.SnapMountDir), "some-snap/7"),
			old:  filepath.Join(dirs.StripRootDir(dirs.SnapMountDir), "some-snap/11"),
		},
		{
			op:    "setup-profiles:Doing",
			name:  "some-snap",
			revno: snap.R(7),
		},
		{
			op: "candidate",
			sinfo: snap.SideInfo{
				RealName: "some-snap",
				SnapID:   "some-snap-id",
				Channel:  "",
				Revision: snap.R(7),
			},
		},
		{
			op:   "link-snap",
			name: filepath.Join(dirs.StripRootDir(dirs.SnapMountDir), "some-snap/7"),
		},
		{
			op: "update-aliases",
		},
		{
			op:    "cleanup-trash",
			name:  "some-snap",
			revno: snap.R(7),
		},
	}
	// start with an easier-to-read error if this fails:
	c.Assert(s.fakeBackend.ops.Ops(), DeepEquals, expected.Ops())
	c.Assert(s.fakeBackend.ops, DeepEquals, expected)
}

func (s *snapmgrTestSuite) TestSnapStateNoLocalRevision(c *C) {
	si7 := snap.SideInfo{
		RealName: "some-snap",
		Revision: snap.R(-7),
	}
	si11 := snap.SideInfo{
		RealName: "some-snap",
		Revision: snap.R(-11),
	}
	snapst := &snapstate.SnapState{
		Sequence: []*snap.SideInfo{&si7, &si11},
		Current:  si7.Revision,
	}
	c.Assert(snapst.LocalRevision(), Equals, snap.R(-11))
}

func (s *snapmgrTestSuite) TestSnapStateLocalRevision(c *C) {
	si7 := snap.SideInfo{
		RealName: "some-snap",
		Revision: snap.R(7),
	}
	snapst := &snapstate.SnapState{
		Sequence: []*snap.SideInfo{&si7},
		Current:  si7.Revision,
	}
	c.Assert(snapst.LocalRevision().Unset(), Equals, true)
}

func (s *snapmgrTestSuite) TestInstallMany(c *C) {
	s.state.Lock()
	defer s.state.Unlock()

	installed, tts, err := snapstate.InstallMany(s.state, []string{"one", "two"}, 0)
	c.Assert(err, IsNil)
	c.Assert(tts, HasLen, 2)
	c.Check(installed, DeepEquals, []string{"one", "two"})

	for _, ts := range tts {
		verifyInstallTasks(c, 0, 0, ts, s.state)
	}
}

func (s *snapmgrTestSuite) TestRemoveMany(c *C) {
	s.state.Lock()
	defer s.state.Unlock()

	snapstate.Set(s.state, "one", &snapstate.SnapState{
		Active: true,
		Sequence: []*snap.SideInfo{
			{RealName: "one", SnapID: "one-id", Revision: snap.R(1)},
		},
		Current: snap.R(1),
	})
	snapstate.Set(s.state, "two", &snapstate.SnapState{
		Active: true,
		Sequence: []*snap.SideInfo{
			{RealName: "two", SnapID: "two-id", Revision: snap.R(1)},
		},
		Current: snap.R(1),
	})

	removed, tts, err := snapstate.RemoveMany(s.state, []string{"one", "two"})
	c.Assert(err, IsNil)
	c.Assert(tts, HasLen, 2)
	c.Check(removed, DeepEquals, []string{"one", "two"})

	c.Assert(s.state.TaskCount(), Equals, 8*2)
	for _, ts := range tts {
		c.Assert(taskKinds(ts.Tasks()), DeepEquals, []string{
			"stop-snap-services",
			"run-hook[remove]",
			"remove-aliases",
			"unlink-snap",
			"remove-profiles",
			"clear-snap",
			"discard-snap",
			"discard-conns",
		})
	}
}

func tasksWithKind(ts *state.TaskSet, kind string) []*state.Task {
	var tasks []*state.Task
	for _, task := range ts.Tasks() {
		if task.Kind() == kind {
			tasks = append(tasks, task)
		}
	}
	return tasks
}

var gadgetYaml = `
defaults:
    some-snap-id:
        key: value

volumes:
    volume-id:
        bootloader: grub
`

func (s *snapmgrTestSuite) prepareGadget(c *C) {
	gadgetSideInfo := &snap.SideInfo{RealName: "the-gadget", SnapID: "the-gadget-id", Revision: snap.R(1)}
	gadgetInfo := snaptest.MockSnap(c, `
name: the-gadget
type: gadget
version: 1.0
`, "", gadgetSideInfo)

	err := ioutil.WriteFile(filepath.Join(gadgetInfo.MountDir(), "meta/gadget.yaml"), []byte(gadgetYaml), 0600)
	c.Assert(err, IsNil)

	snapstate.Set(s.state, "the-gadget", &snapstate.SnapState{
		Active:   true,
		Sequence: []*snap.SideInfo{&gadgetInfo.SideInfo},
		Current:  snap.R(1),
		SnapType: "gadget",
	})
}

func (s *snapmgrTestSuite) TestConfigDefaults(c *C) {
	r := release.MockOnClassic(false)
	defer r()
	dirs.SetRootDir(c.MkDir())
	defer dirs.SetRootDir("")

	// using MockSnap, we want to read the bits on disk
	snapstate.MockReadInfo(snap.ReadInfo)

	s.state.Lock()
	defer s.state.Unlock()

	s.prepareGadget(c)

	snapstate.Set(s.state, "some-snap", &snapstate.SnapState{
		Active: true,
		Sequence: []*snap.SideInfo{
			{RealName: "some-snap", Revision: snap.R(11), SnapID: "some-snap-id"},
		},
		Current:  snap.R(11),
		SnapType: "app",
	})

	defls, err := snapstate.ConfigDefaults(s.state, "some-snap")
	c.Assert(err, IsNil)
	c.Assert(defls, DeepEquals, map[string]interface{}{"key": "value"})

	snapstate.Set(s.state, "local-snap", &snapstate.SnapState{
		Active: true,
		Sequence: []*snap.SideInfo{
			{RealName: "local-snap", Revision: snap.R(5)},
		},
		Current:  snap.R(5),
		SnapType: "app",
	})
	_, err = snapstate.ConfigDefaults(s.state, "local-snap")
	c.Assert(err, Equals, state.ErrNoState)
}

func (s *snapmgrTestSuite) TestGadgetDefaultsAreNormalizedForConfigHook(c *C) {
	var mockGadgetSnapYaml = `
name: canonical-pc
type: gadget
`
	var mockGadgetYaml = []byte(`
defaults:
  other:
    foo:
      bar: baz
      num: 1.305

volumes:
    volume-id:
        bootloader: grub
`)

	// change root dir for this test, this can't be done in SetUpTest as it affects all other tests.
	dirs.SetRootDir(c.MkDir())
	defer dirs.SetRootDir("/")

	info := snaptest.MockSnap(c, mockGadgetSnapYaml, "SNAP", &snap.SideInfo{Revision: snap.R(2)})
	err := ioutil.WriteFile(filepath.Join(info.MountDir(), "meta", "gadget.yaml"), mockGadgetYaml, 0644)
	c.Assert(err, IsNil)

	gi, err := snap.ReadGadgetInfo(info, false)
	c.Assert(err, IsNil)
	c.Assert(gi, NotNil)

	snapName := "some-snap"
	hooksup := &hookstate.HookSetup{
		Snap:        snapName,
		Hook:        "configure",
		Optional:    true,
		IgnoreError: false,
		TrackError:  false,
	}

	var contextData map[string]interface{}
	contextData = map[string]interface{}{"patch": gi.Defaults}

	s.state.Lock()
	defer s.state.Unlock()
	c.Assert(hookstate.HookTask(s.state, "", hooksup, contextData), NotNil)
}

func makeInstalledMockCoreSnap(c *C) {
	coreSnapYaml := `name: core
version: 1.0
type: os
`
	snaptest.MockSnap(c, coreSnapYaml, "", &snap.SideInfo{
		RealName: "core",
		Revision: snap.R(1),
	})
}

func (s *snapmgrTestSuite) TestGadgetDefaults(c *C) {
	r := release.MockOnClassic(false)
	defer r()
	dirs.SetRootDir(c.MkDir())
	defer dirs.SetRootDir("")

	makeInstalledMockCoreSnap(c)

	// using MockSnap, we want to read the bits on disk
	snapstate.MockReadInfo(snap.ReadInfo)

	s.state.Lock()
	defer s.state.Unlock()

	s.prepareGadget(c)

	snapPath := makeTestSnap(c, "name: some-snap\nversion: 1.0")

	ts, err := snapstate.InstallPath(s.state, &snap.SideInfo{RealName: "some-snap", SnapID: "some-snap-id", Revision: snap.R(1)}, snapPath, "edge", snapstate.Flags{})
	c.Assert(err, IsNil)

	var m map[string]interface{}
	runHooks := tasksWithKind(ts, "run-hook")

	// two hooks expected - install and configure
	c.Assert(runHooks, HasLen, 2)
	c.Assert(runHooks[1].Kind(), Equals, "run-hook")
	err = runHooks[1].Get("hook-context", &m)
	c.Assert(err, IsNil)
	c.Assert(m, DeepEquals, map[string]interface{}{"use-defaults": true})
}

func (s *snapmgrTestSuite) TestInstallPathSkipConfigure(c *C) {
	r := release.MockOnClassic(false)
	defer r()
	dirs.SetRootDir(c.MkDir())
	defer dirs.SetRootDir("")

	makeInstalledMockCoreSnap(c)

	// using MockSnap, we want to read the bits on disk
	snapstate.MockReadInfo(snap.ReadInfo)

	s.state.Lock()
	defer s.state.Unlock()

	s.prepareGadget(c)

	snapPath := makeTestSnap(c, "name: some-snap\nversion: 1.0")

	ts, err := snapstate.InstallPath(s.state, &snap.SideInfo{RealName: "some-snap", SnapID: "some-snap-id", Revision: snap.R(1)}, snapPath, "edge", snapstate.Flags{SkipConfigure: true})
	c.Assert(err, IsNil)

	snapsup, err := snapstate.TaskSnapSetup(ts.Tasks()[0])
	c.Assert(err, IsNil)
	// SkipConfigure is consumed and consulted when creating the taskset
	// but is not copied into SnapSetup
	c.Check(snapsup.Flags.SkipConfigure, Equals, false)
}

func (s *snapmgrTestSuite) TestGadgetDefaultsInstalled(c *C) {
	dirs.SetRootDir(c.MkDir())
	defer dirs.SetRootDir("")

	makeInstalledMockCoreSnap(c)

	// using MockSnap, we want to read the bits on disk
	snapstate.MockReadInfo(snap.ReadInfo)

	s.state.Lock()
	defer s.state.Unlock()

	s.prepareGadget(c)

	snapstate.Set(s.state, "some-snap", &snapstate.SnapState{
		Active:   true,
		Sequence: []*snap.SideInfo{{RealName: "some-snap", SnapID: "some-snap-id", Revision: snap.R(1)}},
		Current:  snap.R(1),
		SnapType: "app",
	})

	snapPath := makeTestSnap(c, "name: some-snap\nversion: 1.0")

	ts, err := snapstate.InstallPath(s.state, &snap.SideInfo{RealName: "some-snap", SnapID: "some-snap-id", Revision: snap.R(2)}, snapPath, "edge", snapstate.Flags{})
	c.Assert(err, IsNil)

	var m map[string]interface{}
	runHooks := tasksWithKind(ts, "run-hook")

	c.Assert(runHooks[0].Kind(), Equals, "run-hook")
	err = runHooks[0].Get("hook-context", &m)
	c.Assert(err, Equals, state.ErrNoState)
}

func (s *snapmgrTestSuite) TestTransitionCoreTasksNoUbuntuCore(c *C) {
	s.state.Lock()
	defer s.state.Unlock()

	snapstate.Set(s.state, "core", &snapstate.SnapState{
		Active:   true,
		Sequence: []*snap.SideInfo{{RealName: "corecore", SnapID: "core-snap-id", Revision: snap.R(1)}},
		Current:  snap.R(1),
		SnapType: "os",
	})

	_, err := snapstate.TransitionCore(s.state, "ubuntu-core", "core")
	c.Assert(err, ErrorMatches, `cannot transition snap "ubuntu-core": not installed`)
}

func verifyTransitionConnectionsTasks(c *C, ts *state.TaskSet) {
	c.Check(taskKinds(ts.Tasks()), DeepEquals, []string{
		"transition-ubuntu-core",
	})

	transIf := ts.Tasks()[0]
	var oldName, newName string
	err := transIf.Get("old-name", &oldName)
	c.Assert(err, IsNil)
	c.Check(oldName, Equals, "ubuntu-core")

	err = transIf.Get("new-name", &newName)
	c.Assert(err, IsNil)
	c.Check(newName, Equals, "core")
}

func (s *snapmgrTestSuite) TestTransitionCoreTasks(c *C) {
	s.state.Lock()
	defer s.state.Unlock()

	snapstate.Set(s.state, "core", nil)
	snapstate.Set(s.state, "ubuntu-core", &snapstate.SnapState{
		Active:   true,
		Sequence: []*snap.SideInfo{{RealName: "ubuntu-core", SnapID: "ubuntu-core-snap-id", Revision: snap.R(1)}},
		Current:  snap.R(1),
		SnapType: "os",
	})

	tsl, err := snapstate.TransitionCore(s.state, "ubuntu-core", "core")
	c.Assert(err, IsNil)

	c.Assert(tsl, HasLen, 3)
	// 1. install core
	verifyInstallTasks(c, maybeCore, 0, tsl[0], s.state)
	// 2 transition-connections
	verifyTransitionConnectionsTasks(c, tsl[1])
	// 3 remove-ubuntu-core
	verifyRemoveTasks(c, tsl[2])
}

func (s *snapmgrTestSuite) TestTransitionCoreTasksWithUbuntuCoreAndCore(c *C) {
	s.state.Lock()
	defer s.state.Unlock()

	snapstate.Set(s.state, "ubuntu-core", &snapstate.SnapState{
		Active:   true,
		Sequence: []*snap.SideInfo{{RealName: "ubuntu-core", SnapID: "ubuntu-core-snap-id", Revision: snap.R(1)}},
		Current:  snap.R(1),
		SnapType: "os",
	})
	snapstate.Set(s.state, "core", &snapstate.SnapState{
		Active:   true,
		Sequence: []*snap.SideInfo{{RealName: "ubuntu-core", SnapID: "ubuntu-core-snap-id", Revision: snap.R(1)}},
		Current:  snap.R(1),
		SnapType: "os",
	})

	tsl, err := snapstate.TransitionCore(s.state, "ubuntu-core", "core")
	c.Assert(err, IsNil)

	c.Assert(tsl, HasLen, 2)
	// 1. transition connections
	verifyTransitionConnectionsTasks(c, tsl[0])
	// 2. remove ubuntu-core
	verifyRemoveTasks(c, tsl[1])
}

func (s *snapmgrTestSuite) TestTransitionCoreRunThrough(c *C) {
	s.state.Lock()
	defer s.state.Unlock()

	snapstate.Set(s.state, "core", nil)
	snapstate.Set(s.state, "ubuntu-core", &snapstate.SnapState{
		Active:   true,
		Sequence: []*snap.SideInfo{{RealName: "ubuntu-core", SnapID: "ubuntu-core-snap-id", Revision: snap.R(1)}},
		Current:  snap.R(1),
		SnapType: "os",
	})

	chg := s.state.NewChange("transition-ubuntu-core", "...")
	tsl, err := snapstate.TransitionCore(s.state, "ubuntu-core", "core")
	c.Assert(err, IsNil)
	for _, ts := range tsl {
		chg.AddAll(ts)
	}

	s.state.Unlock()
	defer s.snapmgr.Stop()
	s.settle()
	s.state.Lock()

	// ensure all our tasks ran
	c.Assert(chg.Err(), IsNil)
	c.Assert(chg.IsReady(), Equals, true)
	c.Check(s.fakeStore.downloads, DeepEquals, []fakeDownload{{
		name: "core",
		// the transition has no user associcated with it
		macaroon: "",
	}})
	expected := fakeOps{
		{
			op:    "storesvc-snap",
			name:  "core",
			revno: snap.R(11),
		},
		{
			op:   "storesvc-download",
			name: "core",
		},
		{
			op:    "validate-snap:Doing",
			name:  "core",
			revno: snap.R(11),
		},
		{
			op:  "current",
			old: "<no-current>",
		},
		{
			op:   "open-snap-file",
			name: "/var/lib/snapd/snaps/core_11.snap",
			sinfo: snap.SideInfo{
				RealName: "core",
				SnapID:   "snapIDsnapidsnapidsnapidsnapidsn",
				Revision: snap.R(11),
			},
		},
		{
			op:    "setup-snap",
			name:  "/var/lib/snapd/snaps/core_11.snap",
			revno: snap.R(11),
		},
		{
			op:   "copy-data",
			name: filepath.Join(dirs.StripRootDir(dirs.SnapMountDir), "core/11"),
			old:  "<no-old>",
		},
		{
			op:    "setup-profiles:Doing",
			name:  "core",
			revno: snap.R(11),
		},
		{
			op: "candidate",
			sinfo: snap.SideInfo{
				RealName: "core",
				SnapID:   "snapIDsnapidsnapidsnapidsnapidsn",
				Revision: snap.R(11),
			},
		},
		{
			op:   "link-snap",
			name: filepath.Join(dirs.StripRootDir(dirs.SnapMountDir), "core/11"),
		},
		{
			op:    "setup-profiles:Doing",
			name:  "core",
			revno: snap.R(11),
		},
		{
			op: "update-aliases",
		},
		{
			op:   "transition-ubuntu-core:Doing",
			name: "ubuntu-core",
		},
		{
			op:   "remove-snap-aliases",
			name: "ubuntu-core",
		},
		{
			op:   "unlink-snap",
			name: filepath.Join(dirs.StripRootDir(dirs.SnapMountDir), "ubuntu-core/1"),
		},
		{
			op:    "remove-profiles:Doing",
			name:  "ubuntu-core",
			revno: snap.R(1),
		},
		{
			op:   "remove-snap-data",
			name: filepath.Join(dirs.StripRootDir(dirs.SnapMountDir), "ubuntu-core/1"),
		},
		{
			op:   "remove-snap-common-data",
			name: filepath.Join(dirs.StripRootDir(dirs.SnapMountDir), "ubuntu-core/1"),
		},
		{
			op:    "remove-snap-files",
			name:  filepath.Join(dirs.StripRootDir(dirs.SnapMountDir), "ubuntu-core/1"),
			stype: "os",
		},
		{
			op:   "discard-namespace",
			name: "ubuntu-core",
		},
		{
			op:   "discard-conns:Doing",
			name: "ubuntu-core",
		},
		{
			op:    "cleanup-trash",
			name:  "core",
			revno: snap.R(11),
		},
	}
	// start with an easier-to-read error if this fails:
	c.Assert(s.fakeBackend.ops.Ops(), DeepEquals, expected.Ops())
	c.Assert(s.fakeBackend.ops, DeepEquals, expected)
}
func (s *snapmgrTestSuite) TestTransitionCoreRunThroughWithCore(c *C) {
	s.state.Lock()
	defer s.state.Unlock()

	snapstate.Set(s.state, "ubuntu-core", &snapstate.SnapState{
		Active:   true,
		Sequence: []*snap.SideInfo{{RealName: "ubuntu-core", SnapID: "ubuntu-core-snap-id", Revision: snap.R(1)}},
		Current:  snap.R(1),
		SnapType: "os",
	})
	snapstate.Set(s.state, "core", &snapstate.SnapState{
		Active:   true,
		Sequence: []*snap.SideInfo{{RealName: "core", SnapID: "core-snap-id", Revision: snap.R(1)}},
		Current:  snap.R(1),
		SnapType: "os",
	})

	chg := s.state.NewChange("transition-ubuntu-core", "...")
	tsl, err := snapstate.TransitionCore(s.state, "ubuntu-core", "core")
	c.Assert(err, IsNil)
	for _, ts := range tsl {
		chg.AddAll(ts)
	}

	s.state.Unlock()
	defer s.snapmgr.Stop()
	s.settle()
	s.state.Lock()

	// ensure all our tasks ran
	c.Assert(chg.Err(), IsNil)
	c.Assert(chg.IsReady(), Equals, true)
	c.Check(s.fakeStore.downloads, HasLen, 0)
	expected := fakeOps{
		{
			op:    "storesvc-snap",
			name:  "core",
			revno: snap.R(11),
		},
		{
			op:   "transition-ubuntu-core:Doing",
			name: "ubuntu-core",
		},
		{
			op:   "remove-snap-aliases",
			name: "ubuntu-core",
		},
		{
			op:   "unlink-snap",
			name: filepath.Join(dirs.StripRootDir(dirs.SnapMountDir), "ubuntu-core/1"),
		},
		{
			op:    "remove-profiles:Doing",
			name:  "ubuntu-core",
			revno: snap.R(1),
		},
		{
			op:   "remove-snap-data",
			name: filepath.Join(dirs.StripRootDir(dirs.SnapMountDir), "ubuntu-core/1"),
		},
		{
			op:   "remove-snap-common-data",
			name: filepath.Join(dirs.StripRootDir(dirs.SnapMountDir), "ubuntu-core/1"),
		},
		{
			op:    "remove-snap-files",
			name:  filepath.Join(dirs.StripRootDir(dirs.SnapMountDir), "ubuntu-core/1"),
			stype: "os",
		},
		{
			op:   "discard-namespace",
			name: "ubuntu-core",
		},
		{
			op:   "discard-conns:Doing",
			name: "ubuntu-core",
		},
	}
	// start with an easier-to-read error if this fails:
	c.Assert(s.fakeBackend.ops.Ops(), DeepEquals, expected.Ops())
	c.Assert(s.fakeBackend.ops, DeepEquals, expected)

}

func (s *snapmgrTestSuite) TestTransitionCoreStartsAutomatically(c *C) {
	s.state.Lock()
	defer s.state.Unlock()

	snapstate.Set(s.state, "ubuntu-core", &snapstate.SnapState{
		Active:   true,
		Sequence: []*snap.SideInfo{{RealName: "corecore", SnapID: "core-snap-id", Revision: snap.R(1)}},
		Current:  snap.R(1),
		SnapType: "os",
	})

	s.state.Unlock()
	defer s.snapmgr.Stop()
	s.settle()
	s.state.Lock()

	c.Check(s.state.Changes(), HasLen, 1)
	c.Check(s.state.Changes()[0].Kind(), Equals, "transition-ubuntu-core")
}

func (s *snapmgrTestSuite) TestTransitionCoreTimeLimitWorks(c *C) {
	s.state.Lock()
	defer s.state.Unlock()

	snapstate.Set(s.state, "ubuntu-core", &snapstate.SnapState{
		Active:   true,
		Sequence: []*snap.SideInfo{{RealName: "corecore", SnapID: "core-snap-id", Revision: snap.R(1)}},
		Current:  snap.R(1),
		SnapType: "os",
	})

	// tried 3h ago, no retry
	s.state.Set("ubuntu-core-transition-last-retry-time", time.Now().Add(-3*time.Hour))

	s.state.Unlock()
	defer s.snapmgr.Stop()
	s.settle()
	s.state.Lock()

	c.Check(s.state.Changes(), HasLen, 0)

	// tried 7h ago, retry
	s.state.Set("ubuntu-core-transition-last-retry-time", time.Now().Add(-7*time.Hour))

	s.state.Unlock()
	defer s.snapmgr.Stop()
	s.settle()
	s.state.Lock()
	c.Check(s.state.Changes(), HasLen, 1)

	var t time.Time
	s.state.Get("ubuntu-core-transition-last-retry-time", &t)
	c.Assert(time.Now().Sub(t) < 2*time.Minute, Equals, true)
}

func (s *snapmgrTestSuite) TestTransitionCoreNoOtherChanges(c *C) {
	s.state.Lock()
	defer s.state.Unlock()

	snapstate.Set(s.state, "ubuntu-core", &snapstate.SnapState{
		Active:   true,
		Sequence: []*snap.SideInfo{{RealName: "corecore", SnapID: "core-snap-id", Revision: snap.R(1)}},
		Current:  snap.R(1),
		SnapType: "os",
	})
	chg := s.state.NewChange("unrelated-change", "unfinished change blocks core transition")
	chg.SetStatus(state.DoStatus)

	s.state.Unlock()
	defer s.snapmgr.Stop()
	s.settle()
	s.state.Lock()

	c.Check(s.state.Changes(), HasLen, 1)
	c.Check(s.state.Changes()[0].Kind(), Equals, "unrelated-change")
}

func (s *snapmgrTestSuite) TestTransitionCoreBlocksOtherChanges(c *C) {
	s.state.Lock()
	defer s.state.Unlock()

	// if we have a ubuntu-core -> core transition
	chg := s.state.NewChange("transition-ubuntu-core", "...")
	chg.SetStatus(state.DoStatus)

	// other tasks block until the transition is done
	_, err := snapstate.Install(s.state, "some-snap", "stable", snap.R(0), s.user.ID, snapstate.Flags{})
	c.Check(err, ErrorMatches, "ubuntu-core to core transition in progress, no other changes allowed until this is done")

	// and when the transition is done, other tasks run
	chg.SetStatus(state.DoneStatus)
	ts, err := snapstate.Install(s.state, "some-snap", "stable", snap.R(0), s.user.ID, snapstate.Flags{})
	c.Check(err, IsNil)
	c.Check(ts, NotNil)
}

func (s *snapmgrTestSuite) TestForceDevModeCleanupRunsForUbuntuCore(c *C) {
	s.checkForceDevModeCleanupRuns(c, "ubuntu-core", true)
}

func (s *snapmgrTestSuite) TestForceDevModeCleanupRunsForCore(c *C) {
	s.checkForceDevModeCleanupRuns(c, "core", true)
}

func (s *snapmgrTestSuite) TestForceDevModeCleanupSkipsRando(c *C) {
	s.checkForceDevModeCleanupRuns(c, "rando", false)
}

func (s *snapmgrTestSuite) checkForceDevModeCleanupRuns(c *C, name string, shouldBeReset bool) {
	r := release.MockForcedDevmode(true)
	defer r()
	c.Assert(release.ReleaseInfo.ForceDevMode(), Equals, true)

	s.state.Lock()
	defer s.state.Unlock()

	snapstate.Set(s.state, name, &snapstate.SnapState{
		Active: true,
		Sequence: []*snap.SideInfo{{
			RealName: name,
			SnapID:   "id-id-id",
			Revision: snap.R(1)}},
		Current:  snap.R(1),
		SnapType: "os",
		Flags:    snapstate.Flags{DevMode: true},
	})

	var snapst1 snapstate.SnapState
	// sanity check
	snapstate.Get(s.state, name, &snapst1)
	c.Assert(snapst1.DevMode, Equals, true)

	s.state.Unlock()
	defer s.snapmgr.Stop()
	s.settle()
	s.state.Lock()

	var snapst2 snapstate.SnapState
	snapstate.Get(s.state, name, &snapst2)

	c.Check(snapst2.DevMode, Equals, !shouldBeReset)

	var n int
	s.state.Get("fix-forced-devmode", &n)
	c.Check(n, Equals, 1)
}

func (s *snapmgrTestSuite) TestForceDevModeCleanupRunsNoSnaps(c *C) {
	r := release.MockForcedDevmode(true)
	defer r()
	c.Assert(release.ReleaseInfo.ForceDevMode(), Equals, true)

	defer s.snapmgr.Stop()
	s.settle()
	s.state.Lock()
	defer s.state.Unlock()

	var n int
	s.state.Get("fix-forced-devmode", &n)
	c.Check(n, Equals, 1)
}

func (s *snapmgrTestSuite) TestForceDevModeCleanupSkipsNonForcedOS(c *C) {
	r := release.MockForcedDevmode(false)
	defer r()
	c.Assert(release.ReleaseInfo.ForceDevMode(), Equals, false)

	s.state.Lock()
	defer s.state.Unlock()

	snapstate.Set(s.state, "core", &snapstate.SnapState{
		Active: true,
		Sequence: []*snap.SideInfo{{
			RealName: "core",
			SnapID:   "id-id-id",
			Revision: snap.R(1)}},
		Current:  snap.R(1),
		SnapType: "os",
		Flags:    snapstate.Flags{DevMode: true},
	})

	var snapst1 snapstate.SnapState
	// sanity check
	snapstate.Get(s.state, "core", &snapst1)
	c.Assert(snapst1.DevMode, Equals, true)

	s.state.Unlock()
	defer s.snapmgr.Stop()
	s.settle()
	s.state.Lock()

	var snapst2 snapstate.SnapState
	snapstate.Get(s.state, "core", &snapst2)

	// no change
	c.Check(snapst2.DevMode, Equals, true)

	// not really run at all in fact
	var n int
	s.state.Get("fix-forced-devmode", &n)
	c.Check(n, Equals, 0)
}

func (s *snapmgrTestSuite) TestEnsureAliasesV2(c *C) {
	s.state.Lock()
	defer s.state.Unlock()

	snapstate.AutoAliases = func(st *state.State, info *snap.Info) (map[string]string, error) {
		switch info.Name() {
		case "alias-snap":
			return map[string]string{
				"alias1": "cmd1",
				"alias2": "cmd2",
			}, nil
		}
		return nil, nil
	}

	snapstate.Set(s.state, "core", nil)
	snapstate.Set(s.state, "alias-snap", &snapstate.SnapState{
		Sequence: []*snap.SideInfo{
			{RealName: "alias-snap", Revision: snap.R(11)},
		},
		Current: snap.R(11),
		Active:  true,
	})

	s.state.Set("aliases", map[string]map[string]string{
		"alias-snap": {
			"alias1": "auto",
		},
	})

	s.state.Unlock()
	err := s.snapmgr.Ensure()
	s.state.Lock()
	c.Assert(err, IsNil)

	var gone interface{}
	err = s.state.Get("aliases", &gone)
	c.Assert(err, Equals, state.ErrNoState)

	var snapst snapstate.SnapState
	err = snapstate.Get(s.state, "alias-snap", &snapst)
	c.Assert(err, IsNil)

	c.Check(snapst.AutoAliasesDisabled, Equals, false)
	c.Check(snapst.AliasesPending, Equals, false)
	c.Check(snapst.Aliases, DeepEquals, map[string]*snapstate.AliasTarget{
		"alias1": {Auto: "cmd1"},
		"alias2": {Auto: "cmd2"},
	})

	expected := fakeOps{
		{
			op:   "remove-snap-aliases",
			name: "alias-snap",
		},
		{
			op: "update-aliases",
			aliases: []*backend.Alias{
				{"alias1", "alias-snap.cmd1"},
				{"alias2", "alias-snap.cmd2"},
			},
		},
	}
	// start with an easier-to-read error if this fails:
	c.Assert(s.fakeBackend.ops.Ops(), DeepEquals, expected.Ops())
	c.Assert(s.fakeBackend.ops, DeepEquals, expected)
}

func (s *snapmgrTestSuite) TestEnsureAliasesV2SnapDisabled(c *C) {
	s.state.Lock()
	defer s.state.Unlock()

	snapstate.AutoAliases = func(st *state.State, info *snap.Info) (map[string]string, error) {
		switch info.Name() {
		case "alias-snap":
			return map[string]string{
				"alias1": "cmd1",
				"alias2": "cmd2",
			}, nil
		}
		return nil, nil
	}

	snapstate.Set(s.state, "core", nil)
	snapstate.Set(s.state, "alias-snap", &snapstate.SnapState{
		Sequence: []*snap.SideInfo{
			{RealName: "alias-snap", Revision: snap.R(11)},
		},
		Current: snap.R(11),
		Active:  false,
	})

	s.state.Set("aliases", map[string]map[string]string{
		"alias-snap": {
			"alias1": "auto",
		},
	})

	s.state.Unlock()
	err := s.snapmgr.Ensure()
	s.state.Lock()
	c.Assert(err, IsNil)

	var gone interface{}
	err = s.state.Get("aliases", &gone)
	c.Assert(err, Equals, state.ErrNoState)

	var snapst snapstate.SnapState
	err = snapstate.Get(s.state, "alias-snap", &snapst)
	c.Assert(err, IsNil)

	c.Check(snapst.AutoAliasesDisabled, Equals, false)
	c.Check(snapst.AliasesPending, Equals, true)
	c.Check(snapst.Aliases, DeepEquals, map[string]*snapstate.AliasTarget{
		"alias1": {Auto: "cmd1"},
		"alias2": {Auto: "cmd2"},
	})

	expected := fakeOps{
		{
			op:   "remove-snap-aliases",
			name: "alias-snap",
		},
	}
	// start with an easier-to-read error if this fails:
	c.Assert(s.fakeBackend.ops.Ops(), DeepEquals, expected.Ops())
	c.Assert(s.fakeBackend.ops, DeepEquals, expected)
}

func (s *snapmgrTestSuite) TestEnsureAliasesV2MarkAliasTasksInError(c *C) {
	s.state.Lock()
	defer s.state.Unlock()

	s.state.Set("aliases", map[string]map[string]string{
		"alias-snap": {
			"alias1": "auto",
		},
	})

	// pending old alias task
	t := s.state.NewTask("alias", "...")
	t.Set("aliases", map[string]string{})
	chg := s.state.NewChange("alias chg", "...")
	chg.AddTask(t)

	s.state.Unlock()
	err := s.snapmgr.Ensure()
	s.state.Lock()
	c.Assert(err, IsNil)

	c.Check(chg.Status(), Equals, state.ErrorStatus)
	c.Check(chg.IsReady(), Equals, true)
	c.Check(t.Status(), Equals, state.ErrorStatus)
}

func (s *snapmgrTestSuite) TestConflictMany(c *C) {
	s.state.Lock()
	defer s.state.Unlock()

	for _, snapName := range []string{"a-snap", "b-snap"} {
		snapstate.Set(s.state, snapName, &snapstate.SnapState{
			Sequence: []*snap.SideInfo{
				{RealName: snapName, Revision: snap.R(11)},
			},
			Current: snap.R(11),
			Active:  false,
		})

		ts, err := snapstate.Enable(s.state, snapName)
		c.Assert(err, IsNil)
		// need a change to make the tasks visible
		s.state.NewChange("enable", "...").AddAll(ts)
	}

	// things that should be ok:
	for _, m := range [][]string{
		{}, //nothing
		{"c-snap"},
		{"c-snap", "d-snap", "e-snap", "f-snap"},
	} {
		c.Check(snapstate.CheckChangeConflictMany(s.state, m, nil), IsNil)
	}

	// things that should not be ok:
	for _, m := range [][]string{
		{"a-snap"},
		{"a-snap", "b-snap"},
		{"a-snap", "c-snap"},
		{"b-snap", "c-snap"},
	} {
		c.Check(snapstate.CheckChangeConflictMany(s.state, m, nil), ErrorMatches, `snap "[^"]*" has changes in progress`)
	}
}

func (s *snapmgrTestSuite) TestInstallWithoutCoreRunThrough1(c *C) {
	s.state.Lock()
	defer s.state.Unlock()

	// pretend we don't have core
	snapstate.Set(s.state, "core", nil)

	chg := s.state.NewChange("install", "install a snap on a system without core")
	ts, err := snapstate.Install(s.state, "some-snap", "some-channel", snap.R(42), s.user.ID, snapstate.Flags{})
	c.Assert(err, IsNil)
	chg.AddAll(ts)

	s.state.Unlock()
	defer s.snapmgr.Stop()
	s.settle()
	s.state.Lock()

	// ensure all our tasks ran
	c.Assert(chg.Err(), IsNil)
	c.Assert(chg.IsReady(), Equals, true)
	c.Check(s.fakeStore.downloads, DeepEquals, []fakeDownload{
		{
			macaroon: s.user.StoreMacaroon,
			name:     "core",
		},
		{
			macaroon: s.user.StoreMacaroon,
			name:     "some-snap",
		}})
	expected := fakeOps{
		// we check the snap
		{
			op:    "storesvc-snap",
			name:  "some-snap",
			revno: snap.R(42),
		},
		// then we check core because its not installed already
		// and continue with that
		{
			op:    "storesvc-snap",
			name:  "core",
			revno: snap.R(11),
		},
		{
			op:   "storesvc-download",
			name: "core",
		},
		{
			op:    "validate-snap:Doing",
			name:  "core",
			revno: snap.R(11),
		},
		{
			op:  "current",
			old: "<no-current>",
		},
		{
			op:   "open-snap-file",
			name: "/var/lib/snapd/snaps/core_11.snap",
			sinfo: snap.SideInfo{
				RealName: "core",
				Channel:  "stable",
				SnapID:   "snapIDsnapidsnapidsnapidsnapidsn",
				Revision: snap.R(11),
			},
		},
		{
			op:    "setup-snap",
			name:  "/var/lib/snapd/snaps/core_11.snap",
			revno: snap.R(11),
		},
		{
			op:   "copy-data",
			name: filepath.Join(dirs.StripRootDir(dirs.SnapMountDir), "core/11"),
			old:  "<no-old>",
		},
		{
			op:    "setup-profiles:Doing",
			name:  "core",
			revno: snap.R(11),
		},
		{
			op: "candidate",
			sinfo: snap.SideInfo{
				RealName: "core",
				Channel:  "stable",
				SnapID:   "snapIDsnapidsnapidsnapidsnapidsn",
				Revision: snap.R(11),
			},
		},
		{
			op:   "link-snap",
			name: filepath.Join(dirs.StripRootDir(dirs.SnapMountDir), "core/11"),
		},
		{
			op: "update-aliases",
		},
		// after core is in place continue with the snap
		{
			op:   "storesvc-download",
			name: "some-snap",
		},
		{
			op:    "validate-snap:Doing",
			name:  "some-snap",
			revno: snap.R(42),
		},
		{
			op:  "current",
			old: "<no-current>",
		},
		{
			op:   "open-snap-file",
			name: "/var/lib/snapd/snaps/some-snap_42.snap",
			sinfo: snap.SideInfo{
				RealName: "some-snap",
				Channel:  "some-channel",
				SnapID:   "snapIDsnapidsnapidsnapidsnapidsn",
				Revision: snap.R(42),
			},
		},
		{
			op:    "setup-snap",
			name:  "/var/lib/snapd/snaps/some-snap_42.snap",
			revno: snap.R(42),
		},
		{
			op:   "copy-data",
			name: filepath.Join(dirs.StripRootDir(dirs.SnapMountDir), "some-snap/42"),
			old:  "<no-old>",
		},
		{
			op:    "setup-profiles:Doing",
			name:  "some-snap",
			revno: snap.R(42),
		},
		{
			op: "candidate",
			sinfo: snap.SideInfo{
				RealName: "some-snap",
				Channel:  "some-channel",
				SnapID:   "snapIDsnapidsnapidsnapidsnapidsn",
				Revision: snap.R(42),
			},
		},
		{
			op:   "link-snap",
			name: filepath.Join(dirs.StripRootDir(dirs.SnapMountDir), "some-snap/42"),
		},
		{
			op: "update-aliases",
		},
		// cleanups order is random
		{
			op:    "cleanup-trash",
			name:  "core",
			revno: snap.R(11),
		},
		{
			op:    "cleanup-trash",
			name:  "some-snap",
			revno: snap.R(42),
		},
	}
	// start with an easier-to-read error if this fails:
	c.Assert(s.fakeBackend.ops.Ops(), DeepEquals, expected.Ops())
	// compare the details without the cleanup tasks, the order is random
	// as they run in parallel
	opsLenWithoutCleanups := len(s.fakeBackend.ops) - 2
	c.Assert(s.fakeBackend.ops[:opsLenWithoutCleanups], DeepEquals, expected[:opsLenWithoutCleanups])

	// verify core in the system state
	var snaps map[string]*snapstate.SnapState
	err = s.state.Get("snaps", &snaps)
	c.Assert(err, IsNil)

	snapst := snaps["core"]
	c.Assert(snapst.Active, Equals, true)
	c.Assert(snapst.Channel, Equals, "stable")
	c.Assert(snapst.Sequence[0], DeepEquals, &snap.SideInfo{
		RealName: "core",
		Channel:  "stable",
		SnapID:   "snapIDsnapidsnapidsnapidsnapidsn",
		Revision: snap.R(11),
	})
}

func (s *snapmgrTestSuite) TestInstallWithoutCoreTwoSnapsRunThrough(c *C) {
	s.state.Lock()
	defer s.state.Unlock()

	restore := snapstate.MockPrerequisitesRetryTimeout(10 * time.Millisecond)
	defer restore()

	// pretend we don't have core
	snapstate.Set(s.state, "core", nil)

	chg1 := s.state.NewChange("install", "install snap 1")
	ts1, err := snapstate.Install(s.state, "snap1", "some-channel", snap.R(42), s.user.ID, snapstate.Flags{})
	c.Assert(err, IsNil)
	chg1.AddAll(ts1)

	chg2 := s.state.NewChange("install", "install snap 2")
	ts2, err := snapstate.Install(s.state, "snap2", "some-other-channel", snap.R(21), s.user.ID, snapstate.Flags{})
	c.Assert(err, IsNil)
	chg2.AddAll(ts2)

	s.state.Unlock()
	defer s.snapmgr.Stop()
	for i := 0; i < 5; i++ {
		s.settle()
		time.Sleep(10 * time.Millisecond)
	}
	s.state.Lock()

	// ensure all our tasks ran and core was only installed once
	c.Assert(chg1.Err(), IsNil)
	c.Assert(chg2.Err(), IsNil)

	c.Assert(chg1.IsReady(), Equals, true)
	c.Assert(chg2.IsReady(), Equals, true)

	// order in which the changes run is random
	len1 := len(chg1.Tasks())
	len2 := len(chg2.Tasks())
	if len1 > len2 {
		c.Assert(chg1.Tasks(), HasLen, 24)
		c.Assert(chg2.Tasks(), HasLen, 12)
	} else {
		c.Assert(chg1.Tasks(), HasLen, 12)
		c.Assert(chg2.Tasks(), HasLen, 24)
	}

	// FIXME: add helpers and do a DeepEquals here for the operations
}

func (s *snapmgrTestSuite) TestInstallWithoutCoreTwoSnapsWithFailureRunThrough(c *C) {
	s.state.Lock()
	defer s.state.Unlock()

	restore := snapstate.MockPrerequisitesRetryTimeout(10 * time.Millisecond)
	defer restore()

	// Two changes are created, the first will fails, the second will
	// be fine. The order of what change runs first is random, the
	// first change will also insall core in its own lane. This test
	// ensures that core gets installed and there are no conflicts
	// even if core already got installed from the first change.
	//
	// It runs multiple times so that both possible cases get a chance
	// to run
	for i := 0; i < 10; i++ {
		// start clean
		snapstate.Set(s.state, "core", nil)
		snapstate.Set(s.state, "snap2", nil)

		// chg1 has an error
		chg1 := s.state.NewChange("install", "install snap 1")
		ts1, err := snapstate.Install(s.state, "snap1", "some-channel", snap.R(42), s.user.ID, snapstate.Flags{})
		c.Assert(err, IsNil)
		chg1.AddAll(ts1)

		tasks := ts1.Tasks()
		last := tasks[len(tasks)-1]
		terr := s.state.NewTask("error-trigger", "provoking total undo")
		terr.WaitFor(last)
		chg1.AddTask(terr)

		// chg2 is good
		chg2 := s.state.NewChange("install", "install snap 2")
		ts2, err := snapstate.Install(s.state, "snap2", "some-other-channel", snap.R(21), s.user.ID, snapstate.Flags{})
		c.Assert(err, IsNil)
		chg2.AddAll(ts2)

		s.state.Unlock()
		defer s.snapmgr.Stop()
		for i := 0; i < 5; i++ {
			s.settle()
			time.Sleep(10 * time.Millisecond)
		}
		s.state.Lock()

		// ensure expected change states
		c.Check(chg1.Status(), Equals, state.ErrorStatus)
		c.Check(chg2.Status(), Equals, state.DoneStatus)

		// ensure we have both core and snap2
		var snapst snapstate.SnapState

		err = snapstate.Get(s.state, "core", &snapst)
		c.Assert(err, IsNil)
		c.Assert(snapst.Active, Equals, true)
		c.Assert(snapst.Sequence, HasLen, 1)
		c.Assert(snapst.Sequence[0], DeepEquals, &snap.SideInfo{
			RealName: "core",
			SnapID:   "snapIDsnapidsnapidsnapidsnapidsn",
			Channel:  "stable",
			Revision: snap.R(11),
		})

		err = snapstate.Get(s.state, "snap2", &snapst)
		c.Assert(err, IsNil)
		c.Assert(snapst.Active, Equals, true)
		c.Assert(snapst.Sequence, HasLen, 1)
		c.Assert(snapst.Sequence[0], DeepEquals, &snap.SideInfo{
			RealName: "snap2",
			SnapID:   "snapIDsnapidsnapidsnapidsnapidsn",
			Channel:  "some-other-channel",
			Revision: snap.R(21),
		})

	}
}

type behindYourBackStore struct {
	*fakeStore
	state *state.State

	coreInstallRequested bool
	coreInstalled        bool
	chg                  *state.Change
}

func (s behindYourBackStore) SnapInfo(spec store.SnapSpec, user *auth.UserState) (*snap.Info, error) {
	if spec.Name == "core" {
		s.state.Lock()
		if !s.coreInstallRequested {
			s.coreInstallRequested = true
			snapsup := &snapstate.SnapSetup{
				SideInfo: &snap.SideInfo{
					RealName: "core",
				},
			}
			t := s.state.NewTask("prepare", "prepare core")
			t.Set("snap-setup", snapsup)
			s.chg = s.state.NewChange("install", "install core")
			s.chg.AddAll(state.NewTaskSet(t))
		}
		if s.chg != nil && !s.coreInstalled {
			s.chg.SetStatus(state.DoneStatus)
			snapstate.Set(s.state, "core", &snapstate.SnapState{
				Active: true,
				Sequence: []*snap.SideInfo{
					{RealName: "core", Revision: snap.R(1)},
				},
				Current:  snap.R(1),
				SnapType: "os",
			})
			s.coreInstalled = true
		}
		s.state.Unlock()
	}

	return s.fakeStore.SnapInfo(spec, user)
}

// this test the scenario that some-snap gets installed and during the
// install (when unlocking for the store info call for core) an
// explicit "snap install core" happens. In this case the snapstate
// will return a change conflict. we handle this via a retry, ensure
// this is actually what happens.
func (s *snapmgrTestSuite) TestInstallWithoutCoreConflictingInstall(c *C) {
	s.state.Lock()
	defer s.state.Unlock()

	restore := snapstate.MockPrerequisitesRetryTimeout(10 * time.Millisecond)
	defer restore()

	snapstate.ReplaceStore(s.state, behindYourBackStore{fakeStore: s.fakeStore, state: s.state})

	// pretend we don't have core
	snapstate.Set(s.state, "core", nil)

	// now install a snap that will pull in core
	chg := s.state.NewChange("install", "install a snap on a system without core")
	ts, err := snapstate.Install(s.state, "some-snap", "some-channel", snap.R(42), s.user.ID, snapstate.Flags{})
	c.Assert(err, IsNil)
	chg.AddAll(ts)

	s.state.Unlock()
	defer s.snapmgr.Stop()

	// run changes, this will trigger the prerequisites task, which
	// will trigger the install of core and also call our mock store
	// which will generate a parallel change
	s.settle()
	// change is not ready yet, because the prerequists triggered
	// a state.Retry{} because of the conflicting change
	c.Assert(chg.IsReady(), Equals, false)

	// retry interval is 10ms so 20ms should be plenty of time
	time.Sleep(20 * time.Millisecond)
	s.settle()
	// chg got retried, core is now installed, things are good
	c.Assert(chg.IsReady(), Equals, true)

	s.state.Lock()

	// ensure all our tasks ran
	c.Assert(chg.Err(), IsNil)
	c.Assert(chg.IsReady(), Equals, true)

	// verify core in the system state
	var snaps map[string]*snapstate.SnapState
	err = s.state.Get("snaps", &snaps)
	c.Assert(err, IsNil)

	snapst := snaps["core"]
	c.Assert(snapst.Active, Equals, true)
	c.Assert(snapst.Sequence[0], DeepEquals, &snap.SideInfo{
		RealName: "core",
		Revision: snap.R(1),
	})

	snapst = snaps["some-snap"]
	c.Assert(snapst.Active, Equals, true)
	c.Assert(snapst.Sequence[0], DeepEquals, &snap.SideInfo{
		RealName: "some-snap",
		SnapID:   "snapIDsnapidsnapidsnapidsnapidsn",
		Channel:  "some-channel",
		Revision: snap.R(42),
	})
}

type canDisableSuite struct{}

var _ = Suite(&canDisableSuite{})

func (s *canDisableSuite) TestCanDisable(c *C) {
	for _, tt := range []struct {
		typ        snap.Type
		canDisable bool
	}{
		{snap.TypeApp, true},
		{snap.TypeGadget, false},
		{snap.TypeKernel, false},
		{snap.TypeOS, false},
	} {
		info := &snap.Info{Type: tt.typ}
		c.Check(snapstate.CanDisable(info), Equals, tt.canDisable)
	}
}<|MERGE_RESOLUTION|>--- conflicted
+++ resolved
@@ -1668,7 +1668,7 @@
 	})
 
 	// check refresh hook
-	task = ts.Tasks()[11]
+	task = ts.Tasks()[12]
 	c.Assert(task.Kind(), Equals, "run-hook")
 	c.Assert(task.Summary(), Matches, `Run refresh hook of "services-snap" snap if present`)
 
@@ -2580,12 +2580,8 @@
 		}
 		if scenario.update {
 			first := tasks[j]
-			j += 15
-<<<<<<< HEAD
+			j += 16
 			c.Check(first.Kind(), Equals, "prerequisites")
-=======
-			c.Check(first.Kind(), Equals, "download-snap")
->>>>>>> 08cc6aa8
 			wait := false
 			if expectedPruned["other-snap"]["aliasA"] {
 				wait = true
