// -*- Mode: Go; indent-tabs-mode: t -*-

/*
 * Copyright (C) 2014-2016 Canonical Ltd
 *
 * This program is free software: you can redistribute it and/or modify
 * it under the terms of the GNU General Public License version 3 as
 * published by the Free Software Foundation.
 *
 * This program is distributed in the hope that it will be useful,
 * but WITHOUT ANY WARRANTY; without even the implied warranty of
 * MERCHANTABILITY or FITNESS FOR A PARTICULAR PURPOSE.  See the
 * GNU General Public License for more details.
 *
 * You should have received a copy of the GNU General Public License
 * along with this program.  If not, see <http://www.gnu.org/licenses/>.
 *
 */

package backend

import (
	"fmt"
	"os"
	"path/filepath"

	"github.com/snapcore/snapd/boot"
	"github.com/snapcore/snapd/logger"
	"github.com/snapcore/snapd/progress"
	"github.com/snapcore/snapd/snap"
	"github.com/snapcore/snapd/timings"
	"github.com/snapcore/snapd/wrappers"
)

// LinkContext carries additional information about the current or the previous
// state of the snap
type LinkContext struct {
	// FirstInstall indicates whether this is the first time given snap is
	// installed
	FirstInstall bool
	// PrevDisabledServices is a list snap services that were manually
	// disable in the previous revisions of this snap
	PrevDisabledServices []string

	// VitalityRank is used to hint how much the services should be
	// protected from the OOM killer
	VitalityRank int
}

func updateCurrentSymlinks(info *snap.Info) (e error) {
	mountDir := info.MountDir()

	currentActiveSymlink := filepath.Join(mountDir, "..", "current")
	if err := os.Remove(currentActiveSymlink); err != nil && !os.IsNotExist(err) {
		logger.Noticef("Cannot remove %q: %v", currentActiveSymlink, err)
	}

	dataDir := info.DataDir()
	currentDataSymlink := filepath.Join(dataDir, "..", "current")
	if err := os.Remove(currentDataSymlink); err != nil && !os.IsNotExist(err) {
		logger.Noticef("Cannot remove %q: %v", currentDataSymlink, err)
	}

	if err := os.MkdirAll(dataDir, 0755); err != nil {
		return err
	}
	cleanup := []string{dataDir, ""}[:1] // cleanup has cap(2)
	defer func() {
		if e == nil {
			return
		}
		for _, d := range cleanup {
			if err := os.Remove(d); err != nil {
				logger.Noticef("Cannot clean up %q: %v", d, err)
			}
		}
	}()

	if err := os.Symlink(filepath.Base(dataDir), currentDataSymlink); err != nil {
		return err
	}
	cleanup = append(cleanup, currentDataSymlink)

	return os.Symlink(filepath.Base(mountDir), currentActiveSymlink)
}

func hasFontConfigCache(info *snap.Info) bool {
	if info.GetType() == snap.TypeOS || info.GetType() == snap.TypeSnapd {
		return true
	}
	return false
}

// StopFlags carries extra flags for StopServices
type StopFlags struct {
	Disable bool
}

// LinkSnap makes the snap available by generating wrappers and setting the current symlinks.
func (b Backend) LinkSnap(info *snap.Info, dev boot.Device, linkCtx LinkContext, tm timings.Measurer) (rebootRequired bool, e error) {
	if info.Revision.Unset() {
		return false, fmt.Errorf("cannot link snap %q with unset revision", info.InstanceName())
	}

	var err error
	timings.Run(tm, "generate-wrappers", fmt.Sprintf("generate wrappers for snap %s", info.InstanceName()), func(timings.Measurer) {
<<<<<<< HEAD
		err = b.generateWrappers(info)
=======
		err = b.generateWrappers(info, linkCtx)
>>>>>>> 9da1ffd6
	})
	if err != nil {
		return false, err
	}
	defer func() {
		if e == nil {
			return
		}
		timings.Run(tm, "remove-wrappers", fmt.Sprintf("remove wrappers of snap %s", info.InstanceName()), func(timings.Measurer) {
			removeGeneratedWrappers(info, linkCtx.FirstInstall, progress.Null)
		})
	}()

	// fontconfig is only relevant on classic and is carried by 'core' or
	// 'snapd' snaps
	// for non-core snaps, fontconfig cache needs to be updated before the
	// snap applications are runnable
	if dev.Classic() && !hasFontConfigCache(info) {
		timings.Run(tm, "update-fc-cache", "update font config caches", func(timings.Measurer) {
			// XXX: does this need cleaning up? (afaict no)
			if err := updateFontconfigCaches(); err != nil {
				logger.Noticef("cannot update fontconfig cache: %v", err)
			}
		})
	}

	reboot, err := boot.Participant(info, info.GetType(), dev).SetNextBoot()
	if err != nil {
		return false, err
	}

	if err := updateCurrentSymlinks(info); err != nil {
		return false, err
	}
	// if anything below here could return error, you need to
	// somehow clean up whatever updateCurrentSymlinks did

	// for core snap, fontconfig cache can be updated after the snap has
	// been made available
	if dev.Classic() && hasFontConfigCache(info) {
		timings.Run(tm, "update-fc-cache", "update font config caches", func(timings.Measurer) {
			if err := updateFontconfigCaches(); err != nil {
				logger.Noticef("cannot update fontconfig cache: %v", err)
			}
		})
	}

	return reboot, nil
}

func (b Backend) StartServices(apps []*snap.AppInfo, disabledSvcs []string, enableBeforeStart bool, meter progress.Meter, tm timings.Measurer) error {
	return wrappers.StartServices(apps, disabledSvcs, enableBeforeStart, meter, tm)
}

func (b Backend) StopServices(apps []*snap.AppInfo, flags *StopFlags, reason snap.ServiceStopReason, meter progress.Meter, tm timings.Measurer) error {
	f := &wrappers.StopFlags{}
	if flags != nil {
		f.Disable = flags.Disable
	}
	return wrappers.StopServices(apps, f, reason, meter, tm)
}

<<<<<<< HEAD
func (b Backend) generateWrappers(s *snap.Info) error {
=======
func (b Backend) generateWrappers(s *snap.Info, linkCtx LinkContext) error {
>>>>>>> 9da1ffd6
	var err error
	var cleanupFuncs []func(*snap.Info) error
	defer func() {
		if err != nil {
			for _, cleanup := range cleanupFuncs {
				cleanup(s)
			}
		}
	}()

	disabledSvcs := linkCtx.PrevDisabledServices
	if s.GetType() == snap.TypeSnapd {
		// snapd services are handled separately
		return generateSnapdWrappers(s)
	}

	// add the CLI apps from the snap.yaml
	if err = wrappers.AddSnapBinaries(s); err != nil {
		return err
	}
	cleanupFuncs = append(cleanupFuncs, wrappers.RemoveSnapBinaries)

	// add the daemons from the snap.yaml
<<<<<<< HEAD
	opts := &wrappers.AddSnapServicesOptions{Preseeding: b.preseed}
	if err = wrappers.AddSnapServices(s, opts, progress.Null); err != nil {
=======
	opts := &wrappers.AddSnapServicesOptions{
		Preseeding:   b.preseed,
		VitalityRank: linkCtx.VitalityRank,
	}
	if err = wrappers.AddSnapServices(s, disabledSvcs, opts, progress.Null); err != nil {
>>>>>>> 9da1ffd6
		return err
	}
	cleanupFuncs = append(cleanupFuncs, func(s *snap.Info) error {
		return wrappers.RemoveSnapServices(s, progress.Null)
	})

	// add the desktop files
	if err = wrappers.AddSnapDesktopFiles(s); err != nil {
		return err
	}
	cleanupFuncs = append(cleanupFuncs, wrappers.RemoveSnapDesktopFiles)

	// add the desktop icons
	if err = wrappers.AddSnapIcons(s); err != nil {
		return err
	}
	cleanupFuncs = append(cleanupFuncs, wrappers.RemoveSnapIcons)

	return nil
}

func removeGeneratedWrappers(s *snap.Info, firstInstallUndo bool, meter progress.Meter) error {
	if s.GetType() == snap.TypeSnapd {
		return removeGeneratedSnapdWrappers(s, firstInstallUndo, progress.Null)
	}

	err1 := wrappers.RemoveSnapBinaries(s)
	if err1 != nil {
		logger.Noticef("Cannot remove binaries for %q: %v", s.InstanceName(), err1)
	}

	err2 := wrappers.RemoveSnapServices(s, meter)
	if err2 != nil {
		logger.Noticef("Cannot remove services for %q: %v", s.InstanceName(), err2)
	}

	err3 := wrappers.RemoveSnapDesktopFiles(s)
	if err3 != nil {
		logger.Noticef("Cannot remove desktop files for %q: %v", s.InstanceName(), err3)
	}

	err4 := wrappers.RemoveSnapIcons(s)
	if err4 != nil {
		logger.Noticef("Cannot remove desktop icons for %q: %v", s.InstanceName(), err4)
	}

	return firstErr(err1, err2, err3, err4)
}

func generateSnapdWrappers(s *snap.Info) error {
	// snapd services are handled separately via an explicit helper
	return wrappers.AddSnapdSnapServices(s, progress.Null)
}

func removeGeneratedSnapdWrappers(s *snap.Info, firstInstall bool, meter progress.Meter) error {
	if !firstInstall {
		// snapd service units are only removed during first
		// installation of the snapd snap, in other scenarios they are
		// overwritten
		return nil
	}
	return wrappers.RemoveSnapdSnapServicesOnCore(s, meter)
}

// UnlinkSnap makes the snap unavailable to the system removing wrappers and
// symlinks. The firstInstallUndo is true when undoing the first installation of
// the snap.
func (b Backend) UnlinkSnap(info *snap.Info, linkCtx LinkContext, meter progress.Meter) error {
	// remove generated services, binaries etc
	err1 := removeGeneratedWrappers(info, linkCtx.FirstInstall, meter)

	// and finally remove current symlinks
	err2 := removeCurrentSymlinks(info)

	// FIXME: aggregate errors instead
	return firstErr(err1, err2)
}

// ServicesEnableState returns the current enabled/disabled states of a snap's
// services, primarily for committing before snap removal/disable/revert.
func (b Backend) ServicesEnableState(info *snap.Info, meter progress.Meter) (map[string]bool, error) {
	return wrappers.ServicesEnableState(info, meter)
}

func (b Backend) QueryDisabledServices(info *snap.Info, pb progress.Meter) ([]string, error) {
	return wrappers.QueryDisabledServices(info, pb)
}

func removeCurrentSymlinks(info snap.PlaceInfo) error {
	var err1, err2 error

	// the snap "current" symlink
	currentActiveSymlink := filepath.Join(info.MountDir(), "..", "current")
	err1 = os.Remove(currentActiveSymlink)
	if err1 != nil && !os.IsNotExist(err1) {
		logger.Noticef("Cannot remove %q: %v", currentActiveSymlink, err1)
	} else {
		err1 = nil
	}

	// the data "current" symlink
	currentDataSymlink := filepath.Join(info.DataDir(), "..", "current")
	err2 = os.Remove(currentDataSymlink)
	if err2 != nil && !os.IsNotExist(err2) {
		logger.Noticef("Cannot remove %q: %v", currentDataSymlink, err2)
	} else {
		err2 = nil
	}

	if err1 != nil && err2 != nil {
		return fmt.Errorf("cannot remove snap current symlink: %v and %v", err1, err2)
	} else if err1 != nil {
		return fmt.Errorf("cannot remove snap current symlink: %v", err1)
	} else if err2 != nil {
		return fmt.Errorf("cannot remove snap current symlink: %v", err2)
	}

	return nil
}<|MERGE_RESOLUTION|>--- conflicted
+++ resolved
@@ -104,11 +104,7 @@
 
 	var err error
 	timings.Run(tm, "generate-wrappers", fmt.Sprintf("generate wrappers for snap %s", info.InstanceName()), func(timings.Measurer) {
-<<<<<<< HEAD
-		err = b.generateWrappers(info)
-=======
 		err = b.generateWrappers(info, linkCtx)
->>>>>>> 9da1ffd6
 	})
 	if err != nil {
 		return false, err
@@ -171,11 +167,7 @@
 	return wrappers.StopServices(apps, f, reason, meter, tm)
 }
 
-<<<<<<< HEAD
-func (b Backend) generateWrappers(s *snap.Info) error {
-=======
 func (b Backend) generateWrappers(s *snap.Info, linkCtx LinkContext) error {
->>>>>>> 9da1ffd6
 	var err error
 	var cleanupFuncs []func(*snap.Info) error
 	defer func() {
@@ -186,7 +178,6 @@
 		}
 	}()
 
-	disabledSvcs := linkCtx.PrevDisabledServices
 	if s.GetType() == snap.TypeSnapd {
 		// snapd services are handled separately
 		return generateSnapdWrappers(s)
@@ -199,16 +190,11 @@
 	cleanupFuncs = append(cleanupFuncs, wrappers.RemoveSnapBinaries)
 
 	// add the daemons from the snap.yaml
-<<<<<<< HEAD
-	opts := &wrappers.AddSnapServicesOptions{Preseeding: b.preseed}
-	if err = wrappers.AddSnapServices(s, opts, progress.Null); err != nil {
-=======
 	opts := &wrappers.AddSnapServicesOptions{
 		Preseeding:   b.preseed,
 		VitalityRank: linkCtx.VitalityRank,
 	}
-	if err = wrappers.AddSnapServices(s, disabledSvcs, opts, progress.Null); err != nil {
->>>>>>> 9da1ffd6
+	if err = wrappers.AddSnapServices(s, opts, progress.Null); err != nil {
 		return err
 	}
 	cleanupFuncs = append(cleanupFuncs, func(s *snap.Info) error {
