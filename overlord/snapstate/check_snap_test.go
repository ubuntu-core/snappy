--- conflicted
+++ resolved
@@ -822,7 +822,44 @@
 	c.Check(err, ErrorMatches, `cannot refresh "foo" to new revision 42 with epoch 13, because it can't read the current epoch of 0`)
 }
 
-<<<<<<< HEAD
+func (s *checkSnapSuite) TestCheckSnapBasesCoreCanBeUsedAsCore16(c *C) {
+	st := state.New(nil)
+	st.Lock()
+	defer st.Unlock()
+
+	si := &snap.SideInfo{RealName: "core", Revision: snap.R(1), SnapID: "core-id"}
+	snaptest.MockSnap(c, `
+name: core
+type: os
+version: 1
+`, si)
+	snapstate.Set(st, "core", &snapstate.SnapState{
+		SnapType: "os",
+		Active:   true,
+		Sequence: []*snap.SideInfo{si},
+		Current:  si.Revision,
+	})
+
+	const yaml = `name: requires-core16
+version: 1
+base: core16
+`
+
+	info, err := snap.InfoFromSnapYaml([]byte(yaml))
+	c.Assert(err, IsNil)
+
+	var openSnapFile = func(path string, si *snap.SideInfo) (*snap.Info, snap.Container, error) {
+		return info, emptyContainer(c), nil
+	}
+	restore := snapstate.MockOpenSnapFile(openSnapFile)
+	defer restore()
+
+	st.Unlock()
+	err = snapstate.CheckSnap(st, "snap-path", "requires-core16", nil, nil, snapstate.Flags{})
+	st.Lock()
+	c.Check(err, IsNil)
+}
+
 var systemUsersTests = []struct {
 	sysIDs  string
 	classic bool
@@ -865,42 +902,4 @@
 			c.Assert(err, IsNil)
 		}
 	}
-=======
-func (s *checkSnapSuite) TestCheckSnapBasesCoreCanBeUsedAsCore16(c *C) {
-	st := state.New(nil)
-	st.Lock()
-	defer st.Unlock()
-
-	si := &snap.SideInfo{RealName: "core", Revision: snap.R(1), SnapID: "core-id"}
-	snaptest.MockSnap(c, `
-name: core
-type: os
-version: 1
-`, si)
-	snapstate.Set(st, "core", &snapstate.SnapState{
-		SnapType: "os",
-		Active:   true,
-		Sequence: []*snap.SideInfo{si},
-		Current:  si.Revision,
-	})
-
-	const yaml = `name: requires-core16
-version: 1
-base: core16
-`
-
-	info, err := snap.InfoFromSnapYaml([]byte(yaml))
-	c.Assert(err, IsNil)
-
-	var openSnapFile = func(path string, si *snap.SideInfo) (*snap.Info, snap.Container, error) {
-		return info, emptyContainer(c), nil
-	}
-	restore := snapstate.MockOpenSnapFile(openSnapFile)
-	defer restore()
-
-	st.Unlock()
-	err = snapstate.CheckSnap(st, "snap-path", "requires-core16", nil, nil, snapstate.Flags{})
-	st.Lock()
-	c.Check(err, IsNil)
->>>>>>> 4455bd6e
 }