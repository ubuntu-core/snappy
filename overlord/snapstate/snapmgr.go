// -*- Mode: Go; indent-tabs-mode: t -*-

/*
 * Copyright (C) 2016-2017 Canonical Ltd
 *
 * This program is free software: you can redistribute it and/or modify
 * it under the terms of the GNU General Public License version 3 as
 * published by the Free Software Foundation.
 *
 * This program is distributed in the hope that it will be useful,
 * but WITHOUT ANY WARRANTY; without even the implied warranty of
 * MERCHANTABILITY or FITNESS FOR A PARTICULAR PURPOSE.  See the
 * GNU General Public License for more details.
 *
 * You should have received a copy of the GNU General Public License
 * along with this program.  If not, see <http://www.gnu.org/licenses/>.
 *
 */

package snapstate

import (
	"errors"
	"fmt"
	"io"
	"os"
	"strings"
	"time"

	"gopkg.in/tomb.v2"

	"github.com/snapcore/snapd/dirs"
	"github.com/snapcore/snapd/errtracker"
	"github.com/snapcore/snapd/i18n"
	"github.com/snapcore/snapd/logger"
	"github.com/snapcore/snapd/osutil"
	"github.com/snapcore/snapd/overlord/snapstate/backend"
	"github.com/snapcore/snapd/overlord/state"
	"github.com/snapcore/snapd/release"
	"github.com/snapcore/snapd/snap"
	"github.com/snapcore/snapd/store"
	"github.com/snapcore/snapd/strutil"
)

// overridden in the tests
var errtrackerReport = errtracker.Report

// SnapManager is responsible for the installation and removal of snaps.
type SnapManager struct {
	state   *state.State
	backend managerBackend

	autoRefresh    *autoRefresh
	refreshHints   *refreshHints
	catalogRefresh *catalogRefresh

	lastUbuntuCoreTransitionAttempt time.Time
}

// SnapSetup holds the necessary snap details to perform most snap manager tasks.
type SnapSetup struct {
	// FIXME: rename to RequestedChannel to convey the meaning better
	Channel string    `json:"channel,omitempty"`
	UserID  int       `json:"user-id,omitempty"`
	Base    string    `json:"base,omitempty"`
	Type    snap.Type `json:"type,omitempty"`
	// PlugsOnly indicates whether the relevant revisions for the
	// operation have only plugs (#plugs >= 0), and absolutely no
	// slots (#slots == 0).
	PlugsOnly bool `json:"plugs-only,omitempty"`

	// FIXME: implement rename of this as suggested in
	//  https://github.com/snapcore/snapd/pull/4103#discussion_r169569717
	//
	// Prereq is a list of snap-names that need to get installed
	// together with this snap. Typically used when installing
	// content-snaps with default-providers.
	Prereq []string `json:"prereq,omitempty"`

	Flags

	SnapPath string `json:"snap-path,omitempty"`

	DownloadInfo *snap.DownloadInfo `json:"download-info,omitempty"`
	SideInfo     *snap.SideInfo     `json:"side-info,omitempty"`

	// InstanceKey is set by the user during installation and differs for
	// each instance of given snap
	InstanceKey string `json:"instance-key,omitempty"`
}

func (snapsup *SnapSetup) InstanceName() string {
	return snap.InstanceName(snapsup.SnapName(), snapsup.InstanceKey)
}

func (snapsup *SnapSetup) SnapName() string {
	if snapsup.SideInfo.RealName == "" {
		panic("SnapSetup.SideInfo.RealName not set")
	}
	return snapsup.SideInfo.RealName
}

func (snapsup *SnapSetup) Revision() snap.Revision {
	return snapsup.SideInfo.Revision
}

func (snapsup *SnapSetup) placeInfo() snap.PlaceInfo {
	return snap.MinimalPlaceInfo(snapsup.InstanceName(), snapsup.Revision())
}

func (snapsup *SnapSetup) MountDir() string {
	return snap.MountDir(snapsup.InstanceName(), snapsup.Revision())
}

func (snapsup *SnapSetup) MountFile() string {
	return snap.MountFile(snapsup.InstanceName(), snapsup.Revision())
}

// SnapState holds the state for a snap installed in the system.
type SnapState struct {
	SnapType string           `json:"type"` // Use Type and SetType
	Sequence []*snap.SideInfo `json:"sequence"`
	Active   bool             `json:"active,omitempty"`
	// Current indicates the current active revision if Active is
	// true or the last active revision if Active is false
	// (usually while a snap is being operated on or disabled)
	Current snap.Revision `json:"current"`
	Channel string        `json:"channel,omitempty"`
	Flags
	// aliases, see aliasesv2.go
	Aliases             map[string]*AliasTarget `json:"aliases,omitempty"`
	AutoAliasesDisabled bool                    `json:"auto-aliases-disabled,omitempty"`
	AliasesPending      bool                    `json:"aliases-pending,omitempty"`

	// UserID of the user requesting the install
	UserID int `json:"user-id,omitempty"`

	// InstanceKey is set by the user during installation and differs for
	// each instance of given snap
	InstanceKey string `json:"instance-key,omitempty"`
}

// Type returns the type of the snap or an error.
// Should never error if Current is not nil.
func (snapst *SnapState) Type() (snap.Type, error) {
	if snapst.SnapType == "" {
		return snap.Type(""), fmt.Errorf("snap type unset")
	}
	return snap.Type(snapst.SnapType), nil
}

// SetType records the type of the snap.
func (snapst *SnapState) SetType(typ snap.Type) {
	snapst.SnapType = string(typ)
}

// IsInstalled returns whether the snap is installed, i.e. snapst represents an installed snap with Current revision set.
func (snapst *SnapState) IsInstalled() bool {
	if snapst.Current.Unset() {
		if len(snapst.Sequence) > 0 {
			panic(fmt.Sprintf("snapst.Current and snapst.Sequence out of sync: %#v %#v", snapst.Current, snapst.Sequence))
		}

		return false
	}
	return true
}

// LocalRevision returns the "latest" local revision. Local revisions
// start at -1 and are counted down.
func (snapst *SnapState) LocalRevision() snap.Revision {
	var local snap.Revision
	for _, si := range snapst.Sequence {
		if si.Revision.Local() && si.Revision.N < local.N {
			local = si.Revision
		}
	}
	return local
}

// CurrentSideInfo returns the side info for the revision indicated by snapst.Current in the snap revision sequence if there is one.
func (snapst *SnapState) CurrentSideInfo() *snap.SideInfo {
	if !snapst.IsInstalled() {
		return nil
	}
	if idx := snapst.LastIndex(snapst.Current); idx >= 0 {
		return snapst.Sequence[idx]
	}
	panic("cannot find snapst.Current in the snapst.Sequence")
}

func (snapst *SnapState) previousSideInfo() *snap.SideInfo {
	n := len(snapst.Sequence)
	if n < 2 {
		return nil
	}
	// find "current" and return the one before that
	currentIndex := snapst.LastIndex(snapst.Current)
	if currentIndex <= 0 {
		return nil
	}
	return snapst.Sequence[currentIndex-1]
}

// LastIndex returns the last index of the given revision in the
// snapst.Sequence
func (snapst *SnapState) LastIndex(revision snap.Revision) int {
	for i := len(snapst.Sequence) - 1; i >= 0; i-- {
		if snapst.Sequence[i].Revision == revision {
			return i
		}
	}
	return -1
}

// Block returns revisions that should be blocked on refreshes,
// computed from Sequence[currentRevisionIndex+1:].
func (snapst *SnapState) Block() []snap.Revision {
	// return revisions from Sequence[currentIndex:]
	currentIndex := snapst.LastIndex(snapst.Current)
	if currentIndex < 0 || currentIndex+1 == len(snapst.Sequence) {
		return nil
	}
	out := make([]snap.Revision, len(snapst.Sequence)-currentIndex-1)
	for i, si := range snapst.Sequence[currentIndex+1:] {
		out[i] = si.Revision
	}
	return out
}

var ErrNoCurrent = errors.New("snap has no current revision")

// Retrieval functions

const (
	errorOnBroken = 1 << iota
)

var snapReadInfo = snap.ReadInfo

func readInfo(name string, si *snap.SideInfo, flags int) (*snap.Info, error) {
	info, err := snapReadInfo(name, si)
	if err != nil && flags&errorOnBroken != 0 {
		return nil, err
	}
	if err != nil {
		logger.Noticef("cannot read snap info of snap %q at revision %s: %s", name, si.Revision, err)
	}
	if bse, ok := err.(snap.BrokenSnapError); ok {
		_, instanceKey := snap.SplitInstanceName(name)
		info := &snap.Info{
			SuggestedName: name,
			Broken:        bse.Broken(),
			InstanceKey:   instanceKey,
		}
		info.Apps = snap.GuessAppsForBroken(info)
		if si != nil {
			info.SideInfo = *si
		}
		return info, nil
	}
	return info, err
}

var revisionDate = revisionDateImpl

// revisionDate returns a good approximation of when a revision reached the system.
func revisionDateImpl(info *snap.Info) time.Time {
	fi, err := os.Lstat(info.MountFile())
	if err != nil {
		return time.Time{}
	}
	return fi.ModTime()
}

// CurrentInfo returns the information about the current active revision or the last active revision (if the snap is inactive). It returns the ErrNoCurrent error if snapst.Current is unset.
func (snapst *SnapState) CurrentInfo() (*snap.Info, error) {
	cur := snapst.CurrentSideInfo()
	if cur == nil {
		return nil, ErrNoCurrent
	}

	name := snap.InstanceName(cur.RealName, snapst.InstanceKey)
	return readInfo(name, cur, 0)
}

func revisionInSequence(snapst *SnapState, needle snap.Revision) bool {
	for _, si := range snapst.Sequence {
		if si.Revision == needle {
			return true
		}
	}
	return false
}

type cachedStoreKey struct{}

// ReplaceStore replaces the store used by the manager.
func ReplaceStore(state *state.State, store StoreService) {
	state.Cache(cachedStoreKey{}, store)
}

func cachedStore(st *state.State) StoreService {
	ubuntuStore := st.Cached(cachedStoreKey{})
	if ubuntuStore == nil {
		return nil
	}
	return ubuntuStore.(StoreService)
}

// the store implementation has the interface consumed here
var _ StoreService = (*store.Store)(nil)

// Store returns the store service used by the snapstate package.
func Store(st *state.State) StoreService {
	if cachedStore := cachedStore(st); cachedStore != nil {
		return cachedStore
	}
	panic("internal error: needing the store before managers have initialized it")
}

// Manager returns a new snap manager.
func Manager(st *state.State, runner *state.TaskRunner) (*SnapManager, error) {
	m := &SnapManager{
		state:          st,
		backend:        backend.Backend{},
		autoRefresh:    newAutoRefresh(st),
		refreshHints:   newRefreshHints(st),
		catalogRefresh: newCatalogRefresh(st),
	}

	if err := os.MkdirAll(dirs.SnapCookieDir, 0700); err != nil {
		return nil, fmt.Errorf("cannot create directory %q: %v", dirs.SnapCookieDir, err)
	}

	if err := genRefreshRequestSalt(st); err != nil {
		return nil, fmt.Errorf("cannot generate request salt: %v", err)
	}

	// this handler does nothing
	runner.AddHandler("nop", func(t *state.Task, _ *tomb.Tomb) error {
		return nil
	}, nil)

	// install/update related

	// TODO: no undo handler here, we may use the GC for this and just
	// remove anything that is not referenced anymore
	runner.AddHandler("prerequisites", m.doPrerequisites, nil)
	runner.AddHandler("prepare-snap", m.doPrepareSnap, m.undoPrepareSnap)
	runner.AddHandler("download-snap", m.doDownloadSnap, m.undoPrepareSnap)
	runner.AddHandler("mount-snap", m.doMountSnap, m.undoMountSnap)
	runner.AddHandler("unlink-current-snap", m.doUnlinkCurrentSnap, m.undoUnlinkCurrentSnap)
	runner.AddHandler("copy-snap-data", m.doCopySnapData, m.undoCopySnapData)
	runner.AddCleanup("copy-snap-data", m.cleanupCopySnapData)
	runner.AddHandler("link-snap", m.doLinkSnap, m.undoLinkSnap)
	runner.AddHandler("start-snap-services", m.startSnapServices, m.stopSnapServices)
	runner.AddHandler("switch-snap-channel", m.doSwitchSnapChannel, nil)
	runner.AddHandler("toggle-snap-flags", m.doToggleSnapFlags, nil)

	// FIXME: drop the task entirely after a while
	// (having this wart here avoids yet-another-patch)
	runner.AddHandler("cleanup", func(*state.Task, *tomb.Tomb) error { return nil }, nil)

	// remove related
	runner.AddHandler("stop-snap-services", m.stopSnapServices, m.startSnapServices)
	runner.AddHandler("unlink-snap", m.doUnlinkSnap, nil)
	runner.AddHandler("clear-snap", m.doClearSnapData, nil)
	runner.AddHandler("discard-snap", m.doDiscardSnap, nil)

	// alias related
	// FIXME: drop the task entirely after a while
	runner.AddHandler("clear-aliases", func(*state.Task, *tomb.Tomb) error { return nil }, nil)
	runner.AddHandler("set-auto-aliases", m.doSetAutoAliases, m.undoRefreshAliases)
	runner.AddHandler("setup-aliases", m.doSetupAliases, m.doRemoveAliases)
	runner.AddHandler("refresh-aliases", m.doRefreshAliases, m.undoRefreshAliases)
	runner.AddHandler("prune-auto-aliases", m.doPruneAutoAliases, m.undoRefreshAliases)
	runner.AddHandler("remove-aliases", m.doRemoveAliases, m.doSetupAliases)
	runner.AddHandler("alias", m.doAlias, m.undoRefreshAliases)
	runner.AddHandler("unalias", m.doUnalias, m.undoRefreshAliases)
	runner.AddHandler("disable-aliases", m.doDisableAliases, m.undoRefreshAliases)
	runner.AddHandler("prefer-aliases", m.doPreferAliases, m.undoRefreshAliases)

	// misc
	runner.AddHandler("switch-snap", m.doSwitchSnap, nil)

	// control serialisation
	runner.AddBlocked(m.blockedTask)

	writeSnapReadme()

	return m, nil
}

func (m *SnapManager) CanStandby() bool {
	if n, err := NumSnaps(m.state); err == nil && n == 0 {
		return true
	}
	return false
}

func genRefreshRequestSalt(st *state.State) error {
	var refreshPrivacyKey string

	st.Lock()
	defer st.Unlock()

	if err := st.Get("refresh-privacy-key", &refreshPrivacyKey); err != nil && err != state.ErrNoState {
		return err
	}
	if refreshPrivacyKey != "" {
		// nothing to do
		return nil
	}

	refreshPrivacyKey = strutil.MakeRandomString(16)
	st.Set("refresh-privacy-key", refreshPrivacyKey)

	return nil
}

func (m *SnapManager) blockedTask(cand *state.Task, running []*state.Task) bool {
	// Serialize "prerequisites", the state lock is not enough as
	// Install() inside doPrerequisites() will unlock to talk to
	// the store.
	if cand.Kind() == "prerequisites" {
		for _, t := range running {
			if t.Kind() == "prerequisites" {
				return true
			}
		}
	}

	return false
}

// NextRefresh returns the time the next update of the system's snaps
// will be attempted.
// The caller should be holding the state lock.
func (m *SnapManager) NextRefresh() time.Time {
	return m.autoRefresh.NextRefresh()
}

// EffectiveRefreshHold returns the time until to which refreshes are
// held if refresh.hold configuration is set and accounting for the
// max postponement since the last refresh.
// The caller should be holding the state lock.
func (m *SnapManager) EffectiveRefreshHold() (time.Time, error) {
	return m.autoRefresh.EffectiveRefreshHold()
}

// LastRefresh returns the time the last snap update.
// The caller should be holding the state lock.
func (m *SnapManager) LastRefresh() (time.Time, error) {
	return m.autoRefresh.LastRefresh()
}

// RefreshSchedule returns the current refresh schedule as a string suitable for
// display to a user and a flag indicating whether the schedule is a legacy one.
// The caller should be holding the state lock.
func (m *SnapManager) RefreshSchedule() (string, bool, error) {
	return m.autoRefresh.RefreshSchedule()
}

// ensureForceDevmodeDropsDevmodeFromState undoes the froced devmode
// in snapstate for forced devmode distros.
func (m *SnapManager) ensureForceDevmodeDropsDevmodeFromState() error {
	if !release.ReleaseInfo.ForceDevMode() {
		return nil
	}

	m.state.Lock()
	defer m.state.Unlock()

	// int because we might want to come back and do a second pass at cleanup
	var fixed int
	if err := m.state.Get("fix-forced-devmode", &fixed); err != nil && err != state.ErrNoState {
		return err
	}

	if fixed > 0 {
		return nil
	}

	for _, name := range []string{"core", "ubuntu-core"} {
		var snapst SnapState
		if err := Get(m.state, name, &snapst); err == state.ErrNoState {
			// nothing to see here
			continue
		} else if err != nil {
			// bad
			return err
		}
		if info := snapst.CurrentSideInfo(); info == nil || info.SnapID == "" {
			continue
		}
		snapst.DevMode = false
		Set(m.state, name, &snapst)
	}
	m.state.Set("fix-forced-devmode", 1)

	return nil
}

// ensureUbuntuCoreTransition will migrate systems that use "ubuntu-core"
// to the new "core" snap
func (m *SnapManager) ensureUbuntuCoreTransition() error {
	m.state.Lock()
	defer m.state.Unlock()

	var snapst SnapState
	err := Get(m.state, "ubuntu-core", &snapst)
	if err == state.ErrNoState {
		return nil
	}
	if err != nil && err != state.ErrNoState {
		return err
	}

	// check that there is no change in flight already, this is a
	// precaution to ensure the core transition is safe
	for _, chg := range m.state.Changes() {
		if !chg.Status().Ready() {
			// another change already in motion
			return nil
		}
	}

	// ensure we limit the retries in case something goes wrong
	var lastUbuntuCoreTransitionAttempt time.Time
	err = m.state.Get("ubuntu-core-transition-last-retry-time", &lastUbuntuCoreTransitionAttempt)
	if err != nil && err != state.ErrNoState {
		return err
	}
	now := time.Now()
	if !lastUbuntuCoreTransitionAttempt.IsZero() && lastUbuntuCoreTransitionAttempt.Add(6*time.Hour).After(now) {
		return nil
	}
	m.state.Set("ubuntu-core-transition-last-retry-time", now)

	var retryCount int
	err = m.state.Get("ubuntu-core-transition-retry", &retryCount)
	if err != nil && err != state.ErrNoState {
		return err
	}
	m.state.Set("ubuntu-core-transition-retry", retryCount+1)

	tss, err := TransitionCore(m.state, "ubuntu-core", "core")
	if err != nil {
		return err
	}

	msg := fmt.Sprintf(i18n.G("Transition ubuntu-core to core"))
	chg := m.state.NewChange("transition-ubuntu-core", msg)
	for _, ts := range tss {
		chg.AddAll(ts)
	}

	return nil
}

// atSeed implements at seeding policy for refreshes.
func (m *SnapManager) atSeed() error {
	m.state.Lock()
	defer m.state.Unlock()
	var seeded bool
	err := m.state.Get("seeded", &seeded)
	if err != state.ErrNoState {
		// already seeded or other error
		return err
	}
	if err := m.autoRefresh.AtSeed(); err != nil {
		return err
	}
	if err := m.refreshHints.AtSeed(); err != nil {
		return err
	}
	return nil
}

var (
	localInstallCleanupWait = time.Duration(24 * time.Hour)
	localInstallLastCleanup time.Time
)

<<<<<<< HEAD
// cleanOldTemps removes files that might've been left behind by an
// old aborted local install
=======
// localInstallCleanup removes files that might've been left behind by an
// old aborted local install.
>>>>>>> 9b596c3b
//
// They're usually cleaned up, but if they're created and then snapd
// stops before writing the change to disk (killed, light cut, etc)
// it'll be left behind.
//
// The code that creates the files is in daemon/api.go's postSnaps
func (m *SnapManager) localInstallCleanup() error {
	m.state.Lock()
	defer m.state.Unlock()

	now := time.Now()
	cutoff := now.Add(-localInstallCleanupWait)
	if localInstallLastCleanup.After(cutoff) {
		return nil
	}
	localInstallLastCleanup = now

	d, err := os.Open(dirs.SnapBlobDir)
	if err != nil {
		if os.IsNotExist(err) {
			return nil
		}
		return err
	}
	defer d.Close()

	var filenames []string
	var fis []os.FileInfo
	for err == nil {
		// TODO: if we had fstatat we could avoid a bunch of stats
		fis, err = d.Readdir(100)
		// fis is nil if err isn't
		for _, fi := range fis {
			name := fi.Name()
			if !strings.HasPrefix(name, dirs.LocalInstallBlobTempPrefix) {
				continue
			}
			if fi.ModTime().After(cutoff) {
				continue
			}
			filenames = append(filenames, name)
		}
	}
	if err != io.EOF {
		return err
	}
	return osutil.UnlinkManyAt(d, filenames)
}

// Ensure implements StateManager.Ensure.
func (m *SnapManager) Ensure() error {
	// do not exit right away on error
	errs := []error{
		m.atSeed(),
		m.ensureAliasesV2(),
		m.ensureForceDevmodeDropsDevmodeFromState(),
		m.ensureUbuntuCoreTransition(),
		// we should check for full regular refreshes before
		// considering issuing a hint only refresh request
		m.autoRefresh.Ensure(),
		m.refreshHints.Ensure(),
		m.catalogRefresh.Ensure(),
		m.localInstallCleanup(),
	}

	//FIXME: use firstErr helper
	for _, e := range errs {
		if e != nil {
			return e
		}
	}

	return nil
}<|MERGE_RESOLUTION|>--- conflicted
+++ resolved
@@ -583,13 +583,8 @@
 	localInstallLastCleanup time.Time
 )
 
-<<<<<<< HEAD
-// cleanOldTemps removes files that might've been left behind by an
-// old aborted local install
-=======
 // localInstallCleanup removes files that might've been left behind by an
 // old aborted local install.
->>>>>>> 9b596c3b
 //
 // They're usually cleaned up, but if they're created and then snapd
 // stops before writing the change to disk (killed, light cut, etc)
