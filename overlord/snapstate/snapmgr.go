// -*- Mode: Go; indent-tabs-mode: t -*-

/*
 * Copyright (C) 2016 Canonical Ltd
 *
 * This program is free software: you can redistribute it and/or modify
 * it under the terms of the GNU General Public License version 3 as
 * published by the Free Software Foundation.
 *
 * This program is distributed in the hope that it will be useful,
 * but WITHOUT ANY WARRANTY; without even the implied warranty of
 * MERCHANTABILITY or FITNESS FOR A PARTICULAR PURPOSE.  See the
 * GNU General Public License for more details.
 *
 * You should have received a copy of the GNU General Public License
 * along with this program.  If not, see <http://www.gnu.org/licenses/>.
 *
 */

package snapstate

import (
	"errors"
	"fmt"
	"math/rand"
	"os"
	"strconv"
	"strings"
	"time"

	"gopkg.in/tomb.v2"

	"github.com/snapcore/snapd/boot"
	"github.com/snapcore/snapd/errtracker"
	"github.com/snapcore/snapd/i18n"
	"github.com/snapcore/snapd/logger"
	"github.com/snapcore/snapd/osutil"
	"github.com/snapcore/snapd/overlord/configstate/config"
	"github.com/snapcore/snapd/overlord/snapstate/backend"
	"github.com/snapcore/snapd/overlord/state"
	"github.com/snapcore/snapd/release"
	"github.com/snapcore/snapd/snap"
	"github.com/snapcore/snapd/store"
	"github.com/snapcore/snapd/strutil"
)

// FIXME: what we actually want is a schedule spec that is user configurable
// like:
// """
// tue
// tue,thu
// tue-thu
// 9:00
// 9:00,15:00
// 9:00-15:00
// tue,thu@9:00-15:00
// tue@9:00;thu@15:00
// mon,wed-fri@9:00-11:00,13:00-15:00
// """
// where 9:00 is implicitly taken as 9:00-10:00
// and tue is implicitly taken as tue@<our current setting?>
//
// it is controlled via:
// $ snap refresh --schedule=<time spec>
// which is a shorthand for
// $ snap set core refresh.schedule=<time spec>
// and we need to validate the time-spec, ideally internally by
// intercepting the set call
var (
	minRefreshInterval = 4 * time.Hour

	// random interval on top of the minmum time between refreshes
	defaultRefreshRandomness = 4 * time.Hour
)

var (
	errtrackerReport = errtracker.Report
)

// SnapManager is responsible for the installation and removal of snaps.
type SnapManager struct {
	state   *state.State
	backend managerBackend

	refreshRandomness  time.Duration
	lastRefreshAttempt time.Time

	lastUbuntuCoreTransitionAttempt time.Time

	runner *state.TaskRunner
}

// SnapSetup holds the necessary snap details to perform most snap manager tasks.
type SnapSetup struct {
	// FIXME: rename to RequestedChannel to convey the meaning better
	Channel string `json:"channel,omitempty"`
	UserID  int    `json:"user-id,omitempty"`

	Flags

	SnapPath string `json:"snap-path,omitempty"`

	DownloadInfo *snap.DownloadInfo `json:"download-info,omitempty"`
	SideInfo     *snap.SideInfo     `json:"side-info,omitempty"`
}

func (snapsup *SnapSetup) Name() string {
	if snapsup.SideInfo.RealName == "" {
		panic("SnapSetup.SideInfo.RealName not set")
	}
	return snapsup.SideInfo.RealName
}

func (snapsup *SnapSetup) Revision() snap.Revision {
	return snapsup.SideInfo.Revision
}

func (snapsup *SnapSetup) placeInfo() snap.PlaceInfo {
	return snap.MinimalPlaceInfo(snapsup.Name(), snapsup.Revision())
}

func (snapsup *SnapSetup) MountDir() string {
	return snap.MountDir(snapsup.Name(), snapsup.Revision())
}

func (snapsup *SnapSetup) MountFile() string {
	return snap.MountFile(snapsup.Name(), snapsup.Revision())
}

// SnapState holds the state for a snap installed in the system.
type SnapState struct {
	SnapType string           `json:"type"` // Use Type and SetType
	Sequence []*snap.SideInfo `json:"sequence"`
	Active   bool             `json:"active,omitempty"`
	// Current indicates the current active revision if Active is
	// true or the last active revision if Active is false
	// (usually while a snap is being operated on or disabled)
	Current snap.Revision `json:"current"`
	Channel string        `json:"channel,omitempty"`
	Flags
}

// Type returns the type of the snap or an error.
// Should never error if Current is not nil.
func (snapst *SnapState) Type() (snap.Type, error) {
	if snapst.SnapType == "" {
		return snap.Type(""), fmt.Errorf("snap type unset")
	}
	return snap.Type(snapst.SnapType), nil
}

// SetType records the type of the snap.
func (snapst *SnapState) SetType(typ snap.Type) {
	snapst.SnapType = string(typ)
}

// HasCurrent returns whether snapst.Current is set.
func (snapst *SnapState) HasCurrent() bool {
	if snapst.Current.Unset() {
		if len(snapst.Sequence) > 0 {
			panic(fmt.Sprintf("snapst.Current and snapst.Sequence out of sync: %#v %#v", snapst.Current, snapst.Sequence))
		}

		return false
	}
	return true
}

// LocalRevision returns the "latest" local revision. Local revisions
// start at -1 and are counted down.
func (snapst *SnapState) LocalRevision() snap.Revision {
	var local snap.Revision
	for _, si := range snapst.Sequence {
		if si.Revision.Local() && si.Revision.N < local.N {
			local = si.Revision
		}
	}
	return local
}

// TODO: unexport CurrentSideInfo and HasCurrent?

// CurrentSideInfo returns the side info for the revision indicated by snapst.Current in the snap revision sequence if there is one.
func (snapst *SnapState) CurrentSideInfo() *snap.SideInfo {
	if !snapst.HasCurrent() {
		return nil
	}
	if idx := snapst.LastIndex(snapst.Current); idx >= 0 {
		return snapst.Sequence[idx]
	}
	panic("cannot find snapst.Current in the snapst.Sequence")
}

func (snapst *SnapState) previousSideInfo() *snap.SideInfo {
	n := len(snapst.Sequence)
	if n < 2 {
		return nil
	}
	// find "current" and return the one before that
	currentIndex := snapst.LastIndex(snapst.Current)
	if currentIndex <= 0 {
		return nil
	}
	return snapst.Sequence[currentIndex-1]
}

// LastIndex returns the last index of the given revision in the
// snapst.Sequence
func (snapst *SnapState) LastIndex(revision snap.Revision) int {
	for i := len(snapst.Sequence) - 1; i >= 0; i-- {
		if snapst.Sequence[i].Revision == revision {
			return i
		}
	}
	return -1
}

// Block returns revisions that should be blocked on refreshes,
// computed from Sequence[currentRevisionIndex+1:].
func (snapst *SnapState) Block() []snap.Revision {
	// return revisions from Sequence[currentIndex:]
	currentIndex := snapst.LastIndex(snapst.Current)
	if currentIndex < 0 || currentIndex+1 == len(snapst.Sequence) {
		return nil
	}
	out := make([]snap.Revision, len(snapst.Sequence)-currentIndex-1)
	for i, si := range snapst.Sequence[currentIndex+1:] {
		out[i] = si.Revision
	}
	return out
}

var ErrNoCurrent = errors.New("snap has no current revision")

// Retrieval functions
var readInfo = readInfoAnyway

func readInfoAnyway(name string, si *snap.SideInfo) (*snap.Info, error) {
	info, err := snap.ReadInfo(name, si)
	if _, ok := err.(*snap.NotFoundError); ok {
		reason := fmt.Sprintf("cannot read snap %q: %s", name, err)
		info := &snap.Info{
			SuggestedName: name,
			Broken:        reason,
		}
		info.Apps = snap.GuessAppsForBroken(info)
		if si != nil {
			info.SideInfo = *si
		}
		return info, nil
	}
	return info, err
}

// CurrentInfo returns the information about the current active revision or the last active revision (if the snap is inactive). It returns the ErrNoCurrent error if snapst.Current is unset.
func (snapst *SnapState) CurrentInfo() (*snap.Info, error) {
	cur := snapst.CurrentSideInfo()
	if cur == nil {
		return nil, ErrNoCurrent
	}
	return readInfo(cur.RealName, cur)
}

func revisionInSequence(snapst *SnapState, needle snap.Revision) bool {
	for _, si := range snapst.Sequence {
		if si.Revision == needle {
			return true
		}
	}
	return false
}

type cachedStoreKey struct{}

// ReplaceStore replaces the store used by the manager.
func ReplaceStore(state *state.State, store StoreService) {
	state.Cache(cachedStoreKey{}, store)
}

func cachedStore(st *state.State) StoreService {
	ubuntuStore := st.Cached(cachedStoreKey{})
	if ubuntuStore == nil {
		return nil
	}
	return ubuntuStore.(StoreService)
}

// the store implementation has the interface consumed here
var _ StoreService = (*store.Store)(nil)

// Store returns the store service used by the snapstate package.
func Store(st *state.State) StoreService {
	if cachedStore := cachedStore(st); cachedStore != nil {
		return cachedStore
	}
	panic("internal error: needing the store before managers have initialized it")
}

// Manager returns a new snap manager.
func Manager(st *state.State) (*SnapManager, error) {
	runner := state.NewTaskRunner(st)

	m := &SnapManager{
		state:   st,
		backend: backend.Backend{},
		runner:  runner,

		refreshRandomness: time.Duration(rand.Int63n(int64(defaultRefreshRandomness))),
	}
	logger.Debugf("snapmgr refresh randomness %s", m.refreshRandomness)

	// this handler does nothing
	runner.AddHandler("nop", func(t *state.Task, _ *tomb.Tomb) error {
		return nil
	}, nil)

	// install/update related
	runner.AddHandler("prepare-snap", m.doPrepareSnap, m.undoPrepareSnap)
	runner.AddHandler("download-snap", m.doDownloadSnap, m.undoPrepareSnap)
	runner.AddHandler("mount-snap", m.doMountSnap, m.undoMountSnap)
	runner.AddHandler("unlink-current-snap", m.doUnlinkCurrentSnap, m.undoUnlinkCurrentSnap)
	runner.AddHandler("copy-snap-data", m.doCopySnapData, m.undoCopySnapData)
	runner.AddCleanup("copy-snap-data", m.cleanupCopySnapData)
	runner.AddHandler("link-snap", m.doLinkSnap, m.undoLinkSnap)
	runner.AddHandler("start-snap-services", m.startSnapServices, m.stopSnapServices)
	runner.AddHandler("switch-snap-channel", m.doSwitchSnapChannel, nil)

	// FIXME: drop the task entirely after a while
	// (having this wart here avoids yet-another-patch)
	runner.AddHandler("cleanup", func(*state.Task, *tomb.Tomb) error { return nil }, nil)

	// remove related
	runner.AddHandler("stop-snap-services", m.stopSnapServices, m.startSnapServices)
	runner.AddHandler("unlink-snap", m.doUnlinkSnap, nil)
	runner.AddHandler("clear-snap", m.doClearSnapData, nil)
	runner.AddHandler("discard-snap", m.doDiscardSnap, nil)

	// alias related
	runner.AddHandler("alias", m.doAlias, m.undoAlias)
	runner.AddHandler("clear-aliases", m.doClearAliases, m.undoClearAliases)
	runner.AddHandler("set-auto-aliases", m.doSetAutoAliases, m.undoClearAliases)
	runner.AddHandler("setup-aliases", m.doSetupAliases, m.undoSetupAliases)
	runner.AddHandler("remove-aliases", m.doRemoveAliases, m.doSetupAliases)

	// control serialisation
	runner.SetBlocked(m.blockedTask)

	// test handlers
	runner.AddHandler("fake-install-snap", func(t *state.Task, _ *tomb.Tomb) error {
		return nil
	}, nil)
	runner.AddHandler("fake-install-snap-error", func(t *state.Task, _ *tomb.Tomb) error {
		return fmt.Errorf("fake-install-snap-error errored")
	}, nil)

	return m, nil
}

func diskAliasTask(t *state.Task) bool {
	kind := t.Kind()
	return kind == "setup-aliases" || kind == "remove-aliases" || kind == "alias"
}

func (m *SnapManager) blockedTask(cand *state.Task, running []*state.Task) bool {
	// aliases are global, serialize tasks operating on them
	if diskAliasTask(cand) {
		for _, t := range running {
			if diskAliasTask(t) {
				return true
			}
		}
	}
	return false
}

var CanAutoRefresh func(st *state.State) (bool, error)

func setLastRefresh(st *state.State) {
	tr := config.NewTransaction(st)
	tr.Set("core", "refresh.last", time.Now())
	tr.Commit()
}

// ensureRefreshes ensures that we refresh all installed snaps periodically
func (m *SnapManager) ensureRefreshes() error {
	m.state.Lock()
	defer m.state.Unlock()

	// see if it even makes sense to try to refresh
	if CanAutoRefresh == nil {
		return nil
	}
	if ok, err := CanAutoRefresh(m.state); err != nil || !ok {
		return err
	}

	tr := config.NewTransaction(m.state)

	// allow disabling auto-refresh in the tests
	if osutil.GetenvBool("SNAPD_DEBUG") {
		var refreshDisabled bool
		err := tr.Get("core", "refresh.disabled", &refreshDisabled)
		if err != nil && !config.IsNoOption(err) {
			return err
		}
		if refreshDisabled {
			return nil
		}
	}

	var lastRefresh time.Time
	err := tr.Get("core", "refresh.last", &lastRefresh)
	if err != nil && !config.IsNoOption(err) {
		return err
	}

	nextRefresh := lastRefresh.Add(minRefreshInterval).Add(m.refreshRandomness)
	if time.Now().Before(nextRefresh) {
		return nil
	}

	// check that there is no change in flight already
	for _, chg := range m.state.Changes() {
		if chg.Kind() == "auto-refresh" && !chg.Status().Ready() {
			// change already in motion
			return nil
		}
	}

	// Check that we have reasonable delays between unsuccessful attempts.
	// If the store is under stress we need to make sure we do not
	// hammer it too often
	if !m.lastRefreshAttempt.IsZero() && m.lastRefreshAttempt.Add(10*time.Minute).After(time.Now()) {
		return nil
	}

	// store attempts in memory so that we can backoff a
	m.lastRefreshAttempt = time.Now()
	updated, tasksets, err := AutoRefresh(m.state)
	if err != nil {
		return err
	}

	// Do setLastRefresh() only if the store (in AutoRefresh) gave
	// us no error.
	setLastRefresh(m.state)

	var msg string
	switch len(updated) {
	case 0:
		logger.Noticef(i18n.G("No snaps to auto-refresh found"))
		return nil
	case 1:
		msg = fmt.Sprintf(i18n.G("Auto-refresh snap %q"), updated[0])
	case 2:
	case 3:
		quoted := strutil.Quoted(updated)
		// TRANSLATORS: the %s is a comma-separated list of quoted snap names
		msg = fmt.Sprintf(i18n.G("Auto-refresh snaps %s"), quoted)
	default:
		msg = fmt.Sprintf(i18n.G("Auto-refresh %d snaps"), len(updated))
	}

	chg := m.state.NewChange("auto-refresh", msg)
	for _, ts := range tasksets {
		chg.AddAll(ts)
	}
	chg.Set("snap-names", updated)
	chg.Set("api-data", map[string]interface{}{"snap-names": updated})
	return nil
}

// ensureForceDevmodeDropsDevmodeFromState undoes the froced devmode
// in snapstate for forced devmode distros.
func (m *SnapManager) ensureForceDevmodeDropsDevmodeFromState() error {
	if !release.ReleaseInfo.ForceDevMode() {
		return nil
	}

	m.state.Lock()
	defer m.state.Unlock()

	// int because we might want to come back and do a second pass at cleanup
	var fixed int
	if err := m.state.Get("fix-forced-devmode", &fixed); err != nil && err != state.ErrNoState {
		return err
	}

	if fixed > 0 {
		return nil
	}

	for _, name := range []string{"core", "ubuntu-core"} {
		var snapst SnapState
		if err := Get(m.state, name, &snapst); err == state.ErrNoState {
			// nothing to see here
			continue
		} else if err != nil {
			// bad
			return err
		}
		if info := snapst.CurrentSideInfo(); info == nil || info.SnapID == "" {
			continue
		}
		snapst.DevMode = false
		Set(m.state, name, &snapst)
	}
	m.state.Set("fix-forced-devmode", 1)

	return nil
}

// ensureUbuntuCoreTransition will migrate systems that use "ubuntu-core"
// to the new "core" snap
func (m *SnapManager) ensureUbuntuCoreTransition() error {
	m.state.Lock()
	defer m.state.Unlock()

	var snapst SnapState
	err := Get(m.state, "ubuntu-core", &snapst)
	if err == state.ErrNoState {
		return nil
	}
	if err != nil && err != state.ErrNoState {
		return err
	}

	// check that there is no change in flight already, this is a
	// precaution to ensure the core transition is safe
	for _, chg := range m.state.Changes() {
		if !chg.Status().Ready() {
			// another change already in motion
			return nil
		}
	}

	// ensure we limit the retries in case something goes wrong
	var lastUbuntuCoreTransitionAttempt time.Time
	err = m.state.Get("ubuntu-core-transition-last-retry-time", &lastUbuntuCoreTransitionAttempt)
	if err != nil && err != state.ErrNoState {
		return err
	}
	now := time.Now()
	if !lastUbuntuCoreTransitionAttempt.IsZero() && lastUbuntuCoreTransitionAttempt.Add(6*time.Hour).After(now) {
		return nil
	}
	m.state.Set("ubuntu-core-transition-last-retry-time", now)

	var retryCount int
	err = m.state.Get("ubuntu-core-transition-retry", &retryCount)
	if err != nil && err != state.ErrNoState {
		return err
	}
	m.state.Set("ubuntu-core-transition-retry", retryCount+1)

	tss, err := TransitionCore(m.state, "ubuntu-core", "core")
	if err != nil {
		return err
	}

	msg := fmt.Sprintf(i18n.G("Transition ubuntu-core to core"))
	chg := m.state.NewChange("transition-ubuntu-core", msg)
	for _, ts := range tss {
		chg.AddAll(ts)
	}

	return nil
}

// Ensure implements StateManager.Ensure.
func (m *SnapManager) Ensure() error {
	// do not exit right away on error
	errs := []error{
		m.ensureForceDevmodeDropsDevmodeFromState(),
		m.ensureUbuntuCoreTransition(),
		m.ensureRefreshes(),
	}

	m.runner.Ensure()

	//FIXME: use firstErr helper
	for _, e := range errs {
		if e != nil {
			return e
		}
	}

	return nil
}

// Wait implements StateManager.Wait.
func (m *SnapManager) Wait() {
	m.runner.Wait()
}

// Stop implements StateManager.Stop.
func (m *SnapManager) Stop() {
	m.runner.Stop()
}

// TODO: split the rest out to => handlers.go !!!

// TaskSnapSetup returns the SnapSetup with task params hold by or referred to by the the task.
func TaskSnapSetup(t *state.Task) (*SnapSetup, error) {
	var snapsup SnapSetup

	err := t.Get("snap-setup", &snapsup)
	if err != nil && err != state.ErrNoState {
		return nil, err
	}
	if err == nil {
		return &snapsup, nil
	}

	var id string
	err = t.Get("snap-setup-task", &id)
	if err != nil {
		return nil, err
	}

	ts := t.State().Task(id)
	if err := ts.Get("snap-setup", &snapsup); err != nil {
		return nil, err
	}
	return &snapsup, nil
}

func snapSetupAndState(t *state.Task) (*SnapSetup, *SnapState, error) {
	snapsup, err := TaskSnapSetup(t)
	if err != nil {
		return nil, nil, err
	}
	var snapst SnapState
	err = Get(t.State(), snapsup.Name(), &snapst)
	if err != nil && err != state.ErrNoState {
		return nil, nil, err
	}
	return snapsup, &snapst, nil
}

func (m *SnapManager) doPrepareSnap(t *state.Task, _ *tomb.Tomb) error {
	st := t.State()
	st.Lock()
	snapsup, snapst, err := snapSetupAndState(t)
	st.Unlock()
	if err != nil {
		return err
	}

	if snapsup.Revision().Unset() {
		// Local revisions start at -1 and go down.
		revision := snapst.LocalRevision()
		if revision.Unset() || revision.N > 0 {
			revision = snap.R(-1)
		} else {
			revision.N--
		}
		if !revision.Local() {
			panic("internal error: invalid local revision built: " + revision.String())
		}
		snapsup.SideInfo.Revision = revision
	}

	st.Lock()
	t.Set("snap-setup", snapsup)
	st.Unlock()
	return nil
}

func (m *SnapManager) undoPrepareSnap(t *state.Task, _ *tomb.Tomb) error {
	st := t.State()
	st.Lock()
	defer st.Unlock()

	snapsup, err := TaskSnapSetup(t)
	if err != nil {
		return err
	}

	// report this error to an error tracker
	if osutil.GetenvBool("SNAPPY_TESTING") {
		return nil
	}
	if snapsup.SideInfo == nil || snapsup.SideInfo.RealName == "" {
		return nil
	}

	var logMsg []string
	var snapSetup string
	dupSig := []string{"snap-install:"}
	chg := t.Change()
	logMsg = append(logMsg, fmt.Sprintf("change %q: %q", chg.Kind(), chg.Summary()))
	for _, t := range chg.Tasks() {
		// TODO: report only tasks in intersecting lanes?
		tintro := fmt.Sprintf("%s: %s", t.Kind(), t.Status())
		logMsg = append(logMsg, tintro)
		dupSig = append(dupSig, tintro)
		if snapsup, err := TaskSnapSetup(t); err == nil && snapsup.SideInfo != nil {
			snapSetup1 := fmt.Sprintf(" snap-setup: %q (%v) %q", snapsup.SideInfo.RealName, snapsup.SideInfo.Revision, snapsup.SideInfo.Channel)
			if snapSetup1 != snapSetup {
				snapSetup = snapSetup1
				logMsg = append(logMsg, snapSetup)
				dupSig = append(dupSig, fmt.Sprintf(" snap-setup: %q", snapsup.SideInfo.RealName))
			}
		}
		for _, l := range t.Log() {
			// cut of the rfc339 timestamp to ensure duplicate
			// detection works in daisy
			tStampLen := strings.Index(l, " ")
			if tStampLen < 0 {
				continue
			}
			// not tStampLen+1 because the indent is nice
			entry := l[tStampLen:]
			logMsg = append(logMsg, entry)
			dupSig = append(dupSig, entry)
		}
	}

	var ubuntuCoreTransitionCount int
	err = st.Get("ubuntu-core-transition-retry", &ubuntuCoreTransitionCount)
	if err != nil && err != state.ErrNoState {
		return err
	}
	extra := map[string]string{
		"Channel":  snapsup.Channel,
		"Revision": snapsup.SideInfo.Revision.String(),
	}
	if ubuntuCoreTransitionCount > 0 {
		extra["UbuntuCoreTransitionCount"] = strconv.Itoa(ubuntuCoreTransitionCount)
	}

	st.Unlock()
	oopsid, err := errtrackerReport(snapsup.SideInfo.RealName, strings.Join(logMsg, "\n"), strings.Join(dupSig, "\n"), extra)
	st.Lock()
	if err == nil {
		logger.Noticef("Reported problem as %s", oopsid)
	} else {
		logger.Debugf("Cannot report problem: %s", err)
	}

	return nil
}

func (m *SnapManager) doDownloadSnap(t *state.Task, tomb *tomb.Tomb) error {
	st := t.State()
	st.Lock()
	snapsup, err := TaskSnapSetup(t)
	st.Unlock()
	if err != nil {
		return err
	}

	meter := &TaskProgressAdapter{task: t}

	st.Lock()
	theStore := Store(st)
	user, err := userFromUserID(st, snapsup.UserID)
	st.Unlock()
	if err != nil {
		return err
	}

	targetFn := snapsup.MountFile()
	if snapsup.DownloadInfo == nil {
		var storeInfo *snap.Info
		// COMPATIBILITY - this task was created from an older version
		// of snapd that did not store the DownloadInfo in the state
		// yet.
		spec := store.SnapSpec{
			Name:     snapsup.Name(),
			Channel:  snapsup.Channel,
			Revision: snapsup.Revision(),
		}
		storeInfo, err = theStore.SnapInfo(spec, user)
		if err != nil {
			return err
		}
		err = theStore.Download(tomb.Context(nil), snapsup.Name(), targetFn, &storeInfo.DownloadInfo, meter, user)
		snapsup.SideInfo = &storeInfo.SideInfo
	} else {
		err = theStore.Download(tomb.Context(nil), snapsup.Name(), targetFn, snapsup.DownloadInfo, meter, user)
	}
	if err != nil {
		return err
	}

	snapsup.SnapPath = targetFn

	// update the snap setup for the follow up tasks
	st.Lock()
	t.Set("snap-setup", snapsup)
	st.Unlock()

	return nil
}

func (m *SnapManager) doMountSnap(t *state.Task, _ *tomb.Tomb) error {
	t.State().Lock()
	snapsup, snapst, err := snapSetupAndState(t)
	t.State().Unlock()
	if err != nil {
		return err
	}
	curInfo, err := snapst.CurrentInfo()
	if err != nil && err != ErrNoCurrent {
		return err
	}

	m.backend.CurrentInfo(curInfo)

	if err := checkSnap(t.State(), snapsup.SnapPath, snapsup.SideInfo, curInfo, snapsup.Flags); err != nil {
		return err
	}

	pb := &TaskProgressAdapter{task: t}
	// TODO Use snapsup.Revision() to obtain the right info to mount
	//      instead of assuming the candidate is the right one.
	if err := m.backend.SetupSnap(snapsup.SnapPath, snapsup.SideInfo, pb); err != nil {
		return err
	}

	// set snapst type for undoMountSnap
	newInfo, err := readInfo(snapsup.Name(), snapsup.SideInfo)
	if err != nil {
		return err
	}
	t.State().Lock()
	t.Set("snap-type", newInfo.Type)
	t.State().Unlock()

	if snapsup.Flags.RemoveSnapPath {
		if err := os.Remove(snapsup.SnapPath); err != nil {
			logger.Noticef("Failed to cleanup %s: %s", snapsup.SnapPath, err)
		}
	}

<<<<<<< HEAD
	st.Lock()
	defer st.Unlock()
	if err = config.DeleteConfigurationSnapshotMaybe(st, snapsup.Name(), snapsup.Revision()); err != nil {
		return err
	}
	Set(st, snapsup.Name(), snapst)
=======
>>>>>>> d525ee45
	return nil
}

func (m *SnapManager) undoMountSnap(t *state.Task, _ *tomb.Tomb) error {
	t.State().Lock()
	snapsup, err := TaskSnapSetup(t)
	t.State().Unlock()
	if err != nil {
		return err
	}

	t.State().Lock()
	var typ snap.Type
	err = t.Get("snap-type", &typ)
	t.State().Unlock()
	// backward compatibility
	if err == state.ErrNoState {
		typ = "app"
	} else if err != nil {
		return err
	}

	pb := &TaskProgressAdapter{task: t}
	return m.backend.UndoSetupSnap(snapsup.placeInfo(), typ, pb)
}

func (m *SnapManager) doUnlinkCurrentSnap(t *state.Task, _ *tomb.Tomb) error {
	st := t.State()

	st.Lock()
	defer st.Unlock()

	snapsup, snapst, err := snapSetupAndState(t)
	if err != nil {
		return err
	}

	oldInfo, err := snapst.CurrentInfo()
	if err != nil {
		return err
	}

	snapst.Active = false

	pb := &TaskProgressAdapter{task: t}
	st.Unlock() // pb itself will ask for locking
	err = m.backend.UnlinkSnap(oldInfo, pb)
	st.Lock()
	if err != nil {
		return err
	}

	// mark as inactive
	Set(st, snapsup.Name(), snapst)
	return nil
}

func (m *SnapManager) undoUnlinkCurrentSnap(t *state.Task, _ *tomb.Tomb) error {
	st := t.State()

	st.Lock()
	defer st.Unlock()

	snapsup, snapst, err := snapSetupAndState(t)
	if err != nil {
		return err
	}

	oldInfo, err := snapst.CurrentInfo()
	if err != nil {
		return err
	}

	snapst.Active = true
	st.Unlock()
	err = m.backend.LinkSnap(oldInfo)
	st.Lock()
	if err != nil {
		return err
	}

	// mark as active again
	Set(st, snapsup.Name(), snapst)

	return nil

}

func (m *SnapManager) doCopySnapData(t *state.Task, _ *tomb.Tomb) error {
	t.State().Lock()
	snapsup, snapst, err := snapSetupAndState(t)
	t.State().Unlock()
	if err != nil {
		return err
	}

	newInfo, err := readInfo(snapsup.Name(), snapsup.SideInfo)
	if err != nil {
		return err
	}

<<<<<<< HEAD
	// Make a copy of configuration of given snap revision
	if err = config.StoreConfigurationSnapshotMaybe(st, snapsup.Name(), snapst.Current); err != nil {
		return err
	}

	snapst.Active = false

	pb := &TaskProgressAdapter{task: t}
	st.Unlock() // pb itself will ask for locking
	err = m.backend.UnlinkSnap(oldInfo, pb)
	st.Lock()
	if err != nil {
=======
	oldInfo, err := snapst.CurrentInfo()
	if err != nil && err != ErrNoCurrent {
>>>>>>> d525ee45
		return err
	}

	pb := &TaskProgressAdapter{task: t}
	return m.backend.CopySnapData(newInfo, oldInfo, pb)
}

func (m *SnapManager) undoCopySnapData(t *state.Task, _ *tomb.Tomb) error {
	t.State().Lock()
	snapsup, snapst, err := snapSetupAndState(t)
	t.State().Unlock()
	if err != nil {
		return err
	}

	newInfo, err := readInfo(snapsup.Name(), snapsup.SideInfo)
	if err != nil {
		return err
	}

	oldInfo, err := snapst.CurrentInfo()
	if err != nil && err != ErrNoCurrent {
		return err
	}

	pb := &TaskProgressAdapter{task: t}
	return m.backend.UndoCopySnapData(newInfo, oldInfo, pb)
}

func (m *SnapManager) cleanupCopySnapData(t *state.Task, _ *tomb.Tomb) error {
	st := t.State()

	st.Lock()
	defer st.Unlock()

	if t.Status() != state.DoneStatus {
		// it failed
		return nil
	}

	_, snapst, err := snapSetupAndState(t)
	if err != nil {
		return err
	}

	info, err := snapst.CurrentInfo()
	if err != nil {
		return err
	}

	m.backend.ClearTrashedData(info)

	return nil
}

func (m *SnapManager) doLinkSnap(t *state.Task, _ *tomb.Tomb) error {
	st := t.State()

	st.Lock()
	defer st.Unlock()

	snapsup, snapst, err := snapSetupAndState(t)
	if err != nil {
		return err
	}

	cand := snapsup.SideInfo
	m.backend.Candidate(cand)

	oldCandidateIndex := snapst.LastIndex(cand.Revision)

	if oldCandidateIndex < 0 {
		snapst.Sequence = append(snapst.Sequence, cand)
	} else if !snapsup.Revert {
		// remove the old candidate from the sequence, add it at the end
		copy(snapst.Sequence[oldCandidateIndex:len(snapst.Sequence)-1], snapst.Sequence[oldCandidateIndex+1:])
		snapst.Sequence[len(snapst.Sequence)-1] = cand
	}

	oldCurrent := snapst.Current
	snapst.Current = cand.Revision
	snapst.Active = true
	oldChannel := snapst.Channel
	if snapsup.Channel != "" {
		snapst.Channel = snapsup.Channel
	}
	oldTryMode := snapst.TryMode
	snapst.TryMode = snapsup.TryMode
	oldDevMode := snapst.DevMode
	snapst.DevMode = snapsup.DevMode
	oldJailMode := snapst.JailMode
	snapst.JailMode = snapsup.JailMode
	oldClassic := snapst.Classic
	snapst.Classic = snapsup.Classic
	if snapsup.Required { // set only on install and left alone on refresh
		snapst.Required = true
	}

	newInfo, err := readInfo(snapsup.Name(), cand)
	if err != nil {
		return err
	}

	// record type
	snapst.SetType(newInfo.Type)

	st.Unlock()
	// XXX: this block is slightly ugly, find a pattern when we have more examples
	err = m.backend.LinkSnap(newInfo)
	if err != nil {
		pb := &TaskProgressAdapter{task: t}
		err := m.backend.UnlinkSnap(newInfo, pb)
		if err != nil {
			st.Lock()
			t.Errorf("cannot cleanup failed attempt at making snap %q available to the system: %v", snapsup.Name(), err)
			st.Unlock()
		}
	}
	st.Lock()
	if err != nil {
		return err
	}

	// Restore configuration for the new revision if available
	if err = config.RestoreConfigurationSnapshotMaybe(st, snapsup.Name(), snapsup.Revision()); err != nil {
		return err
	}

	// save for undoLinkSnap
	t.Set("old-trymode", oldTryMode)
	t.Set("old-devmode", oldDevMode)
	t.Set("old-jailmode", oldJailMode)
	t.Set("old-classic", oldClassic)
	t.Set("old-channel", oldChannel)
	t.Set("old-current", oldCurrent)
	t.Set("old-candidate-index", oldCandidateIndex)
	// Do at the end so we only preserve the new state if it worked.
	Set(st, snapsup.Name(), snapst)
	// Make sure if state commits and snapst is mutated we won't be rerun
	t.SetStatus(state.DoneStatus)

	// if we just installed a core snap, request a restart
	// so that we switch executing its snapd
	if release.OnClassic && newInfo.Type == snap.TypeOS {
		t.Logf("Requested daemon restart.")
		st.Unlock()
		st.RequestRestart(state.RestartDaemon)
		st.Lock()
	}
	if !release.OnClassic && boot.KernelOrOsRebootRequired(newInfo) {
		t.Logf("Requested system restart.")
		st.Unlock()
		st.RequestRestart(state.RestartSystem)
		st.Lock()
	}

	return nil
}

func (m *SnapManager) undoLinkSnap(t *state.Task, _ *tomb.Tomb) error {
	st := t.State()

	st.Lock()
	defer st.Unlock()

	snapsup, snapst, err := snapSetupAndState(t)
	if err != nil {
		return err
	}

	var oldChannel string
	err = t.Get("old-channel", &oldChannel)
	if err != nil {
		return err
	}
	var oldTryMode bool
	err = t.Get("old-trymode", &oldTryMode)
	if err != nil {
		return err
	}
	var oldDevMode bool
	err = t.Get("old-devmode", &oldDevMode)
	if err != nil {
		return err
	}
	var oldJailMode bool
	err = t.Get("old-jailmode", &oldJailMode)
	if err != nil {
		return err
	}
	var oldClassic bool
	err = t.Get("old-classic", &oldClassic)
	if err != nil {
		return err
	}
	var oldCurrent snap.Revision
	err = t.Get("old-current", &oldCurrent)
	if err != nil {
		return err
	}
	var oldCandidateIndex int
	if err := t.Get("old-candidate-index", &oldCandidateIndex); err != nil {
		return err
	}

	isRevert := snapsup.Revert

	// relinking of the old snap is done in the undo of unlink-current-snap
	currentIndex := snapst.LastIndex(snapst.Current)
	if currentIndex < 0 {
		return fmt.Errorf("internal error: cannot find revision %d in %v for undoing the added revision", snapsup.SideInfo.Revision, snapst.Sequence)
	}

	if oldCandidateIndex < 0 {
		snapst.Sequence = append(snapst.Sequence[:currentIndex], snapst.Sequence[currentIndex+1:]...)
	} else if !isRevert {
		oldCand := snapst.Sequence[currentIndex]
		copy(snapst.Sequence[oldCandidateIndex+1:], snapst.Sequence[oldCandidateIndex:])
		snapst.Sequence[oldCandidateIndex] = oldCand
	}
	snapst.Current = oldCurrent
	snapst.Active = false
	snapst.Channel = oldChannel
	snapst.TryMode = oldTryMode
	snapst.DevMode = oldDevMode
	snapst.JailMode = oldJailMode
	snapst.Classic = oldClassic

	newInfo, err := readInfo(snapsup.Name(), snapsup.SideInfo)
	if err != nil {
		return err
	}

	if err = config.RestoreConfigurationSnapshotMaybe(st, snapsup.Name(), oldCurrent); err != nil {
		return err
	}

	pb := &TaskProgressAdapter{task: t}
	st.Unlock() // pb itself will ask for locking
	err = m.backend.UnlinkSnap(newInfo, pb)
	st.Lock()
	if err != nil {
		return err
	}

	// mark as inactive
	Set(st, snapsup.Name(), snapst)
	// Make sure if state commits and snapst is mutated we won't be rerun
	t.SetStatus(state.UndoneStatus)
	return nil
}

func (m *SnapManager) doSwitchSnapChannel(t *state.Task, _ *tomb.Tomb) error {
	st := t.State()
	st.Lock()
	defer st.Unlock()

	snapsup, snapst, err := snapSetupAndState(t)
	if err != nil {
		return err
	}

	// switched the tracked channel
	snapst.Channel = snapsup.Channel
	// optionally support switching the current snap channel too, e.g.
	// if a snap is in both stable and candidate with the same revision
	// we can update it here and it will be displayed correctly in the UI
	if snapsup.SideInfo.Channel != "" {
		snapst.CurrentSideInfo().Channel = snapsup.Channel
	}

	Set(st, snapsup.Name(), snapst)
	return nil
}

func (m *SnapManager) startSnapServices(t *state.Task, _ *tomb.Tomb) error {
	st := t.State()

	st.Lock()
	defer st.Unlock()

	_, snapst, err := snapSetupAndState(t)
	if err != nil {
		return err
	}

	currentInfo, err := snapst.CurrentInfo()
	if err != nil {
		return err
	}

	pb := &TaskProgressAdapter{task: t}
	st.Unlock()
	err = m.backend.StartSnapServices(currentInfo, pb)
	st.Lock()
	return err
}

func (m *SnapManager) stopSnapServices(t *state.Task, _ *tomb.Tomb) error {
	st := t.State()

	st.Lock()
	defer st.Unlock()

	_, snapst, err := snapSetupAndState(t)
	if err != nil {
		return err
	}

	currentInfo, err := snapst.CurrentInfo()
	if err != nil {
		return err
	}

	pb := &TaskProgressAdapter{task: t}
	st.Unlock()
	err = m.backend.StopSnapServices(currentInfo, pb)
	st.Lock()

	return err
}

func (m *SnapManager) doUnlinkSnap(t *state.Task, _ *tomb.Tomb) error {
	// invoked only if snap has a current active revision

	st := t.State()

	st.Lock()
	defer st.Unlock()

	snapsup, snapst, err := snapSetupAndState(t)
	if err != nil {
		return err
	}

	info, err := Info(t.State(), snapsup.Name(), snapsup.Revision())
	if err != nil {
		return err
	}

	pb := &TaskProgressAdapter{task: t}
	st.Unlock() // pb itself will ask for locking
	err = m.backend.UnlinkSnap(info, pb)
	st.Lock()
	if err != nil {
		return err
	}

	// mark as inactive
	snapst.Active = false
	Set(st, snapsup.Name(), snapst)
	return nil
}

func (m *SnapManager) doClearSnapData(t *state.Task, _ *tomb.Tomb) error {
	t.State().Lock()
	snapsup, snapst, err := snapSetupAndState(t)
	t.State().Unlock()
	if err != nil {
		return err
	}

	t.State().Lock()
	info, err := Info(t.State(), snapsup.Name(), snapsup.Revision())
	t.State().Unlock()
	if err != nil {
		return err
	}

	if err = m.backend.RemoveSnapData(info); err != nil {
		return err
	}

	// Only remove data common between versions if this is the last version
	if len(snapst.Sequence) == 1 {
		if err = m.backend.RemoveSnapCommonData(info); err != nil {
			return err
		}
	}

	return nil
}

func (m *SnapManager) doDiscardSnap(t *state.Task, _ *tomb.Tomb) error {
	st := t.State()

	st.Lock()
	snapsup, snapst, err := snapSetupAndState(t)
	st.Unlock()
	if err != nil {
		return err
	}

	if snapst.Current == snapsup.Revision() && snapst.Active {
		return fmt.Errorf("internal error: cannot discard snap %q: still active", snapsup.Name())
	}

	if len(snapst.Sequence) == 1 {
		snapst.Sequence = nil
		snapst.Current = snap.Revision{}
	} else {
		newSeq := make([]*snap.SideInfo, 0, len(snapst.Sequence))
		for _, si := range snapst.Sequence {
			if si.Revision == snapsup.Revision() {
				// leave out
				continue
			}
			newSeq = append(newSeq, si)
		}
		snapst.Sequence = newSeq
		if snapst.Current == snapsup.Revision() {
			snapst.Current = newSeq[len(newSeq)-1].Revision
		}
	}

	pb := &TaskProgressAdapter{task: t}
	typ, err := snapst.Type()
	if err != nil {
		return err
	}
	err = m.backend.RemoveSnapFiles(snapsup.placeInfo(), typ, pb)
	if err != nil {
		st.Lock()
		t.Errorf("cannot remove snap file %q, will retry in 3 mins: %s", snapsup.Name(), err)
		st.Unlock()
		return &state.Retry{After: 3 * time.Minute}
	}
	if len(snapst.Sequence) == 0 {
		// Remove configuration associated with this snap.
		st.Lock()
		err = config.DeleteSnapConfig(st, snapsup.Name())
		st.Unlock()
		if err != nil {
			return err
		}
		err = m.backend.DiscardSnapNamespace(snapsup.Name())
		if err != nil {
			st.Lock()
			t.Errorf("cannot discard snap namespace %q, will retry in 3 mins: %s", snapsup.Name(), err)
			st.Unlock()
			return &state.Retry{After: 3 * time.Minute}
		}
	}
	st.Lock()
	Set(st, snapsup.Name(), snapst)
	st.Unlock()
	return nil
}<|MERGE_RESOLUTION|>--- conflicted
+++ resolved
@@ -835,15 +835,6 @@
 		}
 	}
 
-<<<<<<< HEAD
-	st.Lock()
-	defer st.Unlock()
-	if err = config.DeleteConfigurationSnapshotMaybe(st, snapsup.Name(), snapsup.Revision()); err != nil {
-		return err
-	}
-	Set(st, snapsup.Name(), snapst)
-=======
->>>>>>> d525ee45
 	return nil
 }
 
@@ -886,6 +877,11 @@
 		return err
 	}
 
+	// Make a copy of configuration of given snap revision
+	if err = config.StoreConfigurationSnapshotMaybe(st, snapsup.Name(), snapst.Current); err != nil {
+		return err
+	}
+
 	snapst.Active = false
 
 	pb := &TaskProgressAdapter{task: t}
@@ -945,23 +941,8 @@
 		return err
 	}
 
-<<<<<<< HEAD
-	// Make a copy of configuration of given snap revision
-	if err = config.StoreConfigurationSnapshotMaybe(st, snapsup.Name(), snapst.Current); err != nil {
-		return err
-	}
-
-	snapst.Active = false
-
-	pb := &TaskProgressAdapter{task: t}
-	st.Unlock() // pb itself will ask for locking
-	err = m.backend.UnlinkSnap(oldInfo, pb)
-	st.Lock()
-	if err != nil {
-=======
 	oldInfo, err := snapst.CurrentInfo()
 	if err != nil && err != ErrNoCurrent {
->>>>>>> d525ee45
 		return err
 	}
 
@@ -1406,7 +1387,11 @@
 		}
 	}
 	st.Lock()
+	defer st.Unlock()
+	if err = config.DeleteConfigurationSnapshotMaybe(st, snapsup.Name(), snapsup.Revision()); err != nil {
+		return err
+	}
+
 	Set(st, snapsup.Name(), snapst)
-	st.Unlock()
 	return nil
 }