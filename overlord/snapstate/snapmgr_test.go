// -*- Mode: Go; indent-tabs-mode: t -*-

/*
 * Copyright (C) 2016 Canonical Ltd
 *
 * This program is free software: you can redistribute it and/or modify
 * it under the terms of the GNU General Public License version 3 as
 * published by the Free Software Foundation.
 *
 * This program is distributed in the hope that it will be useful,
 * but WITHOUT ANY WARRANTY; without even the implied warranty of
 * MERCHANTABILITY or FITNESS FOR A PARTICULAR PURPOSE.  See the
 * GNU General Public License for more details.
 *
 * You should have received a copy of the GNU General Public License
 * along with this program.  If not, see <http://www.gnu.org/licenses/>.
 *
 */

package snapstate_test

import (
	"encoding/json"
	"errors"
	"fmt"
	"io/ioutil"
	"os"
	"path/filepath"
	"sort"
	"testing"
	"time"

	. "gopkg.in/check.v1"

	"github.com/snapcore/snapd/dirs"
	"github.com/snapcore/snapd/overlord/auth"
	"github.com/snapcore/snapd/overlord/configstate/config"
	"github.com/snapcore/snapd/overlord/snapstate"
	"github.com/snapcore/snapd/overlord/snapstate/backend"
	"github.com/snapcore/snapd/overlord/state"
	"github.com/snapcore/snapd/release"
	"github.com/snapcore/snapd/snap"
	"github.com/snapcore/snapd/snap/snaptest"
	"github.com/snapcore/snapd/store"

	// So it registers Configure.
	_ "github.com/snapcore/snapd/overlord/configstate"
)

func TestSnapManager(t *testing.T) { TestingT(t) }

type snapmgrTestSuite struct {
	state   *state.State
	snapmgr *snapstate.SnapManager

	fakeBackend *fakeSnappyBackend
	fakeStore   *fakeStore

	user *auth.UserState

	reset func()
}

func (s *snapmgrTestSuite) settle() {
	// FIXME: use the real settle here
	for i := 0; i < 50; i++ {
		s.snapmgr.Ensure()
		s.snapmgr.Wait()
	}
}

var _ = Suite(&snapmgrTestSuite{})

func (s *snapmgrTestSuite) SetUpTest(c *C) {
	s.fakeBackend = &fakeSnappyBackend{}
	s.state = state.New(nil)
	s.fakeStore = &fakeStore{
		fakeCurrentProgress: 75,
		fakeTotalProgress:   100,
		fakeBackend:         s.fakeBackend,
		state:               s.state,
	}

	var err error
	s.snapmgr, err = snapstate.Manager(s.state)
	c.Assert(err, IsNil)
	s.snapmgr.AddForeignTaskHandlers(s.fakeBackend)

	snapstate.SetSnapManagerBackend(s.snapmgr, s.fakeBackend)

	restore1 := snapstate.MockReadInfo(s.fakeBackend.ReadInfo)
	restore2 := snapstate.MockOpenSnapFile(s.fakeBackend.OpenSnapFile)

	s.reset = func() {
		restore2()
		restore1()
	}

	s.state.Lock()
	snapstate.ReplaceStore(s.state, s.fakeStore)
	s.user, err = auth.NewUser(s.state, "username", "email@test.com", "macaroon", []string{"discharge"})
	c.Assert(err, IsNil)
	s.state.Unlock()

	snapstate.AutoAliases = func(*state.State, *snap.Info) ([]string, error) {
		return nil, nil
	}
}

func (s *snapmgrTestSuite) TearDownTest(c *C) {
	snapstate.ValidateRefreshes = nil
	snapstate.AutoAliases = nil
	snapstate.CanAutoRefresh = nil
	s.reset()
}

func (s *snapmgrTestSuite) TestStore(c *C) {
	s.state.Lock()
	defer s.state.Unlock()

	sto := &store.Store{}
	snapstate.ReplaceStore(s.state, sto)
	store1 := snapstate.Store(s.state)
	c.Check(store1, Equals, sto)

	// cached
	store2 := snapstate.Store(s.state)
	c.Check(store2, Equals, sto)
}

const (
	unlinkBefore = 1 << iota
	cleanupAfter
)

func taskKinds(tasks []*state.Task) []string {
	kinds := make([]string, len(tasks))
	for i, task := range tasks {
		kinds[i] = task.Kind()
	}
	return kinds
}

func verifyInstallUpdateTasks(c *C, opts, discards int, ts *state.TaskSet, st *state.State) {
	kinds := taskKinds(ts.Tasks())

	expected := []string{
		"download-snap",
		"validate-snap",
		"mount-snap",
	}
	if opts&unlinkBefore != 0 {
		expected = append(expected,
			"stop-snap-services",
			"remove-aliases",
			"unlink-current-snap",
		)
	}
	expected = append(expected,
		"copy-snap-data",
		"setup-profiles",
		"link-snap",
		"set-auto-aliases",
		"setup-aliases",
		"start-snap-services",
	)
	for i := 0; i < discards; i++ {
		expected = append(expected,
			"clear-snap",
			"discard-snap",
		)
	}
	if opts&cleanupAfter != 0 {
		expected = append(expected,
			"cleanup",
		)
	}
	expected = append(expected,
		"run-hook",
	)

	c.Assert(kinds, DeepEquals, expected)
}

func verifyRemoveTasks(c *C, ts *state.TaskSet) {
	c.Assert(taskKinds(ts.Tasks()), DeepEquals, []string{
		"stop-snap-services",
		"remove-aliases",
		"unlink-snap",
		"remove-profiles",
		"clear-snap",
		"discard-snap",
		"clear-aliases",
		"discard-conns",
	})
}

func (s *snapmgrTestSuite) TestLastIndexFindsLast(c *C) {
	snapst := &snapstate.SnapState{Sequence: []*snap.SideInfo{
		{Revision: snap.R(7)},
		{Revision: snap.R(11)},
		{Revision: snap.R(11)},
	}}
	c.Check(snapst.LastIndex(snap.R(11)), Equals, 2)
}

func (s *snapmgrTestSuite) TestInstallDevModeConfinementFiltering(c *C) {
	s.state.Lock()
	defer s.state.Unlock()

	// if a snap is devmode, you can't install it without --devmode
	_, err := snapstate.Install(s.state, "some-snap", "channel-for-devmode", snap.R(0), s.user.ID, snapstate.Flags{})
	c.Assert(err, ErrorMatches, `.* requires devmode or confinement override`)

	// if a snap is devmode, you *can* install it with --devmode
	_, err = snapstate.Install(s.state, "some-snap", "channel-for-devmode", snap.R(0), s.user.ID, snapstate.Flags{DevMode: true})
	c.Assert(err, IsNil)

	// if a snap is *not* devmode, you can still install it with --devmode
	_, err = snapstate.Install(s.state, "some-snap", "channel-for-strict", snap.R(0), s.user.ID, snapstate.Flags{DevMode: true})
	c.Assert(err, IsNil)
}

func (s *snapmgrTestSuite) TestInstallClassicConfinementFiltering(c *C) {
	s.state.Lock()
	defer s.state.Unlock()

	// if a snap is classic, you can't install it without --classic
	_, err := snapstate.Install(s.state, "some-snap", "channel-for-classic", snap.R(0), s.user.ID, snapstate.Flags{})
	c.Assert(err, ErrorMatches, `.* requires classic or confinement override`)

	// if a snap is classic, you *can* install it with --classic
	_, err = snapstate.Install(s.state, "some-snap", "channel-for-classic", snap.R(0), s.user.ID, snapstate.Flags{Classic: true})
	c.Assert(err, IsNil)

	// if a snap is *not* classic, you can still install it with --classic
	_, err = snapstate.Install(s.state, "some-snap", "channel-for-strict", snap.R(0), s.user.ID, snapstate.Flags{Classic: true})
	c.Assert(err, IsNil)
}

func (s *snapmgrTestSuite) TestInstallTasks(c *C) {
	s.state.Lock()
	defer s.state.Unlock()

	ts, err := snapstate.Install(s.state, "some-snap", "some-channel", snap.R(0), 0, snapstate.Flags{})
	c.Assert(err, IsNil)

	verifyInstallUpdateTasks(c, 0, 0, ts, s.state)
	c.Assert(s.state.TaskCount(), Equals, len(ts.Tasks()))
}

func (s *snapmgrTestSuite) testRevertTasks(flags snapstate.Flags, c *C) {
	s.state.Lock()
	defer s.state.Unlock()

	snapstate.Set(s.state, "some-snap", &snapstate.SnapState{
		Active: true,
		Sequence: []*snap.SideInfo{
			{RealName: "some-snap", Revision: snap.R(7)},
			{RealName: "some-snap", Revision: snap.R(11)},
		},
		Current:  snap.R(11),
		SnapType: "app",
	})

	ts, err := snapstate.Revert(s.state, "some-snap", flags)
	c.Assert(err, IsNil)

	c.Assert(s.state.TaskCount(), Equals, len(ts.Tasks()))
	c.Assert(taskKinds(ts.Tasks()), DeepEquals, []string{
		"prepare-snap",
		"stop-snap-services",
		"remove-aliases",
		"unlink-current-snap",
		"setup-profiles",
		"link-snap",
		"set-auto-aliases",
		"setup-aliases",
		"start-snap-services",
		"run-hook",
	})

	chg := s.state.NewChange("revert", "revert snap")
	chg.AddAll(ts)

	s.state.Unlock()
	defer s.snapmgr.Stop()
	s.settle()
	s.state.Lock()

	var snapst snapstate.SnapState
	err = snapstate.Get(s.state, "some-snap", &snapst)
	c.Assert(err, IsNil)
	c.Check(snapst.Flags, Equals, flags)
}

func (s *snapmgrTestSuite) TestRevertTasks(c *C) {
	s.testRevertTasks(snapstate.Flags{}, c)
}

func (s *snapmgrTestSuite) TestRevertTasksDevMode(c *C) {
	s.testRevertTasks(snapstate.Flags{DevMode: true}, c)
}

func (s *snapmgrTestSuite) TestRevertTasksJailMode(c *C) {
	s.testRevertTasks(snapstate.Flags{JailMode: true}, c)
}

func (s *snapmgrTestSuite) TestRevertTasksClassic(c *C) {
	s.testRevertTasks(snapstate.Flags{Classic: true}, c)
}

func (s *snapmgrTestSuite) TestUpdateCreatesGCTasks(c *C) {
	s.state.Lock()
	defer s.state.Unlock()

	snapstate.Set(s.state, "some-snap", &snapstate.SnapState{
		Active: true,
		Sequence: []*snap.SideInfo{
			{RealName: "some-snap", SnapID: "some-snap-id", Revision: snap.R(1)},
			{RealName: "some-snap", SnapID: "some-snap-id", Revision: snap.R(2)},
			{RealName: "some-snap", SnapID: "some-snap-id", Revision: snap.R(3)},
			{RealName: "some-snap", SnapID: "some-snap-id", Revision: snap.R(4)},
		},
		Current:  snap.R(4),
		SnapType: "app",
	})

	ts, err := snapstate.Update(s.state, "some-snap", "", snap.R(0), 0, snapstate.Flags{})
	c.Assert(err, IsNil)

	verifyInstallUpdateTasks(c, unlinkBefore|cleanupAfter, 2, ts, s.state)
	c.Assert(s.state.TaskCount(), Equals, len(ts.Tasks()))
}

func (s *snapmgrTestSuite) TestUpdateCreatesDiscardAfterCurrentTasks(c *C) {
	s.state.Lock()
	defer s.state.Unlock()

	snapstate.Set(s.state, "some-snap", &snapstate.SnapState{
		Active: true,
		Sequence: []*snap.SideInfo{
			{RealName: "some-snap", SnapID: "some-snap-id", Revision: snap.R(1)},
			{RealName: "some-snap", SnapID: "some-snap-id", Revision: snap.R(2)},
			{RealName: "some-snap", SnapID: "some-snap-id", Revision: snap.R(3)},
			{RealName: "some-snap", SnapID: "some-snap-id", Revision: snap.R(4)},
		},
		Current:  snap.R(1),
		SnapType: "app",
	})

	ts, err := snapstate.Update(s.state, "some-snap", "", snap.R(0), 0, snapstate.Flags{})
	c.Assert(err, IsNil)

	verifyInstallUpdateTasks(c, unlinkBefore|cleanupAfter, 3, ts, s.state)
	c.Assert(s.state.TaskCount(), Equals, len(ts.Tasks()))
}

func (s *snapmgrTestSuite) TestUpdateMany(c *C) {
	s.state.Lock()
	defer s.state.Unlock()

	snapstate.Set(s.state, "some-snap", &snapstate.SnapState{
		Active: true,
		Sequence: []*snap.SideInfo{
			{RealName: "some-snap", SnapID: "some-snap-id", Revision: snap.R(1)},
			{RealName: "some-snap", SnapID: "some-snap-id", Revision: snap.R(2)},
			{RealName: "some-snap", SnapID: "some-snap-id", Revision: snap.R(3)},
			{RealName: "some-snap", SnapID: "some-snap-id", Revision: snap.R(4)},
		},
		Current:  snap.R(1),
		SnapType: "app",
	})

	updates, tts, err := snapstate.UpdateMany(s.state, nil, 0)
	c.Assert(err, IsNil)
	c.Assert(tts, HasLen, 1)
	c.Check(updates, DeepEquals, []string{"some-snap"})

	ts := tts[0]
	verifyInstallUpdateTasks(c, unlinkBefore|cleanupAfter, 3, ts, s.state)
	c.Assert(s.state.TaskCount(), Equals, len(ts.Tasks()))
}

func (s *snapmgrTestSuite) TestUpdateManyDevModeConfinementFiltering(c *C) {
	s.state.Lock()
	defer s.state.Unlock()

	snapstate.Set(s.state, "some-snap", &snapstate.SnapState{
		Active:   true,
		Channel:  "channel-for-devmode",
		Sequence: []*snap.SideInfo{{RealName: "some-snap", SnapID: "some-snap-id", Revision: snap.R(7)}},
		Current:  snap.R(7),
		SnapType: "app",
	})

	// updated snap is devmode, updatemany doesn't update it
	_, tts, _ := snapstate.UpdateMany(s.state, []string{"some-snap"}, s.user.ID)
	// FIXME: UpdateMany will not error out in this case (daemon catches this case, with a weird error)
	c.Assert(tts, HasLen, 0)
}

func (s *snapmgrTestSuite) TestUpdateManyClassicConfinementFiltering(c *C) {
	s.state.Lock()
	defer s.state.Unlock()

	snapstate.Set(s.state, "some-snap", &snapstate.SnapState{
		Active:   true,
		Channel:  "channel-for-classic",
		Sequence: []*snap.SideInfo{{RealName: "some-snap", SnapID: "some-snap-id", Revision: snap.R(7)}},
		Current:  snap.R(7),
		SnapType: "app",
	})

	// if a snap installed without --classic gets a classic update it isn't installed
	_, tts, _ := snapstate.UpdateMany(s.state, []string{"some-snap"}, s.user.ID)
	// FIXME: UpdateMany will not error out in this case (daemon catches this case, with a weird error)
	c.Assert(tts, HasLen, 0)
}

func (s *snapmgrTestSuite) TestUpdateManyClassic(c *C) {
	s.state.Lock()
	defer s.state.Unlock()

	snapstate.Set(s.state, "some-snap", &snapstate.SnapState{
		Active:   true,
		Channel:  "channel-for-classic",
		Sequence: []*snap.SideInfo{{RealName: "some-snap", SnapID: "some-snap-id", Revision: snap.R(7)}},
		Current:  snap.R(7),
		SnapType: "app",
		Flags:    snapstate.Flags{Classic: true},
	})

	// snap installed with classic: refresh gets classic
	_, tts, err := snapstate.UpdateMany(s.state, []string{"some-snap"}, s.user.ID)
	c.Assert(err, IsNil)
	c.Assert(tts, HasLen, 1)
}

func (s *snapmgrTestSuite) TestUpdateManyDevMode(c *C) {
	s.state.Lock()
	defer s.state.Unlock()

	snapstate.Set(s.state, "some-snap", &snapstate.SnapState{
		Active: true,
		Flags:  snapstate.Flags{DevMode: true},
		Sequence: []*snap.SideInfo{
			{RealName: "some-snap", SnapID: "some-snap-id", Revision: snap.R(1)},
		},
		Current:  snap.R(1),
		SnapType: "app",
	})

	updates, _, err := snapstate.UpdateMany(s.state, []string{"some-snap"}, 0)
	c.Assert(err, IsNil)
	c.Check(updates, HasLen, 1)
}

func (s *snapmgrTestSuite) TestUpdateAllDevMode(c *C) {
	s.state.Lock()
	defer s.state.Unlock()

	snapstate.Set(s.state, "some-snap", &snapstate.SnapState{
		Active: true,
		Flags:  snapstate.Flags{DevMode: true},
		Sequence: []*snap.SideInfo{
			{RealName: "some-snap", SnapID: "some-snap-id", Revision: snap.R(1)},
		},
		Current:  snap.R(1),
		SnapType: "app",
	})

	updates, _, err := snapstate.UpdateMany(s.state, nil, 0)
	c.Assert(err, IsNil)
	c.Check(updates, HasLen, 0)
}

func (s *snapmgrTestSuite) TestUpdateManyValidateRefreshes(c *C) {
	s.state.Lock()
	defer s.state.Unlock()

	snapstate.Set(s.state, "some-snap", &snapstate.SnapState{
		Active: true,
		Sequence: []*snap.SideInfo{
			{RealName: "some-snap", SnapID: "some-snap-id", Revision: snap.R(1)},
		},
		Current:  snap.R(1),
		SnapType: "app",
	})

	validateCalled := false
	validateRefreshes := func(st *state.State, refreshes []*snap.Info, userID int) ([]*snap.Info, error) {
		validateCalled = true
		c.Check(refreshes, HasLen, 1)
		c.Check(refreshes[0].SnapID, Equals, "some-snap-id")
		c.Check(refreshes[0].Revision, Equals, snap.R(11))
		return refreshes, nil
	}
	// hook it up
	snapstate.ValidateRefreshes = validateRefreshes

	updates, tts, err := snapstate.UpdateMany(s.state, nil, 0)
	c.Assert(err, IsNil)
	c.Assert(tts, HasLen, 1)
	c.Check(updates, DeepEquals, []string{"some-snap"})
	verifyInstallUpdateTasks(c, unlinkBefore|cleanupAfter, 0, tts[0], s.state)

	c.Check(validateCalled, Equals, true)
}

func (s *snapmgrTestSuite) TestUpdateManyValidateRefreshesUnhappy(c *C) {
	s.state.Lock()
	defer s.state.Unlock()

	snapstate.Set(s.state, "some-snap", &snapstate.SnapState{
		Active: true,
		Sequence: []*snap.SideInfo{
			{RealName: "some-snap", SnapID: "some-snap-id", Revision: snap.R(1)},
		},
		Current: snap.R(1),
	})

	validateErr := errors.New("refresh control error")
	validateRefreshes := func(st *state.State, refreshes []*snap.Info, userID int) ([]*snap.Info, error) {
		c.Check(refreshes, HasLen, 1)
		c.Check(refreshes[0].SnapID, Equals, "some-snap-id")
		c.Check(refreshes[0].Revision, Equals, snap.R(11))
		return nil, validateErr
	}
	// hook it up
	snapstate.ValidateRefreshes = validateRefreshes

	// refresh all => no error
	updates, tts, err := snapstate.UpdateMany(s.state, nil, 0)
	c.Assert(err, IsNil)
	c.Check(tts, HasLen, 0)
	c.Check(updates, HasLen, 0)

	// refresh some-snap => report error
	updates, tts, err = snapstate.UpdateMany(s.state, []string{"some-snap"}, 0)
	c.Assert(err, Equals, validateErr)
	c.Check(tts, HasLen, 0)
	c.Check(updates, HasLen, 0)

}

func (s *snapmgrTestSuite) TestRevertCreatesNoGCTasks(c *C) {
	s.state.Lock()
	defer s.state.Unlock()

	snapstate.Set(s.state, "some-snap", &snapstate.SnapState{
		Active: true,
		Sequence: []*snap.SideInfo{
			{RealName: "some-snap", Revision: snap.R(1)},
			{RealName: "some-snap", Revision: snap.R(2)},
			{RealName: "some-snap", Revision: snap.R(3)},
			{RealName: "some-snap", Revision: snap.R(4)},
		},
		Current: snap.R(2),
	})

	ts, err := snapstate.RevertToRevision(s.state, "some-snap", snap.R(4), snapstate.Flags{})
	c.Assert(err, IsNil)

	// ensure that we do not run any form of garbage-collection
	c.Assert(s.state.TaskCount(), Equals, len(ts.Tasks()))
	c.Assert(taskKinds(ts.Tasks()), DeepEquals, []string{
		"prepare-snap",
		"stop-snap-services",
		"remove-aliases",
		"unlink-current-snap",
		"setup-profiles",
		"link-snap",
		"set-auto-aliases",
		"setup-aliases",
		"start-snap-services",
		"run-hook",
	})
}

func (s *snapmgrTestSuite) TestEnableTasks(c *C) {
	s.state.Lock()
	defer s.state.Unlock()

	snapstate.Set(s.state, "some-snap", &snapstate.SnapState{
		Sequence: []*snap.SideInfo{
			{RealName: "some-snap", Revision: snap.R(11)},
		},
		Current: snap.R(11),
		Active:  false,
	})

	ts, err := snapstate.Enable(s.state, "some-snap")
	c.Assert(err, IsNil)

	c.Assert(s.state.TaskCount(), Equals, len(ts.Tasks()))
	c.Assert(taskKinds(ts.Tasks()), DeepEquals, []string{
		"prepare-snap",
		"setup-profiles",
		"link-snap",
		"setup-aliases",
		"start-snap-services",
	})
}

func (s *snapmgrTestSuite) TestDisableTasks(c *C) {
	s.state.Lock()
	defer s.state.Unlock()

	snapstate.Set(s.state, "some-snap", &snapstate.SnapState{
		Sequence: []*snap.SideInfo{
			{RealName: "some-snap", Revision: snap.R(11)},
		},
		Current: snap.R(11),
		Active:  true,
	})

	ts, err := snapstate.Disable(s.state, "some-snap")
	c.Assert(err, IsNil)

	c.Assert(s.state.TaskCount(), Equals, len(ts.Tasks()))
	c.Assert(taskKinds(ts.Tasks()), DeepEquals, []string{
		"stop-snap-services",
		"remove-aliases",
		"unlink-snap",
		"remove-profiles",
	})
}

func (s *snapmgrTestSuite) TestEnableConflict(c *C) {
	s.state.Lock()
	defer s.state.Unlock()

	snapstate.Set(s.state, "some-snap", &snapstate.SnapState{
		Sequence: []*snap.SideInfo{
			{RealName: "some-snap", Revision: snap.R(11)},
		},
		Current: snap.R(11),
		Active:  false,
	})

	ts, err := snapstate.Enable(s.state, "some-snap")
	c.Assert(err, IsNil)
	// need a change to make the tasks visible
	s.state.NewChange("enable", "...").AddAll(ts)

	_, err = snapstate.Enable(s.state, "some-snap")
	c.Assert(err, ErrorMatches, `snap "some-snap" has changes in progress`)
}

func (s *snapmgrTestSuite) TestDisableConflict(c *C) {
	s.state.Lock()
	defer s.state.Unlock()

	snapstate.Set(s.state, "some-snap", &snapstate.SnapState{
		Sequence: []*snap.SideInfo{
			{RealName: "some-snap", Revision: snap.R(11)},
		},
		Current: snap.R(11),
		Active:  true,
	})

	ts, err := snapstate.Disable(s.state, "some-snap")
	c.Assert(err, IsNil)
	// need a change to make the tasks visible
	s.state.NewChange("install", "...").AddAll(ts)

	_, err = snapstate.Disable(s.state, "some-snap")
	c.Assert(err, ErrorMatches, `snap "some-snap" has changes in progress`)
}

func (s *snapmgrTestSuite) TestDoInstallChannelDefault(c *C) {
	s.state.Lock()
	defer s.state.Unlock()

	ts, err := snapstate.Install(s.state, "some-snap", "", snap.R(0), 0, snapstate.Flags{})
	c.Assert(err, IsNil)

	var snapsup snapstate.SnapSetup
	err = ts.Tasks()[0].Get("snap-setup", &snapsup)
	c.Assert(err, IsNil)

	c.Check(snapsup.Channel, Equals, "stable")
}

func (s *snapmgrTestSuite) TestInstallRevision(c *C) {
	s.state.Lock()
	defer s.state.Unlock()

	ts, err := snapstate.Install(s.state, "some-snap", "", snap.R(7), 0, snapstate.Flags{})
	c.Assert(err, IsNil)

	var snapsup snapstate.SnapSetup
	err = ts.Tasks()[0].Get("snap-setup", &snapsup)
	c.Assert(err, IsNil)

	c.Check(snapsup.Revision(), Equals, snap.R(7))
}

func (s *snapmgrTestSuite) TestInstallConflict(c *C) {
	s.state.Lock()
	defer s.state.Unlock()

	ts, err := snapstate.Install(s.state, "some-snap", "some-channel", snap.R(0), 0, snapstate.Flags{})
	c.Assert(err, IsNil)
	// need a change to make the tasks visible
	s.state.NewChange("install", "...").AddAll(ts)

	_, err = snapstate.Install(s.state, "some-snap", "some-channel", snap.R(0), 0, snapstate.Flags{})
	c.Assert(err, ErrorMatches, `snap "some-snap" has changes in progress`)
}

func (s *snapmgrTestSuite) TestInstallAliasConflict(c *C) {
	s.state.Lock()
	defer s.state.Unlock()

	s.state.Set("aliases", map[string]map[string]string{
		"otherfoosnap": {
			"foo.bar": "enabled",
		},
	})

	_, err := snapstate.Install(s.state, "foo", "some-channel", snap.R(0), 0, snapstate.Flags{})
	c.Assert(err, ErrorMatches, `snap "foo" command namespace conflicts with enabled alias "foo\.bar" for "otherfoosnap"`)
}

// A sneakyStore changes the state when called
type sneakyStore struct {
	*fakeStore
	state *state.State
}

func (s sneakyStore) SnapInfo(spec store.SnapSpec, user *auth.UserState) (*snap.Info, error) {
	s.state.Lock()
	snapstate.Set(s.state, "some-snap", &snapstate.SnapState{
		Active:   true,
		Channel:  "edge",
		Sequence: []*snap.SideInfo{{RealName: "some-snap", SnapID: "some-snap-id", Revision: snap.R(1)}},
		Current:  snap.R(1),
	})
	s.state.Unlock()
	return s.fakeStore.SnapInfo(spec, user)
}

func (s *snapmgrTestSuite) TestInstallStateConflict(c *C) {

	s.state.Lock()
	defer s.state.Unlock()

	snapstate.ReplaceStore(s.state, sneakyStore{fakeStore: s.fakeStore, state: s.state})

	_, err := snapstate.Install(s.state, "some-snap", "some-channel", snap.R(0), 0, snapstate.Flags{})
	c.Assert(err, ErrorMatches, `snap "some-snap" state changed during install preparations`)
}

func (s *snapmgrTestSuite) TestInstallPathConflict(c *C) {
	s.state.Lock()
	defer s.state.Unlock()

	ts, err := snapstate.Install(s.state, "some-snap", "some-channel", snap.R(0), 0, snapstate.Flags{})
	c.Assert(err, IsNil)
	// need a change to make the tasks visible
	s.state.NewChange("install", "...").AddAll(ts)

	mockSnap := makeTestSnap(c, "name: some-snap\nversion: 1.0")
	_, err = snapstate.InstallPath(s.state, &snap.SideInfo{RealName: "some-snap"}, mockSnap, "", snapstate.Flags{})
	c.Assert(err, ErrorMatches, `snap "some-snap" has changes in progress`)
}

func (s *snapmgrTestSuite) TestInstallPathMissingName(c *C) {
	s.state.Lock()
	defer s.state.Unlock()

	mockSnap := makeTestSnap(c, "name: some-snap\nversion: 1.0")
	_, err := snapstate.InstallPath(s.state, &snap.SideInfo{}, mockSnap, "", snapstate.Flags{})
	c.Assert(err, ErrorMatches, fmt.Sprintf(`internal error: snap name to install %q not provided`, mockSnap))
}

func (s *snapmgrTestSuite) TestInstallPathSnapIDRevisionUnset(c *C) {
	s.state.Lock()
	defer s.state.Unlock()

	mockSnap := makeTestSnap(c, "name: some-snap\nversion: 1.0")
	_, err := snapstate.InstallPath(s.state, &snap.SideInfo{RealName: "some-snap", SnapID: "snapididid"}, mockSnap, "", snapstate.Flags{})
	c.Assert(err, ErrorMatches, fmt.Sprintf(`internal error: snap id set to install %q but revision is unset`, mockSnap))
}

func (s *snapmgrTestSuite) TestUpdateTasksPropagatesErrors(c *C) {
	s.state.Lock()
	defer s.state.Unlock()

	snapstate.Set(s.state, "some-snap", &snapstate.SnapState{
		Active:   true,
		Channel:  "edge",
		Sequence: []*snap.SideInfo{{RealName: "some-snap", SnapID: "fakestore-please-error-on-refresh", Revision: snap.R(7)}},
		Current:  snap.R(7),
	})

	_, err := snapstate.Update(s.state, "some-snap", "some-channel", snap.R(0), s.user.ID, snapstate.Flags{})
	c.Assert(err, ErrorMatches, `cannot get refresh information for snap "some-snap": failing as requested`)
}

func (s *snapmgrTestSuite) TestUpdateTasks(c *C) {
	s.state.Lock()
	defer s.state.Unlock()

	snapstate.Set(s.state, "some-snap", &snapstate.SnapState{
		Active:   true,
		Channel:  "edge",
		Sequence: []*snap.SideInfo{{RealName: "some-snap", SnapID: "some-snap-id", Revision: snap.R(7)}},
		Current:  snap.R(7),
		SnapType: "app",
	})

	validateCalled := false
	happyValidateRefreshes := func(st *state.State, refreshes []*snap.Info, userID int) ([]*snap.Info, error) {
		validateCalled = true
		return refreshes, nil
	}
	// hook it up
	snapstate.ValidateRefreshes = happyValidateRefreshes

	ts, err := snapstate.Update(s.state, "some-snap", "some-channel", snap.R(0), s.user.ID, snapstate.Flags{})
	c.Assert(err, IsNil)
	verifyInstallUpdateTasks(c, unlinkBefore|cleanupAfter, 0, ts, s.state)
	c.Assert(s.state.TaskCount(), Equals, len(ts.Tasks()))

	c.Check(validateCalled, Equals, true)

	var snapsup snapstate.SnapSetup
	err = ts.Tasks()[0].Get("snap-setup", &snapsup)
	c.Assert(err, IsNil)

	c.Check(snapsup.Channel, Equals, "some-channel")
}

func (s *snapmgrTestSuite) TestUpdateDevModeConfinementFiltering(c *C) {
	s.state.Lock()
	defer s.state.Unlock()

	snapstate.Set(s.state, "some-snap", &snapstate.SnapState{
		Active:   true,
		Channel:  "channel-for-devmode",
		Sequence: []*snap.SideInfo{{RealName: "some-snap", SnapID: "some-snap-id", Revision: snap.R(7)}},
		Current:  snap.R(7),
		SnapType: "app",
	})

	// updated snap is devmode, refresh without --devmode, do nothing
	// TODO: better error message here
	_, err := snapstate.Update(s.state, "some-snap", "", snap.R(0), s.user.ID, snapstate.Flags{})
	c.Assert(err, ErrorMatches, `.* requires devmode or confinement override`)

	// updated snap is devmode, refresh with --devmode
	_, err = snapstate.Update(s.state, "some-snap", "", snap.R(0), s.user.ID, snapstate.Flags{DevMode: true})
	c.Assert(err, IsNil)
}

func (s *snapmgrTestSuite) TestUpdateClassicConfinementFiltering(c *C) {
	s.state.Lock()
	defer s.state.Unlock()

	snapstate.Set(s.state, "some-snap", &snapstate.SnapState{
		Active:   true,
		Channel:  "channel-for-classic",
		Sequence: []*snap.SideInfo{{RealName: "some-snap", SnapID: "some-snap-id", Revision: snap.R(7)}},
		Current:  snap.R(7),
		SnapType: "app",
	})

	// updated snap is classic, refresh without --classic, do nothing
	// TODO: better error message here
	_, err := snapstate.Update(s.state, "some-snap", "", snap.R(0), s.user.ID, snapstate.Flags{})
	c.Assert(err, ErrorMatches, `.* requires classic or confinement override`)

	// updated snap is classic, refresh with --classic
	ts, err := snapstate.Update(s.state, "some-snap", "", snap.R(0), s.user.ID, snapstate.Flags{Classic: true})
	c.Assert(err, IsNil)

	chg := s.state.NewChange("refresh", "refresh snap")
	chg.AddAll(ts)

	s.state.Unlock()
	defer s.snapmgr.Stop()
	s.settle()
	s.state.Lock()

	// verify snap is in classic
	var snapst snapstate.SnapState
	err = snapstate.Get(s.state, "some-snap", &snapst)
	c.Assert(err, IsNil)
	c.Check(snapst.Classic, Equals, true)
}

func (s *snapmgrTestSuite) TestUpdateClassicFromClassic(c *C) {
	s.state.Lock()
	defer s.state.Unlock()

	snapstate.Set(s.state, "some-snap", &snapstate.SnapState{
		Active:   true,
		Channel:  "channel-for-classic",
		Sequence: []*snap.SideInfo{{RealName: "some-snap", SnapID: "some-snap-id", Revision: snap.R(7)}},
		Current:  snap.R(7),
		SnapType: "app",
		Flags:    snapstate.Flags{Classic: true},
	})

	// snap installed with --classic, update needs classic, refresh with --classic works
	ts, err := snapstate.Update(s.state, "some-snap", "", snap.R(0), s.user.ID, snapstate.Flags{Classic: true})
	c.Assert(err, IsNil)
	c.Assert(ts.Tasks(), Not(HasLen), 0)
	snapsup, err := snapstate.TaskSnapSetup(ts.Tasks()[0])
	c.Assert(err, IsNil)
	c.Check(snapsup.Flags.Classic, Equals, true)

	// devmode overrides the snapsetup classic flag
	ts, err = snapstate.Update(s.state, "some-snap", "", snap.R(0), s.user.ID, snapstate.Flags{DevMode: true})
	c.Assert(err, IsNil)
	c.Assert(ts.Tasks(), Not(HasLen), 0)
	snapsup, err = snapstate.TaskSnapSetup(ts.Tasks()[0])
	c.Assert(err, IsNil)
	c.Check(snapsup.Flags.Classic, Equals, false)

	// jailmode overrides it too (you need to provide both)
	ts, err = snapstate.Update(s.state, "some-snap", "", snap.R(0), s.user.ID, snapstate.Flags{JailMode: true})
	c.Assert(err, IsNil)
	c.Assert(ts.Tasks(), Not(HasLen), 0)
	snapsup, err = snapstate.TaskSnapSetup(ts.Tasks()[0])
	c.Assert(err, IsNil)
	c.Check(snapsup.Flags.Classic, Equals, false)

	// jailmode and classic together gets you both
	ts, err = snapstate.Update(s.state, "some-snap", "", snap.R(0), s.user.ID, snapstate.Flags{JailMode: true, Classic: true})
	c.Assert(err, IsNil)
	c.Assert(ts.Tasks(), Not(HasLen), 0)
	snapsup, err = snapstate.TaskSnapSetup(ts.Tasks()[0])
	c.Assert(err, IsNil)
	c.Check(snapsup.Flags.Classic, Equals, true)

	// snap installed with --classic, update needs classic, refresh without --classic works
	ts, err = snapstate.Update(s.state, "some-snap", "", snap.R(0), s.user.ID, snapstate.Flags{})
	c.Assert(err, IsNil)
	c.Assert(ts.Tasks(), Not(HasLen), 0)
	snapsup, err = snapstate.TaskSnapSetup(ts.Tasks()[0])
	c.Assert(err, IsNil)
	c.Check(snapsup.Flags.Classic, Equals, true)

	chg := s.state.NewChange("refresh", "refresh snap")
	chg.AddAll(ts)

	s.state.Unlock()
	defer s.snapmgr.Stop()
	s.settle()
	s.state.Lock()

	// verify snap is in classic
	var snapst snapstate.SnapState
	err = snapstate.Get(s.state, "some-snap", &snapst)
	c.Assert(err, IsNil)
	c.Check(snapst.Classic, Equals, true)
}

func (s *snapmgrTestSuite) TestUpdateStrictFromClassic(c *C) {
	s.state.Lock()
	defer s.state.Unlock()

	snapstate.Set(s.state, "some-snap", &snapstate.SnapState{
		Active:   true,
		Channel:  "channel",
		Sequence: []*snap.SideInfo{{RealName: "some-snap", SnapID: "some-snap-id", Revision: snap.R(7)}},
		Current:  snap.R(7),
		SnapType: "app",
		Flags:    snapstate.Flags{Classic: true},
	})

	// snap installed with --classic, update does not need classic, refresh works without --classic
	_, err := snapstate.Update(s.state, "some-snap", "", snap.R(0), s.user.ID, snapstate.Flags{})
	c.Assert(err, IsNil)

	// snap installed with --classic, update does not need classic, refresh works with --classic
	_, err = snapstate.Update(s.state, "some-snap", "", snap.R(0), s.user.ID, snapstate.Flags{Classic: true})
	c.Assert(err, IsNil)
}

func (s *snapmgrTestSuite) TestUpdateChannelFallback(c *C) {
	s.state.Lock()
	defer s.state.Unlock()

	snapstate.Set(s.state, "some-snap", &snapstate.SnapState{
		Active:   true,
		Channel:  "edge",
		Sequence: []*snap.SideInfo{{RealName: "some-snap", SnapID: "some-snap-id", Revision: snap.R(7)}},
		Current:  snap.R(7),
		SnapType: "app",
	})

	ts, err := snapstate.Update(s.state, "some-snap", "", snap.R(0), s.user.ID, snapstate.Flags{})
	c.Assert(err, IsNil)

	var snapsup snapstate.SnapSetup
	err = ts.Tasks()[0].Get("snap-setup", &snapsup)
	c.Assert(err, IsNil)

	c.Check(snapsup.Channel, Equals, "edge")
}

func (s *snapmgrTestSuite) TestUpdateConflict(c *C) {
	s.state.Lock()
	defer s.state.Unlock()

	snapstate.Set(s.state, "some-snap", &snapstate.SnapState{
		Active:   true,
		Sequence: []*snap.SideInfo{{RealName: "some-snap", SnapID: "some-snap-id", Revision: snap.R(7)}},
		Current:  snap.R(7),
		SnapType: "app",
	})

	ts, err := snapstate.Update(s.state, "some-snap", "some-channel", snap.R(0), s.user.ID, snapstate.Flags{})
	c.Assert(err, IsNil)
	// need a change to make the tasks visible
	s.state.NewChange("refresh", "...").AddAll(ts)

	_, err = snapstate.Update(s.state, "some-snap", "some-channel", snap.R(0), s.user.ID, snapstate.Flags{})
	c.Assert(err, ErrorMatches, `snap "some-snap" has changes in progress`)
}

func (s *snapmgrTestSuite) TestRemoveTasks(c *C) {
	s.state.Lock()
	defer s.state.Unlock()

	snapstate.Set(s.state, "foo", &snapstate.SnapState{
		Active: true,
		Sequence: []*snap.SideInfo{
			{RealName: "foo", Revision: snap.R(11)},
		},
		Current: snap.R(11),
	})

	ts, err := snapstate.Remove(s.state, "foo", snap.R(0))
	c.Assert(err, IsNil)

	c.Assert(s.state.TaskCount(), Equals, len(ts.Tasks()))
	verifyRemoveTasks(c, ts)
}

func (s *snapmgrTestSuite) TestRemoveConflict(c *C) {
	s.state.Lock()
	defer s.state.Unlock()

	snapstate.Set(s.state, "some-snap", &snapstate.SnapState{
		Active:   true,
		Sequence: []*snap.SideInfo{{RealName: "some-snap", Revision: snap.R(11)}},
		Current:  snap.R(11),
	})

	ts, err := snapstate.Remove(s.state, "some-snap", snap.R(0))
	c.Assert(err, IsNil)
	// need a change to make the tasks visible
	s.state.NewChange("remove", "...").AddAll(ts)

	_, err = snapstate.Remove(s.state, "some-snap", snap.R(0))
	c.Assert(err, ErrorMatches, `snap "some-snap" has changes in progress`)
}

func (s *snapmgrTestSuite) TestInstallRunThrough(c *C) {
	s.state.Lock()
	defer s.state.Unlock()

	chg := s.state.NewChange("install", "install a snap")
	ts, err := snapstate.Install(s.state, "some-snap", "some-channel", snap.R(42), s.user.ID, snapstate.Flags{})
	c.Assert(err, IsNil)
	chg.AddAll(ts)

	s.state.Unlock()
	defer s.snapmgr.Stop()
	s.settle()
	s.state.Lock()

	// ensure all our tasks ran
	c.Assert(chg.Err(), IsNil)
	c.Assert(chg.IsReady(), Equals, true)
	c.Check(s.fakeStore.downloads, DeepEquals, []fakeDownload{{
		macaroon: s.user.StoreMacaroon,
		name:     "some-snap",
	}})
	expected := fakeOps{
		{
			op:    "storesvc-snap",
			name:  "some-snap",
			revno: snap.R(42),
		},
		{
			op:   "storesvc-download",
			name: "some-snap",
		},
		{
			op:    "validate-snap:Doing",
			name:  "some-snap",
			revno: snap.R(42),
		},
		{
			op:  "current",
			old: "<no-current>",
		},
		{
			op:   "open-snap-file",
			name: "/var/lib/snapd/snaps/some-snap_42.snap",
			sinfo: snap.SideInfo{
				RealName: "some-snap",
				Channel:  "some-channel",
				SnapID:   "snapIDsnapidsnapidsnapidsnapidsn",
				Revision: snap.R(42),
			},
		},
		{
			op:    "setup-snap",
			name:  "/var/lib/snapd/snaps/some-snap_42.snap",
			revno: snap.R(42),
		},
		{
			op:   "copy-data",
			name: "/snap/some-snap/42",
			old:  "<no-old>",
		},
		{
			op:    "setup-profiles:Doing",
			name:  "some-snap",
			revno: snap.R(42),
		},
		{
			op: "candidate",
			sinfo: snap.SideInfo{
				RealName: "some-snap",
				Channel:  "some-channel",
				SnapID:   "snapIDsnapidsnapidsnapidsnapidsn",
				Revision: snap.R(42),
			},
		},
		{
			op:   "link-snap",
			name: "/snap/some-snap/42",
		},
		{
			op: "update-aliases",
		},
		{
			op:   "start-snap-services",
			name: "/snap/some-snap/42",
		},
		{
			op:    "cleanup-trash",
			name:  "some-snap",
			revno: snap.R(42),
		},
	}
	// start with an easier-to-read error if this fails:
	c.Assert(s.fakeBackend.ops.Ops(), DeepEquals, expected.Ops())
	c.Assert(s.fakeBackend.ops, DeepEquals, expected)

	// check progress
	ta := ts.Tasks()
	task := ta[0]
	_, cur, total := task.Progress()
	c.Assert(cur, Equals, s.fakeStore.fakeCurrentProgress)
	c.Assert(total, Equals, s.fakeStore.fakeTotalProgress)
	c.Check(task.Summary(), Equals, `Download snap "some-snap" (42) from channel "some-channel"`)

	// check link/start snap summary
	linkTask := ta[len(ta)-5]
	c.Check(linkTask.Summary(), Equals, `Make snap "some-snap" (42) available to the system`)
	startTask := ta[len(ta)-2]
	c.Check(startTask.Summary(), Equals, `Start snap "some-snap" (42) services`)

	// verify snap-setup in the task state
	var snapsup snapstate.SnapSetup
	err = task.Get("snap-setup", &snapsup)
	c.Assert(err, IsNil)
	c.Assert(snapsup, DeepEquals, snapstate.SnapSetup{
		Channel:  "some-channel",
		UserID:   s.user.ID,
		SnapPath: "/var/lib/snapd/snaps/some-snap_42.snap",
		DownloadInfo: &snap.DownloadInfo{
			DownloadURL: "https://some-server.com/some/path.snap",
		},
		SideInfo: snapsup.SideInfo,
	})
	c.Assert(snapsup.SideInfo, DeepEquals, &snap.SideInfo{
		RealName: "some-snap",
		Revision: snap.R(42),
		Channel:  "some-channel",
		SnapID:   "snapIDsnapidsnapidsnapidsnapidsn",
	})

	// verify snaps in the system state
	var snaps map[string]*snapstate.SnapState
	err = s.state.Get("snaps", &snaps)
	c.Assert(err, IsNil)

	snapst := snaps["some-snap"]
	c.Assert(snapst.Active, Equals, true)
	c.Assert(snapst.Channel, Equals, "some-channel")
	c.Assert(snapst.Sequence[0], DeepEquals, &snap.SideInfo{
		RealName: "some-snap",
		Channel:  "some-channel",
		SnapID:   "snapIDsnapidsnapidsnapidsnapidsn",
		Revision: snap.R(42),
	})
	c.Assert(snapst.Required, Equals, false)
}

func (s *snapmgrTestSuite) TestUpdateRunThrough(c *C) {
	si := snap.SideInfo{
		RealName: "some-snap",
		Revision: snap.R(7),
		SnapID:   "some-snap-id",
	}

	s.state.Lock()
	defer s.state.Unlock()

	snapstate.Set(s.state, "some-snap", &snapstate.SnapState{
		Active:   true,
		Sequence: []*snap.SideInfo{&si},
		Current:  si.Revision,
		SnapType: "app",
	})

	chg := s.state.NewChange("install", "install a snap")
	ts, err := snapstate.Update(s.state, "some-snap", "some-channel", snap.R(0), s.user.ID, snapstate.Flags{})
	c.Assert(err, IsNil)
	chg.AddAll(ts)

	s.state.Unlock()
	defer s.snapmgr.Stop()
	s.settle()
	s.state.Lock()

	expected := fakeOps{
		{
			op: "storesvc-list-refresh",
			cand: store.RefreshCandidate{
				Channel:  "some-channel",
				SnapID:   "some-snap-id",
				Revision: snap.R(7),
				Epoch:    "",
			},
			revno: snap.R(11),
		},
		{
			op:   "storesvc-download",
			name: "some-snap",
		},
		{
			op:    "validate-snap:Doing",
			name:  "some-snap",
			revno: snap.R(11),
		},
		{
			op:  "current",
			old: "/snap/some-snap/7",
		},
		{
			op:   "open-snap-file",
			name: "/var/lib/snapd/snaps/some-snap_11.snap",
			sinfo: snap.SideInfo{
				RealName: "some-snap",
				SnapID:   "some-snap-id",
				Channel:  "some-channel",
				Revision: snap.R(11),
			},
		},
		{
			op:    "setup-snap",
			name:  "/var/lib/snapd/snaps/some-snap_11.snap",
			revno: snap.R(11),
		},
		{
			op:   "stop-snap-services",
			name: "/snap/some-snap/7",
		},
		{
			op:   "remove-snap-aliases",
			name: "some-snap",
		},
		{
			op:   "unlink-snap",
			name: "/snap/some-snap/7",
		},
		{
			op:   "copy-data",
			name: "/snap/some-snap/11",
			old:  "/snap/some-snap/7",
		},
		{
			op:    "setup-profiles:Doing",
			name:  "some-snap",
			revno: snap.R(11),
		},
		{
			op: "candidate",
			sinfo: snap.SideInfo{
				RealName: "some-snap",
				SnapID:   "some-snap-id",
				Channel:  "some-channel",
				Revision: snap.R(11),
			},
		},
		{
			op:   "link-snap",
			name: "/snap/some-snap/11",
		},
		{
			op: "update-aliases",
		},
		{
			op:   "start-snap-services",
			name: "/snap/some-snap/11",
		},
		{
			op:    "cleanup-trash",
			name:  "some-snap",
			revno: snap.R(11),
		},
	}

	// ensure all our tasks ran
	c.Check(s.fakeStore.downloads, DeepEquals, []fakeDownload{{
		macaroon: s.user.StoreMacaroon,
		name:     "some-snap",
	}})
	// start with an easier-to-read error if this fails:
	c.Assert(s.fakeBackend.ops.Ops(), DeepEquals, expected.Ops())
	c.Assert(s.fakeBackend.ops, DeepEquals, expected)

	// check progress
	task := ts.Tasks()[0]
	_, cur, total := task.Progress()
	c.Assert(cur, Equals, s.fakeStore.fakeCurrentProgress)
	c.Assert(total, Equals, s.fakeStore.fakeTotalProgress)

	// verify snapSetup info
	var snapsup snapstate.SnapSetup
	err = task.Get("snap-setup", &snapsup)
	c.Assert(err, IsNil)
	c.Assert(snapsup, DeepEquals, snapstate.SnapSetup{
		Channel: "some-channel",
		UserID:  s.user.ID,

		SnapPath: "/var/lib/snapd/snaps/some-snap_11.snap",
		DownloadInfo: &snap.DownloadInfo{
			DownloadURL: "https://some-server.com/some/path.snap",
		},
		SideInfo: snapsup.SideInfo,
	})
	c.Assert(snapsup.SideInfo, DeepEquals, &snap.SideInfo{
		RealName: "some-snap",
		Revision: snap.R(11),
		Channel:  "some-channel",
		SnapID:   "some-snap-id",
	})

	// verify snaps in the system state
	var snapst snapstate.SnapState
	err = snapstate.Get(s.state, "some-snap", &snapst)
	c.Assert(err, IsNil)

	c.Assert(snapst.Active, Equals, true)
	c.Assert(snapst.Sequence, HasLen, 2)
	c.Assert(snapst.Sequence[0], DeepEquals, &snap.SideInfo{
		RealName: "some-snap",
		SnapID:   "some-snap-id",
		Channel:  "",
		Revision: snap.R(7),
	})
	c.Assert(snapst.Sequence[1], DeepEquals, &snap.SideInfo{
		RealName: "some-snap",
		Channel:  "some-channel",
		SnapID:   "some-snap-id",
		Revision: snap.R(11),
	})
}

func (s *snapmgrTestSuite) TestUpdateUndoRunThrough(c *C) {
	si := snap.SideInfo{
		RealName: "some-snap",
		SnapID:   "some-snap-id",
		Revision: snap.R(7),
	}

	s.state.Lock()
	defer s.state.Unlock()

	snapstate.Set(s.state, "some-snap", &snapstate.SnapState{
		Active:   true,
		Sequence: []*snap.SideInfo{&si},
		Current:  si.Revision,
		SnapType: "app",
	})

	chg := s.state.NewChange("install", "install a snap")
	ts, err := snapstate.Update(s.state, "some-snap", "some-channel", snap.R(0), s.user.ID, snapstate.Flags{})
	c.Assert(err, IsNil)
	chg.AddAll(ts)

	s.fakeBackend.linkSnapFailTrigger = "/snap/some-snap/11"

	s.state.Unlock()
	defer s.snapmgr.Stop()
	s.settle()
	s.state.Lock()

	expected := fakeOps{
		{
			op: "storesvc-list-refresh",
			cand: store.RefreshCandidate{
				Channel:  "some-channel",
				SnapID:   "some-snap-id",
				Revision: snap.R(7),
				Epoch:    "",
			},
			revno: snap.R(11),
		},
		{
			op:   "storesvc-download",
			name: "some-snap",
		},
		{
			op:    "validate-snap:Doing",
			name:  "some-snap",
			revno: snap.R(11),
		},
		{
			op:  "current",
			old: "/snap/some-snap/7",
		},
		{
			op:   "open-snap-file",
			name: "/var/lib/snapd/snaps/some-snap_11.snap",
			sinfo: snap.SideInfo{
				RealName: "some-snap",
				SnapID:   "some-snap-id",
				Channel:  "some-channel",
				Revision: snap.R(11),
			},
		},
		{
			op:    "setup-snap",
			name:  "/var/lib/snapd/snaps/some-snap_11.snap",
			revno: snap.R(11),
		},
		{
			op:   "stop-snap-services",
			name: "/snap/some-snap/7",
		},
		{
			op:   "remove-snap-aliases",
			name: "some-snap",
		},
		{
			op:   "unlink-snap",
			name: "/snap/some-snap/7",
		},
		{
			op:   "copy-data",
			name: "/snap/some-snap/11",
			old:  "/snap/some-snap/7",
		},
		{
			op:    "setup-profiles:Doing",
			name:  "some-snap",
			revno: snap.R(11),
		},
		{
			op: "candidate",
			sinfo: snap.SideInfo{
				RealName: "some-snap",
				SnapID:   "some-snap-id",
				Channel:  "some-channel",
				Revision: snap.R(11),
			},
		},
		{
			op:   "link-snap.failed",
			name: "/snap/some-snap/11",
		},
		{
			op:   "unlink-snap",
			name: "/snap/some-snap/11",
		},
		{
			op:    "setup-profiles:Undoing",
			name:  "some-snap",
			revno: snap.R(11),
		},
		{
			op:   "undo-copy-snap-data",
			name: "/snap/some-snap/11",
			old:  "/snap/some-snap/7",
		},
		{
			op:   "link-snap",
			name: "/snap/some-snap/7",
		},
		{
			op: "update-aliases",
		},
		{
			op:   "start-snap-services",
			name: "/snap/some-snap/7",
		},
		{
			op:    "undo-setup-snap",
			name:  "/snap/some-snap/11",
			stype: "app",
		},
	}

	// ensure all our tasks ran
	c.Check(s.fakeStore.downloads, DeepEquals, []fakeDownload{{
		macaroon: s.user.StoreMacaroon,
		name:     "some-snap",
	}})
	// start with an easier-to-read error if this fails:
	c.Assert(s.fakeBackend.ops.Ops(), DeepEquals, expected.Ops())
	c.Assert(s.fakeBackend.ops, DeepEquals, expected)

	// verify snaps in the system state
	var snapst snapstate.SnapState
	err = snapstate.Get(s.state, "some-snap", &snapst)
	c.Assert(err, IsNil)

	c.Assert(snapst.Active, Equals, true)
	c.Assert(snapst.Sequence, HasLen, 1)
	c.Assert(snapst.Sequence[0], DeepEquals, &snap.SideInfo{
		RealName: "some-snap",
		SnapID:   "some-snap-id",
		Channel:  "",
		Revision: snap.R(7),
	})
}

func (s *snapmgrTestSuite) TestUpdateTotalUndoRunThrough(c *C) {
	si := snap.SideInfo{
		RealName: "some-snap",
		SnapID:   "some-snap-id",
		Revision: snap.R(7),
	}

	s.state.Lock()
	defer s.state.Unlock()

	snapstate.Set(s.state, "some-snap", &snapstate.SnapState{
		Active:   true,
		Sequence: []*snap.SideInfo{&si},
		Channel:  "stable",
		Current:  si.Revision,
		SnapType: "app",
	})

	chg := s.state.NewChange("install", "install a snap")
	ts, err := snapstate.Update(s.state, "some-snap", "some-channel", snap.R(0), s.user.ID, snapstate.Flags{})
	c.Assert(err, IsNil)
	chg.AddAll(ts)

	tasks := ts.Tasks()
	last := tasks[len(tasks)-1]
	// sanity
	c.Assert(last.Lanes(), HasLen, 1)

	terr := s.state.NewTask("error-trigger", "provoking total undo")
	terr.WaitFor(last)
	terr.JoinLane(last.Lanes()[0])
	chg.AddTask(terr)

	s.state.Unlock()
	defer s.snapmgr.Stop()
	s.settle()
	s.state.Lock()

	expected := fakeOps{
		{
			op: "storesvc-list-refresh",
			cand: store.RefreshCandidate{
				Channel:  "some-channel",
				SnapID:   "some-snap-id",
				Revision: snap.R(7),
				Epoch:    "",
			},
			revno: snap.R(11),
		},
		{
			op:   "storesvc-download",
			name: "some-snap",
		},
		{
			op:    "validate-snap:Doing",
			name:  "some-snap",
			revno: snap.R(11),
		},
		{
			op:  "current",
			old: "/snap/some-snap/7",
		},
		{
			op:   "open-snap-file",
			name: "/var/lib/snapd/snaps/some-snap_11.snap",
			sinfo: snap.SideInfo{
				RealName: "some-snap",
				SnapID:   "some-snap-id",
				Channel:  "some-channel",
				Revision: snap.R(11),
			},
		},
		{
			op:    "setup-snap",
			name:  "/var/lib/snapd/snaps/some-snap_11.snap",
			revno: snap.R(11),
		},
		{
			op:   "stop-snap-services",
			name: "/snap/some-snap/7",
		},
		{
			op:   "remove-snap-aliases",
			name: "some-snap",
		},
		{
			op:   "unlink-snap",
			name: "/snap/some-snap/7",
		},
		{
			op:   "copy-data",
			name: "/snap/some-snap/11",
			old:  "/snap/some-snap/7",
		},
		{
			op:    "setup-profiles:Doing",
			name:  "some-snap",
			revno: snap.R(11),
		},
		{
			op: "candidate",
			sinfo: snap.SideInfo{
				RealName: "some-snap",
				SnapID:   "some-snap-id",
				Channel:  "some-channel",
				Revision: snap.R(11),
			},
		},
		{
			op:   "link-snap",
			name: "/snap/some-snap/11",
		},
		{
			op: "update-aliases",
		},

		{
			op:   "start-snap-services",
			name: "/snap/some-snap/11",
		},
		// undoing everything from here down...
		{
			op:   "stop-snap-services",
			name: "/snap/some-snap/11",
		},
		{
			op: "matching-aliases",
		},
		{
			op: "update-aliases",
		},
		{
			op:   "unlink-snap",
			name: "/snap/some-snap/11",
		},
		{
			op:    "setup-profiles:Undoing",
			name:  "some-snap",
			revno: snap.R(11),
		},
		{
			op:   "undo-copy-snap-data",
			name: "/snap/some-snap/11",
			old:  "/snap/some-snap/7",
		},
		{
			op:   "link-snap",
			name: "/snap/some-snap/7",
		},
		{
			op: "update-aliases",
		},
		{
			op:   "start-snap-services",
			name: "/snap/some-snap/7",
		},
		{
			op:    "undo-setup-snap",
			name:  "/snap/some-snap/11",
			stype: "app",
		},
	}

	// ensure all our tasks ran
	c.Check(s.fakeStore.downloads, DeepEquals, []fakeDownload{{
		macaroon: s.user.StoreMacaroon,
		name:     "some-snap",
	}})
	// friendlier failure first
	c.Assert(s.fakeBackend.ops.Ops(), DeepEquals, expected.Ops())
	c.Assert(s.fakeBackend.ops, DeepEquals, expected)

	// verify snaps in the system state
	var snapst snapstate.SnapState
	err = snapstate.Get(s.state, "some-snap", &snapst)
	c.Assert(err, IsNil)

	c.Assert(snapst.Active, Equals, true)
	c.Assert(snapst.Channel, Equals, "stable")
	c.Assert(snapst.Sequence, HasLen, 1)
	c.Assert(snapst.Sequence[0], DeepEquals, &snap.SideInfo{
		RealName: "some-snap",
		SnapID:   "some-snap-id",
		Channel:  "",
		Revision: snap.R(7),
	})
}

func (s *snapmgrTestSuite) TestUpdateSameRevision(c *C) {
	si := snap.SideInfo{
		RealName: "some-snap",
		SnapID:   "some-snap-id",
		Revision: snap.R(7),
	}

	s.state.Lock()
	defer s.state.Unlock()

	snapstate.Set(s.state, "some-snap", &snapstate.SnapState{
		Active:   true,
		Sequence: []*snap.SideInfo{&si},
		Current:  si.Revision,
	})

	_, err := snapstate.Update(s.state, "some-snap", "channel-for-7", snap.R(0), s.user.ID, snapstate.Flags{})
	c.Assert(err, ErrorMatches, `snap "some-snap" has no updates available`)
}

func (s *snapmgrTestSuite) TestUpdateValidateRefreshesSaysNo(c *C) {
	si := snap.SideInfo{
		RealName: "some-snap",
		SnapID:   "some-snap-id",
		Revision: snap.R(7),
	}

	s.state.Lock()
	defer s.state.Unlock()

	snapstate.Set(s.state, "some-snap", &snapstate.SnapState{
		Active:   true,
		Sequence: []*snap.SideInfo{&si},
		Current:  si.Revision,
	})

	validateErr := errors.New("refresh control error")
	validateRefreshes := func(st *state.State, refreshes []*snap.Info, userID int) ([]*snap.Info, error) {
		c.Check(refreshes, HasLen, 1)
		c.Check(refreshes[0].SnapID, Equals, "some-snap-id")
		c.Check(refreshes[0].Revision, Equals, snap.R(11))
		return nil, validateErr
	}
	// hook it up
	snapstate.ValidateRefreshes = validateRefreshes

	_, err := snapstate.Update(s.state, "some-snap", "stable", snap.R(0), s.user.ID, snapstate.Flags{})
	c.Assert(err, Equals, validateErr)
}

func (s *snapmgrTestSuite) TestUpdateValidateRefreshesSaysNoButIgnoreValidationIsSet(c *C) {
	si := snap.SideInfo{
		RealName: "some-snap",
		SnapID:   "some-snap-id",
		Revision: snap.R(7),
	}

	s.state.Lock()
	defer s.state.Unlock()

	snapstate.Set(s.state, "some-snap", &snapstate.SnapState{
		Active:   true,
		Sequence: []*snap.SideInfo{&si},
		Current:  si.Revision,
		SnapType: "app",
	})

	validateErr := errors.New("refresh control error")
	validateRefreshes := func(st *state.State, refreshes []*snap.Info, userID int) ([]*snap.Info, error) {
		return nil, validateErr
	}
	// hook it up
	snapstate.ValidateRefreshes = validateRefreshes

	flags := snapstate.Flags{JailMode: true, IgnoreValidation: true}
	ts, err := snapstate.Update(s.state, "some-snap", "stable", snap.R(0), s.user.ID, flags)
	c.Assert(err, IsNil)

	var snapsup snapstate.SnapSetup
	err = ts.Tasks()[0].Get("snap-setup", &snapsup)
	c.Assert(err, IsNil)
	c.Check(snapsup.Flags, DeepEquals, flags.ForSnapSetup())
}

func (s *snapmgrTestSuite) TestSingleUpdateBlockedRevision(c *C) {
	// single updates should *not* set the block list
	si7 := snap.SideInfo{
		RealName: "some-snap",
		SnapID:   "some-snap-id",
		Revision: snap.R(7),
	}
	si11 := snap.SideInfo{
		RealName: "some-snap",
		SnapID:   "some-snap-id",
		Revision: snap.R(11),
	}

	s.state.Lock()
	defer s.state.Unlock()

	snapstate.Set(s.state, "some-snap", &snapstate.SnapState{
		Active:   true,
		Sequence: []*snap.SideInfo{&si7, &si11},
		Current:  si7.Revision,
	})

	_, err := snapstate.Update(s.state, "some-snap", "some-channel", snap.R(0), s.user.ID, snapstate.Flags{})
	c.Assert(err, IsNil)

	c.Assert(s.fakeBackend.ops, HasLen, 1)
	c.Check(s.fakeBackend.ops[0], DeepEquals, fakeOp{
		op:    "storesvc-list-refresh",
		revno: snap.R(11),
		cand: store.RefreshCandidate{
			SnapID:   "some-snap-id",
			Revision: snap.R(7),
			Epoch:    "",
			Channel:  "some-channel",
		},
	})

}

func (s *snapmgrTestSuite) TestMultiUpdateBlockedRevision(c *C) {
	// multi-updates should *not* set the block list
	si7 := snap.SideInfo{
		RealName: "some-snap",
		SnapID:   "some-snap-id",
		Revision: snap.R(7),
	}
	si11 := snap.SideInfo{
		RealName: "some-snap",
		SnapID:   "some-snap-id",
		Revision: snap.R(11),
	}

	s.state.Lock()
	defer s.state.Unlock()

	snapstate.Set(s.state, "some-snap", &snapstate.SnapState{
		Active:   true,
		Sequence: []*snap.SideInfo{&si7, &si11},
		Current:  si7.Revision,
	})

	updates, _, err := snapstate.UpdateMany(s.state, []string{"some-snap"}, s.user.ID)
	c.Assert(err, IsNil)
	c.Check(updates, DeepEquals, []string{"some-snap"})

	c.Assert(s.fakeBackend.ops, HasLen, 1)
	c.Check(s.fakeBackend.ops[0], DeepEquals, fakeOp{
		op:    "storesvc-list-refresh",
		revno: snap.R(11),
		cand: store.RefreshCandidate{
			SnapID:   "some-snap-id",
			Revision: snap.R(7),
		},
	})

}

func (s *snapmgrTestSuite) TestAllUpdateBlockedRevision(c *C) {
	//  update-all *should* set the block list
	si7 := snap.SideInfo{
		RealName: "some-snap",
		SnapID:   "some-snap-id",
		Revision: snap.R(7),
	}
	si11 := snap.SideInfo{
		RealName: "some-snap",
		SnapID:   "some-snap-id",
		Revision: snap.R(11),
	}

	s.state.Lock()
	defer s.state.Unlock()

	snapstate.Set(s.state, "some-snap", &snapstate.SnapState{
		Active:   true,
		Sequence: []*snap.SideInfo{&si7, &si11},
		Current:  si7.Revision,
	})

	updates, _, err := snapstate.UpdateMany(s.state, nil, s.user.ID)
	c.Check(err, IsNil)
	c.Check(updates, HasLen, 0)

	c.Assert(s.fakeBackend.ops, HasLen, 1)
	c.Check(s.fakeBackend.ops[0], DeepEquals, fakeOp{
		op: "storesvc-list-refresh",
		cand: store.RefreshCandidate{
			SnapID:   "some-snap-id",
			Revision: snap.R(7),
			Block:    []snap.Revision{snap.R(11)},
		},
	})

}

var orthogonalAutoAliasesScenarios = []struct {
	aliasesBefore map[string][]string
	names         []string
	retire        []string
	update        bool
	new           bool
}{
	{nil, nil, nil, true, true},
	{nil, []string{"some-snap"}, nil, true, false},
	{nil, []string{"other-snap"}, nil, false, true},
	{map[string][]string{"some-snap": {"aliasA", "aliasC"}}, []string{"some-snap"}, nil, true, false},
	{map[string][]string{"other-snap": {"aliasB", "aliasC"}}, []string{"other-snap"}, []string{"other-snap"}, false, false},
	{map[string][]string{"other-snap": {"aliasB", "aliasC"}}, nil, []string{"other-snap"}, true, false},
	{map[string][]string{"other-snap": {"aliasB", "aliasC"}}, []string{"some-snap"}, nil, true, false},
	{map[string][]string{"other-snap": {"aliasC"}}, []string{"other-snap"}, []string{"other-snap"}, false, true},
	{map[string][]string{"other-snap": {"aliasC"}}, nil, []string{"other-snap"}, true, true},
	{map[string][]string{"other-snap": {"aliasC"}}, []string{"some-snap"}, nil, true, false},
	{map[string][]string{"some-snap": {"aliasB"}, "other-snap": {"aliasA"}}, []string{"some-snap"}, []string{"other-snap"}, true, false},
	{map[string][]string{"some-snap": {"aliasB"}, "other-snap": {"aliasA"}}, nil, []string{"other-snap", "some-snap"}, true, true},
	{map[string][]string{"some-snap": {"aliasB"}, "other-snap": {"aliasA"}}, []string{"other-snap"}, []string{"other-snap", "some-snap"}, false, true},
	{map[string][]string{"some-snap": {"aliasB"}}, nil, []string{"some-snap"}, true, true},
	{map[string][]string{"some-snap": {"aliasB"}}, []string{"other-snap"}, []string{"some-snap"}, false, true},
	{map[string][]string{"some-snap": {"aliasB"}}, []string{"some-snap"}, nil, true, false},
	{map[string][]string{"other-snap": {"aliasA"}}, nil, []string{"other-snap"}, true, true},
	{map[string][]string{"other-snap": {"aliasA"}}, []string{"other-snap"}, []string{"other-snap"}, false, true},
	{map[string][]string{"other-snap": {"aliasA"}}, []string{"some-snap"}, []string{"other-snap"}, true, false},
}

func (s *snapmgrTestSuite) TestUpdateManyAutoAliasesScenarios(c *C) {
	s.state.Lock()
	defer s.state.Unlock()

	snapstate.Set(s.state, "other-snap", &snapstate.SnapState{
		Active: true,
		Sequence: []*snap.SideInfo{
			{RealName: "other-snap", SnapID: "other-snap-id", Revision: snap.R(2)},
		},
		Current:  snap.R(2),
		SnapType: "app",
	})

	snapstate.AutoAliases = func(st *state.State, info *snap.Info) ([]string, error) {
		switch info.Name() {
		case "some-snap":
			return []string{"aliasA"}, nil
		case "other-snap":
			return []string{"aliasB"}, nil
		}
		return nil, nil
	}

	snapstate.Set(s.state, "some-snap", &snapstate.SnapState{
		Active: true,
		Sequence: []*snap.SideInfo{
			{RealName: "some-snap", SnapID: "some-snap-id", Revision: snap.R(4)},
		},
		Current:  snap.R(4),
		SnapType: "app",
	})

	expectedAuto := func(aliases []string) map[string]string {
		res := make(map[string]string, len(aliases))
		for _, alias := range aliases {
			res[alias] = "auto"
		}
		return res
	}

	for _, scenario := range orthogonalAutoAliasesScenarios {
		aliases := make(map[string]map[string]string)
		for snapName, autoAliases := range scenario.aliasesBefore {
			statuses := make(map[string]string)
			for _, alias := range autoAliases {
				statuses[alias] = "auto"
			}
			aliases[snapName] = statuses
		}
		s.state.Set("aliases", aliases)

		updates, tts, err := snapstate.UpdateMany(s.state, scenario.names, s.user.ID)
		c.Check(err, IsNil)

		new, retiring, err := snapstate.AutoAliasesDelta(s.state, []string{"some-snap", "other-snap"})
		c.Assert(err, IsNil)

		j := 0
		expectedUpdatesSet := make(map[string]bool)
		var expectedRetiring map[string]map[string]string
		var retireTs *state.TaskSet
		if len(scenario.retire) != 0 {
			retireTs = tts[0]
			j++
			taskAliases := make(map[string]map[string]string)
			for _, aliasTask := range retireTs.Tasks() {
				c.Check(aliasTask.Kind(), Equals, "alias")
				var aliases map[string]string
				err := aliasTask.Get("aliases", &aliases)
				c.Assert(err, IsNil)
				snapsup, err := snapstate.TaskSnapSetup(aliasTask)
				c.Assert(err, IsNil)
				taskAliases[snapsup.Name()] = aliases
			}
			expectedRetiring = make(map[string]map[string]string)
			for _, snapName := range scenario.retire {
				expectedRetiring[snapName] = expectedAuto(retiring[snapName])
				if snapName == "other-snap" && !scenario.new && !scenario.update {
					expectedUpdatesSet["other-snap"] = true
				}
			}
			c.Check(taskAliases, DeepEquals, expectedRetiring)
		}
		if scenario.update {
			updateTs := tts[j]
			j++
			expectedUpdatesSet["some-snap"] = true
			first := updateTs.Tasks()[0]
			c.Check(first.Kind(), Equals, "download-snap")
			wait := false
			if expectedRetiring["other-snap"]["aliasA"] != "" {
				wait = true
			} else if expectedRetiring["some-snap"] != nil {
				wait = true
			}
			if wait {
				c.Check(first.WaitTasks(), DeepEquals, retireTs.Tasks())
			} else {
				c.Check(first.WaitTasks(), HasLen, 0)
			}
		}
		if scenario.new {
			newTs := tts[j]
			j++
			expectedUpdatesSet["other-snap"] = true
			tasks := newTs.Tasks()
			c.Check(tasks, HasLen, 1)
			aliasTask := tasks[0]
			c.Check(aliasTask.Kind(), Equals, "alias")
			var aliases map[string]string
			err := aliasTask.Get("aliases", &aliases)
			c.Assert(err, IsNil)
			c.Check(aliases, DeepEquals, expectedAuto(new["other-snap"]))
			wait := false
			if expectedRetiring["some-snap"]["aliasB"] != "" {
				wait = true
			} else if expectedRetiring["other-snap"] != nil {
				wait = true
			}
			if wait {
				c.Check(aliasTask.WaitTasks(), DeepEquals, retireTs.Tasks())
			} else {
				c.Check(aliasTask.WaitTasks(), HasLen, 0)
			}
		}
		c.Assert(j, Equals, len(tts))

		// check reported updated names
		c.Check(len(updates) > 0, Equals, true)
		sort.Strings(updates)
		expectedUpdates := make([]string, 0, len(expectedUpdatesSet))
		for x := range expectedUpdatesSet {
			expectedUpdates = append(expectedUpdates, x)
		}
		sort.Strings(expectedUpdates)
		c.Check(updates, DeepEquals, expectedUpdates)
	}
}

func (s *snapmgrTestSuite) TestUpdateOneAutoAliasesScenarios(c *C) {
	s.state.Lock()
	defer s.state.Unlock()

	snapstate.Set(s.state, "other-snap", &snapstate.SnapState{
		Active: true,
		Sequence: []*snap.SideInfo{
			{RealName: "other-snap", SnapID: "other-snap-id", Revision: snap.R(2)},
		},
		Current:  snap.R(2),
		SnapType: "app",
	})

	snapstate.AutoAliases = func(st *state.State, info *snap.Info) ([]string, error) {
		switch info.Name() {
		case "some-snap":
			return []string{"aliasA"}, nil
		case "other-snap":
			return []string{"aliasB"}, nil
		}
		return nil, nil
	}

	snapstate.Set(s.state, "some-snap", &snapstate.SnapState{
		Active: true,
		Sequence: []*snap.SideInfo{
			{RealName: "some-snap", SnapID: "some-snap-id", Revision: snap.R(4)},
		},
		Current:  snap.R(4),
		SnapType: "app",
	})

	expectedAuto := func(aliases []string) map[string]string {
		res := make(map[string]string, len(aliases))
		for _, alias := range aliases {
			res[alias] = "auto"
		}
		return res
	}

	for _, scenario := range orthogonalAutoAliasesScenarios {
		if len(scenario.names) != 1 {
			continue
		}

		aliases := make(map[string]map[string]string)
		for snapName, autoAliases := range scenario.aliasesBefore {
			statuses := make(map[string]string)
			for _, alias := range autoAliases {
				statuses[alias] = "auto"
			}
			aliases[snapName] = statuses
		}
		s.state.Set("aliases", aliases)

		ts, err := snapstate.Update(s.state, scenario.names[0], "", snap.R(0), s.user.ID, snapstate.Flags{})
		c.Assert(err, IsNil)
		new, retiring, err := snapstate.AutoAliasesDelta(s.state, []string{"some-snap", "other-snap"})
		c.Assert(err, IsNil)

		j := 0
		tasks := ts.Tasks()
		var expectedRetiring map[string]map[string]string
		var retireTasks []*state.Task
		if len(scenario.retire) != 0 {
			nretire := len(scenario.retire)
			retireTasks = tasks[:nretire]
			j += nretire
			taskAliases := make(map[string]map[string]string)
			for _, aliasTask := range retireTasks {
				c.Check(aliasTask.Kind(), Equals, "alias")
				var aliases map[string]string
				err := aliasTask.Get("aliases", &aliases)
				c.Assert(err, IsNil)
				snapsup, err := snapstate.TaskSnapSetup(aliasTask)
				c.Assert(err, IsNil)
				taskAliases[snapsup.Name()] = aliases
			}
			expectedRetiring = make(map[string]map[string]string)
			for _, snapName := range scenario.retire {
				expectedRetiring[snapName] = expectedAuto(retiring[snapName])
			}
			c.Check(taskAliases, DeepEquals, expectedRetiring)
		}
		if scenario.update {
			first := tasks[j]
			j += 14
			c.Check(first.Kind(), Equals, "download-snap")
			wait := false
			if expectedRetiring["other-snap"]["aliasA"] != "" {
				wait = true
			} else if expectedRetiring["some-snap"] != nil {
				wait = true
			}
			if wait {
				c.Check(first.WaitTasks(), DeepEquals, retireTasks)
			} else {
				c.Check(first.WaitTasks(), HasLen, 0)
			}
		}
		if scenario.new {
			aliasTask := tasks[j]
			j++
			c.Check(aliasTask.Kind(), Equals, "alias")
			var aliases map[string]string
			err := aliasTask.Get("aliases", &aliases)
			c.Assert(err, IsNil)
			c.Check(aliases, DeepEquals, expectedAuto(new["other-snap"]))
			wait := false
			if expectedRetiring["some-snap"]["aliasB"] != "" {
				wait = true
			} else if expectedRetiring["other-snap"] != nil {
				wait = true
			}
			if wait {
				c.Check(aliasTask.WaitTasks(), DeepEquals, retireTasks)
			} else {
				c.Check(aliasTask.WaitTasks(), HasLen, 0)
			}
		}
		c.Assert(j, Equals, len(tasks))
	}
}

func (s *snapmgrTestSuite) TestUpdateLocalSnapFails(c *C) {
	si := snap.SideInfo{
		RealName: "some-snap",
		Revision: snap.R(7),
	}

	s.state.Lock()
	defer s.state.Unlock()

	snapstate.Set(s.state, "some-snap", &snapstate.SnapState{
		Active:   true,
		Sequence: []*snap.SideInfo{&si},
		Current:  si.Revision,
	})

	_, err := snapstate.Update(s.state, "some-snap", "some-channel", snap.R(0), s.user.ID, snapstate.Flags{})
	c.Assert(err, ErrorMatches, `cannot refresh local snap "some-snap"`)
}

func (s *snapmgrTestSuite) TestUpdateDisabledUnsupported(c *C) {
	si := snap.SideInfo{
		RealName: "some-snap",
		SnapID:   "some-snap-id",
		Revision: snap.R(7),
	}

	s.state.Lock()
	defer s.state.Unlock()

	snapstate.Set(s.state, "some-snap", &snapstate.SnapState{
		Active:   false,
		Sequence: []*snap.SideInfo{&si},
		Current:  si.Revision,
	})

	_, err := snapstate.Update(s.state, "some-snap", "some-channel", snap.R(0), s.user.ID, snapstate.Flags{})
	c.Assert(err, ErrorMatches, `refreshing disabled snap "some-snap" not supported`)
}

func makeTestSnap(c *C, snapYamlContent string) (snapFilePath string) {
	return snaptest.MakeTestSnapWithFiles(c, snapYamlContent, nil)
}

func (s *snapmgrTestSuite) TestInstallFirstLocalRunThrough(c *C) {
	// use the real thing for this one
	snapstate.MockOpenSnapFile(backend.OpenSnapFile)

	s.state.Lock()
	defer s.state.Unlock()

	mockSnap := makeTestSnap(c, `name: mock
version: 1.0`)
	chg := s.state.NewChange("install", "install a local snap")
	ts, err := snapstate.InstallPath(s.state, &snap.SideInfo{RealName: "mock"}, mockSnap, "", snapstate.Flags{})
	c.Assert(err, IsNil)
	chg.AddAll(ts)

	s.state.Unlock()
	defer s.snapmgr.Stop()
	s.settle()
	s.state.Lock()

	// ensure only local install was run, i.e. first actions are pseudo-action current
	c.Assert(s.fakeBackend.ops.Ops(), HasLen, 9)
	c.Check(s.fakeBackend.ops[0].op, Equals, "current")
	c.Check(s.fakeBackend.ops[0].old, Equals, "<no-current>")
	// and setup-snap
	c.Check(s.fakeBackend.ops[1].op, Equals, "setup-snap")
	c.Check(s.fakeBackend.ops[1].name, Matches, `.*/mock_1.0_all.snap`)
	c.Check(s.fakeBackend.ops[1].revno, Equals, snap.R("x1"))

	c.Check(s.fakeBackend.ops[4].op, Equals, "candidate")
	c.Check(s.fakeBackend.ops[4].sinfo, DeepEquals, snap.SideInfo{
		RealName: "mock",
		Revision: snap.R(-1),
	})
	c.Check(s.fakeBackend.ops[5].op, Equals, "link-snap")
	c.Check(s.fakeBackend.ops[5].name, Equals, "/snap/mock/x1")
	c.Check(s.fakeBackend.ops[7].op, Equals, "start-snap-services")
	c.Check(s.fakeBackend.ops[7].name, Equals, "/snap/mock/x1")

	// verify snapSetup info
	var snapsup snapstate.SnapSetup
	task := ts.Tasks()[0]
	err = task.Get("snap-setup", &snapsup)
	c.Assert(err, IsNil)
	c.Assert(snapsup, DeepEquals, snapstate.SnapSetup{
		SnapPath: mockSnap,
		SideInfo: snapsup.SideInfo,
	})
	c.Assert(snapsup.SideInfo, DeepEquals, &snap.SideInfo{
		RealName: "mock",
		Revision: snap.R(-1),
	})

	// verify snaps in the system state
	var snapst snapstate.SnapState
	err = snapstate.Get(s.state, "mock", &snapst)
	c.Assert(err, IsNil)

	c.Assert(snapst.Active, Equals, true)
	c.Assert(snapst.Sequence[0], DeepEquals, &snap.SideInfo{
		RealName: "mock",
		Channel:  "",
		Revision: snap.R(-1),
	})
	c.Assert(snapst.LocalRevision(), Equals, snap.R(-1))
}

func (s *snapmgrTestSuite) TestInstallSubsequentLocalRunThrough(c *C) {
	// use the real thing for this one
	snapstate.MockOpenSnapFile(backend.OpenSnapFile)

	s.state.Lock()
	defer s.state.Unlock()

	snapstate.Set(s.state, "mock", &snapstate.SnapState{
		Active: true,
		Sequence: []*snap.SideInfo{
			{RealName: "mock", Revision: snap.R(-2)},
		},
		Current: snap.R(-2),
	})

	mockSnap := makeTestSnap(c, `name: mock
version: 1.0`)
	chg := s.state.NewChange("install", "install a local snap")
	ts, err := snapstate.InstallPath(s.state, &snap.SideInfo{RealName: "mock"}, mockSnap, "", snapstate.Flags{})
	c.Assert(err, IsNil)
	chg.AddAll(ts)

	s.state.Unlock()
	defer s.snapmgr.Stop()
	s.settle()
	s.state.Lock()

	ops := s.fakeBackend.ops
	// ensure only local install was run, i.e. first action is pseudo-action current
	c.Assert(ops, HasLen, 12)
	c.Check(ops[0].op, Equals, "current")
	c.Check(ops[0].old, Equals, "/snap/mock/x2")
	// and setup-snap
	c.Check(ops[1].op, Equals, "setup-snap")
	c.Check(ops[1].name, Matches, `.*/mock_1.0_all.snap`)
	c.Check(ops[1].revno, Equals, snap.R("x3"))
	// and cleanup
	c.Check(ops[len(ops)-1], DeepEquals, fakeOp{
		op:    "cleanup-trash",
		name:  "mock",
		revno: snap.R("x3"),
	})

	c.Check(ops[2].op, Equals, "stop-snap-services")
	c.Check(ops[2].name, Equals, "/snap/mock/x2")

	c.Check(ops[4].op, Equals, "unlink-snap")
	c.Check(ops[4].name, Equals, "/snap/mock/x2")

	c.Check(ops[5].op, Equals, "copy-data")
	c.Check(ops[5].name, Equals, "/snap/mock/x3")
	c.Check(ops[5].old, Equals, "/snap/mock/x2")

	c.Check(ops[6].op, Equals, "setup-profiles:Doing")
	c.Check(ops[6].name, Equals, "mock")
	c.Check(ops[6].revno, Equals, snap.R(-3))

	c.Check(ops[7].op, Equals, "candidate")
	c.Check(ops[7].sinfo, DeepEquals, snap.SideInfo{
		RealName: "mock",
		Revision: snap.R(-3),
	})
	c.Check(ops[8].op, Equals, "link-snap")
	c.Check(ops[8].name, Equals, "/snap/mock/x3")
	c.Check(ops[10].op, Equals, "start-snap-services")
	c.Check(ops[10].name, Equals, "/snap/mock/x3")

	// verify snapSetup info
	var snapsup snapstate.SnapSetup
	task := ts.Tasks()[0]
	err = task.Get("snap-setup", &snapsup)
	c.Assert(err, IsNil)
	c.Assert(snapsup, DeepEquals, snapstate.SnapSetup{
		SnapPath: mockSnap,
		SideInfo: snapsup.SideInfo,
	})
	c.Assert(snapsup.SideInfo, DeepEquals, &snap.SideInfo{
		RealName: "mock",
		Revision: snap.R(-3),
	})

	// verify snaps in the system state
	var snapst snapstate.SnapState
	err = snapstate.Get(s.state, "mock", &snapst)
	c.Assert(err, IsNil)

	c.Assert(snapst.Active, Equals, true)
	c.Assert(snapst.Sequence, HasLen, 2)
	c.Assert(snapst.CurrentSideInfo(), DeepEquals, &snap.SideInfo{
		RealName: "mock",
		Channel:  "",
		Revision: snap.R(-3),
	})
	c.Assert(snapst.LocalRevision(), Equals, snap.R(-3))
}

func (s *snapmgrTestSuite) TestInstallOldSubsequentLocalRunThrough(c *C) {
	// use the real thing for this one
	snapstate.MockOpenSnapFile(backend.OpenSnapFile)

	s.state.Lock()
	defer s.state.Unlock()

	snapstate.Set(s.state, "mock", &snapstate.SnapState{
		Active: true,
		Sequence: []*snap.SideInfo{
			{RealName: "mock", Revision: snap.R(100001)},
		},
		Current: snap.R(100001),
	})

	mockSnap := makeTestSnap(c, `name: mock
version: 1.0`)
	chg := s.state.NewChange("install", "install a local snap")
	ts, err := snapstate.InstallPath(s.state, &snap.SideInfo{RealName: "mock"}, mockSnap, "", snapstate.Flags{})
	c.Assert(err, IsNil)
	chg.AddAll(ts)

	s.state.Unlock()
	defer s.snapmgr.Stop()
	s.settle()
	s.state.Lock()

	// ensure only local install was run, i.e. first action is pseudo-action current
	ops := s.fakeBackend.ops
	c.Assert(ops, HasLen, 12)
	c.Check(ops[0].op, Equals, "current")
	c.Check(ops[0].old, Equals, "/snap/mock/100001")
	// and setup-snap
	c.Check(ops[1].op, Equals, "setup-snap")
	c.Check(ops[1].name, Matches, `.*/mock_1.0_all.snap`)
	c.Check(ops[1].revno, Equals, snap.R("x1"))
	// and cleanup
	c.Check(ops[len(ops)-1], DeepEquals, fakeOp{
		op:    "cleanup-trash",
		name:  "mock",
		revno: snap.R("x1"),
	})

	var snapst snapstate.SnapState
	err = snapstate.Get(s.state, "mock", &snapst)
	c.Assert(err, IsNil)

	c.Assert(snapst.Active, Equals, true)
	c.Assert(snapst.Sequence, HasLen, 2)
	c.Assert(snapst.CurrentSideInfo(), DeepEquals, &snap.SideInfo{
		RealName: "mock",
		Channel:  "",
		Revision: snap.R(-1),
	})
	c.Assert(snapst.LocalRevision(), Equals, snap.R(-1))
}

func (s *snapmgrTestSuite) TestInstallPathWithMetadataRunThrough(c *C) {
	// use the real thing for this one
	snapstate.MockOpenSnapFile(backend.OpenSnapFile)

	s.state.Lock()
	defer s.state.Unlock()

	someSnap := makeTestSnap(c, `name: orig-name
version: 1.0`)
	chg := s.state.NewChange("install", "install a local snap")

	si := &snap.SideInfo{
		RealName: "some-snap",
		SnapID:   "snapIDsnapidsnapidsnapidsnapidsn",
		Revision: snap.R(42),
	}
	ts, err := snapstate.InstallPath(s.state, si, someSnap, "", snapstate.Flags{Required: true})
	c.Assert(err, IsNil)
	chg.AddAll(ts)

	s.state.Unlock()
	defer s.snapmgr.Stop()
	s.settle()
	s.state.Lock()

	// ensure only local install was run, i.e. first actions are pseudo-action current
	c.Assert(s.fakeBackend.ops.Ops(), HasLen, 9)
	c.Check(s.fakeBackend.ops[0].op, Equals, "current")
	c.Check(s.fakeBackend.ops[0].old, Equals, "<no-current>")
	// and setup-snap
	c.Check(s.fakeBackend.ops[1].op, Equals, "setup-snap")
	c.Check(s.fakeBackend.ops[1].name, Matches, `.*/orig-name_1.0_all.snap`)
	c.Check(s.fakeBackend.ops[1].revno, Equals, snap.R(42))

	c.Check(s.fakeBackend.ops[4].op, Equals, "candidate")
	c.Check(s.fakeBackend.ops[4].sinfo, DeepEquals, *si)
	c.Check(s.fakeBackend.ops[5].op, Equals, "link-snap")
	c.Check(s.fakeBackend.ops[5].name, Equals, "/snap/some-snap/42")
	c.Check(s.fakeBackend.ops[7].op, Equals, "start-snap-services")
	c.Check(s.fakeBackend.ops[7].name, Equals, "/snap/some-snap/42")

	// verify snapSetup info
	var snapsup snapstate.SnapSetup
	task := ts.Tasks()[0]
	err = task.Get("snap-setup", &snapsup)
	c.Assert(err, IsNil)
	c.Assert(snapsup, DeepEquals, snapstate.SnapSetup{
		SnapPath: someSnap,
		SideInfo: snapsup.SideInfo,
		Flags: snapstate.Flags{
			Required: true,
		},
	})
	c.Assert(snapsup.SideInfo, DeepEquals, si)

	// verify snaps in the system state
	var snapst snapstate.SnapState
	err = snapstate.Get(s.state, "some-snap", &snapst)
	c.Assert(err, IsNil)

	c.Assert(snapst.Active, Equals, true)
	c.Assert(snapst.Channel, Equals, "")
	c.Assert(snapst.Sequence[0], DeepEquals, si)
	c.Assert(snapst.LocalRevision().Unset(), Equals, true)
	c.Assert(snapst.Required, Equals, true)
}

func (s *snapmgrTestSuite) TestRemoveRunThrough(c *C) {
	si := snap.SideInfo{
		RealName: "some-snap",
		Revision: snap.R(7),
	}

	s.state.Lock()
	defer s.state.Unlock()

	snapstate.Set(s.state, "some-snap", &snapstate.SnapState{
		Active:   true,
		Sequence: []*snap.SideInfo{&si},
		Current:  si.Revision,
		SnapType: "app",
	})

	chg := s.state.NewChange("remove", "remove a snap")
	ts, err := snapstate.Remove(s.state, "some-snap", snap.R(0))
	c.Assert(err, IsNil)
	chg.AddAll(ts)

	s.state.Unlock()
	defer s.snapmgr.Stop()
	s.settle()
	s.state.Lock()

	c.Check(len(s.fakeBackend.ops), Equals, 9)
	expected := fakeOps{
		{
			op:   "stop-snap-services",
			name: "/snap/some-snap/7",
		},
		{
			op:   "remove-snap-aliases",
			name: "some-snap",
		},
		{
			op:   "unlink-snap",
			name: "/snap/some-snap/7",
		},
		{
			op:    "remove-profiles:Doing",
			name:  "some-snap",
			revno: snap.R(7),
		},
		{
			op:   "remove-snap-data",
			name: "/snap/some-snap/7",
		},
		{
			op:   "remove-snap-common-data",
			name: "/snap/some-snap/7",
		},
		{
			op:    "remove-snap-files",
			name:  "/snap/some-snap/7",
			stype: "app",
		},
		{
			op:   "discard-namespace",
			name: "some-snap",
		},
		{
			op:   "discard-conns:Doing",
			name: "some-snap",
		},
	}
	// start with an easier-to-read error if this fails:
	c.Assert(s.fakeBackend.ops.Ops(), DeepEquals, expected.Ops())
	c.Check(s.fakeBackend.ops, DeepEquals, expected)

	// verify snapSetup info
	tasks := ts.Tasks()
	for _, t := range tasks {
		snapsup, err := snapstate.TaskSnapSetup(t)
		c.Assert(err, IsNil)

		var expSnapSetup *snapstate.SnapSetup
		if t.Kind() == "discard-conns" || t.Kind() == "clear-aliases" {
			expSnapSetup = &snapstate.SnapSetup{
				SideInfo: &snap.SideInfo{
					RealName: "some-snap",
				},
			}
		} else {
			expSnapSetup = &snapstate.SnapSetup{
				SideInfo: &snap.SideInfo{
					RealName: "some-snap",
					Revision: snap.R(7),
				},
			}
		}
		c.Check(snapsup, DeepEquals, expSnapSetup, Commentf(t.Kind()))
	}

	// verify snaps in the system state
	var snapst snapstate.SnapState
	err = snapstate.Get(s.state, "some-snap", &snapst)
	c.Assert(err, Equals, state.ErrNoState)
}

func (s *snapmgrTestSuite) TestRemoveWithManyRevisionsRunThrough(c *C) {
	si3 := snap.SideInfo{
		RealName: "some-snap",
		Revision: snap.R(3),
	}

	si5 := snap.SideInfo{
		RealName: "some-snap",
		Revision: snap.R(5),
	}

	si7 := snap.SideInfo{
		RealName: "some-snap",
		Revision: snap.R(7),
	}

	s.state.Lock()
	defer s.state.Unlock()

	snapstate.Set(s.state, "some-snap", &snapstate.SnapState{
		Active:   true,
		Sequence: []*snap.SideInfo{&si5, &si3, &si7},
		Current:  si7.Revision,
		SnapType: "app",
	})

	chg := s.state.NewChange("remove", "remove a snap")
	ts, err := snapstate.Remove(s.state, "some-snap", snap.R(0))
	c.Assert(err, IsNil)
	chg.AddAll(ts)

	s.state.Unlock()
	defer s.snapmgr.Stop()
	s.settle()
	s.state.Lock()

	expected := fakeOps{
		{
			op:   "stop-snap-services",
			name: "/snap/some-snap/7",
		},
		{
			op:   "remove-snap-aliases",
			name: "some-snap",
		},
		{
			op:   "unlink-snap",
			name: "/snap/some-snap/7",
		},
		{
			op:    "remove-profiles:Doing",
			name:  "some-snap",
			revno: snap.R(7),
		},
		{
			op:   "remove-snap-data",
			name: "/snap/some-snap/7",
		},
		{
			op:    "remove-snap-files",
			name:  "/snap/some-snap/7",
			stype: "app",
		},
		{
			op:   "remove-snap-data",
			name: "/snap/some-snap/3",
		},
		{
			op:    "remove-snap-files",
			name:  "/snap/some-snap/3",
			stype: "app",
		},
		{
			op:   "remove-snap-data",
			name: "/snap/some-snap/5",
		},
		{
			op:   "remove-snap-common-data",
			name: "/snap/some-snap/5",
		},
		{
			op:    "remove-snap-files",
			name:  "/snap/some-snap/5",
			stype: "app",
		},
		{
			op:   "discard-namespace",
			name: "some-snap",
		},
		{
			op:   "discard-conns:Doing",
			name: "some-snap",
		},
	}
	// start with an easier-to-read error if this fails:
	c.Assert(s.fakeBackend.ops.Ops(), DeepEquals, expected.Ops())
	c.Assert(s.fakeBackend.ops, DeepEquals, expected)

	// verify snapSetup info
	tasks := ts.Tasks()
	revnos := []snap.Revision{{N: 7}, {N: 3}, {N: 5}}
	whichRevno := 0
	for _, t := range tasks {
		snapsup, err := snapstate.TaskSnapSetup(t)
		c.Assert(err, IsNil)

		var expSnapSetup *snapstate.SnapSetup
		if t.Kind() == "discard-conns" || t.Kind() == "clear-aliases" {
			expSnapSetup = &snapstate.SnapSetup{
				SideInfo: &snap.SideInfo{
					RealName: "some-snap",
				},
			}
		} else {
			expSnapSetup = &snapstate.SnapSetup{
				SideInfo: &snap.SideInfo{
					RealName: "some-snap",
					Revision: revnos[whichRevno],
				},
			}
		}

		c.Check(snapsup, DeepEquals, expSnapSetup, Commentf(t.Kind()))

		if t.Kind() == "discard-snap" {
			whichRevno++
		}
	}

	// verify snaps in the system state
	var snapst snapstate.SnapState
	err = snapstate.Get(s.state, "some-snap", &snapst)
	c.Assert(err, Equals, state.ErrNoState)
}

func (s *snapmgrTestSuite) TestRemoveOneRevisionRunThrough(c *C) {
	si3 := snap.SideInfo{
		RealName: "some-snap",
		Revision: snap.R(3),
	}

	si5 := snap.SideInfo{
		RealName: "some-snap",
		Revision: snap.R(5),
	}

	si7 := snap.SideInfo{
		RealName: "some-snap",
		Revision: snap.R(7),
	}

	s.state.Lock()
	defer s.state.Unlock()

	snapstate.Set(s.state, "some-snap", &snapstate.SnapState{
		Active:   true,
		Sequence: []*snap.SideInfo{&si5, &si3, &si7},
		Current:  si7.Revision,
		SnapType: "app",
	})

	chg := s.state.NewChange("remove", "remove a snap")
	ts, err := snapstate.Remove(s.state, "some-snap", snap.R(3))
	c.Assert(err, IsNil)
	chg.AddAll(ts)

	s.state.Unlock()
	defer s.snapmgr.Stop()
	s.settle()
	s.state.Lock()

	c.Check(len(s.fakeBackend.ops), Equals, 2)
	expected := fakeOps{
		{
			op:   "remove-snap-data",
			name: "/snap/some-snap/3",
		},
		{
			op:    "remove-snap-files",
			name:  "/snap/some-snap/3",
			stype: "app",
		},
	}
	// start with an easier-to-read error if this fails:
	c.Assert(s.fakeBackend.ops.Ops(), DeepEquals, expected.Ops())
	c.Assert(s.fakeBackend.ops, DeepEquals, expected)

	// verify snapSetup info
	tasks := ts.Tasks()
	for _, t := range tasks {
		snapsup, err := snapstate.TaskSnapSetup(t)
		c.Assert(err, IsNil)

		expSnapSetup := &snapstate.SnapSetup{
			SideInfo: &snap.SideInfo{
				RealName: "some-snap",
				Revision: snap.R(3),
			},
		}

		c.Check(snapsup, DeepEquals, expSnapSetup, Commentf(t.Kind()))
	}

	// verify snaps in the system state
	var snapst snapstate.SnapState
	err = snapstate.Get(s.state, "some-snap", &snapst)
	c.Assert(err, IsNil)
	c.Check(snapst.Sequence, HasLen, 2)
}

func (s *snapmgrTestSuite) TestRemoveLastRevisionRunThrough(c *C) {
	si := snap.SideInfo{
		RealName: "some-snap",
		Revision: snap.R(2),
	}

	s.state.Lock()
	defer s.state.Unlock()

	snapstate.Set(s.state, "some-snap", &snapstate.SnapState{
		Active:   false,
		Sequence: []*snap.SideInfo{&si},
		Current:  si.Revision,
		SnapType: "app",
	})

	chg := s.state.NewChange("remove", "remove a snap")
	ts, err := snapstate.Remove(s.state, "some-snap", snap.R(2))
	c.Assert(err, IsNil)
	chg.AddAll(ts)

	s.state.Unlock()
	defer s.snapmgr.Stop()
	s.settle()
	s.state.Lock()

	c.Check(len(s.fakeBackend.ops), Equals, 5)
	expected := fakeOps{
		{
			op:   "remove-snap-data",
			name: "/snap/some-snap/2",
		},
		{
			op:   "remove-snap-common-data",
			name: "/snap/some-snap/2",
		},
		{
			op:    "remove-snap-files",
			name:  "/snap/some-snap/2",
			stype: "app",
		},
		{
			op:   "discard-namespace",
			name: "some-snap",
		},
		{
			op:   "discard-conns:Doing",
			name: "some-snap",
		},
	}
	// start with an easier-to-read error if this fails:
	c.Assert(s.fakeBackend.ops.Ops(), DeepEquals, expected.Ops())
	c.Assert(s.fakeBackend.ops, DeepEquals, expected)

	// verify snapSetup info
	tasks := ts.Tasks()
	for _, t := range tasks {
		snapsup, err := snapstate.TaskSnapSetup(t)
		c.Assert(err, IsNil)

		expSnapSetup := &snapstate.SnapSetup{
			SideInfo: &snap.SideInfo{
				RealName: "some-snap",
			},
		}
		if t.Kind() != "discard-conns" && t.Kind() != "clear-aliases" {
			expSnapSetup.SideInfo.Revision = snap.R(2)
		}

		c.Check(snapsup, DeepEquals, expSnapSetup, Commentf(t.Kind()))
	}

	// verify snaps in the system state
	var snapst snapstate.SnapState
	err = snapstate.Get(s.state, "some-snap", &snapst)
	c.Assert(err, Equals, state.ErrNoState)
}

func (s *snapmgrTestSuite) TestRemoveCurrentActiveRevisionRefused(c *C) {
	si := snap.SideInfo{
		RealName: "some-snap",
		Revision: snap.R(2),
	}

	s.state.Lock()
	defer s.state.Unlock()

	snapstate.Set(s.state, "some-snap", &snapstate.SnapState{
		Active:   true,
		Sequence: []*snap.SideInfo{&si},
		Current:  si.Revision,
		SnapType: "app",
	})

	_, err := snapstate.Remove(s.state, "some-snap", snap.R(2))

	c.Check(err, ErrorMatches, `cannot remove active revision 2 of snap "some-snap"`)
}

func (s *snapmgrTestSuite) TestRemoveCurrentRevisionOfSeveralRefused(c *C) {
	si := snap.SideInfo{
		RealName: "some-snap",
		Revision: snap.R(2),
	}

	s.state.Lock()
	defer s.state.Unlock()

	snapstate.Set(s.state, "some-snap", &snapstate.SnapState{
		Active:   true,
		Sequence: []*snap.SideInfo{&si, &si},
		Current:  si.Revision,
		SnapType: "app",
	})

	_, err := snapstate.Remove(s.state, "some-snap", snap.R(2))
	c.Assert(err, NotNil)
	c.Check(err.Error(), Equals, `cannot remove active revision 2 of snap "some-snap" (revert first?)`)
}

func (s *snapmgrTestSuite) TestRemoveMissingRevisionRefused(c *C) {
	si := snap.SideInfo{
		RealName: "some-snap",
		Revision: snap.R(2),
	}

	s.state.Lock()
	defer s.state.Unlock()

	snapstate.Set(s.state, "some-snap", &snapstate.SnapState{
		Active:   true,
		Sequence: []*snap.SideInfo{&si},
		Current:  si.Revision,
		SnapType: "app",
	})

	_, err := snapstate.Remove(s.state, "some-snap", snap.R(1))

	c.Check(err, ErrorMatches, `revision 1 of snap "some-snap" is not installed`)
}

func (s *snapmgrTestSuite) TestRemoveRefused(c *C) {
	si := snap.SideInfo{
		RealName: "gadget",
		Revision: snap.R(7),
	}

	s.state.Lock()
	defer s.state.Unlock()

	snapstate.Set(s.state, "gadget", &snapstate.SnapState{
		Active:   true,
		Sequence: []*snap.SideInfo{&si},
		Current:  si.Revision,
		SnapType: "app",
	})

	_, err := snapstate.Remove(s.state, "gadget", snap.R(0))

	c.Check(err, ErrorMatches, `snap "gadget" is not removable`)
}

func (s *snapmgrTestSuite) TestRemoveRefusedLastRevision(c *C) {
	si := snap.SideInfo{
		RealName: "gadget",
		Revision: snap.R(7),
	}

	s.state.Lock()
	defer s.state.Unlock()

	snapstate.Set(s.state, "gadget", &snapstate.SnapState{
		Active:   false,
		Sequence: []*snap.SideInfo{&si},
		Current:  si.Revision,
		SnapType: "app",
	})

	_, err := snapstate.Remove(s.state, "gadget", snap.R(7))

	c.Check(err, ErrorMatches, `snap "gadget" is not removable`)
}

func (s *snapmgrTestSuite) TestUpdateDoesGC(c *C) {
	s.state.Lock()
	defer s.state.Unlock()

	snapstate.Set(s.state, "some-snap", &snapstate.SnapState{
		Active: true,
		Sequence: []*snap.SideInfo{
			{RealName: "some-snap", SnapID: "some-snap-id", Revision: snap.R(1)},
			{RealName: "some-snap", SnapID: "some-snap-id", Revision: snap.R(2)},
			{RealName: "some-snap", SnapID: "some-snap-id", Revision: snap.R(3)},
			{RealName: "some-snap", SnapID: "some-snap-id", Revision: snap.R(4)},
		},
		Current:  snap.R(4),
		SnapType: "app",
	})

	chg := s.state.NewChange("update", "update a snap")
	ts, err := snapstate.Update(s.state, "some-snap", "some-channel", snap.R(0), s.user.ID, snapstate.Flags{})
	c.Assert(err, IsNil)
	chg.AddAll(ts)

	s.state.Unlock()
	defer s.snapmgr.Stop()
	s.settle()
	s.state.Lock()

	// ensure garbage collection runs as the last tasks
	ops := s.fakeBackend.ops
	c.Assert(ops[len(ops)-8], DeepEquals, fakeOp{
		op:   "link-snap",
		name: "/snap/some-snap/11",
	})
	c.Assert(ops[len(ops)-6], DeepEquals, fakeOp{
		op:   "start-snap-services",
		name: "/snap/some-snap/11",
	})
	c.Assert(ops[len(ops)-5], DeepEquals, fakeOp{
		op:   "remove-snap-data",
		name: "/snap/some-snap/1",
	})
	c.Assert(ops[len(ops)-4], DeepEquals, fakeOp{
		op:    "remove-snap-files",
		name:  "/snap/some-snap/1",
		stype: "app",
	})
	c.Assert(ops[len(ops)-3], DeepEquals, fakeOp{
		op:   "remove-snap-data",
		name: "/snap/some-snap/2",
	})
	c.Assert(ops[len(ops)-2], DeepEquals, fakeOp{
		op:    "remove-snap-files",
		name:  "/snap/some-snap/2",
		stype: "app",
	})
	c.Assert(ops[len(ops)-1], DeepEquals, fakeOp{
		op:    "cleanup-trash",
		name:  "some-snap",
		revno: snap.R(11),
	})

}

func (s *snapmgrTestSuite) TestRevertNoRevertAgain(c *C) {
	siNew := snap.SideInfo{
		RealName: "some-snap",
		Revision: snap.R(77),
	}

	si := snap.SideInfo{
		RealName: "some-snap",
		Revision: snap.R(7),
	}

	s.state.Lock()
	defer s.state.Unlock()

	snapstate.Set(s.state, "some-snap", &snapstate.SnapState{
		Active:   true,
		Sequence: []*snap.SideInfo{&si, &siNew},
		Current:  snap.R(7),
	})

	ts, err := snapstate.Revert(s.state, "some-snap", snapstate.Flags{})
	c.Assert(err, ErrorMatches, "no revision to revert to")
	c.Assert(ts, IsNil)
}

func (s *snapmgrTestSuite) TestRevertNothingToRevertTo(c *C) {
	si := snap.SideInfo{
		RealName: "some-snap",
		Revision: snap.R(7),
	}

	s.state.Lock()
	defer s.state.Unlock()

	snapstate.Set(s.state, "some-snap", &snapstate.SnapState{
		Active:   true,
		Sequence: []*snap.SideInfo{&si},
		Current:  si.Revision,
	})

	ts, err := snapstate.Revert(s.state, "some-snap", snapstate.Flags{})
	c.Assert(err, ErrorMatches, "no revision to revert to")
	c.Assert(ts, IsNil)
}

func (s *snapmgrTestSuite) TestRevertToRevisionNoValidVersion(c *C) {
	si := snap.SideInfo{
		RealName: "some-snap",
		Revision: snap.R(7),
	}
	si2 := snap.SideInfo{
		RealName: "some-snap",
		Revision: snap.R(77),
	}

	s.state.Lock()
	defer s.state.Unlock()

	snapstate.Set(s.state, "some-snap", &snapstate.SnapState{
		Active:   true,
		Sequence: []*snap.SideInfo{&si, &si2},
		Current:  snap.R(77),
	})

	ts, err := snapstate.RevertToRevision(s.state, "some-snap", snap.R("99"), snapstate.Flags{})
	c.Assert(err, ErrorMatches, `cannot find revision 99 for snap "some-snap"`)
	c.Assert(ts, IsNil)
}

func (s *snapmgrTestSuite) TestRevertToRevisionAlreadyCurrent(c *C) {
	si := snap.SideInfo{
		RealName: "some-snap",
		Revision: snap.R(7),
	}
	si2 := snap.SideInfo{
		RealName: "some-snap",
		Revision: snap.R(77),
	}

	s.state.Lock()
	defer s.state.Unlock()

	snapstate.Set(s.state, "some-snap", &snapstate.SnapState{
		Active:   true,
		Sequence: []*snap.SideInfo{&si, &si2},
		Current:  snap.R(77),
	})

	ts, err := snapstate.RevertToRevision(s.state, "some-snap", snap.R("77"), snapstate.Flags{})
	c.Assert(err, ErrorMatches, `already on requested revision`)
	c.Assert(ts, IsNil)
}

func (s *snapmgrTestSuite) TestRevertRunThrough(c *C) {
	si := snap.SideInfo{
		RealName: "some-snap",
		Revision: snap.R(7),
	}
	siOld := snap.SideInfo{
		RealName: "some-snap",
		Revision: snap.R(2),
	}

	s.state.Lock()
	defer s.state.Unlock()

	snapstate.Set(s.state, "some-snap", &snapstate.SnapState{
		Active:   true,
		Sequence: []*snap.SideInfo{&siOld, &si},
		Current:  si.Revision,
	})

	chg := s.state.NewChange("revert", "revert a snap backwards")
	ts, err := snapstate.Revert(s.state, "some-snap", snapstate.Flags{})
	c.Assert(err, IsNil)
	chg.AddAll(ts)

	s.state.Unlock()
	defer s.snapmgr.Stop()
	s.settle()
	s.state.Lock()

	expected := fakeOps{
		{
			op:   "stop-snap-services",
			name: "/snap/some-snap/7",
		},
		{
			op:   "remove-snap-aliases",
			name: "some-snap",
		},
		{
			op:   "unlink-snap",
			name: "/snap/some-snap/7",
		},
		{
			op:    "setup-profiles:Doing",
			name:  "some-snap",
			revno: snap.R(2),
		},
		{
			op: "candidate",
			sinfo: snap.SideInfo{
				RealName: "some-snap",
				Revision: snap.R(2),
			},
		},
		{
			op:   "link-snap",
			name: "/snap/some-snap/2",
		},
		{
			op: "update-aliases",
		},
		{
			op:   "start-snap-services",
			name: "/snap/some-snap/2",
		},
	}
	// start with an easier-to-read error if this fails:
	c.Assert(s.fakeBackend.ops.Ops(), DeepEquals, expected.Ops())
	c.Assert(s.fakeBackend.ops, DeepEquals, expected)

	// verify that the R(2) version is active now and R(7) is still there
	var snapst snapstate.SnapState
	err = snapstate.Get(s.state, "some-snap", &snapst)
	c.Assert(err, IsNil)

	c.Assert(snapst.Active, Equals, true)
	c.Assert(snapst.Current, Equals, snap.R(2))
	c.Assert(snapst.Sequence, HasLen, 2)
	c.Assert(snapst.Sequence[0], DeepEquals, &snap.SideInfo{
		RealName: "some-snap",
		Channel:  "",
		Revision: snap.R(2),
	})
	c.Assert(snapst.Sequence[1], DeepEquals, &snap.SideInfo{
		RealName: "some-snap",
		Channel:  "",
		Revision: snap.R(7),
	})
	c.Assert(snapst.Block(), DeepEquals, []snap.Revision{snap.R(7)})
}

func (s *snapmgrTestSuite) TestRevertWithLocalRevisionRunThrough(c *C) {
	si := snap.SideInfo{
		RealName: "some-snap",
		Revision: snap.R(-7),
	}
	siOld := snap.SideInfo{
		RealName: "some-snap",
		Revision: snap.R(-2),
	}

	s.state.Lock()
	defer s.state.Unlock()

	snapstate.Set(s.state, "some-snap", &snapstate.SnapState{
		Active:   true,
		Sequence: []*snap.SideInfo{&siOld, &si},
		Current:  si.Revision,
	})

	chg := s.state.NewChange("revert", "revert a snap backwards")
	ts, err := snapstate.Revert(s.state, "some-snap", snapstate.Flags{})
	c.Assert(err, IsNil)
	chg.AddAll(ts)

	s.state.Unlock()
	defer s.snapmgr.Stop()
	s.settle()
	s.state.Lock()

	c.Assert(s.fakeBackend.ops, HasLen, 8)

	// verify that LocalRevision is still -7
	var snapst snapstate.SnapState
	err = snapstate.Get(s.state, "some-snap", &snapst)
	c.Assert(err, IsNil)

	c.Assert(snapst.LocalRevision(), Equals, snap.R(-7))
}

func (s *snapmgrTestSuite) TestRevertToRevisionNewVersion(c *C) {
	siNew := snap.SideInfo{
		RealName: "some-snap",
		Revision: snap.R(7),
		SnapID:   "october",
	}

	si := snap.SideInfo{
		RealName: "some-snap",
		Revision: snap.R(2),
		SnapID:   "october",
	}

	s.state.Lock()
	defer s.state.Unlock()

	snapstate.Set(s.state, "some-snap", &snapstate.SnapState{
		Active:   true,
		Sequence: []*snap.SideInfo{&si, &siNew},
		Current:  snap.R(2),
		Channel:  "edge",
	})

	chg := s.state.NewChange("revert", "revert a snap forward")
	ts, err := snapstate.RevertToRevision(s.state, "some-snap", snap.R(7), snapstate.Flags{})
	c.Assert(err, IsNil)
	chg.AddAll(ts)

	s.state.Unlock()
	defer s.snapmgr.Stop()
	s.settle()
	s.state.Lock()

	expected := fakeOps{
		{
			op:   "stop-snap-services",
			name: "/snap/some-snap/2",
		},
		{
			op:   "remove-snap-aliases",
			name: "some-snap",
		},
		{
			op:   "unlink-snap",
			name: "/snap/some-snap/2",
		},
		{
			op:    "setup-profiles:Doing",
			name:  "some-snap",
			revno: snap.R(7),
		},
		{
			op:    "candidate",
			sinfo: siNew,
		},
		{
			op:   "link-snap",
			name: "/snap/some-snap/7",
		},
		{
			op: "update-aliases",
		},
		{
			op:   "start-snap-services",
			name: "/snap/some-snap/7",
		},
	}
	// start with an easier-to-read error if this fails:
	c.Assert(s.fakeBackend.ops.Ops(), DeepEquals, expected.Ops())
	c.Assert(s.fakeBackend.ops, DeepEquals, expected)

	// verify that the R(7) version is active now
	var snapst snapstate.SnapState
	err = snapstate.Get(s.state, "some-snap", &snapst)
	c.Assert(err, IsNil)

	c.Check(snapst.Active, Equals, true)
	c.Check(snapst.Current, Equals, snap.R(7))
	c.Check(snapst.Sequence, HasLen, 2)
	c.Check(snapst.Channel, Equals, "edge")
	c.Check(snapst.CurrentSideInfo(), DeepEquals, &siNew)

	c.Check(snapst.Block(), HasLen, 0)
}

func (s *snapmgrTestSuite) TestRevertTotalUndoRunThrough(c *C) {
	si := snap.SideInfo{
		RealName: "some-snap",
		Revision: snap.R(1),
	}
	si2 := snap.SideInfo{
		RealName: "some-snap",
		Revision: snap.R(2),
	}

	s.state.Lock()
	defer s.state.Unlock()

	snapstate.Set(s.state, "some-snap", &snapstate.SnapState{
		Active:   true,
		Sequence: []*snap.SideInfo{&si, &si2},
		Current:  si2.Revision,
	})

	chg := s.state.NewChange("revert", "revert a snap")
	ts, err := snapstate.Revert(s.state, "some-snap", snapstate.Flags{})
	c.Assert(err, IsNil)
	chg.AddAll(ts)

	tasks := ts.Tasks()
	last := tasks[len(tasks)-1]

	terr := s.state.NewTask("error-trigger", "provoking total undo")
	terr.WaitFor(last)
	chg.AddTask(terr)

	s.state.Unlock()
	defer s.snapmgr.Stop()
	s.settle()
	s.state.Lock()

	expected := fakeOps{
		{
			op:   "stop-snap-services",
			name: "/snap/some-snap/2",
		},
		{
			op:   "remove-snap-aliases",
			name: "some-snap",
		},
		{
			op:   "unlink-snap",
			name: "/snap/some-snap/2",
		},
		{
			op:    "setup-profiles:Doing",
			name:  "some-snap",
			revno: snap.R(1),
		},
		{
			op: "candidate",
			sinfo: snap.SideInfo{
				RealName: "some-snap",
				Revision: snap.R(1),
			},
		},
		{
			op:   "link-snap",
			name: "/snap/some-snap/1",
		},
		{
			op: "update-aliases",
		},
		{
			op:   "start-snap-services",
			name: "/snap/some-snap/1",
		},
		// undoing everything from here down...
		{
			op:   "stop-snap-services",
			name: "/snap/some-snap/1",
		},
		{
			op: "matching-aliases",
		},
		{
			op: "update-aliases",
		},
		{
			op:   "unlink-snap",
			name: "/snap/some-snap/1",
		},
		{
			op:    "setup-profiles:Undoing",
			name:  "some-snap",
			revno: snap.R(1),
		},
		{
			op:   "link-snap",
			name: "/snap/some-snap/2",
		},
		{
			op: "update-aliases",
		},
		{
			op:   "start-snap-services",
			name: "/snap/some-snap/2",
		},
	}
	// start with an easier-to-read error if this fails:
	c.Assert(s.fakeBackend.ops.Ops(), DeepEquals, expected.Ops())
	c.Check(s.fakeBackend.ops, DeepEquals, expected)

	// verify snaps in the system state
	var snapst snapstate.SnapState
	err = snapstate.Get(s.state, "some-snap", &snapst)
	c.Assert(err, IsNil)

	c.Assert(snapst.Active, Equals, true)
	c.Assert(snapst.Sequence, HasLen, 2)
	c.Assert(snapst.Current, Equals, si2.Revision)
}

func (s *snapmgrTestSuite) TestRevertUndoRunThrough(c *C) {
	si := snap.SideInfo{
		RealName: "some-snap",
		Revision: snap.R(1),
	}
	si2 := snap.SideInfo{
		RealName: "some-snap",
		Revision: snap.R(2),
	}

	s.state.Lock()
	defer s.state.Unlock()

	snapstate.Set(s.state, "some-snap", &snapstate.SnapState{
		Active:   true,
		Sequence: []*snap.SideInfo{&si, &si2},
		Current:  si2.Revision,
	})

	chg := s.state.NewChange("revert", "install a revert")
	ts, err := snapstate.Revert(s.state, "some-snap", snapstate.Flags{})
	c.Assert(err, IsNil)
	chg.AddAll(ts)

	s.fakeBackend.linkSnapFailTrigger = "/snap/some-snap/1"

	s.state.Unlock()
	defer s.snapmgr.Stop()
	s.settle()
	s.state.Lock()

	expected := fakeOps{
		{
			op:   "stop-snap-services",
			name: "/snap/some-snap/2",
		},
		{
			op:   "remove-snap-aliases",
			name: "some-snap",
		},
		{
			op:   "unlink-snap",
			name: "/snap/some-snap/2",
		},
		{
			op:    "setup-profiles:Doing",
			name:  "some-snap",
			revno: snap.R(1),
		},
		{
			op: "candidate",
			sinfo: snap.SideInfo{
				RealName: "some-snap",
				Revision: snap.R(1),
			},
		},
		{
			op:   "link-snap.failed",
			name: "/snap/some-snap/1",
		},
		// undo stuff here
		{
			op:   "unlink-snap",
			name: "/snap/some-snap/1",
		},
		{
			op:    "setup-profiles:Undoing",
			name:  "some-snap",
			revno: snap.R(1),
		},
		{
			op:   "link-snap",
			name: "/snap/some-snap/2",
		},
		{
			op: "update-aliases",
		},
		{
			op:   "start-snap-services",
			name: "/snap/some-snap/2",
		},
	}

	// ensure all our tasks ran
	// start with an easier-to-read error if this fails:
	c.Assert(s.fakeBackend.ops.Ops(), DeepEquals, expected.Ops())
	c.Assert(s.fakeBackend.ops, DeepEquals, expected)

	// verify snaps in the system state
	var snapst snapstate.SnapState
	err = snapstate.Get(s.state, "some-snap", &snapst)
	c.Assert(err, IsNil)

	c.Assert(snapst.Active, Equals, true)
	c.Assert(snapst.Sequence, HasLen, 2)
	c.Assert(snapst.Current, Equals, snap.R(2))
}

func (s *snapmgrTestSuite) TestEnableDoesNotEnableAgain(c *C) {
	si := snap.SideInfo{
		RealName: "some-snap",
		Revision: snap.R(7),
	}

	s.state.Lock()
	defer s.state.Unlock()

	snapstate.Set(s.state, "some-snap", &snapstate.SnapState{
		Sequence: []*snap.SideInfo{&si},
		Current:  snap.R(7),
		Active:   true,
	})

	ts, err := snapstate.Enable(s.state, "some-snap")
	c.Assert(err, ErrorMatches, `snap "some-snap" already enabled`)
	c.Assert(ts, IsNil)
}

func (s *snapmgrTestSuite) TestEnableRunThrough(c *C) {
	si := snap.SideInfo{
		RealName: "some-snap",
		Revision: snap.R(7),
		Channel:  "edge",
		SnapID:   "foo",
	}

	s.state.Lock()
	defer s.state.Unlock()

	snapstate.Set(s.state, "some-snap", &snapstate.SnapState{
		Sequence: []*snap.SideInfo{&si},
		Current:  si.Revision,
		Active:   false,
		Channel:  "edge",
	})

	chg := s.state.NewChange("enable", "enable a snap")
	ts, err := snapstate.Enable(s.state, "some-snap")
	c.Assert(err, IsNil)
	chg.AddAll(ts)

	s.state.Unlock()
	defer s.snapmgr.Stop()
	s.settle()
	s.state.Lock()

	expected := fakeOps{
		{
			op:    "setup-profiles:Doing",
			name:  "some-snap",
			revno: snap.R(7),
		},
		{
			op:    "candidate",
			sinfo: si,
		},
		{
			op:   "link-snap",
			name: "/snap/some-snap/7",
		},
		{
			op: "update-aliases",
		},
		{
			op:   "start-snap-services",
			name: "/snap/some-snap/7",
		},
	}
	// start with an easier-to-read error if this fails:
	c.Assert(s.fakeBackend.ops.Ops(), DeepEquals, expected.Ops())
	c.Assert(s.fakeBackend.ops, DeepEquals, expected)

	var snapst snapstate.SnapState
	err = snapstate.Get(s.state, "some-snap", &snapst)
	c.Assert(err, IsNil)

	c.Assert(snapst.Active, Equals, true)
	info, err := snapst.CurrentInfo()
	c.Assert(err, IsNil)
	c.Assert(info.Channel, Equals, "edge")
	c.Assert(info.SnapID, Equals, "foo")
}

func (s *snapmgrTestSuite) TestDisableRunThrough(c *C) {
	si := snap.SideInfo{
		RealName: "some-snap",
		Revision: snap.R(7),
	}

	s.state.Lock()
	defer s.state.Unlock()

	snapstate.Set(s.state, "some-snap", &snapstate.SnapState{
		Sequence: []*snap.SideInfo{&si},
		Current:  si.Revision,
		Active:   true,
	})

	chg := s.state.NewChange("disable", "disable a snap")
	ts, err := snapstate.Disable(s.state, "some-snap")
	c.Assert(err, IsNil)
	chg.AddAll(ts)

	s.state.Unlock()
	defer s.snapmgr.Stop()
	s.settle()
	s.state.Lock()

	expected := fakeOps{
		{
			op:   "stop-snap-services",
			name: "/snap/some-snap/7",
		},
		{
			op:   "remove-snap-aliases",
			name: "some-snap",
		},
		{
			op:   "unlink-snap",
			name: "/snap/some-snap/7",
		},
		{
			op:    "remove-profiles:Doing",
			name:  "some-snap",
			revno: snap.R(7),
		},
	}
	// start with an easier-to-read error if this fails:
	c.Assert(s.fakeBackend.ops.Ops(), DeepEquals, expected.Ops())
	c.Assert(s.fakeBackend.ops, DeepEquals, expected)

	var snapst snapstate.SnapState
	err = snapstate.Get(s.state, "some-snap", &snapst)
	c.Assert(err, IsNil)

	c.Assert(snapst.Active, Equals, false)
}

func (s *snapmgrTestSuite) TestDisableDoesNotEnableAgain(c *C) {
	si := snap.SideInfo{
		RealName: "some-snap",
		Revision: snap.R(7),
	}

	s.state.Lock()
	defer s.state.Unlock()

	snapstate.Set(s.state, "some-snap", &snapstate.SnapState{
		Sequence: []*snap.SideInfo{&si},
		Current:  snap.R(7),
		Active:   false,
	})

	ts, err := snapstate.Disable(s.state, "some-snap")
	c.Assert(err, ErrorMatches, `snap "some-snap" already disabled`)
	c.Assert(ts, IsNil)
}

func (s *snapmgrTestSuite) TestUndoMountSnapFailsInCopyData(c *C) {
	s.state.Lock()
	defer s.state.Unlock()

	chg := s.state.NewChange("install", "install a snap")
	ts, err := snapstate.Install(s.state, "some-snap", "some-channel", snap.R(0), s.user.ID, snapstate.Flags{})
	c.Assert(err, IsNil)
	chg.AddAll(ts)

	s.fakeBackend.copySnapDataFailTrigger = "/snap/some-snap/11"

	s.state.Unlock()
	defer s.snapmgr.Stop()
	s.settle()
	s.state.Lock()

	expected := fakeOps{
		{
			op:    "storesvc-snap",
			name:  "some-snap",
			revno: snap.R(11),
		},
		{
			op:   "storesvc-download",
			name: "some-snap",
		},
		{
			op:    "validate-snap:Doing",
			name:  "some-snap",
			revno: snap.R(11),
		},
		{
			op:  "current",
			old: "<no-current>",
		},
		{
			op:   "open-snap-file",
			name: "/var/lib/snapd/snaps/some-snap_11.snap",
			sinfo: snap.SideInfo{
				RealName: "some-snap",
				SnapID:   "snapIDsnapidsnapidsnapidsnapidsn",
				Channel:  "some-channel",
				Revision: snap.R(11),
			},
		},
		{
			op:    "setup-snap",
			name:  "/var/lib/snapd/snaps/some-snap_11.snap",
			revno: snap.R(11),
		},
		{
			op:   "copy-data.failed",
			name: "/snap/some-snap/11",
			old:  "<no-old>",
		},
		{
			op:    "undo-setup-snap",
			name:  "/snap/some-snap/11",
			stype: "app",
		},
	}
	// start with an easier-to-read error if this fails:
	c.Assert(s.fakeBackend.ops.Ops(), DeepEquals, expected.Ops())
	c.Assert(s.fakeBackend.ops, DeepEquals, expected)
}

<<<<<<< HEAD
func (s *snapmgrTestSuite) TestRefreshFailureCausesErrorReport(c *C) {
	var errSnap, errChannel, errMsg string
	var errExtra map[string]string
	var n int
	restore := snapstate.MockErrtrackerReport(func(aSnap, aChannel, aErrMsg string, extra map[string]string) (string, error) {
		errSnap = aSnap
		errChannel = aChannel
		errMsg = aErrMsg
		errExtra = extra
		n += 1
		return "oopsid", nil
	})
	defer restore()

	si := snap.SideInfo{
		RealName: "some-snap",
		SnapID:   "some-snap-id",
		Revision: snap.R(7),
	}

	s.state.Lock()
	defer s.state.Unlock()

	s.state.Set("ubuntu-core-transition-retry", 7)
	snapstate.Set(s.state, "some-snap", &snapstate.SnapState{
		Active:   true,
		Sequence: []*snap.SideInfo{&si},
		Current:  si.Revision,
		SnapType: "app",
	})

	chg := s.state.NewChange("install", "install a snap")
	ts, err := snapstate.Update(s.state, "some-snap", "some-channel", snap.R(0), s.user.ID, snapstate.Flags{})
	c.Assert(err, IsNil)
	chg.AddAll(ts)

	s.fakeBackend.linkSnapFailTrigger = "/snap/some-snap/11"

	s.state.Unlock()
	defer s.snapmgr.Stop()
	s.settle()
	s.state.Lock()

	// verify we generated a failure report
	c.Check(n, Equals, 1)
	c.Check(errSnap, Equals, "some-snap")
	c.Check(errChannel, Equals, "some-channel")
	c.Check(errExtra, DeepEquals, map[string]string{
		"UbuntuCoreTransitionCount": "7",
	})
	c.Check(errMsg, Matches, `(?sm)download-snap: Undoing
validate-snap: Done
.*
link-snap: Error
 INFO unlink
 ERROR fail
set-auto-aliases: Hold
setup-aliases: Hold
start-snap-services: Hold
cleanup: Hold
run-hook: Hold`)

	// run again with empty "ubuntu-core-transition-retry"
	s.state.Set("ubuntu-core-transition-retry", 0)
	chg = s.state.NewChange("install", "install a snap")
	ts, err = snapstate.Update(s.state, "some-snap", "some-channel", snap.R(0), s.user.ID, snapstate.Flags{})
	c.Assert(err, IsNil)
	chg.AddAll(ts)
	s.state.Unlock()
	defer s.snapmgr.Stop()
	s.settle()
	s.state.Lock()
	// verify that we excluded this field from the bugreport
	c.Check(n, Equals, 2)
	c.Check(errExtra, DeepEquals, map[string]string{})
=======
func (s *snapmgrTestSuite) verifyRefreshLast(c *C) {
	var lastRefresh time.Time

	tr := config.NewTransaction(s.state)
	tr.Get("core", "refresh.last", &lastRefresh)
	c.Check(time.Now().Year(), Equals, lastRefresh.Year())
}

func (s *snapmgrTestSuite) TestEnsureRefreshesNoUpdate(c *C) {
	s.state.Lock()
	defer s.state.Unlock()
	snapstate.CanAutoRefresh = func(*state.State) (bool, error) { return true, nil }

	tr := config.NewTransaction(s.state)
	tr.Set("core", "refresh.last", time.Time{})
	tr.Commit()

	// Ensure() also runs ensureRefreshes()
	s.state.Unlock()
	s.snapmgr.Ensure()
	s.state.Lock()

	// nothing needs to be done, but refresh.last got updated
	c.Check(s.state.Changes(), HasLen, 0)
	s.verifyRefreshLast(c)
}

func (s *snapmgrTestSuite) TestEnsureRefreshesWithUpdate(c *C) {
	s.state.Lock()
	defer s.state.Unlock()
	snapstate.CanAutoRefresh = func(*state.State) (bool, error) { return true, nil }

	tr := config.NewTransaction(s.state)
	tr.Set("core", "refresh.last", time.Time{})
	tr.Commit()

	snapstate.Set(s.state, "some-snap", &snapstate.SnapState{
		Active: true,
		Sequence: []*snap.SideInfo{
			{RealName: "some-snap", SnapID: "some-snap-id", Revision: snap.R(1)},
		},
		Current:  snap.R(1),
		SnapType: "app",
	})

	// Ensure() also runs ensureRefreshes() and our test setup has an
	// update for the "some-snap" in our fake store
	s.state.Unlock()
	s.snapmgr.Ensure()
	s.state.Lock()

	// verify we have an auto-refresh change scheduled now
	c.Check(s.state.Changes(), HasLen, 1)
	chg := s.state.Changes()[0]
	c.Check(chg.Kind(), Equals, "auto-refresh")
	c.Check(chg.IsReady(), Equals, false)
	s.verifyRefreshLast(c)
}

func (s *snapmgrTestSuite) TestEnsureRefreshDisabled(c *C) {
	s.state.Lock()
	defer s.state.Unlock()
	snapstate.CanAutoRefresh = func(*state.State) (bool, error) { return true, nil }

	// can only be disabled in debug mode
	oldEnv := os.Getenv("SNAPD_DEBUG")
	defer func() { os.Setenv("SNAPD_DEBUG", oldEnv) }()
	os.Setenv("SNAPD_DEBUG", "1")

	tr := config.NewTransaction(s.state)
	tr.Set("core", "refresh.last", time.Time{})
	tr.Set("core", "refresh.disabled", true)
	tr.Commit()

	snapstate.Set(s.state, "some-snap", &snapstate.SnapState{
		Active: true,
		Sequence: []*snap.SideInfo{
			{RealName: "some-snap", SnapID: "some-snap-id", Revision: snap.R(1)},
		},
		Current:  snap.R(1),
		SnapType: "app",
	})

	// Ensure() also runs ensureRefreshes() and our test setup has an
	// update for the "some-snap" in our fake store
	s.state.Unlock()
	s.snapmgr.Ensure()
	s.state.Lock()

	// verify that the disable works
	c.Check(s.state.Changes(), HasLen, 0)

	// and no last refresh got updated
	var lastRefresh time.Time
	tr = config.NewTransaction(s.state)
	tr.Get("core", "refresh.last", &lastRefresh)
	c.Check(lastRefresh.IsZero(), Equals, true)

}

func (s *snapmgrTestSuite) TestEnsureRefreshesWithUpdateError(c *C) {
	s.state.Lock()
	defer s.state.Unlock()
	snapstate.CanAutoRefresh = func(*state.State) (bool, error) { return true, nil }

	tr := config.NewTransaction(s.state)
	tr.Set("core", "refresh.last", time.Time{})
	tr.Commit()

	snapstate.Set(s.state, "some-snap", &snapstate.SnapState{
		Active: true,
		Sequence: []*snap.SideInfo{
			{RealName: "some-snap", SnapID: "some-snap-id", Revision: snap.R(1)},
		},
		Current:  snap.R(1),
		SnapType: "app",
	})

	// Ensure() also runs ensureRefreshes() and our test setup has an
	// update for the "some-snap" in our fake store
	s.state.Unlock()
	s.snapmgr.Ensure()
	s.state.Lock()

	c.Check(s.state.Changes(), HasLen, 1)
	chg := s.state.Changes()[0]
	terr := s.state.NewTask("error-trigger", "simulate an error")
	tasks := chg.Tasks()
	for _, t := range tasks[:len(tasks)-2] {
		terr.WaitFor(t)
	}
	chg.AddTask(terr)

	// run the changes
	s.state.Unlock()
	s.settle()
	s.state.Lock()

	s.verifyRefreshLast(c)
}

func (s *snapmgrTestSuite) TestEnsureRefreshesInFlight(c *C) {
	s.state.Lock()
	defer s.state.Unlock()
	snapstate.CanAutoRefresh = func(*state.State) (bool, error) { return true, nil }

	tr := config.NewTransaction(s.state)
	tr.Set("core", "refresh.last", time.Time{})
	tr.Commit()

	snapstate.Set(s.state, "some-snap", &snapstate.SnapState{
		Active: true,
		Sequence: []*snap.SideInfo{
			{RealName: "some-snap", SnapID: "some-snap-id", Revision: snap.R(1)},
		},
		Current:  snap.R(1),
		SnapType: "app",
	})

	// simulate an in-flight change
	chg := s.state.NewChange("auto-refresh", "...")
	chg.SetStatus(state.DoStatus)
	c.Check(s.state.Changes(), HasLen, 1)

	s.state.Unlock()
	s.snapmgr.Ensure()
	s.state.Lock()

	// verify no additional change got generated
	c.Check(s.state.Changes(), HasLen, 1)
}

func (s *snapmgrTestSuite) TestEnsureRefreshesWithUpdateStoreError(c *C) {
	s.state.Lock()
	defer s.state.Unlock()
	snapstate.CanAutoRefresh = func(*state.State) (bool, error) { return true, nil }

	tr := config.NewTransaction(s.state)
	tr.Set("core", "refresh.last", time.Time{})
	tr.Commit()

	origAutoRefreshAssertions := snapstate.AutoRefreshAssertions
	defer func() { snapstate.AutoRefreshAssertions = origAutoRefreshAssertions }()

	// simulate failure in snapstate.AutoRefresh()
	autoRefreshAssertionsCalled := 0
	snapstate.AutoRefreshAssertions = func(st *state.State, userID int) error {
		autoRefreshAssertionsCalled++
		return fmt.Errorf("simulate store error")
	}

	// check that no change got created and that autoRefreshAssertins
	// got called once
	s.state.Unlock()
	s.snapmgr.Ensure()
	s.state.Lock()
	c.Check(s.state.Changes(), HasLen, 0)
	c.Check(autoRefreshAssertionsCalled, Equals, 1)

	// run Ensure() again and check that AutoRefresh() did not run
	// again because to test that lastRefreshAttempt backoff is working
	s.state.Unlock()
	s.snapmgr.Ensure()
	s.state.Lock()
	c.Check(s.state.Changes(), HasLen, 0)
	c.Check(autoRefreshAssertionsCalled, Equals, 1)
>>>>>>> a2da9d44
}

type snapmgrQuerySuite struct {
	st *state.State
}

var _ = Suite(&snapmgrQuerySuite{})

func (s *snapmgrQuerySuite) SetUpTest(c *C) {
	st := state.New(nil)
	st.Lock()
	defer st.Unlock()

	s.st = st

	dirs.SetRootDir(c.MkDir())

	// Write a snap.yaml with fake name
	sideInfo11 := &snap.SideInfo{RealName: "name1", Revision: snap.R(11), EditedSummary: "s11"}
	sideInfo12 := &snap.SideInfo{RealName: "name1", Revision: snap.R(12), EditedSummary: "s12"}
	snaptest.MockSnap(c, `
name: name0
version: 1.1
description: |
    Lots of text`, "", sideInfo11)
	snaptest.MockSnap(c, `
name: name0
version: 1.2
description: |
    Lots of text`, "", sideInfo12)
	snapstate.Set(st, "name1", &snapstate.SnapState{
		Active:   true,
		Sequence: []*snap.SideInfo{sideInfo11, sideInfo12},
		Current:  sideInfo12.Revision,
		SnapType: "app",
	})

	// have also a snap being installed
	/*
		snapstate.Set(st, "installing", &snapstate.SnapState{
			Candidate: &snap.SideInfo{RealName: "installing", Revision: snap.R(1)},
		})
	*/
}

func (s *snapmgrQuerySuite) TearDownTest(c *C) {
	dirs.SetRootDir("")
}

func (s *snapmgrQuerySuite) TestInfo(c *C) {
	st := s.st
	st.Lock()
	defer st.Unlock()

	info, err := snapstate.Info(st, "name1", snap.R(11))
	c.Assert(err, IsNil)

	c.Check(info.Name(), Equals, "name1")
	c.Check(info.Revision, Equals, snap.R(11))
	c.Check(info.Summary(), Equals, "s11")
	c.Check(info.Version, Equals, "1.1")
	c.Check(info.Description(), Equals, "Lots of text")
}

func (s *snapmgrQuerySuite) TestSnapStateCurrentInfo(c *C) {
	st := s.st
	st.Lock()
	defer st.Unlock()

	var snapst snapstate.SnapState
	err := snapstate.Get(st, "name1", &snapst)
	c.Assert(err, IsNil)

	info, err := snapst.CurrentInfo()
	c.Assert(err, IsNil)

	c.Check(info.Name(), Equals, "name1")
	c.Check(info.Revision, Equals, snap.R(12))
	c.Check(info.Summary(), Equals, "s12")
	c.Check(info.Version, Equals, "1.2")
	c.Check(info.Description(), Equals, "Lots of text")
}

func (s *snapmgrQuerySuite) TestSnapStateCurrentInfoErrNoCurrent(c *C) {
	snapst := new(snapstate.SnapState)
	_, err := snapst.CurrentInfo()
	c.Assert(err, Equals, snapstate.ErrNoCurrent)

}

func (s *snapmgrQuerySuite) TestCurrentInfo(c *C) {
	st := s.st
	st.Lock()
	defer st.Unlock()

	info, err := snapstate.CurrentInfo(st, "name1")
	c.Assert(err, IsNil)

	c.Check(info.Name(), Equals, "name1")
	c.Check(info.Revision, Equals, snap.R(12))
}

func (s *snapmgrQuerySuite) TestCurrentInfoAbsent(c *C) {
	st := s.st
	st.Lock()
	defer st.Unlock()

	_, err := snapstate.CurrentInfo(st, "absent")
	c.Assert(err, ErrorMatches, `cannot find snap "absent"`)
}

func (s *snapmgrQuerySuite) TestActiveInfos(c *C) {
	st := s.st
	st.Lock()
	defer st.Unlock()

	infos, err := snapstate.ActiveInfos(st)
	c.Assert(err, IsNil)

	c.Check(infos, HasLen, 1)

	c.Check(infos[0].Name(), Equals, "name1")
	c.Check(infos[0].Revision, Equals, snap.R(12))
	c.Check(infos[0].Summary(), Equals, "s12")
	c.Check(infos[0].Version, Equals, "1.2")
	c.Check(infos[0].Description(), Equals, "Lots of text")
}

func (s *snapmgrQuerySuite) TestTypeInfo(c *C) {
	st := s.st
	st.Lock()
	defer st.Unlock()

	for _, x := range []struct {
		snapName string
		snapType snap.Type
		getInfo  func(*state.State) (*snap.Info, error)
	}{
		{
			snapName: "gadget",
			snapType: snap.TypeGadget,
			getInfo:  snapstate.GadgetInfo,
		},
		{
			snapName: "core",
			snapType: snap.TypeOS,
			getInfo:  snapstate.CoreInfo,
		},
		{
			snapName: "kernel",
			snapType: snap.TypeKernel,
			getInfo:  snapstate.KernelInfo,
		},
	} {
		_, err := x.getInfo(st)
		c.Assert(err, Equals, state.ErrNoState)

		sideInfo := &snap.SideInfo{
			RealName: x.snapName,
			Revision: snap.R(2),
		}
		snaptest.MockSnap(c, fmt.Sprintf("name: %q\ntype: %q\nversion: %q\n", x.snapName, x.snapType, x.snapName), "", sideInfo)
		snapstate.Set(st, x.snapName, &snapstate.SnapState{
			SnapType: string(x.snapType),
			Active:   true,
			Sequence: []*snap.SideInfo{sideInfo},
			Current:  sideInfo.Revision,
		})

		info, err := x.getInfo(st)
		c.Assert(err, IsNil)

		c.Check(info.Name(), Equals, x.snapName)
		c.Check(info.Revision, Equals, snap.R(2))
		c.Check(info.Version, Equals, x.snapName)
		c.Check(info.Type, Equals, x.snapType)
	}
}

func (s *snapmgrQuerySuite) TestTypeInfoCore(c *C) {
	st := s.st
	st.Lock()
	defer st.Unlock()

	for testNr, t := range []struct {
		expectedSnap string
		snapNames    []string
		errMatcher   string
	}{
		// nothing
		{"", []string{}, state.ErrNoState.Error()},
		// single
		{"core", []string{"core"}, ""},
		{"ubuntu-core", []string{"ubuntu-core"}, ""},
		{"hard-core", []string{"hard-core"}, ""},
		// unrolled loop to ensure we don't pass because
		// the order is randomly right
		{"core", []string{"core", "ubuntu-core"}, ""},
		{"core", []string{"core", "ubuntu-core"}, ""},
		{"core", []string{"core", "ubuntu-core"}, ""},
		{"core", []string{"core", "ubuntu-core"}, ""},
		{"core", []string{"core", "ubuntu-core"}, ""},
		{"core", []string{"core", "ubuntu-core"}, ""},
		{"core", []string{"core", "ubuntu-core"}, ""},
		{"core", []string{"core", "ubuntu-core"}, ""},
		// unknown combination
		{"", []string{"duo-core", "single-core"}, `unexpected cores.*`},
		// multi-core is not supported
		{"", []string{"core", "ubuntu-core", "multi-core"}, `unexpected number of cores, got 3`},
	} {
		// clear snapstate
		st.Set("snaps", map[string]*json.RawMessage{})

		for _, snapName := range t.snapNames {
			sideInfo := &snap.SideInfo{
				RealName: snapName,
				Revision: snap.R(1),
			}
			snaptest.MockSnap(c, fmt.Sprintf("name: %q\ntype: os\nversion: %q\n", snapName, snapName), "", sideInfo)
			snapstate.Set(st, snapName, &snapstate.SnapState{
				SnapType: string(snap.TypeOS),
				Active:   true,
				Sequence: []*snap.SideInfo{sideInfo},
				Current:  sideInfo.Revision,
			})
		}

		info, err := snapstate.CoreInfo(st)
		if t.errMatcher != "" {
			c.Assert(err, ErrorMatches, t.errMatcher)
		} else {
			c.Assert(info, NotNil)
			c.Check(info.Name(), Equals, t.expectedSnap, Commentf("(%d) test %q %v", testNr, t.expectedSnap, t.snapNames))
			c.Check(info.Type, Equals, snap.TypeOS)
		}
	}
}

func (s *snapmgrQuerySuite) TestPreviousSideInfo(c *C) {
	st := s.st
	st.Lock()
	defer st.Unlock()

	var snapst snapstate.SnapState
	err := snapstate.Get(st, "name1", &snapst)
	c.Assert(err, IsNil)
	c.Assert(snapst.CurrentSideInfo(), NotNil)
	c.Assert(snapst.CurrentSideInfo().Revision, Equals, snap.R(12))
	c.Assert(snapstate.PreviousSideInfo(&snapst), NotNil)
	c.Assert(snapstate.PreviousSideInfo(&snapst).Revision, Equals, snap.R(11))
}

func (s *snapmgrQuerySuite) TestPreviousSideInfoNoCurrent(c *C) {
	st := s.st
	st.Lock()
	defer st.Unlock()

	snapst := &snapstate.SnapState{}
	c.Assert(snapstate.PreviousSideInfo(snapst), IsNil)
}

func (s *snapmgrQuerySuite) TestAll(c *C) {
	st := s.st
	st.Lock()
	defer st.Unlock()

	snapStates, err := snapstate.All(st)
	c.Assert(err, IsNil)
	c.Assert(snapStates, HasLen, 1)

	snapst := snapStates["name1"]
	c.Assert(snapst, NotNil)

	c.Check(snapst.Active, Equals, true)
	c.Check(snapst.CurrentSideInfo(), NotNil)

	info12, err := snap.ReadInfo("name1", snapst.CurrentSideInfo())
	c.Assert(err, IsNil)

	c.Check(info12.Name(), Equals, "name1")
	c.Check(info12.Revision, Equals, snap.R(12))
	c.Check(info12.Summary(), Equals, "s12")
	c.Check(info12.Version, Equals, "1.2")
	c.Check(info12.Description(), Equals, "Lots of text")

	info11, err := snap.ReadInfo("name1", snapst.Sequence[0])
	c.Assert(err, IsNil)

	c.Check(info11.Name(), Equals, "name1")
	c.Check(info11.Revision, Equals, snap.R(11))
	c.Check(info11.Version, Equals, "1.1")
}

func (s *snapmgrQuerySuite) TestAllEmptyAndEmptyNormalisation(c *C) {
	st := state.New(nil)
	st.Lock()
	defer st.Unlock()

	snapStates, err := snapstate.All(st)
	c.Assert(err, IsNil)
	c.Check(snapStates, HasLen, 0)

	snapstate.Set(st, "foo", nil)

	snapStates, err = snapstate.All(st)
	c.Assert(err, IsNil)
	c.Check(snapStates, HasLen, 0)

	snapstate.Set(st, "foo", &snapstate.SnapState{})

	snapStates, err = snapstate.All(st)
	c.Assert(err, IsNil)
	c.Check(snapStates, HasLen, 0)
}

func (s *snapmgrTestSuite) TestTrySetsTryMode(c *C) {
	s.testTrySetsTryMode(snapstate.Flags{}, c)
}

func (s *snapmgrTestSuite) TestTrySetsTryModeDevMode(c *C) {
	s.testTrySetsTryMode(snapstate.Flags{DevMode: true}, c)
}
func (s *snapmgrTestSuite) TestTrySetsTryModeJailMode(c *C) {
	s.testTrySetsTryMode(snapstate.Flags{JailMode: true}, c)
}
func (s *snapmgrTestSuite) TestTrySetsTryModeClassic(c *C) {
	s.testTrySetsTryMode(snapstate.Flags{Classic: true}, c)
}

func (s *snapmgrTestSuite) testTrySetsTryMode(flags snapstate.Flags, c *C) {
	s.state.Lock()
	defer s.state.Unlock()

	// make mock try dir
	tryYaml := filepath.Join(c.MkDir(), "meta", "snap.yaml")
	err := os.MkdirAll(filepath.Dir(tryYaml), 0755)
	c.Assert(err, IsNil)
	err = ioutil.WriteFile(tryYaml, []byte("name: foo\nversion: 1.0"), 0644)
	c.Assert(err, IsNil)

	chg := s.state.NewChange("try", "try snap")
	ts, err := snapstate.TryPath(s.state, "foo", filepath.Dir(filepath.Dir(tryYaml)), flags)
	c.Assert(err, IsNil)
	chg.AddAll(ts)

	s.state.Unlock()
	defer s.snapmgr.Stop()
	s.settle()
	s.state.Lock()

	// verify snap is in TryMode
	var snapst snapstate.SnapState
	err = snapstate.Get(s.state, "foo", &snapst)
	c.Assert(err, IsNil)

	flags.TryMode = true
	c.Check(snapst.Flags, DeepEquals, flags)

	c.Check(s.state.TaskCount(), Equals, len(ts.Tasks()))
	c.Check(taskKinds(ts.Tasks()), DeepEquals, []string{
		"prepare-snap",
		"mount-snap",
		"copy-snap-data",
		"setup-profiles",
		"link-snap",
		"set-auto-aliases",
		"setup-aliases",
		"start-snap-services",
		"run-hook",
	})

}

func (s *snapmgrTestSuite) TestTryUndoRemovesTryFlag(c *C) {
	s.testTrySetsTryMode(snapstate.Flags{}, c)
}

func (s *snapmgrTestSuite) TestTryUndoRemovesTryFlagLeavesDevMode(c *C) {
	s.testTrySetsTryMode(snapstate.Flags{DevMode: true}, c)
}
func (s *snapmgrTestSuite) TestTryUndoRemovesTryFlagLeavesJailMode(c *C) {
	s.testTrySetsTryMode(snapstate.Flags{JailMode: true}, c)
}
func (s *snapmgrTestSuite) TestTryUndoRemovesTryFlagLeavesClassic(c *C) {
	s.testTrySetsTryMode(snapstate.Flags{Classic: true}, c)
}

func (s *snapmgrTestSuite) testTryUndoRemovesTryFlag(flags snapstate.Flags, c *C) {
	s.state.Lock()
	defer s.state.Unlock()

	// simulate existing state for foo
	var snapst snapstate.SnapState
	snapst.Sequence = []*snap.SideInfo{
		{
			RealName: "foo",
			Revision: snap.R(23),
		},
	}
	snapst.Flags = flags
	snapst.Current = snap.R(23)
	snapstate.Set(s.state, "foo", &snapst)
	c.Check(snapst.TryMode, Equals, false)

	chg := s.state.NewChange("try", "try snap")
	ts, err := snapstate.TryPath(s.state, "foo", c.MkDir(), flags)
	c.Assert(err, IsNil)
	chg.AddAll(ts)

	last := ts.Tasks()[len(ts.Tasks())-1]
	terr := s.state.NewTask("error-trigger", "provoking total undo")
	terr.WaitFor(last)
	chg.AddTask(terr)

	s.state.Unlock()
	defer s.snapmgr.Stop()
	s.settle()
	s.state.Lock()

	// verify snap is not in try mode, the state got undone
	err = snapstate.Get(s.state, "foo", &snapst)
	c.Assert(err, IsNil)
	c.Check(snapst.Flags, DeepEquals, flags)
}

type snapStateSuite struct{}

var _ = Suite(&snapStateSuite{})

func (s *snapStateSuite) TestSnapStateDevMode(c *C) {
	snapst := &snapstate.SnapState{}
	c.Check(snapst.DevMode, Equals, false)
	snapst.Flags.DevMode = true
	c.Check(snapst.DevMode, Equals, true)
}

func (s *snapStateSuite) TestSnapStateType(c *C) {
	snapst := &snapstate.SnapState{}
	_, err := snapst.Type()
	c.Check(err, ErrorMatches, "snap type unset")

	snapst.SetType(snap.TypeKernel)
	typ, err := snapst.Type()
	c.Assert(err, IsNil)
	c.Check(typ, Equals, snap.TypeKernel)
}

func (s *snapStateSuite) TestCurrentSideInfoEmpty(c *C) {
	var snapst snapstate.SnapState
	c.Check(snapst.CurrentSideInfo(), IsNil)
	c.Check(snapst.Current.Unset(), Equals, true)
}

func (s *snapStateSuite) TestCurrentSideInfoSimple(c *C) {
	si1 := &snap.SideInfo{Revision: snap.R(1)}
	snapst := snapstate.SnapState{
		Sequence: []*snap.SideInfo{si1},
		Current:  snap.R(1),
	}
	c.Check(snapst.CurrentSideInfo(), DeepEquals, si1)
}

func (s *snapStateSuite) TestCurrentSideInfoInOrder(c *C) {
	si1 := &snap.SideInfo{Revision: snap.R(1)}
	si2 := &snap.SideInfo{Revision: snap.R(2)}
	snapst := snapstate.SnapState{
		Sequence: []*snap.SideInfo{si1, si2},
		Current:  snap.R(2),
	}
	c.Check(snapst.CurrentSideInfo(), DeepEquals, si2)
}

func (s *snapStateSuite) TestCurrentSideInfoOutOfOrder(c *C) {
	si1 := &snap.SideInfo{Revision: snap.R(1)}
	si2 := &snap.SideInfo{Revision: snap.R(2)}
	snapst := snapstate.SnapState{
		Sequence: []*snap.SideInfo{si1, si2},
		Current:  snap.R(1),
	}
	c.Check(snapst.CurrentSideInfo(), DeepEquals, si1)
}

func (s *snapStateSuite) TestCurrentSideInfoInconsistent(c *C) {
	snapst := snapstate.SnapState{
		Sequence: []*snap.SideInfo{
			{Revision: snap.R(1)},
		},
	}
	c.Check(func() { snapst.CurrentSideInfo() }, PanicMatches, `snapst.Current and snapst.Sequence out of sync:.*`)
}

func (s *snapStateSuite) TestCurrentSideInfoInconsistentWithCurrent(c *C) {
	snapst := snapstate.SnapState{Current: snap.R(17)}
	c.Check(func() { snapst.CurrentSideInfo() }, PanicMatches, `cannot find snapst.Current in the snapst.Sequence`)
}

type snapSetupSuite struct{}

var _ = Suite(&snapSetupSuite{})

type canRemoveSuite struct{}

var _ = Suite(&canRemoveSuite{})

func (s *canRemoveSuite) TestAppAreAlwaysOKToRemove(c *C) {
	info := &snap.Info{
		Type: snap.TypeApp,
	}
	info.RealName = "foo"

	c.Check(snapstate.CanRemove(info, &snapstate.SnapState{Active: true}, false), Equals, true)
	c.Check(snapstate.CanRemove(info, &snapstate.SnapState{Active: true}, true), Equals, true)
}

func (s *canRemoveSuite) TestLastGadgetsAreNotOK(c *C) {
	info := &snap.Info{
		Type: snap.TypeGadget,
	}
	info.RealName = "foo"

	c.Check(snapstate.CanRemove(info, &snapstate.SnapState{}, true), Equals, false)
}

func (s *canRemoveSuite) TestLastOSAndKernelAreNotOK(c *C) {
	os := &snap.Info{
		Type: snap.TypeOS,
	}
	os.RealName = "os"
	kernel := &snap.Info{
		Type: snap.TypeKernel,
	}
	kernel.RealName = "krnl"

	c.Check(snapstate.CanRemove(os, &snapstate.SnapState{}, true), Equals, false)

	c.Check(snapstate.CanRemove(kernel, &snapstate.SnapState{}, true), Equals, false)
}

func (s *canRemoveSuite) TestOneRevisionIsOK(c *C) {
	info := &snap.Info{
		Type: snap.TypeGadget,
	}
	info.RealName = "foo"

	c.Check(snapstate.CanRemove(info, &snapstate.SnapState{Active: true}, false), Equals, true)
}

func (s *canRemoveSuite) TestRequiredIsNotOK(c *C) {
	info := &snap.Info{
		Type: snap.TypeApp,
	}
	info.RealName = "foo"

	c.Check(snapstate.CanRemove(info, &snapstate.SnapState{Active: false, Flags: snapstate.Flags{Required: true}}, true), Equals, false)
	c.Check(snapstate.CanRemove(info, &snapstate.SnapState{Active: true, Flags: snapstate.Flags{Required: true}}, true), Equals, false)
	c.Check(snapstate.CanRemove(info, &snapstate.SnapState{Active: true, Flags: snapstate.Flags{Required: true}}, false), Equals, true)
}

func revs(seq []*snap.SideInfo) []int {
	revs := make([]int, len(seq))
	for i, si := range seq {
		revs[i] = si.Revision.N
	}

	return revs
}

type opSeqOpts struct {
	revert  bool
	fail    bool
	before  []int
	current int
	via     int
	after   []int
}

// build a SnapState with a revision sequence given by `before` and a
// current revision of `current`. Then refresh --revision via. Then
// check the revision sequence is as in `after`.
func (s *snapmgrTestSuite) testOpSequence(c *C, opts *opSeqOpts) (*snapstate.SnapState, *state.TaskSet) {
	s.state.Lock()
	defer s.state.Unlock()

	seq := make([]*snap.SideInfo, len(opts.before))
	for i, n := range opts.before {
		seq[i] = &snap.SideInfo{RealName: "some-snap", SnapID: "some-snap-id", Revision: snap.R(n)}
	}

	snapstate.Set(s.state, "some-snap", &snapstate.SnapState{
		Active:   true,
		Channel:  "edge",
		Sequence: seq,
		Current:  snap.R(opts.current),
		SnapType: "app",
	})

	var chg *state.Change
	var ts *state.TaskSet
	var err error
	if opts.revert {
		chg = s.state.NewChange("revert", "revert a snap")
		ts, err = snapstate.RevertToRevision(s.state, "some-snap", snap.R(opts.via), snapstate.Flags{})
	} else {
		chg = s.state.NewChange("refresh", "refresh a snap")
		ts, err = snapstate.Update(s.state, "some-snap", "", snap.R(opts.via), s.user.ID, snapstate.Flags{})
	}
	c.Assert(err, IsNil)
	if opts.fail {
		tasks := ts.Tasks()
		last := tasks[len(tasks)-1]
		terr := s.state.NewTask("error-trigger", "provoking total undo")
		terr.WaitFor(last)
		if len(last.Lanes()) > 0 {
			lanes := last.Lanes()
			// sanity
			c.Assert(lanes, HasLen, 1)
			terr.JoinLane(lanes[0])
		}
		chg.AddTask(terr)
	}
	chg.AddAll(ts)

	s.state.Unlock()
	defer s.snapmgr.Stop()
	s.settle()
	s.state.Lock()

	var snapst snapstate.SnapState
	err = snapstate.Get(s.state, "some-snap", &snapst)
	c.Assert(err, IsNil)
	c.Check(revs(snapst.Sequence), DeepEquals, opts.after)

	return &snapst, ts
}

func (s *snapmgrTestSuite) testUpdateSequence(c *C, opts *opSeqOpts) *state.TaskSet {
	opts.revert = false
	snapst, ts := s.testOpSequence(c, opts)
	// update always ends with current==seq[-1]==via:
	c.Check(snapst.Current.N, Equals, opts.after[len(opts.after)-1])
	c.Check(snapst.Current.N, Equals, opts.via)

	c.Check(s.fakeBackend.ops.Count("copy-data"), Equals, 1)
	c.Check(s.fakeBackend.ops.First("copy-data"), DeepEquals, &fakeOp{
		op:   "copy-data",
		name: fmt.Sprintf("/snap/some-snap/%d", opts.via),
		old:  fmt.Sprintf("/snap/some-snap/%d", opts.current),
	})

	return ts
}

func (s *snapmgrTestSuite) testUpdateFailureSequence(c *C, opts *opSeqOpts) *state.TaskSet {
	opts.revert = false
	opts.after = opts.before
	s.fakeBackend.linkSnapFailTrigger = fmt.Sprintf("/snap/some-snap/%d", opts.via)
	snapst, ts := s.testOpSequence(c, opts)
	// a failed update will always end with current unchanged
	c.Check(snapst.Current.N, Equals, opts.current)

	ops := s.fakeBackend.ops
	c.Check(ops.Count("copy-data"), Equals, 1)
	do := ops.First("copy-data")

	c.Check(ops.Count("undo-copy-snap-data"), Equals, 1)
	undo := ops.First("undo-copy-snap-data")

	do.op = undo.op
	c.Check(do, DeepEquals, undo) // i.e. they only differed in the op

	return ts
}

// testTotal*Failure fails *after* link-snap
func (s *snapmgrTestSuite) testTotalUpdateFailureSequence(c *C, opts *opSeqOpts) *state.TaskSet {
	opts.revert = false
	opts.fail = true
	snapst, ts := s.testOpSequence(c, opts)
	// a failed update will always end with current unchanged
	c.Check(snapst.Current.N, Equals, opts.current)

	ops := s.fakeBackend.ops
	c.Check(ops.Count("copy-data"), Equals, 1)
	do := ops.First("copy-data")

	c.Check(ops.Count("undo-copy-snap-data"), Equals, 1)
	undo := ops.First("undo-copy-snap-data")

	do.op = undo.op
	c.Check(do, DeepEquals, undo) // i.e. they only differed in the op

	return ts
}

func (s *snapmgrTestSuite) testRevertSequence(c *C, opts *opSeqOpts) *state.TaskSet {
	opts.revert = true
	opts.after = opts.before
	snapst, ts := s.testOpSequence(c, opts)
	// successful revert leaves current == via
	c.Check(snapst.Current.N, Equals, opts.via)

	c.Check(s.fakeBackend.ops.Count("copy-data"), Equals, 0)

	return ts
}

func (s *snapmgrTestSuite) testRevertFailureSequence(c *C, opts *opSeqOpts) *state.TaskSet {
	opts.revert = true
	opts.after = opts.before
	s.fakeBackend.linkSnapFailTrigger = fmt.Sprintf("/snap/some-snap/%d", opts.via)
	snapst, ts := s.testOpSequence(c, opts)
	// a failed revert will always end with current unchanged
	c.Check(snapst.Current.N, Equals, opts.current)

	c.Check(s.fakeBackend.ops.Count("copy-data"), Equals, 0)
	c.Check(s.fakeBackend.ops.Count("undo-copy-snap-data"), Equals, 0)

	return ts
}

func (s *snapmgrTestSuite) testTotalRevertFailureSequence(c *C, opts *opSeqOpts) *state.TaskSet {
	opts.revert = true
	opts.fail = true
	opts.after = opts.before
	snapst, ts := s.testOpSequence(c, opts)
	// a failed revert will always end with current unchanged
	c.Check(snapst.Current.N, Equals, opts.current)

	c.Check(s.fakeBackend.ops.Count("copy-data"), Equals, 0)
	c.Check(s.fakeBackend.ops.Count("undo-copy-snap-data"), Equals, 0)

	return ts
}

// *** sequence tests ***

// 1. a boring update
// 1a. ... that works
func (s *snapmgrTestSuite) TestSeqNormal(c *C) {
	s.testUpdateSequence(c, &opSeqOpts{before: []int{1, 2, 3}, current: 3, via: 4, after: []int{2, 3, 4}})
}

// 1b. that fails during link
func (s *snapmgrTestSuite) TestSeqNormalFailure(c *C) {
	s.testUpdateFailureSequence(c, &opSeqOpts{before: []int{1, 2, 3}, current: 3, via: 4})
}

// 1c. that fails after link
func (s *snapmgrTestSuite) TestSeqTotalNormalFailure(c *C) {
	// total updates are failures after sequence trimming => we lose a rev
	s.testTotalUpdateFailureSequence(c, &opSeqOpts{before: []int{1, 2, 3}, current: 3, via: 4, after: []int{2, 3}})
}

// 2. a boring revert
// 2a. that works
func (s *snapmgrTestSuite) TestSeqRevert(c *C) {
	s.testRevertSequence(c, &opSeqOpts{before: []int{1, 2, 3}, current: 3, via: 2})
}

// 2b. that fails during link
func (s *snapmgrTestSuite) TestSeqRevertFailure(c *C) {
	s.testRevertFailureSequence(c, &opSeqOpts{before: []int{1, 2, 3}, current: 3, via: 2})
}

// 2c. that fails after link
func (s *snapmgrTestSuite) TestSeqTotalRevertFailure(c *C) {
	s.testTotalRevertFailureSequence(c, &opSeqOpts{before: []int{1, 2, 3}, current: 3, via: 2})
}

// 3. a post-revert update
// 3a. that works
func (s *snapmgrTestSuite) TestSeqPostRevert(c *C) {
	s.testUpdateSequence(c, &opSeqOpts{before: []int{1, 2, 3}, current: 2, via: 4, after: []int{1, 2, 4}})
}

// 3b. that fails during link
func (s *snapmgrTestSuite) TestSeqPostRevertFailure(c *C) {
	s.testUpdateFailureSequence(c, &opSeqOpts{before: []int{1, 2, 3}, current: 2, via: 4})
}

// 3c. that fails after link
func (s *snapmgrTestSuite) TestSeqTotalPostRevertFailure(c *C) {
	// lose a rev here as well
	s.testTotalUpdateFailureSequence(c, &opSeqOpts{before: []int{1, 2, 3}, current: 2, via: 4, after: []int{1, 2}})
}

// 3d. manually requesting the one reverted away from
func (s *snapmgrTestSuite) TestSeqRefreshPostRevertSameRevno(c *C) {
	s.testUpdateSequence(c, &opSeqOpts{before: []int{1, 2, 3}, current: 2, via: 3, after: []int{1, 2, 3}})
}

// 4. a post-revert revert
// 4a. that works
func (s *snapmgrTestSuite) TestSeqRevertPostRevert(c *C) {
	s.testRevertSequence(c, &opSeqOpts{before: []int{1, 2, 3}, current: 2, via: 1})
}

// 4b. that fails during link
func (s *snapmgrTestSuite) TestSeqRevertPostRevertFailure(c *C) {
	s.testRevertFailureSequence(c, &opSeqOpts{before: []int{1, 2, 3}, current: 2, via: 1})
}

// 4c. that fails after link
func (s *snapmgrTestSuite) TestSeqTotalRevertPostRevertFailure(c *C) {
	s.testTotalRevertFailureSequence(c, &opSeqOpts{before: []int{1, 2, 3}, current: 2, via: 1})
}

// 5. an update that missed a rev
// 5a. that works
func (s *snapmgrTestSuite) TestSeqMissedOne(c *C) {
	s.testUpdateSequence(c, &opSeqOpts{before: []int{1, 2}, current: 2, via: 4, after: []int{1, 2, 4}})
}

// 5b. that fails during link
func (s *snapmgrTestSuite) TestSeqMissedOneFailure(c *C) {
	s.testUpdateFailureSequence(c, &opSeqOpts{before: []int{1, 2}, current: 2, via: 4})
}

// 5c. that fails after link
func (s *snapmgrTestSuite) TestSeqTotalMissedOneFailure(c *C) {
	// we don't lose a rev here because len(Seq) < 3 going in
	s.testTotalUpdateFailureSequence(c, &opSeqOpts{before: []int{1, 2}, current: 2, via: 4, after: []int{1, 2}})
}

// 6. an update that updates to a revision we already have ("ABA update")
// 6a. that works
func (s *snapmgrTestSuite) TestSeqABA(c *C) {
	s.testUpdateSequence(c, &opSeqOpts{before: []int{1, 2, 3}, current: 3, via: 2, after: []int{1, 3, 2}})
	c.Check(s.fakeBackend.ops[len(s.fakeBackend.ops)-1], DeepEquals, fakeOp{
		op:    "cleanup-trash",
		name:  "some-snap",
		revno: snap.R(2),
	})
}

// 6b. that fails during link
func (s *snapmgrTestSuite) TestSeqABAFailure(c *C) {
	s.testUpdateFailureSequence(c, &opSeqOpts{before: []int{1, 2, 3}, current: 3, via: 2})
	c.Check(s.fakeBackend.ops.First("cleanup-trash"), IsNil)
}

// 6c that fails after link
func (s *snapmgrTestSuite) TestSeqTotalABAFailure(c *C) {
	// we don't lose a rev here because ABA
	s.testTotalUpdateFailureSequence(c, &opSeqOpts{before: []int{1, 2, 3}, current: 3, via: 2, after: []int{1, 2, 3}})
	// XXX: TODO: NOTE!! WARNING!! etc
	//
	// if this happens in real life, things will be weird. revno 2 will
	// have data that has been copied from 3, instead of old 2's data,
	// because the failure occurred *after* nuking the trash. This can
	// happen when things are chained. Because of this, if it were to
	// *actually* happen the correct end sequence would be [1, 3] and not
	// [1, 2, 3]. IRL this scenario can happen if an update that works is
	// chained to an update that fails. Detecting this case is rather hard,
	// and the end result is not nice, and we want to move cleanup to a
	// separate handler & status that will cope with this better (so trash
	// gets nuked after all tasks succeeded).
}

func (s *snapmgrTestSuite) TestUpdateTasksWithOldCurrent(c *C) {
	s.state.Lock()
	defer s.state.Unlock()

	si1 := &snap.SideInfo{RealName: "some-snap", SnapID: "some-snap-id", Revision: snap.R(1)}
	si2 := &snap.SideInfo{RealName: "some-snap", SnapID: "some-snap-id", Revision: snap.R(2)}
	si3 := &snap.SideInfo{RealName: "some-snap", SnapID: "some-snap-id", Revision: snap.R(3)}
	si4 := &snap.SideInfo{RealName: "some-snap", SnapID: "some-snap-id", Revision: snap.R(4)}
	snapstate.Set(s.state, "some-snap", &snapstate.SnapState{
		Active:   true,
		Channel:  "edge",
		Sequence: []*snap.SideInfo{si1, si2, si3, si4},
		Current:  snap.R(2),
		SnapType: "app",
	})

	// run the update
	ts, err := snapstate.Update(s.state, "some-snap", "some-channel", snap.R(0), s.user.ID, snapstate.Flags{})
	c.Assert(err, IsNil)

	verifyInstallUpdateTasks(c, unlinkBefore|cleanupAfter, 2, ts, s.state)

	// and ensure that it will remove the revisions after "current"
	// (si3, si4)
	var snapsup snapstate.SnapSetup
	tasks := ts.Tasks()

	i := len(tasks) - 6
	c.Check(tasks[i].Kind(), Equals, "clear-snap")
	err = tasks[i].Get("snap-setup", &snapsup)
	c.Assert(err, IsNil)
	c.Check(snapsup.Revision(), Equals, si3.Revision)

	i = len(tasks) - 4
	c.Check(tasks[i].Kind(), Equals, "clear-snap")
	err = tasks[i].Get("snap-setup", &snapsup)
	c.Assert(err, IsNil)
	c.Check(snapsup.Revision(), Equals, si4.Revision)
}

func (s *snapmgrTestSuite) TestUpdateCanDoBackwards(c *C) {
	si7 := snap.SideInfo{
		RealName: "some-snap",
		SnapID:   "some-snap-id",
		Revision: snap.R(7),
	}
	si11 := snap.SideInfo{
		RealName: "some-snap",
		SnapID:   "some-snap-id",
		Revision: snap.R(11),
	}

	s.state.Lock()
	defer s.state.Unlock()

	snapstate.Set(s.state, "some-snap", &snapstate.SnapState{
		Active:   true,
		Sequence: []*snap.SideInfo{&si7, &si11},
		Current:  si11.Revision,
		SnapType: "app",
	})

	chg := s.state.NewChange("refresh", "refresh a snap")
	ts, err := snapstate.Update(s.state, "some-snap", "", snap.R(7), s.user.ID, snapstate.Flags{})
	c.Assert(err, IsNil)
	chg.AddAll(ts)

	s.state.Unlock()
	defer s.snapmgr.Stop()
	s.settle()
	s.state.Lock()
	expected := fakeOps{
		{
			op:   "stop-snap-services",
			name: "/snap/some-snap/11",
		},
		{
			op:   "remove-snap-aliases",
			name: "some-snap",
		},
		{
			op:   "unlink-snap",
			name: "/snap/some-snap/11",
		},
		{
			op:   "copy-data",
			name: "/snap/some-snap/7",
			old:  "/snap/some-snap/11",
		},
		{
			op:    "setup-profiles:Doing",
			name:  "some-snap",
			revno: snap.R(7),
		},
		{
			op: "candidate",
			sinfo: snap.SideInfo{
				RealName: "some-snap",
				SnapID:   "some-snap-id",
				Channel:  "",
				Revision: snap.R(7),
			},
		},
		{
			op:   "link-snap",
			name: "/snap/some-snap/7",
		},
		{
			op: "update-aliases",
		},
		{
			op:   "start-snap-services",
			name: "/snap/some-snap/7",
		},
		{
			op:    "cleanup-trash",
			name:  "some-snap",
			revno: snap.R(7),
		},
	}
	// start with an easier-to-read error if this fails:
	c.Assert(s.fakeBackend.ops.Ops(), DeepEquals, expected.Ops())
	c.Assert(s.fakeBackend.ops, DeepEquals, expected)
}

func (s *snapmgrTestSuite) TestSnapStateNoLocalRevision(c *C) {
	si7 := snap.SideInfo{
		RealName: "some-snap",
		Revision: snap.R(-7),
	}
	si11 := snap.SideInfo{
		RealName: "some-snap",
		Revision: snap.R(-11),
	}
	snapst := &snapstate.SnapState{
		Sequence: []*snap.SideInfo{&si7, &si11},
		Current:  si7.Revision,
	}
	c.Assert(snapst.LocalRevision(), Equals, snap.R(-11))
}

func (s *snapmgrTestSuite) TestSnapStateLocalRevision(c *C) {
	si7 := snap.SideInfo{
		RealName: "some-snap",
		Revision: snap.R(7),
	}
	snapst := &snapstate.SnapState{
		Sequence: []*snap.SideInfo{&si7},
		Current:  si7.Revision,
	}
	c.Assert(snapst.LocalRevision().Unset(), Equals, true)
}

func (s *snapmgrTestSuite) TestInstallMany(c *C) {
	s.state.Lock()
	defer s.state.Unlock()

	installed, tts, err := snapstate.InstallMany(s.state, []string{"one", "two"}, 0)
	c.Assert(err, IsNil)
	c.Assert(tts, HasLen, 2)
	c.Check(installed, DeepEquals, []string{"one", "two"})

	for _, ts := range tts {
		verifyInstallUpdateTasks(c, 0, 0, ts, s.state)
	}
}

func (s *snapmgrTestSuite) TestRemoveMany(c *C) {
	s.state.Lock()
	defer s.state.Unlock()

	snapstate.Set(s.state, "one", &snapstate.SnapState{
		Active: true,
		Sequence: []*snap.SideInfo{
			{RealName: "one", SnapID: "one-id", Revision: snap.R(1)},
		},
		Current: snap.R(1),
	})
	snapstate.Set(s.state, "two", &snapstate.SnapState{
		Active: true,
		Sequence: []*snap.SideInfo{
			{RealName: "two", SnapID: "two-id", Revision: snap.R(1)},
		},
		Current: snap.R(1),
	})

	removed, tts, err := snapstate.RemoveMany(s.state, []string{"one", "two"})
	c.Assert(err, IsNil)
	c.Assert(tts, HasLen, 2)
	c.Check(removed, DeepEquals, []string{"one", "two"})

	c.Assert(s.state.TaskCount(), Equals, 8*2)
	for _, ts := range tts {
		c.Assert(taskKinds(ts.Tasks()), DeepEquals, []string{
			"stop-snap-services",
			"remove-aliases",
			"unlink-snap",
			"remove-profiles",
			"clear-snap",
			"discard-snap",
			"clear-aliases",
			"discard-conns",
		})
	}
}

func taskWithKind(ts *state.TaskSet, kind string) *state.Task {
	for _, task := range ts.Tasks() {
		if task.Kind() == kind {
			return task
		}
	}
	return nil
}

var gadgetYaml = `
defaults:
    some-snap-id:
        key: value

volumes:
    volume-id:
        bootloader: grub
`

func (s *snapmgrTestSuite) prepareGadget(c *C) {
	gadgetSideInfo := &snap.SideInfo{RealName: "the-gadget", SnapID: "the-gadget-id", Revision: snap.R(1)}
	gadgetInfo := snaptest.MockSnap(c, `
name: the-gadget
type: gadget
version: 1.0
`, "", gadgetSideInfo)

	err := ioutil.WriteFile(filepath.Join(gadgetInfo.MountDir(), "meta/gadget.yaml"), []byte(gadgetYaml), 0600)
	c.Assert(err, IsNil)

	snapstate.Set(s.state, "the-gadget", &snapstate.SnapState{
		Active:   true,
		Sequence: []*snap.SideInfo{&gadgetInfo.SideInfo},
		Current:  snap.R(1),
		SnapType: "gadget",
	})
}

func (s *snapmgrTestSuite) TestGadgetDefaults(c *C) {
	r := release.MockOnClassic(false)
	defer r()
	dirs.SetRootDir(c.MkDir())
	defer dirs.SetRootDir("")

	// using MockSnap, we want to read the bits on disk
	snapstate.MockReadInfo(snap.ReadInfo)

	s.state.Lock()
	defer s.state.Unlock()

	s.prepareGadget(c)

	snapPath := makeTestSnap(c, "name: some-snap\nversion: 1.0")

	ts, err := snapstate.InstallPath(s.state, &snap.SideInfo{RealName: "some-snap", SnapID: "some-snap-id", Revision: snap.R(1)}, snapPath, "edge", snapstate.Flags{})
	c.Assert(err, IsNil)

	var m map[string]interface{}
	runHook := taskWithKind(ts, "run-hook")
	c.Assert(runHook.Kind(), Equals, "run-hook")
	err = runHook.Get("hook-context", &m)
	c.Assert(err, IsNil)
	c.Assert(m["patch"], DeepEquals, map[string]interface{}{"key": "value"})
}

func (s *snapmgrTestSuite) TestGadgetDefaultsInstalled(c *C) {
	dirs.SetRootDir(c.MkDir())
	defer dirs.SetRootDir("")

	// using MockSnap, we want to read the bits on disk
	snapstate.MockReadInfo(snap.ReadInfo)

	s.state.Lock()
	defer s.state.Unlock()

	s.prepareGadget(c)

	snapstate.Set(s.state, "some-snap", &snapstate.SnapState{
		Active:   true,
		Sequence: []*snap.SideInfo{{RealName: "some-snap", SnapID: "some-snap-id", Revision: snap.R(1)}},
		Current:  snap.R(1),
		SnapType: "app",
	})

	snapPath := makeTestSnap(c, "name: some-snap\nversion: 1.0")

	ts, err := snapstate.InstallPath(s.state, &snap.SideInfo{RealName: "some-snap", SnapID: "some-snap-id", Revision: snap.R(2)}, snapPath, "edge", snapstate.Flags{})
	c.Assert(err, IsNil)

	var m map[string]interface{}
	runHook := taskWithKind(ts, "run-hook")
	c.Assert(runHook.Kind(), Equals, "run-hook")
	err = runHook.Get("hook-context", &m)
	c.Assert(err, Equals, state.ErrNoState)
}

func (s *snapmgrTestSuite) TestTransitionCoreTasksNoUbuntuCore(c *C) {
	s.state.Lock()
	defer s.state.Unlock()

	snapstate.Set(s.state, "core", &snapstate.SnapState{
		Active:   true,
		Sequence: []*snap.SideInfo{{RealName: "corecore", SnapID: "core-snap-id", Revision: snap.R(1)}},
		Current:  snap.R(1),
		SnapType: "os",
	})

	_, err := snapstate.TransitionCore(s.state, "ubuntu-core", "core")
	c.Assert(err, ErrorMatches, `cannot transition snap "ubuntu-core": not installed`)
}

func verifyTransitionConnectionsTasks(c *C, ts *state.TaskSet) {
	c.Check(taskKinds(ts.Tasks()), DeepEquals, []string{
		"transition-ubuntu-core",
	})

	transIf := ts.Tasks()[0]
	var oldName, newName string
	err := transIf.Get("old-name", &oldName)
	c.Assert(err, IsNil)
	c.Check(oldName, Equals, "ubuntu-core")

	err = transIf.Get("new-name", &newName)
	c.Assert(err, IsNil)
	c.Check(newName, Equals, "core")
}

func (s *snapmgrTestSuite) TestTransitionCoreTasks(c *C) {
	s.state.Lock()
	defer s.state.Unlock()

	snapstate.Set(s.state, "ubuntu-core", &snapstate.SnapState{
		Active:   true,
		Sequence: []*snap.SideInfo{{RealName: "ubuntu-core", SnapID: "ubuntu-core-snap-id", Revision: snap.R(1)}},
		Current:  snap.R(1),
		SnapType: "os",
	})

	tsl, err := snapstate.TransitionCore(s.state, "ubuntu-core", "core")
	c.Assert(err, IsNil)

	c.Assert(tsl, HasLen, 3)
	// 1. install core
	verifyInstallUpdateTasks(c, 0, 0, tsl[0], s.state)
	// 2 transition-connections
	verifyTransitionConnectionsTasks(c, tsl[1])
	// 3 remove-ubuntu-core
	verifyRemoveTasks(c, tsl[2])
}

func (s *snapmgrTestSuite) TestTransitionCoreTasksWithUbuntuCoreAndCore(c *C) {
	s.state.Lock()
	defer s.state.Unlock()

	snapstate.Set(s.state, "ubuntu-core", &snapstate.SnapState{
		Active:   true,
		Sequence: []*snap.SideInfo{{RealName: "ubuntu-core", SnapID: "ubuntu-core-snap-id", Revision: snap.R(1)}},
		Current:  snap.R(1),
		SnapType: "os",
	})
	snapstate.Set(s.state, "core", &snapstate.SnapState{
		Active:   true,
		Sequence: []*snap.SideInfo{{RealName: "ubuntu-core", SnapID: "ubuntu-core-snap-id", Revision: snap.R(1)}},
		Current:  snap.R(1),
		SnapType: "os",
	})

	tsl, err := snapstate.TransitionCore(s.state, "ubuntu-core", "core")
	c.Assert(err, IsNil)

	c.Assert(tsl, HasLen, 2)
	// 1. transition connections
	verifyTransitionConnectionsTasks(c, tsl[0])
	// 2. remove ubuntu-core
	verifyRemoveTasks(c, tsl[1])
}

func (s *snapmgrTestSuite) TestTransitionCoreRunThrough(c *C) {
	s.state.Lock()
	defer s.state.Unlock()

	snapstate.Set(s.state, "ubuntu-core", &snapstate.SnapState{
		Active:   true,
		Sequence: []*snap.SideInfo{{RealName: "ubuntu-core", SnapID: "ubuntu-core-snap-id", Revision: snap.R(1)}},
		Current:  snap.R(1),
		SnapType: "os",
	})

	chg := s.state.NewChange("transition-ubuntu-core", "...")
	tsl, err := snapstate.TransitionCore(s.state, "ubuntu-core", "core")
	c.Assert(err, IsNil)
	for _, ts := range tsl {
		chg.AddAll(ts)
	}

	s.state.Unlock()
	defer s.snapmgr.Stop()
	s.settle()
	s.state.Lock()

	// ensure all our tasks ran
	c.Assert(chg.Err(), IsNil)
	c.Assert(chg.IsReady(), Equals, true)
	c.Check(s.fakeStore.downloads, DeepEquals, []fakeDownload{{
		name: "core",
		// the transition has no user associcated with it
		macaroon: "",
	}})
	expected := fakeOps{
		{
			op:    "storesvc-snap",
			name:  "core",
			revno: snap.R(11),
		},
		{
			op:   "storesvc-download",
			name: "core",
		},
		{
			op:    "validate-snap:Doing",
			name:  "core",
			revno: snap.R(11),
		},
		{
			op:  "current",
			old: "<no-current>",
		},
		{
			op:   "open-snap-file",
			name: "/var/lib/snapd/snaps/core_11.snap",
			sinfo: snap.SideInfo{
				RealName: "core",
				SnapID:   "snapIDsnapidsnapidsnapidsnapidsn",
				Revision: snap.R(11),
			},
		},
		{
			op:    "setup-snap",
			name:  "/var/lib/snapd/snaps/core_11.snap",
			revno: snap.R(11),
		},
		{
			op:   "copy-data",
			name: "/snap/core/11",
			old:  "<no-old>",
		},
		{
			op:    "setup-profiles:Doing",
			name:  "core",
			revno: snap.R(11),
		},
		{
			op: "candidate",
			sinfo: snap.SideInfo{
				RealName: "core",
				SnapID:   "snapIDsnapidsnapidsnapidsnapidsn",
				Revision: snap.R(11),
			},
		},
		{
			op:   "link-snap",
			name: "/snap/core/11",
		},
		{
			op: "update-aliases",
		},
		{
			op:   "start-snap-services",
			name: "/snap/core/11",
		},
		{
			op:   "transition-ubuntu-core:Doing",
			name: "ubuntu-core",
		},
		{
			op:   "stop-snap-services",
			name: "/snap/ubuntu-core/1",
		},
		{
			op:   "remove-snap-aliases",
			name: "ubuntu-core",
		},
		{
			op:   "unlink-snap",
			name: "/snap/ubuntu-core/1",
		},
		{
			op:    "remove-profiles:Doing",
			name:  "ubuntu-core",
			revno: snap.R(1),
		},
		{
			op:   "remove-snap-data",
			name: "/snap/ubuntu-core/1",
		},
		{
			op:   "remove-snap-common-data",
			name: "/snap/ubuntu-core/1",
		},
		{
			op:    "remove-snap-files",
			name:  "/snap/ubuntu-core/1",
			stype: "os",
		},
		{
			op:   "discard-namespace",
			name: "ubuntu-core",
		},
		{
			op:   "discard-conns:Doing",
			name: "ubuntu-core",
		},
		{
			op:    "cleanup-trash",
			name:  "core",
			revno: snap.R(11),
		},
	}
	// start with an easier-to-read error if this fails:
	c.Assert(s.fakeBackend.ops.Ops(), DeepEquals, expected.Ops())
	c.Assert(s.fakeBackend.ops, DeepEquals, expected)
}
func (s *snapmgrTestSuite) TestTransitionCoreRunThroughWithCore(c *C) {
	s.state.Lock()
	defer s.state.Unlock()

	snapstate.Set(s.state, "ubuntu-core", &snapstate.SnapState{
		Active:   true,
		Sequence: []*snap.SideInfo{{RealName: "ubuntu-core", SnapID: "ubuntu-core-snap-id", Revision: snap.R(1)}},
		Current:  snap.R(1),
		SnapType: "os",
	})
	snapstate.Set(s.state, "core", &snapstate.SnapState{
		Active:   true,
		Sequence: []*snap.SideInfo{{RealName: "core", SnapID: "core-snap-id", Revision: snap.R(1)}},
		Current:  snap.R(1),
		SnapType: "os",
	})

	chg := s.state.NewChange("transition-ubuntu-core", "...")
	tsl, err := snapstate.TransitionCore(s.state, "ubuntu-core", "core")
	c.Assert(err, IsNil)
	for _, ts := range tsl {
		chg.AddAll(ts)
	}

	s.state.Unlock()
	defer s.snapmgr.Stop()
	s.settle()
	s.state.Lock()

	// ensure all our tasks ran
	c.Assert(chg.Err(), IsNil)
	c.Assert(chg.IsReady(), Equals, true)
	c.Check(s.fakeStore.downloads, HasLen, 0)
	expected := fakeOps{
		{
			op:    "storesvc-snap",
			name:  "core",
			revno: snap.R(11),
		},
		{
			op:   "transition-ubuntu-core:Doing",
			name: "ubuntu-core",
		},
		{
			op:   "stop-snap-services",
			name: "/snap/ubuntu-core/1",
		},
		{
			op:   "remove-snap-aliases",
			name: "ubuntu-core",
		},
		{
			op:   "unlink-snap",
			name: "/snap/ubuntu-core/1",
		},
		{
			op:    "remove-profiles:Doing",
			name:  "ubuntu-core",
			revno: snap.R(1),
		},
		{
			op:   "remove-snap-data",
			name: "/snap/ubuntu-core/1",
		},
		{
			op:   "remove-snap-common-data",
			name: "/snap/ubuntu-core/1",
		},
		{
			op:    "remove-snap-files",
			name:  "/snap/ubuntu-core/1",
			stype: "os",
		},
		{
			op:   "discard-namespace",
			name: "ubuntu-core",
		},
		{
			op:   "discard-conns:Doing",
			name: "ubuntu-core",
		},
	}
	// start with an easier-to-read error if this fails:
	c.Assert(s.fakeBackend.ops.Ops(), DeepEquals, expected.Ops())
	c.Assert(s.fakeBackend.ops, DeepEquals, expected)

}

func (s *snapmgrTestSuite) TestTransitionCoreStartsAutomatically(c *C) {
	s.state.Lock()
	defer s.state.Unlock()

	snapstate.Set(s.state, "ubuntu-core", &snapstate.SnapState{
		Active:   true,
		Sequence: []*snap.SideInfo{{RealName: "corecore", SnapID: "core-snap-id", Revision: snap.R(1)}},
		Current:  snap.R(1),
		SnapType: "os",
	})

	s.state.Unlock()
	defer s.snapmgr.Stop()
	s.settle()
	s.state.Lock()

	c.Check(s.state.Changes(), HasLen, 1)
	c.Check(s.state.Changes()[0].Kind(), Equals, "transition-ubuntu-core")
}

func (s *snapmgrTestSuite) TestTransitionCoreTimeLimitWorks(c *C) {
	s.state.Lock()
	defer s.state.Unlock()

	snapstate.Set(s.state, "ubuntu-core", &snapstate.SnapState{
		Active:   true,
		Sequence: []*snap.SideInfo{{RealName: "corecore", SnapID: "core-snap-id", Revision: snap.R(1)}},
		Current:  snap.R(1),
		SnapType: "os",
	})

	// tried 3h ago, no retry
	s.state.Set("ubuntu-core-transition-last-retry-time", time.Now().Add(-3*time.Hour))

	s.state.Unlock()
	defer s.snapmgr.Stop()
	s.settle()
	s.state.Lock()

	c.Check(s.state.Changes(), HasLen, 0)

	// tried 7h ago, retry
	s.state.Set("ubuntu-core-transition-last-retry-time", time.Now().Add(-7*time.Hour))

	s.state.Unlock()
	defer s.snapmgr.Stop()
	s.settle()
	s.state.Lock()
	c.Check(s.state.Changes(), HasLen, 1)

	var t time.Time
	s.state.Get("ubuntu-core-transition-last-retry-time", &t)
	c.Assert(time.Now().Sub(t) < 2*time.Minute, Equals, true)
}

func (s *snapmgrTestSuite) TestTransitionCoreNoOtherChanges(c *C) {
	s.state.Lock()
	defer s.state.Unlock()

	snapstate.Set(s.state, "ubuntu-core", &snapstate.SnapState{
		Active:   true,
		Sequence: []*snap.SideInfo{{RealName: "corecore", SnapID: "core-snap-id", Revision: snap.R(1)}},
		Current:  snap.R(1),
		SnapType: "os",
	})
	chg := s.state.NewChange("unrelated-change", "unfinished change blocks core transition")
	chg.SetStatus(state.DoStatus)

	s.state.Unlock()
	defer s.snapmgr.Stop()
	s.settle()
	s.state.Lock()

	c.Check(s.state.Changes(), HasLen, 1)
	c.Check(s.state.Changes()[0].Kind(), Equals, "unrelated-change")
}

func (s *snapmgrTestSuite) TestTransitionCoreBlocksOtherChanges(c *C) {
	s.state.Lock()
	defer s.state.Unlock()

	// if we have a ubuntu-core -> core transition
	chg := s.state.NewChange("transition-ubuntu-core", "...")
	chg.SetStatus(state.DoStatus)

	// other tasks block until the transition is done
	_, err := snapstate.Install(s.state, "some-snap", "stable", snap.R(0), s.user.ID, snapstate.Flags{})
	c.Check(err, ErrorMatches, "ubuntu-core to core transition in progress, no other changes allowed until this is done")

	// and when the transition is done, other tasks run
	chg.SetStatus(state.DoneStatus)
	ts, err := snapstate.Install(s.state, "some-snap", "stable", snap.R(0), s.user.ID, snapstate.Flags{})
	c.Check(err, IsNil)
	c.Check(ts, NotNil)
}

type canDisableSuite struct{}

var _ = Suite(&canDisableSuite{})

func (s *canDisableSuite) TestCanDisable(c *C) {
	for _, tt := range []struct {
		typ        snap.Type
		canDisable bool
	}{
		{snap.TypeApp, true},
		{snap.TypeGadget, false},
		{snap.TypeKernel, false},
		{snap.TypeOS, false},
	} {
		info := &snap.Info{Type: tt.typ}
		c.Check(snapstate.CanDisable(info), Equals, tt.canDisable)
	}
}<|MERGE_RESOLUTION|>--- conflicted
+++ resolved
@@ -3852,7 +3852,6 @@
 	c.Assert(s.fakeBackend.ops, DeepEquals, expected)
 }
 
-<<<<<<< HEAD
 func (s *snapmgrTestSuite) TestRefreshFailureCausesErrorReport(c *C) {
 	var errSnap, errChannel, errMsg string
 	var errExtra map[string]string
@@ -3928,7 +3927,8 @@
 	// verify that we excluded this field from the bugreport
 	c.Check(n, Equals, 2)
 	c.Check(errExtra, DeepEquals, map[string]string{})
-=======
+}
+
 func (s *snapmgrTestSuite) verifyRefreshLast(c *C) {
 	var lastRefresh time.Time
 
@@ -4135,7 +4135,6 @@
 	s.state.Lock()
 	c.Check(s.state.Changes(), HasLen, 0)
 	c.Check(autoRefreshAssertionsCalled, Equals, 1)
->>>>>>> a2da9d44
 }
 
 type snapmgrQuerySuite struct {
