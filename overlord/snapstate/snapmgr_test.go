// -*- Mode: Go; indent-tabs-mode: t -*-

/*
 * Copyright (C) 2016 Canonical Ltd
 *
 * This program is free software: you can redistribute it and/or modify
 * it under the terms of the GNU General Public License version 3 as
 * published by the Free Software Foundation.
 *
 * This program is distributed in the hope that it will be useful,
 * but WITHOUT ANY WARRANTY; without even the implied warranty of
 * MERCHANTABILITY or FITNESS FOR A PARTICULAR PURPOSE.  See the
 * GNU General Public License for more details.
 *
 * You should have received a copy of the GNU General Public License
 * along with this program.  If not, see <http://www.gnu.org/licenses/>.
 *
 */

package snapstate_test

import (
	"io/ioutil"
	"os"
	"path/filepath"
	"testing"

	. "gopkg.in/check.v1"

	"github.com/snapcore/snapd/dirs"
	"github.com/snapcore/snapd/overlord/auth"
	"github.com/snapcore/snapd/overlord/snapstate"
	"github.com/snapcore/snapd/overlord/snapstate/backend"
	"github.com/snapcore/snapd/overlord/state"
	"github.com/snapcore/snapd/snap"
	"github.com/snapcore/snapd/snap/snaptest"
)

func TestSnapManager(t *testing.T) { TestingT(t) }

type snapmgrTestSuite struct {
	state   *state.State
	snapmgr *snapstate.SnapManager

	fakeBackend *fakeSnappyBackend
	fakeStore   *fakeStore

	user *auth.UserState

	reset func()
}

func (s *snapmgrTestSuite) settle() {
	// FIXME: use the real settle here
	for i := 0; i < 50; i++ {
		s.snapmgr.Ensure()
		s.snapmgr.Wait()
	}
}

var _ = Suite(&snapmgrTestSuite{})

func (s *snapmgrTestSuite) SetUpTest(c *C) {
	s.fakeBackend = &fakeSnappyBackend{}
	s.state = state.New(nil)
	s.fakeStore = &fakeStore{
		fakeCurrentProgress: 75,
		fakeTotalProgress:   100,
		fakeBackend:         s.fakeBackend,
	}

	var err error
	s.snapmgr, err = snapstate.Manager(s.state)
	c.Assert(err, IsNil)
	s.snapmgr.AddForeignTaskHandlers(s.fakeBackend)
	s.snapmgr.ReplaceStore(s.fakeStore)

	snapstate.SetSnapManagerBackend(s.snapmgr, s.fakeBackend)

	restore1 := snapstate.MockReadInfo(s.fakeBackend.ReadInfo)
	restore2 := snapstate.MockOpenSnapFile(s.fakeBackend.OpenSnapFile)

	s.reset = func() {
		restore2()
		restore1()
	}

	s.state.Lock()
	s.user, err = auth.NewUser(s.state, "username", "macaroon", []string{"discharge"})
	c.Assert(err, IsNil)
	s.state.Unlock()
}

func (s *snapmgrTestSuite) TearDownTest(c *C) {
	s.reset()
}

func (s *snapmgrTestSuite) TestStore(c *C) {
	c.Check(s.snapmgr.Store(), NotNil)

	s.snapmgr.ReplaceStore(nil)
	c.Check(s.snapmgr.Store(), IsNil)
}

func verifyInstallUpdateTasks(c *C, curActive bool, ts *state.TaskSet, st *state.State) {
	i := 0
	n := 5
	if curActive {
		n++
	}
	c.Assert(ts.Tasks(), HasLen, n)
	// all tasks are accounted
	c.Assert(st.NumTask(), Equals, n)
	c.Assert(ts.Tasks()[i].Kind(), Equals, "download-snap")
	i++
	c.Assert(ts.Tasks()[i].Kind(), Equals, "mount-snap")
	i++
	if curActive {
		c.Assert(ts.Tasks()[i].Kind(), Equals, "unlink-current-snap")
		i++
	}
	c.Assert(ts.Tasks()[i].Kind(), Equals, "copy-snap-data")
	i++
	c.Assert(ts.Tasks()[i].Kind(), Equals, "setup-profiles")
	i++
	c.Assert(ts.Tasks()[i].Kind(), Equals, "link-snap")
}

func (s *snapmgrTestSuite) TestInstallTasks(c *C) {
	s.state.Lock()
	defer s.state.Unlock()

	ts, err := snapstate.Install(s.state, "some-snap", "some-channel", 0, 0)
	c.Assert(err, IsNil)
	verifyInstallUpdateTasks(c, false, ts, s.state)
}

func (s *snapmgrTestSuite) TestRevertTasks(c *C) {
	s.state.Lock()
	defer s.state.Unlock()

	snapstate.Set(s.state, "some-snap", &snapstate.SnapState{
		Active: true,
		Sequence: []*snap.SideInfo{
			{OfficialName: "some-snap", Revision: snap.R(7)},
			{OfficialName: "some-snap", Revision: snap.R(11)},
		},
		Current: snap.R(11),
	})

	ts, err := snapstate.Revert(s.state, "some-snap")
	c.Assert(err, IsNil)

	i := 0
	c.Assert(ts.Tasks(), HasLen, 4)
	c.Assert(s.state.NumTask(), Equals, 4)
	c.Assert(ts.Tasks()[i].Kind(), Equals, "prepare-snap")
	i++
	c.Assert(ts.Tasks()[i].Kind(), Equals, "unlink-current-snap")
	i++
	c.Assert(ts.Tasks()[i].Kind(), Equals, "setup-profiles")
	i++
	c.Assert(ts.Tasks()[i].Kind(), Equals, "link-snap")

}

func (s *snapmgrTestSuite) TestDoInstallChannelDefault(c *C) {
	s.state.Lock()
	defer s.state.Unlock()

	ts, err := snapstate.Install(s.state, "some-snap", "", 0, 0)
	c.Assert(err, IsNil)

	var ss snapstate.SnapSetup
	err = ts.Tasks()[0].Get("snap-setup", &ss)
	c.Assert(err, IsNil)

	c.Check(ss.Channel, Equals, "stable")
}

func (s *snapmgrTestSuite) TestInstallConflict(c *C) {
	s.state.Lock()
	defer s.state.Unlock()

	ts, err := snapstate.Install(s.state, "some-snap", "some-channel", 0, 0)
	c.Assert(err, IsNil)
	// need a change to make the tasks visible
	s.state.NewChange("install", "...").AddAll(ts)

	_, err = snapstate.Install(s.state, "some-snap", "some-channel", 0, 0)
	c.Assert(err, ErrorMatches, `snap "some-snap" has changes in progress`)
}

func (s *snapmgrTestSuite) TestInstallPathConflict(c *C) {
	s.state.Lock()
	defer s.state.Unlock()

	ts, err := snapstate.Install(s.state, "some-snap", "some-channel", 0, 0)
	c.Assert(err, IsNil)
	// need a change to make the tasks visible
	s.state.NewChange("install", "...").AddAll(ts)

	mockSnap := makeTestSnap(c, "name: some-snap\nversion: 1.0")
	_, err = snapstate.InstallPath(s.state, "some-snap", mockSnap, "", 0)
	c.Assert(err, ErrorMatches, `snap "some-snap" has changes in progress`)
}

func (s *snapmgrTestSuite) TestUpdateTasks(c *C) {
	s.state.Lock()
	defer s.state.Unlock()

	snapstate.Set(s.state, "some-snap", &snapstate.SnapState{
		Active:   true,
		Channel:  "edge",
		Sequence: []*snap.SideInfo{{OfficialName: "some-snap", Revision: snap.R(11)}},
		Current:  snap.R(11),
	})

	ts, err := snapstate.Update(s.state, "some-snap", "some-channel", s.user.ID, 0)
	c.Assert(err, IsNil)
	verifyInstallUpdateTasks(c, true, ts, s.state)

	var ss snapstate.SnapSetup
	err = ts.Tasks()[0].Get("snap-setup", &ss)
	c.Assert(err, IsNil)

	c.Check(ss.Channel, Equals, "some-channel")
}

func (s *snapmgrTestSuite) TestUpdateChannelFallback(c *C) {
	s.state.Lock()
	defer s.state.Unlock()

	snapstate.Set(s.state, "some-snap", &snapstate.SnapState{
		Active:   true,
		Channel:  "edge",
		Sequence: []*snap.SideInfo{{OfficialName: "some-snap", Revision: snap.R(11)}},
		Current:  snap.R(11),
	})

	ts, err := snapstate.Update(s.state, "some-snap", "", s.user.ID, 0)
	c.Assert(err, IsNil)

	var ss snapstate.SnapSetup
	err = ts.Tasks()[0].Get("snap-setup", &ss)
	c.Assert(err, IsNil)

	c.Check(ss.Channel, Equals, "edge")
}

func (s *snapmgrTestSuite) TestUpdateConflict(c *C) {
	s.state.Lock()
	defer s.state.Unlock()

	snapstate.Set(s.state, "some-snap", &snapstate.SnapState{
		Active:   true,
		Sequence: []*snap.SideInfo{{OfficialName: "some-snap", Revision: snap.R(11)}},
		Current:  snap.R(11),
	})

	ts, err := snapstate.Update(s.state, "some-snap", "some-channel", s.user.ID, 0)
	c.Assert(err, IsNil)
	// need a change to make the tasks visible
	s.state.NewChange("refresh", "...").AddAll(ts)

	_, err = snapstate.Update(s.state, "some-snap", "some-channel", s.user.ID, 0)
	c.Assert(err, ErrorMatches, `snap "some-snap" has changes in progress`)
}

func (s *snapmgrTestSuite) TestRemoveTasks(c *C) {
	s.state.Lock()
	defer s.state.Unlock()

	snapstate.Set(s.state, "foo", &snapstate.SnapState{
		Active: true,
		Sequence: []*snap.SideInfo{
			{OfficialName: "foo", Revision: snap.R(11)},
		},
		Current: snap.R(11),
	})

	ts, err := snapstate.Remove(s.state, "foo")
	c.Assert(err, IsNil)

	i := 0
	c.Assert(ts.Tasks(), HasLen, 5)
	// all tasks are accounted
	c.Assert(s.state.NumTask(), Equals, 5)
	c.Assert(ts.Tasks()[i].Kind(), Equals, "unlink-snap")
	i++
	c.Assert(ts.Tasks()[i].Kind(), Equals, "remove-profiles")
	i++
	c.Assert(ts.Tasks()[i].Kind(), Equals, "clear-snap")
	i++
	c.Assert(ts.Tasks()[i].Kind(), Equals, "discard-snap")
	i++
	c.Assert(ts.Tasks()[i].Kind(), Equals, "discard-conns")
}

func (s *snapmgrTestSuite) TestRemoveConflict(c *C) {
	s.state.Lock()
	defer s.state.Unlock()

	snapstate.Set(s.state, "some-snap", &snapstate.SnapState{
		Active:   true,
		Sequence: []*snap.SideInfo{{OfficialName: "some-snap", Revision: snap.R(11)}},
		Current:  snap.R(11),
	})

	ts, err := snapstate.Remove(s.state, "some-snap")
	c.Assert(err, IsNil)
	// need a change to make the tasks visible
	s.state.NewChange("remove", "...").AddAll(ts)

	_, err = snapstate.Remove(s.state, "some-snap")
	c.Assert(err, ErrorMatches, `snap "some-snap" has changes in progress`)
}

func (s *snapmgrTestSuite) TestInstallRunThrough(c *C) {
	s.state.Lock()
	defer s.state.Unlock()

	chg := s.state.NewChange("install", "install a snap")
	ts, err := snapstate.Install(s.state, "some-snap", "some-channel", s.user.ID, 0)
	c.Assert(err, IsNil)
	chg.AddAll(ts)

	s.state.Unlock()
	defer s.snapmgr.Stop()
	s.settle()
	s.state.Lock()

	// ensure all our tasks ran
	c.Check(s.fakeStore.downloads, DeepEquals, []fakeDownload{{
		macaroon: s.user.Macaroon,
		name:     "some-snap",
		channel:  "some-channel",
	}})
	c.Assert(s.fakeBackend.ops, DeepEquals, []fakeOp{
		{
			op:    "storesvc-snap",
			name:  "some-snap",
			revno: snap.R(11),
		},
		{
			op:   "storesvc-download",
			name: "some-snap",
		},
		{
			op:  "current",
			old: "<no-current>",
		},
		{
			op:   "open-snap-file",
			name: "downloaded-snap-path",
		},
		{
			op:    "setup-snap",
			name:  "downloaded-snap-path",
			revno: snap.R(11),
		},
		{
			op:   "copy-data",
			name: "/snap/some-snap/11",
			old:  "<no-old>",
		},
		{
			op:    "setup-profiles:Doing",
			name:  "some-snap",
			revno: snap.R(11),
		},
		{
			op: "candidate",
			sinfo: snap.SideInfo{
				OfficialName: "some-snap",
				Channel:      "some-channel",
				SnapID:       "snapIDsnapidsnapidsnapidsnapidsn",
				Revision:     snap.R(11),
			},
		},
		{
			op:   "link-snap",
			name: "/snap/some-snap/11",
		},
	})

	// check progress
	task := ts.Tasks()[0]
	cur, total := task.Progress()
	c.Assert(cur, Equals, s.fakeStore.fakeCurrentProgress)
	c.Assert(total, Equals, s.fakeStore.fakeTotalProgress)

	// verify snap-setup in the task state
	var ss snapstate.SnapSetup
	err = task.Get("snap-setup", &ss)
	c.Assert(err, IsNil)
	c.Assert(ss, DeepEquals, snapstate.SnapSetup{
		Name:     "some-snap",
		Revision: snap.R(11),
		Channel:  "some-channel",
		UserID:   s.user.ID,
		SnapPath: "downloaded-snap-path",
	})

	// verify snaps in the system state
	var snaps map[string]*snapstate.SnapState
	err = s.state.Get("snaps", &snaps)
	c.Assert(err, IsNil)

	snapst := snaps["some-snap"]
	c.Assert(snapst.Active, Equals, true)
	c.Assert(snapst.Channel, Equals, "some-channel")
	c.Assert(snapst.Candidate, IsNil)
	c.Assert(snapst.Sequence[0], DeepEquals, &snap.SideInfo{
		OfficialName: "some-snap",
		Channel:      "some-channel",
		SnapID:       "snapIDsnapidsnapidsnapidsnapidsn",
		Revision:     snap.R(11),
	})
}

func (s *snapmgrTestSuite) TestUpdateRunThrough(c *C) {
	si := snap.SideInfo{
		OfficialName: "some-snap",
		Revision:     snap.R(7),
	}

	s.state.Lock()
	defer s.state.Unlock()

	snapstate.Set(s.state, "some-snap", &snapstate.SnapState{
		Active:   true,
		Sequence: []*snap.SideInfo{&si},
		Current:  si.Revision,
	})

	chg := s.state.NewChange("install", "install a snap")
	ts, err := snapstate.Update(s.state, "some-snap", "some-channel", s.user.ID, 0)
	c.Assert(err, IsNil)
	chg.AddAll(ts)

	s.state.Unlock()
	defer s.snapmgr.Stop()
	s.settle()
	s.state.Lock()

	expected := []fakeOp{
		{
			op:    "storesvc-snap",
			name:  "some-snap",
			revno: snap.R(11),
		},
		{
			op:   "storesvc-download",
			name: "some-snap",
		},
		{
			op:  "current",
			old: "/snap/some-snap/7",
		},
		{
			op:   "open-snap-file",
			name: "downloaded-snap-path",
		},
		{
			op:    "setup-snap",
			name:  "downloaded-snap-path",
			revno: snap.R(11),
		},
		{
			op:   "unlink-snap",
			name: "/snap/some-snap/7",
		},
		{
			op:   "copy-data",
			name: "/snap/some-snap/11",
			old:  "/snap/some-snap/7",
		},
		{
			op:    "setup-profiles:Doing",
			name:  "some-snap",
			revno: snap.R(11),
		},
		{
			op: "candidate",
			sinfo: snap.SideInfo{
				OfficialName: "some-snap",
				SnapID:       "snapIDsnapidsnapidsnapidsnapidsn",
				Channel:      "some-channel",
				Revision:     snap.R(11),
			},
		},
		{
			op:   "link-snap",
			name: "/snap/some-snap/11",
		},
	}

	// ensure all our tasks ran
	c.Check(s.fakeStore.downloads, DeepEquals, []fakeDownload{{
		macaroon: s.user.Macaroon,
		name:     "some-snap",
		channel:  "some-channel",
	}})
	c.Assert(s.fakeBackend.ops, DeepEquals, expected)

	// check progress
	task := ts.Tasks()[0]
	cur, total := task.Progress()
	c.Assert(cur, Equals, s.fakeStore.fakeCurrentProgress)
	c.Assert(total, Equals, s.fakeStore.fakeTotalProgress)

	// verify snapSetup info
	var ss snapstate.SnapSetup
	err = task.Get("snap-setup", &ss)
	c.Assert(err, IsNil)
	c.Assert(ss, DeepEquals, snapstate.SnapSetup{
		Name:    "some-snap",
		Channel: "some-channel",
		Flags:   0,
		UserID:  s.user.ID,

		Revision: snap.R(11),

		SnapPath: "downloaded-snap-path",
	})

	// verify snaps in the system state
	var snapst snapstate.SnapState
	err = snapstate.Get(s.state, "some-snap", &snapst)
	c.Assert(err, IsNil)

	c.Assert(snapst.Active, Equals, true)
	c.Assert(snapst.Candidate, IsNil)
	c.Assert(snapst.Sequence, HasLen, 2)
	c.Assert(snapst.Sequence[0], DeepEquals, &snap.SideInfo{
		OfficialName: "some-snap",
		Channel:      "",
		Revision:     snap.R(7),
	})
	c.Assert(snapst.Sequence[1], DeepEquals, &snap.SideInfo{
		OfficialName: "some-snap",
		Channel:      "some-channel",
		SnapID:       "snapIDsnapidsnapidsnapidsnapidsn",
		Revision:     snap.R(11),
	})
}

func (s *snapmgrTestSuite) TestUpdateUndoRunThrough(c *C) {
	si := snap.SideInfo{
		OfficialName: "some-snap",
		Revision:     snap.R(7),
	}

	s.state.Lock()
	defer s.state.Unlock()

	snapstate.Set(s.state, "some-snap", &snapstate.SnapState{
		Active:   true,
		Sequence: []*snap.SideInfo{&si},
		Current:  si.Revision,
	})

	chg := s.state.NewChange("install", "install a snap")
	ts, err := snapstate.Update(s.state, "some-snap", "some-channel", s.user.ID, 0)
	c.Assert(err, IsNil)
	chg.AddAll(ts)

	s.fakeBackend.linkSnapFailTrigger = "/snap/some-snap/11"

	s.state.Unlock()
	defer s.snapmgr.Stop()
	s.settle()
	s.state.Lock()

	expected := []fakeOp{
		{
			op:    "storesvc-snap",
			name:  "some-snap",
			revno: snap.R(11),
		},
		{
			op:   "storesvc-download",
			name: "some-snap",
		},
		{
			op:  "current",
			old: "/snap/some-snap/7",
		},
		{
			op:   "open-snap-file",
			name: "downloaded-snap-path",
		},
		{
			op:    "setup-snap",
			name:  "downloaded-snap-path",
			revno: snap.R(11),
		},
		{
			op:   "unlink-snap",
			name: "/snap/some-snap/7",
		},
		{
			op:   "copy-data",
			name: "/snap/some-snap/11",
			old:  "/snap/some-snap/7",
		},
		{
			op:    "setup-profiles:Doing",
			name:  "some-snap",
			revno: snap.R(11),
		},
		{
			op: "candidate",
			sinfo: snap.SideInfo{
				OfficialName: "some-snap",
				SnapID:       "snapIDsnapidsnapidsnapidsnapidsn",
				Channel:      "some-channel",
				Revision:     snap.R(11),
			},
		},
		{
			op:   "link-snap.failed",
			name: "/snap/some-snap/11",
		},
		{
			op:   "unlink-snap",
			name: "/snap/some-snap/11",
		},
		{
			op:    "setup-profiles:Undoing",
			name:  "some-snap",
			revno: snap.R(11),
		},
		{
			op:   "undo-copy-snap-data",
			name: "/snap/some-snap/11",
			old:  "/snap/some-snap/7",
		},
		{
			op:   "link-snap",
			name: "/snap/some-snap/7",
		},
		{
			op:   "undo-setup-snap",
			name: "/snap/some-snap/11",
		},
	}

	// ensure all our tasks ran
	c.Check(s.fakeStore.downloads, DeepEquals, []fakeDownload{{
		macaroon: s.user.Macaroon,
		name:     "some-snap",
		channel:  "some-channel",
	}})
	c.Assert(s.fakeBackend.ops, DeepEquals, expected)

	// verify snaps in the system state
	var snapst snapstate.SnapState
	err = snapstate.Get(s.state, "some-snap", &snapst)
	c.Assert(err, IsNil)

	c.Assert(snapst.Active, Equals, true)
	c.Assert(snapst.Candidate, IsNil)
	c.Assert(snapst.Sequence, HasLen, 1)
	c.Assert(snapst.Sequence[0], DeepEquals, &snap.SideInfo{
		OfficialName: "some-snap",
		Channel:      "",
		Revision:     snap.R(7),
	})
}

func (s *snapmgrTestSuite) TestUpdateTotalUndoRunThrough(c *C) {
	si := snap.SideInfo{
		OfficialName: "some-snap",
		Revision:     snap.R(7),
	}

	s.state.Lock()
	defer s.state.Unlock()

	snapstate.Set(s.state, "some-snap", &snapstate.SnapState{
		Active:   true,
		Sequence: []*snap.SideInfo{&si},
		Channel:  "stable",
		Current:  si.Revision,
	})

	chg := s.state.NewChange("install", "install a snap")
	ts, err := snapstate.Update(s.state, "some-snap", "some-channel", s.user.ID, 0)
	c.Assert(err, IsNil)
	chg.AddAll(ts)

	tasks := ts.Tasks()
	last := tasks[len(tasks)-1]

	terr := s.state.NewTask("error-trigger", "provoking total undo")
	terr.WaitFor(last)
	chg.AddTask(terr)

	s.state.Unlock()
	defer s.snapmgr.Stop()
	s.settle()
	s.state.Lock()

	expected := []fakeOp{
		{
			op:    "storesvc-snap",
			name:  "some-snap",
			revno: snap.R(11),
		},
		{
			op:   "storesvc-download",
			name: "some-snap",
		},
		{
			op:  "current",
			old: "/snap/some-snap/7",
		},
		{
			op:   "open-snap-file",
			name: "downloaded-snap-path",
		},
		{
			op:    "setup-snap",
			name:  "downloaded-snap-path",
			revno: snap.R(11),
		},
		{
			op:   "unlink-snap",
			name: "/snap/some-snap/7",
		},
		{
			op:   "copy-data",
			name: "/snap/some-snap/11",
			old:  "/snap/some-snap/7",
		},
		{
			op:    "setup-profiles:Doing",
			name:  "some-snap",
			revno: snap.R(11),
		},
		{
			op: "candidate",
			sinfo: snap.SideInfo{
				OfficialName: "some-snap",
				SnapID:       "snapIDsnapidsnapidsnapidsnapidsn",
				Channel:      "some-channel",
				Revision:     snap.R(11),
			},
		},
		{
			op:   "link-snap",
			name: "/snap/some-snap/11",
		},
		// undoing everything from here down...
		{
			op:   "unlink-snap",
			name: "/snap/some-snap/11",
		},
		{
			op:    "setup-profiles:Undoing",
			name:  "some-snap",
			revno: snap.R(11),
		},
		{
			op:   "undo-copy-snap-data",
			name: "/snap/some-snap/11",
			old:  "/snap/some-snap/7",
		},
		{
			op:   "link-snap",
			name: "/snap/some-snap/7",
		},
		{
			op:   "undo-setup-snap",
			name: "/snap/some-snap/11",
		},
	}

	// ensure all our tasks ran
	c.Check(s.fakeStore.downloads, DeepEquals, []fakeDownload{{
		macaroon: s.user.Macaroon,
		name:     "some-snap",
		channel:  "some-channel",
	}})
	c.Assert(s.fakeBackend.ops, DeepEquals, expected)

	// verify snaps in the system state
	var snapst snapstate.SnapState
	err = snapstate.Get(s.state, "some-snap", &snapst)
	c.Assert(err, IsNil)

	c.Assert(snapst.Active, Equals, true)
	c.Assert(snapst.Channel, Equals, "stable")
	c.Assert(snapst.Candidate, IsNil)
	c.Assert(snapst.Sequence, HasLen, 1)
	c.Assert(snapst.Sequence[0], DeepEquals, &snap.SideInfo{
		OfficialName: "some-snap",
		Channel:      "",
		Revision:     snap.R(7),
	})
}

func (s *snapmgrTestSuite) TestUpdateSameRevisionRunThrough(c *C) {
	si := snap.SideInfo{
		OfficialName: "some-snap",
		Revision:     snap.R(7),
	}

	s.state.Lock()
	defer s.state.Unlock()

	snapstate.Set(s.state, "some-snap", &snapstate.SnapState{
		Active:   true,
		Sequence: []*snap.SideInfo{&si},
		Current:  si.Revision,
	})

	chg := s.state.NewChange("install", "install a snap")
	ts, err := snapstate.Update(s.state, "some-snap", "channel-for-7", s.user.ID, 0)
	c.Assert(err, IsNil)
	chg.AddAll(ts)

	s.state.Unlock()
	defer s.snapmgr.Stop()
	s.settle()
	s.state.Lock()

	c.Assert(chg.Status(), Equals, state.ErrorStatus)
	c.Check(chg.Err(), ErrorMatches, `(?s).*revision 7 of snap "some-snap" already installed.*`)

	// ensure all our tasks ran
	c.Assert(s.fakeBackend.ops, DeepEquals, []fakeOp{{
		op:    "storesvc-snap",
		name:  "some-snap",
		revno: snap.R(7),
	}})

	// verify snaps in the system state
	var snapst snapstate.SnapState
	err = snapstate.Get(s.state, "some-snap", &snapst)
	c.Assert(err, IsNil)

	c.Assert(snapst.Active, Equals, true)
	c.Assert(snapst.Candidate, IsNil)
	c.Assert(snapst.Sequence, HasLen, 1)
	c.Assert(snapst.Sequence[0], DeepEquals, &snap.SideInfo{
		OfficialName: "some-snap",
		Channel:      "",
		Revision:     snap.R(7),
	})
}

func makeTestSnap(c *C, snapYamlContent string) (snapFilePath string) {
	return snaptest.MakeTestSnapWithFiles(c, snapYamlContent, nil)
}

func (s *snapmgrTestSuite) TestInstallFirstLocalRunThrough(c *C) {
	// use the real thing for this one
	snapstate.MockOpenSnapFile(backend.OpenSnapFile)

	s.state.Lock()
	defer s.state.Unlock()

	mockSnap := makeTestSnap(c, `name: mock
version: 1.0`)
	chg := s.state.NewChange("install", "install a local snap")
	ts, err := snapstate.InstallPath(s.state, "mock", mockSnap, "", 0)
	c.Assert(err, IsNil)
	chg.AddAll(ts)

	s.state.Unlock()
	defer s.snapmgr.Stop()
	s.settle()
	s.state.Lock()

	// ensure only local install was run, i.e. first actions are pseudo-action current
	c.Assert(s.fakeBackend.ops, HasLen, 6)
	c.Check(s.fakeBackend.ops[0].op, Equals, "current")
	c.Check(s.fakeBackend.ops[0].old, Equals, "<no-current>")
	// and setup-snap
	c.Check(s.fakeBackend.ops[1].op, Equals, "setup-snap")
	c.Check(s.fakeBackend.ops[1].name, Matches, `.*/mock_1.0_all.snap`)
	c.Check(s.fakeBackend.ops[1].revno, Equals, snap.R("x1"))

	c.Check(s.fakeBackend.ops[4].op, Equals, "candidate")
	c.Check(s.fakeBackend.ops[4].sinfo, DeepEquals, snap.SideInfo{Revision: snap.R(-1)})
	c.Check(s.fakeBackend.ops[5].op, Equals, "link-snap")
	c.Check(s.fakeBackend.ops[5].name, Equals, "/snap/mock/x1")

	// verify snapSetup info
	var ss snapstate.SnapSetup
	task := ts.Tasks()[0]
	err = task.Get("snap-setup", &ss)
	c.Assert(err, IsNil)
	c.Assert(ss, DeepEquals, snapstate.SnapSetup{
		Name:     "mock",
		Revision: snap.R(-1),
		SnapPath: mockSnap,
	})

	// verify snaps in the system state
	var snapst snapstate.SnapState
	err = snapstate.Get(s.state, "mock", &snapst)
	c.Assert(err, IsNil)

	c.Assert(snapst.Active, Equals, true)
	c.Assert(snapst.Candidate, IsNil)
	c.Assert(snapst.Sequence[0], DeepEquals, &snap.SideInfo{
		OfficialName: "",
		Channel:      "",
		Revision:     snap.R(-1),
	})
	c.Assert(snapst.LocalRevision, Equals, snap.R(-1))
}

func (s *snapmgrTestSuite) TestInstallSubsequentLocalRunThrough(c *C) {
	// use the real thing for this one
	snapstate.MockOpenSnapFile(backend.OpenSnapFile)

	s.state.Lock()
	defer s.state.Unlock()

	snapstate.Set(s.state, "mock", &snapstate.SnapState{
		Active:        true,
		Sequence:      []*snap.SideInfo{{Revision: snap.R(-2)}},
		LocalRevision: snap.R(-2),
		Current:       snap.R(-2),
	})

	mockSnap := makeTestSnap(c, `name: mock
version: 1.0`)
	chg := s.state.NewChange("install", "install a local snap")
	ts, err := snapstate.InstallPath(s.state, "mock", mockSnap, "", 0)
	c.Assert(err, IsNil)
	chg.AddAll(ts)

	s.state.Unlock()
	defer s.snapmgr.Stop()
	s.settle()
	s.state.Lock()

	// ensure only local install was run, i.e. first action is pseudo-action current
	c.Assert(s.fakeBackend.ops, HasLen, 7)
	c.Check(s.fakeBackend.ops[0].op, Equals, "current")
	c.Check(s.fakeBackend.ops[0].old, Equals, "/snap/mock/x2")
	// and setup-snap
	c.Check(s.fakeBackend.ops[1].op, Equals, "setup-snap")
	c.Check(s.fakeBackend.ops[1].name, Matches, `.*/mock_1.0_all.snap`)
	c.Check(s.fakeBackend.ops[1].revno, Equals, snap.R("x3"))

	c.Check(s.fakeBackend.ops[2].op, Equals, "unlink-snap")
	c.Check(s.fakeBackend.ops[2].name, Equals, "/snap/mock/x2")

	c.Check(s.fakeBackend.ops[3].op, Equals, "copy-data")
	c.Check(s.fakeBackend.ops[3].name, Equals, "/snap/mock/x3")
	c.Check(s.fakeBackend.ops[3].old, Equals, "/snap/mock/x2")

	c.Check(s.fakeBackend.ops[4].op, Equals, "setup-profiles:Doing")
	c.Check(s.fakeBackend.ops[4].name, Equals, "mock")
	c.Check(s.fakeBackend.ops[4].revno, Equals, snap.R(-3))

	c.Check(s.fakeBackend.ops[5].op, Equals, "candidate")
	c.Check(s.fakeBackend.ops[5].sinfo, DeepEquals, snap.SideInfo{Revision: snap.R(-3)})
	c.Check(s.fakeBackend.ops[6].op, Equals, "link-snap")
	c.Check(s.fakeBackend.ops[6].name, Equals, "/snap/mock/x3")

	// verify snapSetup info
	var ss snapstate.SnapSetup
	task := ts.Tasks()[0]
	err = task.Get("snap-setup", &ss)
	c.Assert(err, IsNil)
	c.Assert(ss, DeepEquals, snapstate.SnapSetup{
		Name:     "mock",
		Revision: snap.R(-3),
		SnapPath: mockSnap,
	})

	// verify snaps in the system state
	var snapst snapstate.SnapState
	err = snapstate.Get(s.state, "mock", &snapst)
	c.Assert(err, IsNil)

	c.Assert(snapst.Active, Equals, true)
	c.Assert(snapst.Candidate, IsNil)
	c.Assert(snapst.Sequence, HasLen, 2)
	c.Assert(snapst.CurrentSideInfo(), DeepEquals, &snap.SideInfo{
		OfficialName: "",
		Channel:      "",
		Revision:     snap.R(-3),
	})
	c.Assert(snapst.LocalRevision, Equals, snap.R(-3))
}

func (s *snapmgrTestSuite) TestInstallOldSubsequentLocalRunThrough(c *C) {
	// use the real thing for this one
	snapstate.MockOpenSnapFile(backend.OpenSnapFile)

	s.state.Lock()
	defer s.state.Unlock()

	snapstate.Set(s.state, "mock", &snapstate.SnapState{
		Active:        true,
		Sequence:      []*snap.SideInfo{{Revision: snap.R(100001)}},
		LocalRevision: snap.R(100001),
		Current:       snap.R(100001),
	})

	mockSnap := makeTestSnap(c, `name: mock
version: 1.0`)
	chg := s.state.NewChange("install", "install a local snap")
	ts, err := snapstate.InstallPath(s.state, "mock", mockSnap, "", 0)
	c.Assert(err, IsNil)
	chg.AddAll(ts)

	s.state.Unlock()
	defer s.snapmgr.Stop()
	s.settle()
	s.state.Lock()

	// ensure only local install was run, i.e. first action is pseudo-action current
	ops := s.fakeBackend.ops
	c.Assert(ops, HasLen, 7)
	c.Check(ops[0].op, Equals, "current")
	c.Check(ops[0].old, Equals, "/snap/mock/100001")
	// and setup-snap
	c.Check(ops[1].op, Equals, "setup-snap")
	c.Check(ops[1].name, Matches, `.*/mock_1.0_all.snap`)
	c.Check(ops[1].revno, Equals, snap.R("x1"))

	var snapst snapstate.SnapState
	err = snapstate.Get(s.state, "mock", &snapst)
	c.Assert(err, IsNil)

	c.Assert(snapst.Active, Equals, true)
	c.Assert(snapst.Candidate, IsNil)
	c.Assert(snapst.Sequence, HasLen, 2)
	c.Assert(snapst.CurrentSideInfo(), DeepEquals, &snap.SideInfo{
		OfficialName: "",
		Channel:      "",
		Revision:     snap.R(-1),
	})
	c.Assert(snapst.LocalRevision, Equals, snap.R(-1))
}

func (s *snapmgrTestSuite) TestRemoveRunThrough(c *C) {
	si := snap.SideInfo{
		OfficialName: "some-snap",
		Revision:     snap.R(7),
	}

	s.state.Lock()
	defer s.state.Unlock()

	snapstate.Set(s.state, "some-snap", &snapstate.SnapState{
		Active:   true,
		Sequence: []*snap.SideInfo{&si},
		Current:  si.Revision,
	})

	chg := s.state.NewChange("remove", "remove a snap")
	ts, err := snapstate.Remove(s.state, "some-snap")
	c.Assert(err, IsNil)
	chg.AddAll(ts)

	s.state.Unlock()
	defer s.snapmgr.Stop()
	s.settle()
	s.state.Lock()

	c.Assert(s.fakeBackend.ops, HasLen, 6)
	expected := []fakeOp{
		{
			op:   "unlink-snap",
			name: "/snap/some-snap/7",
		},
		{
			op:    "remove-profiles:Doing",
			name:  "some-snap",
			revno: snap.R(7),
		},
		{
			op:   "remove-snap-data",
			name: "/snap/some-snap/7",
		},
		{
			op:   "remove-snap-common-data",
			name: "/snap/some-snap/7",
		},
		{
			op:   "remove-snap-files",
			name: "/snap/some-snap/7",
		},
		{
			op:   "discard-conns:Doing",
			name: "some-snap",
		},
	}
	c.Assert(s.fakeBackend.ops, DeepEquals, expected)

	// verify snapSetup info
	tasks := ts.Tasks()
	for _, t := range tasks {
		ss, err := snapstate.TaskSnapSetup(t)
		c.Assert(err, IsNil)

		var expSnapSetup *snapstate.SnapSetup
		if t.Kind() == "discard-conns" {
			expSnapSetup = &snapstate.SnapSetup{
				Name: "some-snap",
			}
		} else {
			expSnapSetup = &snapstate.SnapSetup{
				Name:     "some-snap",
				Revision: snap.R(7),
			}
		}
		c.Check(ss, DeepEquals, expSnapSetup, Commentf(t.Kind()))
	}

	// verify snaps in the system state
	var snapst snapstate.SnapState
	err = snapstate.Get(s.state, "some-snap", &snapst)
	c.Assert(err, Equals, state.ErrNoState)
}

func (s *snapmgrTestSuite) TestRemoveWithManyRevisionsRunThrough(c *C) {
	si3 := snap.SideInfo{
		OfficialName: "some-snap",
		Revision:     snap.R(3),
	}

	si5 := snap.SideInfo{
		OfficialName: "some-snap",
		Revision:     snap.R(5),
	}

	si7 := snap.SideInfo{
		OfficialName: "some-snap",
		Revision:     snap.R(7),
	}

	s.state.Lock()
	defer s.state.Unlock()

	snapstate.Set(s.state, "some-snap", &snapstate.SnapState{
		Active:   true,
		Sequence: []*snap.SideInfo{&si5, &si3, &si7},
		Current:  si7.Revision,
	})

	chg := s.state.NewChange("remove", "remove a snap")
	ts, err := snapstate.Remove(s.state, "some-snap")
	c.Assert(err, IsNil)
	chg.AddAll(ts)

	s.state.Unlock()
	defer s.snapmgr.Stop()
	s.settle()
	s.state.Lock()

	c.Assert(s.fakeBackend.ops, HasLen, 10)
	expected := []fakeOp{
		{
			op:   "unlink-snap",
			name: "/snap/some-snap/7",
		},
		{
			op:    "remove-profiles:Doing",
			name:  "some-snap",
			revno: snap.R(7),
		},
		{
			op:   "remove-snap-data",
			name: "/snap/some-snap/7",
		},
		{
			op:   "remove-snap-files",
			name: "/snap/some-snap/7",
		},
		{
			op:   "remove-snap-data",
			name: "/snap/some-snap/3",
		},
		{
			op:   "remove-snap-files",
			name: "/snap/some-snap/3",
		},
		{
			op:   "remove-snap-data",
			name: "/snap/some-snap/5",
		},
		{
			op:   "remove-snap-common-data",
			name: "/snap/some-snap/5",
		},
		{
			op:   "remove-snap-files",
			name: "/snap/some-snap/5",
		},
		{
			op:   "discard-conns:Doing",
			name: "some-snap",
		},
	}
	c.Assert(s.fakeBackend.ops, DeepEquals, expected)

	// verify snapSetup info
	tasks := ts.Tasks()
	revnos := []snap.Revision{{7}, {3}, {5}}
	whichRevno := 0
	for _, t := range tasks {
		ss, err := snapstate.TaskSnapSetup(t)
		c.Assert(err, IsNil)

		var expSnapSetup *snapstate.SnapSetup
		if t.Kind() == "discard-conns" {
			expSnapSetup = &snapstate.SnapSetup{
				Name: "some-snap",
			}
		} else {
			expSnapSetup = &snapstate.SnapSetup{
				Name:     "some-snap",
				Revision: revnos[whichRevno],
			}
		}

		c.Check(ss, DeepEquals, expSnapSetup, Commentf(t.Kind()))

		if t.Kind() == "discard-snap" {
			whichRevno++
		}
	}

	// verify snaps in the system state
	var snapst snapstate.SnapState
	err = snapstate.Get(s.state, "some-snap", &snapst)
	c.Assert(err, Equals, state.ErrNoState)
}

func (s *snapmgrTestSuite) TestRemoveRefused(c *C) {
	si := snap.SideInfo{
		OfficialName: "gadget",
		Revision:     snap.R(7),
	}

	s.state.Lock()
	defer s.state.Unlock()

	snapstate.Set(s.state, "gadget", &snapstate.SnapState{
		Active:   true,
		Sequence: []*snap.SideInfo{&si},
		Current:  si.Revision,
	})

	_, err := snapstate.Remove(s.state, "gadget")

	c.Check(err, ErrorMatches, `snap "gadget" is not removable`)
}

<<<<<<< HEAD
func (s *snapmgrTestSuite) TestUpdateDoesGC(c *C) {
=======
func (s *snapmgrTestSuite) TestRevertNoRevertAgain(c *C) {
	siNew := snap.SideInfo{
		OfficialName: "some-snap",
		Revision:     snap.R(77),
	}

	si := snap.SideInfo{
		OfficialName: "some-snap",
		Revision:     snap.R(7),
	}

>>>>>>> 2171f630
	s.state.Lock()
	defer s.state.Unlock()

	snapstate.Set(s.state, "some-snap", &snapstate.SnapState{
<<<<<<< HEAD
		Active: true,
		Sequence: []*snap.SideInfo{
			{OfficialName: "some-snap", Revision: snap.R(1)},
			{OfficialName: "some-snap", Revision: snap.R(2)},
			{OfficialName: "some-snap", Revision: snap.R(3)},
			{OfficialName: "some-snap", Revision: snap.R(4)},
		},
		Current: snap.R(4),
	})

	chg := s.state.NewChange("update", "update a snap")
	ts, err := snapstate.Update(s.state, "some-snap", "some-channel", s.user.ID, 0)
=======
		Active:   true,
		Sequence: []*snap.SideInfo{&si, &siNew},
		Current:  snap.R(7),
	})

	ts, err := snapstate.Revert(s.state, "some-snap")
	c.Assert(err, ErrorMatches, "no revision to revert to")
	c.Assert(ts, IsNil)
}

func (s *snapmgrTestSuite) TestRevertNothingToRevertTo(c *C) {
	si := snap.SideInfo{
		OfficialName: "some-snap",
		Revision:     snap.R(7),
	}

	s.state.Lock()
	defer s.state.Unlock()

	snapstate.Set(s.state, "some-snap", &snapstate.SnapState{
		Active:   true,
		Sequence: []*snap.SideInfo{&si},
		Current:  si.Revision,
	})

	ts, err := snapstate.Revert(s.state, "some-snap")
	c.Assert(err, ErrorMatches, "no revision to revert to")
	c.Assert(ts, IsNil)
}

func (s *snapmgrTestSuite) TestRevertToRevisionNoValidVersion(c *C) {
	si := snap.SideInfo{
		OfficialName: "some-snap",
		Revision:     snap.R(7),
	}
	si2 := snap.SideInfo{
		OfficialName: "some-snap",
		Revision:     snap.R(77),
	}

	s.state.Lock()
	defer s.state.Unlock()

	snapstate.Set(s.state, "some-snap", &snapstate.SnapState{
		Active:   true,
		Sequence: []*snap.SideInfo{&si, &si2},
		Current:  snap.R(77),
	})

	ts, err := snapstate.RevertToRevision(s.state, "some-snap", snap.R("99"))
	c.Assert(err, ErrorMatches, `cannot find revision 99 for snap "some-snap"`)
	c.Assert(ts, IsNil)
}

func (s *snapmgrTestSuite) TestRevertToRevisionAlreadyCurrent(c *C) {
	si := snap.SideInfo{
		OfficialName: "some-snap",
		Revision:     snap.R(7),
	}
	si2 := snap.SideInfo{
		OfficialName: "some-snap",
		Revision:     snap.R(77),
	}

	s.state.Lock()
	defer s.state.Unlock()

	snapstate.Set(s.state, "some-snap", &snapstate.SnapState{
		Active:   true,
		Sequence: []*snap.SideInfo{&si, &si2},
		Current:  snap.R(77),
	})

	ts, err := snapstate.RevertToRevision(s.state, "some-snap", snap.R("77"))
	c.Assert(err, ErrorMatches, `already on requested revision`)
	c.Assert(ts, IsNil)
}

func (s *snapmgrTestSuite) TestRevertRunThrough(c *C) {
	si := snap.SideInfo{
		OfficialName: "some-snap",
		Revision:     snap.R(7),
	}
	siOld := snap.SideInfo{
		OfficialName: "some-snap",
		Revision:     snap.R(2),
	}

	s.state.Lock()
	defer s.state.Unlock()

	snapstate.Set(s.state, "some-snap", &snapstate.SnapState{
		Active:   true,
		Sequence: []*snap.SideInfo{&siOld, &si},
		Current:  si.Revision,
	})

	chg := s.state.NewChange("revert", "revert a snap backwards")
	ts, err := snapstate.Revert(s.state, "some-snap")
>>>>>>> 2171f630
	c.Assert(err, IsNil)
	chg.AddAll(ts)

	s.state.Unlock()
	defer s.snapmgr.Stop()
	s.settle()
	s.state.Lock()

<<<<<<< HEAD
	// ensure garbage collection runs as the last tasks
	ops := s.fakeBackend.ops
	c.Assert(ops[len(ops)-5], DeepEquals, fakeOp{
		op:   "link-snap",
		name: "/snap/some-snap/11",
	})
	c.Assert(ops[len(ops)-4], DeepEquals, fakeOp{
		op:   "remove-snap-data",
		name: "/snap/some-snap/1",
	})
	c.Assert(ops[len(ops)-3], DeepEquals, fakeOp{
		op:   "remove-snap-files",
		name: "/snap/some-snap/1",
	})
	c.Assert(ops[len(ops)-2], DeepEquals, fakeOp{
		op:   "remove-snap-data",
		name: "/snap/some-snap/2",
	})
	c.Assert(ops[len(ops)-1], DeepEquals, fakeOp{
		op:   "remove-snap-files",
		name: "/snap/some-snap/2",
	})

=======
	c.Assert(s.fakeBackend.ops, HasLen, 4)
	expected := []fakeOp{
		fakeOp{
			op:   "unlink-snap",
			name: "/snap/some-snap/7",
		},
		fakeOp{
			op:    "setup-profiles:Doing",
			name:  "some-snap",
			revno: snap.R(2),
		},
		fakeOp{
			op: "candidate",
			sinfo: snap.SideInfo{
				OfficialName: "some-snap",
				Revision:     snap.R(2),
			},
		},
		fakeOp{
			op:   "link-snap",
			name: "/snap/some-snap/2",
		},
	}
	c.Assert(s.fakeBackend.ops, DeepEquals, expected)

	// verify that the R(2) version is active now and R(7) is still there
	var snapst snapstate.SnapState
	err = snapstate.Get(s.state, "some-snap", &snapst)
	c.Assert(err, IsNil)

	c.Assert(snapst.Active, Equals, true)
	c.Assert(snapst.Candidate, IsNil)
	c.Assert(snapst.Current, Equals, snap.R(2))
	c.Assert(snapst.Sequence, HasLen, 2)
	c.Assert(snapst.Sequence[0], DeepEquals, &snap.SideInfo{
		OfficialName: "some-snap",
		Channel:      "",
		Revision:     snap.R(2),
	})
	c.Assert(snapst.Sequence[1], DeepEquals, &snap.SideInfo{
		OfficialName: "some-snap",
		Channel:      "",
		Revision:     snap.R(7),
	})
}

func (s *snapmgrTestSuite) TestRevertToRevisionNewVersion(c *C) {
	siNew := snap.SideInfo{
		OfficialName: "some-snap",
		Revision:     snap.R(7),
	}

	si := snap.SideInfo{
		OfficialName: "some-snap",
		Revision:     snap.R(2),
	}

	s.state.Lock()
	defer s.state.Unlock()

	snapstate.Set(s.state, "some-snap", &snapstate.SnapState{
		Active:   true,
		Sequence: []*snap.SideInfo{&si, &siNew},
		Current:  snap.R(2),
	})

	chg := s.state.NewChange("revert", "revert a snap forward")
	ts, err := snapstate.RevertToRevision(s.state, "some-snap", snap.R(7))
	c.Assert(err, IsNil)
	chg.AddAll(ts)

	s.state.Unlock()
	defer s.snapmgr.Stop()
	s.settle()
	s.state.Lock()

	c.Assert(s.fakeBackend.ops, HasLen, 4)
	expected := []fakeOp{
		fakeOp{
			op:   "unlink-snap",
			name: "/snap/some-snap/2",
		},
		fakeOp{
			op:    "setup-profiles:Doing",
			name:  "some-snap",
			revno: snap.R(7),
		},
		fakeOp{
			op: "candidate",
			sinfo: snap.SideInfo{
				OfficialName: "some-snap",
				Revision:     snap.R(7),
			},
		},
		fakeOp{
			op:   "link-snap",
			name: "/snap/some-snap/7",
		},
	}
	c.Assert(s.fakeBackend.ops, DeepEquals, expected)

}

func (s *snapmgrTestSuite) TestRevertTotalUndoRunThrough(c *C) {
	si := snap.SideInfo{
		OfficialName: "some-snap",
		Revision:     snap.R(1),
	}
	si2 := snap.SideInfo{
		OfficialName: "some-snap",
		Revision:     snap.R(2),
	}

	s.state.Lock()
	defer s.state.Unlock()

	snapstate.Set(s.state, "some-snap", &snapstate.SnapState{
		Active:   true,
		Sequence: []*snap.SideInfo{&si, &si2},
		Current:  si2.Revision,
	})

	chg := s.state.NewChange("revert", "revert a snap")
	ts, err := snapstate.Revert(s.state, "some-snap")
	c.Assert(err, IsNil)
	chg.AddAll(ts)

	tasks := ts.Tasks()
	last := tasks[len(tasks)-1]

	terr := s.state.NewTask("error-trigger", "provoking total undo")
	terr.WaitFor(last)
	chg.AddTask(terr)

	s.state.Unlock()
	defer s.snapmgr.Stop()
	s.settle()
	s.state.Lock()

	expected := []fakeOp{
		{
			op:   "unlink-snap",
			name: "/snap/some-snap/2",
		},
		{
			op:    "setup-profiles:Doing",
			name:  "some-snap",
			revno: snap.R(1),
		},
		{
			op: "candidate",
			sinfo: snap.SideInfo{
				OfficialName: "some-snap",
				Revision:     snap.R(1),
			},
		},
		{
			op:   "link-snap",
			name: "/snap/some-snap/1",
		},
		// undoing everything from here down...
		{
			op:   "unlink-snap",
			name: "/snap/some-snap/1",
		},
		{
			op:    "setup-profiles:Undoing",
			name:  "some-snap",
			revno: snap.R(1),
		},
		{
			op:   "link-snap",
			name: "/snap/some-snap/2",
		},
	}
	c.Check(s.fakeBackend.ops, DeepEquals, expected)

	// verify snaps in the system state
	var snapst snapstate.SnapState
	err = snapstate.Get(s.state, "some-snap", &snapst)
	c.Assert(err, IsNil)

	c.Assert(snapst.Active, Equals, true)
	c.Assert(snapst.Candidate, IsNil)
	c.Assert(snapst.Sequence, HasLen, 2)
	c.Assert(snapst.Current, Equals, si2.Revision)
}

func (s *snapmgrTestSuite) TestRevertUndoRunThrough(c *C) {
	si := snap.SideInfo{
		OfficialName: "some-snap",
		Revision:     snap.R(1),
	}
	si2 := snap.SideInfo{
		OfficialName: "some-snap",
		Revision:     snap.R(2),
	}

	s.state.Lock()
	defer s.state.Unlock()

	snapstate.Set(s.state, "some-snap", &snapstate.SnapState{
		Active:   true,
		Sequence: []*snap.SideInfo{&si, &si2},
		Current:  si2.Revision,
	})

	chg := s.state.NewChange("revert", "install a revert")
	ts, err := snapstate.Revert(s.state, "some-snap")
	c.Assert(err, IsNil)
	chg.AddAll(ts)

	s.fakeBackend.linkSnapFailTrigger = "/snap/some-snap/1"

	s.state.Unlock()
	defer s.snapmgr.Stop()
	s.settle()
	s.state.Lock()

	expected := []fakeOp{
		{
			op:   "unlink-snap",
			name: "/snap/some-snap/2",
		},
		{
			op:    "setup-profiles:Doing",
			name:  "some-snap",
			revno: snap.R(1),
		},
		{
			op: "candidate",
			sinfo: snap.SideInfo{
				OfficialName: "some-snap",
				Revision:     snap.R(1),
			},
		},
		{
			op:   "link-snap.failed",
			name: "/snap/some-snap/1",
		},
		// undo stuff here
		{
			op:   "unlink-snap",
			name: "/snap/some-snap/1",
		},
		{
			op:    "setup-profiles:Undoing",
			name:  "some-snap",
			revno: snap.R(1),
		},
		{
			op:   "link-snap",
			name: "/snap/some-snap/2",
		},
	}

	// ensure all our tasks ran
	c.Assert(s.fakeBackend.ops, DeepEquals, expected)

	// verify snaps in the system state
	var snapst snapstate.SnapState
	err = snapstate.Get(s.state, "some-snap", &snapst)
	c.Assert(err, IsNil)

	c.Assert(snapst.Active, Equals, true)
	c.Assert(snapst.Candidate, IsNil)
	c.Assert(snapst.Sequence, HasLen, 2)
	c.Assert(snapst.Current, Equals, snap.R(2))
>>>>>>> 2171f630
}

type snapmgrQuerySuite struct {
	st *state.State
}

var _ = Suite(&snapmgrQuerySuite{})

func (s *snapmgrQuerySuite) SetUpTest(c *C) {
	st := state.New(nil)
	st.Lock()
	defer st.Unlock()

	s.st = st

	dirs.SetRootDir(c.MkDir())

	// Write a snap.yaml with fake name
	sideInfo11 := &snap.SideInfo{OfficialName: "name1", Revision: snap.R(11), EditedSummary: "s11"}
	sideInfo12 := &snap.SideInfo{OfficialName: "name1", Revision: snap.R(12), EditedSummary: "s12"}
	snaptest.MockSnap(c, `
name: name0
version: 1.1
description: |
    Lots of text`, sideInfo11)
	snaptest.MockSnap(c, `
name: name0
version: 1.2
description: |
    Lots of text`, sideInfo12)
	snapstate.Set(st, "name1", &snapstate.SnapState{
		SnapType: "app",
		Active:   true,
		Sequence: []*snap.SideInfo{sideInfo11, sideInfo12},
		Current:  sideInfo12.Revision,
	})

	// have also a snap being installed
	snapstate.Set(st, "installing", &snapstate.SnapState{
		Candidate: &snap.SideInfo{OfficialName: "installing", Revision: snap.R(1)},
	})
}

func (s *snapmgrQuerySuite) TearDownTest(c *C) {
	dirs.SetRootDir("")
}

func (s *snapmgrQuerySuite) TestInfo(c *C) {
	st := s.st
	st.Lock()
	defer st.Unlock()

	info, err := snapstate.Info(st, "name1", snap.R(11))
	c.Assert(err, IsNil)

	c.Check(info.Name(), Equals, "name1")
	c.Check(info.Revision, Equals, snap.R(11))
	c.Check(info.Summary(), Equals, "s11")
	c.Check(info.Version, Equals, "1.1")
	c.Check(info.Description(), Equals, "Lots of text")
}

func (s *snapmgrQuerySuite) TestSnapStateCurrentInfo(c *C) {
	st := s.st
	st.Lock()
	defer st.Unlock()

	var snapst snapstate.SnapState
	err := snapstate.Get(st, "name1", &snapst)
	c.Assert(err, IsNil)

	info, err := snapst.CurrentInfo("name1")
	c.Assert(err, IsNil)

	c.Check(info.Name(), Equals, "name1")
	c.Check(info.Revision, Equals, snap.R(12))
	c.Check(info.Summary(), Equals, "s12")
	c.Check(info.Version, Equals, "1.2")
	c.Check(info.Description(), Equals, "Lots of text")
}

func (s *snapmgrQuerySuite) TestSnapStateCurrentInfoErrNoCurrent(c *C) {
	snapst := new(snapstate.SnapState)
	_, err := snapst.CurrentInfo("notthere")
	c.Assert(err, Equals, snapstate.ErrNoCurrent)

}

func (s *snapmgrQuerySuite) TestCurrentInfo(c *C) {
	st := s.st
	st.Lock()
	defer st.Unlock()

	info, err := snapstate.CurrentInfo(st, "name1")
	c.Assert(err, IsNil)

	c.Check(info.Name(), Equals, "name1")
	c.Check(info.Revision, Equals, snap.R(12))
}

func (s *snapmgrQuerySuite) TestCurrentInfoAbsent(c *C) {
	st := s.st
	st.Lock()
	defer st.Unlock()

	_, err := snapstate.CurrentInfo(st, "absent")
	c.Assert(err, ErrorMatches, `cannot find snap "absent"`)
}

func (s *snapmgrQuerySuite) TestActiveInfos(c *C) {
	st := s.st
	st.Lock()
	defer st.Unlock()

	infos, err := snapstate.ActiveInfos(st)
	c.Assert(err, IsNil)

	c.Check(infos, HasLen, 1)

	c.Check(infos[0].Name(), Equals, "name1")
	c.Check(infos[0].Revision, Equals, snap.R(12))
	c.Check(infos[0].Summary(), Equals, "s12")
	c.Check(infos[0].Version, Equals, "1.2")
	c.Check(infos[0].Description(), Equals, "Lots of text")
}

func (s *snapmgrQuerySuite) TestGadgetInfo(c *C) {
	st := s.st
	st.Lock()
	defer st.Unlock()

	_, err := snapstate.GadgetInfo(st)
	c.Assert(err, Equals, state.ErrNoState)

	sideInfoGadget := &snap.SideInfo{Revision: snap.R(2)}
	snaptest.MockSnap(c, `
name: gadget
type: gadget
version: gadget
`, sideInfoGadget)
	snapstate.Set(st, "gadget", &snapstate.SnapState{
		SnapType: "gadget",
		Active:   true,
		Sequence: []*snap.SideInfo{sideInfoGadget},
		Current:  sideInfoGadget.Revision,
	})

	info, err := snapstate.GadgetInfo(st)
	c.Assert(err, IsNil)

	c.Check(info.Name(), Equals, "gadget")
	c.Check(info.Revision, Equals, snap.R(2))
	c.Check(info.Version, Equals, "gadget")
	c.Check(info.Type, Equals, snap.TypeGadget)
}

func (s *snapmgrQuerySuite) TestPreviousSideInfo(c *C) {
	st := s.st
	st.Lock()
	defer st.Unlock()

	var snapst snapstate.SnapState
	err := snapstate.Get(st, "name1", &snapst)
	c.Assert(err, IsNil)
	c.Assert(snapst.CurrentSideInfo(), NotNil)
	c.Assert(snapst.CurrentSideInfo().Revision, Equals, snap.R(12))
	c.Assert(snapstate.PreviousSideInfo(&snapst), NotNil)
	c.Assert(snapstate.PreviousSideInfo(&snapst).Revision, Equals, snap.R(11))
}

func (s *snapmgrQuerySuite) TestPreviousSideInfoNoCurrent(c *C) {
	st := s.st
	st.Lock()
	defer st.Unlock()

	snapst := &snapstate.SnapState{}
	c.Assert(snapstate.PreviousSideInfo(snapst), IsNil)
}

func (s *snapmgrQuerySuite) TestAll(c *C) {
	st := s.st
	st.Lock()
	defer st.Unlock()

	snapStates, err := snapstate.All(st)
	c.Assert(err, IsNil)

	c.Check(snapStates, HasLen, 1)

	var snapst *snapstate.SnapState

	for name, sst := range snapStates {
		c.Assert(name, Equals, "name1")
		snapst = sst
	}

	c.Check(snapst.Active, Equals, true)
	c.Check(snapst.CurrentSideInfo(), NotNil)

	info12, err := snap.ReadInfo("name1", snapst.CurrentSideInfo())
	c.Assert(err, IsNil)

	c.Check(info12.Name(), Equals, "name1")
	c.Check(info12.Revision, Equals, snap.R(12))
	c.Check(info12.Summary(), Equals, "s12")
	c.Check(info12.Version, Equals, "1.2")
	c.Check(info12.Description(), Equals, "Lots of text")

	info11, err := snap.ReadInfo("name1", snapst.Sequence[0])
	c.Assert(err, IsNil)

	c.Check(info11.Name(), Equals, "name1")
	c.Check(info11.Revision, Equals, snap.R(11))
	c.Check(info11.Version, Equals, "1.1")
}

func (s *snapmgrQuerySuite) TestAllEmptyAndEmptyNormalisation(c *C) {
	st := state.New(nil)
	st.Lock()
	defer st.Unlock()

	snapStates, err := snapstate.All(st)
	c.Assert(err, IsNil)
	c.Check(snapStates, HasLen, 0)

	snapstate.Set(st, "foo", nil)

	snapStates, err = snapstate.All(st)
	c.Assert(err, IsNil)
	c.Check(snapStates, HasLen, 0)

	snapstate.Set(st, "foo", &snapstate.SnapState{})

	snapStates, err = snapstate.All(st)
	c.Assert(err, IsNil)
	c.Check(snapStates, HasLen, 0)
}

func (s *snapmgrTestSuite) TestTrySetsTryMode(c *C) {
	s.state.Lock()
	defer s.state.Unlock()

	// make mock try dir
	tryYaml := filepath.Join(c.MkDir(), "meta", "snap.yaml")
	err := os.MkdirAll(filepath.Dir(tryYaml), 0755)
	c.Assert(err, IsNil)
	err = ioutil.WriteFile(tryYaml, []byte("name: foo\nversion: 1.0"), 0644)
	c.Assert(err, IsNil)

	chg := s.state.NewChange("try", "try snap")
	ts, err := snapstate.TryPath(s.state, "foo", filepath.Dir(filepath.Dir(tryYaml)), 0)
	c.Assert(err, IsNil)
	chg.AddAll(ts)

	s.state.Unlock()
	defer s.snapmgr.Stop()
	s.settle()
	s.state.Lock()

	// verify snap is in TryMode
	var snapst snapstate.SnapState
	err = snapstate.Get(s.state, "foo", &snapst)
	c.Assert(err, IsNil)
	c.Check(snapst.TryMode(), Equals, true)
}

func (s *snapmgrTestSuite) TestTryUndoRemovesTryFlag(c *C) {
	s.state.Lock()
	defer s.state.Unlock()

	// simulate existing state for foo
	var snapst snapstate.SnapState
	snapst.Sequence = []*snap.SideInfo{
		{
			OfficialName: "foo",
			Revision:     snap.R(23),
		},
	}
	snapst.Current = snap.R(23)
	snapstate.Set(s.state, "foo", &snapst)
	c.Check(snapst.TryMode(), Equals, false)

	chg := s.state.NewChange("try", "try snap")
	ts, err := snapstate.TryPath(s.state, "foo", c.MkDir(), 0)
	c.Assert(err, IsNil)
	chg.AddAll(ts)

	last := ts.Tasks()[len(ts.Tasks())-1]
	terr := s.state.NewTask("error-trigger", "provoking total undo")
	terr.WaitFor(last)
	chg.AddTask(terr)

	s.state.Unlock()
	defer s.snapmgr.Stop()
	s.settle()
	s.state.Lock()

	// verify snap is not in try mode, the state got undone
	err = snapstate.Get(s.state, "foo", &snapst)
	c.Assert(err, IsNil)
	c.Check(snapst.TryMode(), Equals, false)
}

type snapStateSuite struct{}

var _ = Suite(&snapStateSuite{})

func (s *snapStateSuite) TestSnapStateDevMode(c *C) {
	snapst := &snapstate.SnapState{}
	c.Check(snapst.DevMode(), Equals, false)
	snapst.Flags = snapstate.DevMode
	c.Check(snapst.DevMode(), Equals, true)
}

func (s *snapStateSuite) TestSnapStateModeSetters(c *C) {
	snapst := &snapstate.SnapState{}
	c.Check(snapst.DevMode(), Equals, false)
	c.Check(snapst.TryMode(), Equals, false)

	snapst.SetTryMode(true)
	c.Check(snapst.DevMode(), Equals, false)
	c.Check(snapst.TryMode(), Equals, true)

	snapst.SetDevMode(true)
	c.Check(snapst.DevMode(), Equals, true)
	c.Check(snapst.TryMode(), Equals, true)

	snapst.SetTryMode(false)
	c.Check(snapst.DevMode(), Equals, true)
	c.Check(snapst.TryMode(), Equals, false)

	snapst.SetDevMode(false)
	c.Check(snapst.DevMode(), Equals, false)
	c.Check(snapst.TryMode(), Equals, false)

	snapst.SetDevMode(true)
	c.Check(snapst.DevMode(), Equals, true)
	c.Check(snapst.TryMode(), Equals, false)
}

func (s *snapStateSuite) TestSnapStateType(c *C) {
	snapst := &snapstate.SnapState{}
	_, err := snapst.Type()
	c.Check(err, ErrorMatches, "snap type unset")

	snapst.SetType(snap.TypeKernel)
	typ, err := snapst.Type()
	c.Assert(err, IsNil)
	c.Check(typ, Equals, snap.TypeKernel)
}

func (s *snapStateSuite) TestCurrentSideInfoEmpty(c *C) {
	var snapst snapstate.SnapState
	c.Check(snapst.CurrentSideInfo(), IsNil)
	c.Check(snapst.Current.Unset(), Equals, true)
}

func (s *snapStateSuite) TestCurrentSideInfoSimple(c *C) {
	si1 := &snap.SideInfo{Revision: snap.R(1)}
	snapst := snapstate.SnapState{
		Sequence: []*snap.SideInfo{si1},
		Current:  snap.R(1),
	}
	c.Check(snapst.CurrentSideInfo(), DeepEquals, si1)
}

func (s *snapStateSuite) TestCurrentSideInfoInOrder(c *C) {
	si1 := &snap.SideInfo{Revision: snap.R(1)}
	si2 := &snap.SideInfo{Revision: snap.R(2)}
	snapst := snapstate.SnapState{
		Sequence: []*snap.SideInfo{si1, si2},
		Current:  snap.R(2),
	}
	c.Check(snapst.CurrentSideInfo(), DeepEquals, si2)
}

func (s *snapStateSuite) TestCurrentSideInfoOutOfOrder(c *C) {
	si1 := &snap.SideInfo{Revision: snap.R(1)}
	si2 := &snap.SideInfo{Revision: snap.R(2)}
	snapst := snapstate.SnapState{
		Sequence: []*snap.SideInfo{si1, si2},
		Current:  snap.R(1),
	}
	c.Check(snapst.CurrentSideInfo(), DeepEquals, si1)
}

func (s *snapStateSuite) TestCurrentSideInfoInconsistent(c *C) {
	snapst := snapstate.SnapState{
		Sequence: []*snap.SideInfo{
			{Revision: snap.R(1)},
		},
	}
	c.Check(func() { snapst.CurrentSideInfo() }, PanicMatches, `snapst.Current and snapst.Sequence out of sync:.*`)
}

func (s *snapStateSuite) TestCurrentSideInfoInconsistentWithCurrent(c *C) {
	snapst := snapstate.SnapState{Current: snap.R(17)}
	c.Check(func() { snapst.CurrentSideInfo() }, PanicMatches, `cannot find snapst.Current in the snapst.Sequence`)
}

type snapSetupSuite struct{}

var _ = Suite(&snapSetupSuite{})

func (s *snapSetupSuite) TestDevMode(c *C) {
	ss := &snapstate.SnapSetup{}
	c.Check(ss.DevMode(), Equals, false)
	ss.Flags = snapstate.DevMode
	c.Check(ss.DevMode(), Equals, true)
}

type canRemoveSuite struct{}

var _ = Suite(&canRemoveSuite{})

func (s *canRemoveSuite) TestAppAreAlwaysOKToRemove(c *C) {
	info := &snap.Info{
		Type: snap.TypeApp,
	}
	info.OfficialName = "foo"

	c.Check(snapstate.CanRemove(info, false), Equals, true)
	c.Check(snapstate.CanRemove(info, true), Equals, true)
}

func (s *canRemoveSuite) TestActiveGadgetsAreNotOK(c *C) {
	info := &snap.Info{
		Type: snap.TypeGadget,
	}
	info.OfficialName = "foo"

	c.Check(snapstate.CanRemove(info, false), Equals, true)
	c.Check(snapstate.CanRemove(info, true), Equals, false)
}

func (s *canRemoveSuite) TestActiveOSAndKernelAreNotOK(c *C) {
	os := &snap.Info{
		Type: snap.TypeOS,
	}
	os.OfficialName = "os"
	kernel := &snap.Info{
		Type: snap.TypeKernel,
	}
	kernel.OfficialName = "krnl"

	c.Check(snapstate.CanRemove(os, false), Equals, true)
	c.Check(snapstate.CanRemove(os, true), Equals, false)

	c.Check(snapstate.CanRemove(kernel, false), Equals, true)
	c.Check(snapstate.CanRemove(kernel, true), Equals, false)
}<|MERGE_RESOLUTION|>--- conflicted
+++ resolved
@@ -1259,26 +1259,11 @@
 	c.Check(err, ErrorMatches, `snap "gadget" is not removable`)
 }
 
-<<<<<<< HEAD
 func (s *snapmgrTestSuite) TestUpdateDoesGC(c *C) {
-=======
-func (s *snapmgrTestSuite) TestRevertNoRevertAgain(c *C) {
-	siNew := snap.SideInfo{
-		OfficialName: "some-snap",
-		Revision:     snap.R(77),
-	}
-
-	si := snap.SideInfo{
-		OfficialName: "some-snap",
-		Revision:     snap.R(7),
-	}
-
->>>>>>> 2171f630
 	s.state.Lock()
 	defer s.state.Unlock()
 
 	snapstate.Set(s.state, "some-snap", &snapstate.SnapState{
-<<<<<<< HEAD
 		Active: true,
 		Sequence: []*snap.SideInfo{
 			{OfficialName: "some-snap", Revision: snap.R(1)},
@@ -1291,107 +1276,6 @@
 
 	chg := s.state.NewChange("update", "update a snap")
 	ts, err := snapstate.Update(s.state, "some-snap", "some-channel", s.user.ID, 0)
-=======
-		Active:   true,
-		Sequence: []*snap.SideInfo{&si, &siNew},
-		Current:  snap.R(7),
-	})
-
-	ts, err := snapstate.Revert(s.state, "some-snap")
-	c.Assert(err, ErrorMatches, "no revision to revert to")
-	c.Assert(ts, IsNil)
-}
-
-func (s *snapmgrTestSuite) TestRevertNothingToRevertTo(c *C) {
-	si := snap.SideInfo{
-		OfficialName: "some-snap",
-		Revision:     snap.R(7),
-	}
-
-	s.state.Lock()
-	defer s.state.Unlock()
-
-	snapstate.Set(s.state, "some-snap", &snapstate.SnapState{
-		Active:   true,
-		Sequence: []*snap.SideInfo{&si},
-		Current:  si.Revision,
-	})
-
-	ts, err := snapstate.Revert(s.state, "some-snap")
-	c.Assert(err, ErrorMatches, "no revision to revert to")
-	c.Assert(ts, IsNil)
-}
-
-func (s *snapmgrTestSuite) TestRevertToRevisionNoValidVersion(c *C) {
-	si := snap.SideInfo{
-		OfficialName: "some-snap",
-		Revision:     snap.R(7),
-	}
-	si2 := snap.SideInfo{
-		OfficialName: "some-snap",
-		Revision:     snap.R(77),
-	}
-
-	s.state.Lock()
-	defer s.state.Unlock()
-
-	snapstate.Set(s.state, "some-snap", &snapstate.SnapState{
-		Active:   true,
-		Sequence: []*snap.SideInfo{&si, &si2},
-		Current:  snap.R(77),
-	})
-
-	ts, err := snapstate.RevertToRevision(s.state, "some-snap", snap.R("99"))
-	c.Assert(err, ErrorMatches, `cannot find revision 99 for snap "some-snap"`)
-	c.Assert(ts, IsNil)
-}
-
-func (s *snapmgrTestSuite) TestRevertToRevisionAlreadyCurrent(c *C) {
-	si := snap.SideInfo{
-		OfficialName: "some-snap",
-		Revision:     snap.R(7),
-	}
-	si2 := snap.SideInfo{
-		OfficialName: "some-snap",
-		Revision:     snap.R(77),
-	}
-
-	s.state.Lock()
-	defer s.state.Unlock()
-
-	snapstate.Set(s.state, "some-snap", &snapstate.SnapState{
-		Active:   true,
-		Sequence: []*snap.SideInfo{&si, &si2},
-		Current:  snap.R(77),
-	})
-
-	ts, err := snapstate.RevertToRevision(s.state, "some-snap", snap.R("77"))
-	c.Assert(err, ErrorMatches, `already on requested revision`)
-	c.Assert(ts, IsNil)
-}
-
-func (s *snapmgrTestSuite) TestRevertRunThrough(c *C) {
-	si := snap.SideInfo{
-		OfficialName: "some-snap",
-		Revision:     snap.R(7),
-	}
-	siOld := snap.SideInfo{
-		OfficialName: "some-snap",
-		Revision:     snap.R(2),
-	}
-
-	s.state.Lock()
-	defer s.state.Unlock()
-
-	snapstate.Set(s.state, "some-snap", &snapstate.SnapState{
-		Active:   true,
-		Sequence: []*snap.SideInfo{&siOld, &si},
-		Current:  si.Revision,
-	})
-
-	chg := s.state.NewChange("revert", "revert a snap backwards")
-	ts, err := snapstate.Revert(s.state, "some-snap")
->>>>>>> 2171f630
 	c.Assert(err, IsNil)
 	chg.AddAll(ts)
 
@@ -1400,7 +1284,6 @@
 	s.settle()
 	s.state.Lock()
 
-<<<<<<< HEAD
 	// ensure garbage collection runs as the last tasks
 	ops := s.fakeBackend.ops
 	c.Assert(ops[len(ops)-5], DeepEquals, fakeOp{
@@ -1424,7 +1307,130 @@
 		name: "/snap/some-snap/2",
 	})
 
-=======
+}
+
+func (s *snapmgrTestSuite) TestRevertNoRevertAgain(c *C) {
+	siNew := snap.SideInfo{
+		OfficialName: "some-snap",
+		Revision:     snap.R(77),
+	}
+
+	si := snap.SideInfo{
+		OfficialName: "some-snap",
+		Revision:     snap.R(7),
+	}
+
+	s.state.Lock()
+	defer s.state.Unlock()
+
+	snapstate.Set(s.state, "some-snap", &snapstate.SnapState{
+		Active:   true,
+		Sequence: []*snap.SideInfo{&si, &siNew},
+		Current:  snap.R(7),
+	})
+
+	ts, err := snapstate.Revert(s.state, "some-snap")
+	c.Assert(err, ErrorMatches, "no revision to revert to")
+	c.Assert(ts, IsNil)
+}
+
+func (s *snapmgrTestSuite) TestRevertNothingToRevertTo(c *C) {
+	si := snap.SideInfo{
+		OfficialName: "some-snap",
+		Revision:     snap.R(7),
+	}
+
+	s.state.Lock()
+	defer s.state.Unlock()
+
+	snapstate.Set(s.state, "some-snap", &snapstate.SnapState{
+		Active:   true,
+		Sequence: []*snap.SideInfo{&si},
+		Current:  si.Revision,
+	})
+
+	ts, err := snapstate.Revert(s.state, "some-snap")
+	c.Assert(err, ErrorMatches, "no revision to revert to")
+	c.Assert(ts, IsNil)
+}
+
+func (s *snapmgrTestSuite) TestRevertToRevisionNoValidVersion(c *C) {
+	si := snap.SideInfo{
+		OfficialName: "some-snap",
+		Revision:     snap.R(7),
+	}
+	si2 := snap.SideInfo{
+		OfficialName: "some-snap",
+		Revision:     snap.R(77),
+	}
+
+	s.state.Lock()
+	defer s.state.Unlock()
+
+	snapstate.Set(s.state, "some-snap", &snapstate.SnapState{
+		Active:   true,
+		Sequence: []*snap.SideInfo{&si, &si2},
+		Current:  snap.R(77),
+	})
+
+	ts, err := snapstate.RevertToRevision(s.state, "some-snap", snap.R("99"))
+	c.Assert(err, ErrorMatches, `cannot find revision 99 for snap "some-snap"`)
+	c.Assert(ts, IsNil)
+}
+
+func (s *snapmgrTestSuite) TestRevertToRevisionAlreadyCurrent(c *C) {
+	si := snap.SideInfo{
+		OfficialName: "some-snap",
+		Revision:     snap.R(7),
+	}
+	si2 := snap.SideInfo{
+		OfficialName: "some-snap",
+		Revision:     snap.R(77),
+	}
+
+	s.state.Lock()
+	defer s.state.Unlock()
+
+	snapstate.Set(s.state, "some-snap", &snapstate.SnapState{
+		Active:   true,
+		Sequence: []*snap.SideInfo{&si, &si2},
+		Current:  snap.R(77),
+	})
+
+	ts, err := snapstate.RevertToRevision(s.state, "some-snap", snap.R("77"))
+	c.Assert(err, ErrorMatches, `already on requested revision`)
+	c.Assert(ts, IsNil)
+}
+
+func (s *snapmgrTestSuite) TestRevertRunThrough(c *C) {
+	si := snap.SideInfo{
+		OfficialName: "some-snap",
+		Revision:     snap.R(7),
+	}
+	siOld := snap.SideInfo{
+		OfficialName: "some-snap",
+		Revision:     snap.R(2),
+	}
+
+	s.state.Lock()
+	defer s.state.Unlock()
+
+	snapstate.Set(s.state, "some-snap", &snapstate.SnapState{
+		Active:   true,
+		Sequence: []*snap.SideInfo{&siOld, &si},
+		Current:  si.Revision,
+	})
+
+	chg := s.state.NewChange("revert", "revert a snap backwards")
+	ts, err := snapstate.Revert(s.state, "some-snap")
+	c.Assert(err, IsNil)
+	chg.AddAll(ts)
+
+	s.state.Unlock()
+	defer s.snapmgr.Stop()
+	s.settle()
+	s.state.Lock()
+
 	c.Assert(s.fakeBackend.ops, HasLen, 4)
 	expected := []fakeOp{
 		fakeOp{
@@ -1693,7 +1699,6 @@
 	c.Assert(snapst.Candidate, IsNil)
 	c.Assert(snapst.Sequence, HasLen, 2)
 	c.Assert(snapst.Current, Equals, snap.R(2))
->>>>>>> 2171f630
 }
 
 type snapmgrQuerySuite struct {
