--- conflicted
+++ resolved
@@ -57,17 +57,13 @@
 	// 0x40000000 >> iota
 )
 
-<<<<<<< HEAD
 // SnapSetup secific flags
 const (
 	// RollbackOp means the given snap got rolled back
 	RevertOp = 0x40000000 >> iota
 )
 
-func doInstall(s *state.State, curActive bool, ss *SnapSetup) (*state.TaskSet, error) {
-=======
 func doInstall(s *state.State, snapst *SnapState, ss *SnapSetup) (*state.TaskSet, error) {
->>>>>>> e8c37bed
 	if err := checkChangeConflict(s, ss.Name); err != nil {
 		return nil, err
 	}
