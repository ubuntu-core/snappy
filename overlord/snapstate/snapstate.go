--- conflicted
+++ resolved
@@ -148,11 +148,10 @@
 	addTask(linkSnap)
 	prev = linkSnap
 
-<<<<<<< HEAD
 	setupContext := st.NewTask("setup-snap-context", fmt.Sprintf(i18n.G("Setup snap %q%s context"), snapsup.Name(), revisionStr))
 	addTask(setupContext)
 	prev = setupContext
-=======
+
 	// security: phase 2, no-op unless core
 	if flags&maybeCore != 0 {
 		setupSecurityPhase2 := st.NewTask("setup-profiles", fmt.Sprintf(i18n.G("Setup snap %q%s security profiles (phase 2)"), snapsup.Name(), revisionStr))
@@ -160,7 +159,6 @@
 		addTask(setupSecurityPhase2)
 		prev = setupSecurityPhase2
 	}
->>>>>>> f9edb7b8
 
 	// setup aliases
 	setAutoAliases := st.NewTask("set-auto-aliases", fmt.Sprintf(i18n.G("Set automatic aliases for snap %q"), snapsup.Name()))
@@ -836,13 +834,8 @@
 		if err != nil {
 			return nil, err
 		}
-<<<<<<< HEAD
-		if !validInfoForFlags(info, snapst, flags) {
-			return nil, snap.NoUpdateAvailableError{Snap: name}
-=======
 		if err := validateInfoAndFlags(info, snapst, flags); err != nil {
 			return nil, err
->>>>>>> f9edb7b8
 		}
 		if ValidateRefreshes != nil && !flags.IgnoreValidation {
 			_, err := ValidateRefreshes(st, []*snap.Info{info}, userID)
@@ -1150,8 +1143,7 @@
 				RealName: name,
 			},
 		})
-<<<<<<< HEAD
-		addNext(state.NewTaskSet(clearAliases, discardConns))
+		addNext(state.NewTaskSet(discardConns))
 
 		removeSnapContext := st.NewTask("remove-snap-context", fmt.Sprintf(i18n.G("Remove the context of snap %q"), snapsup.Name()))
 		removeSnapContext.Set("snap-setup", &SnapSetup{
@@ -1160,10 +1152,6 @@
 			},
 		})
 		addNext(state.NewTaskSet(removeSnapContext))
-
-=======
-		addNext(state.NewTaskSet(discardConns))
->>>>>>> f9edb7b8
 	} else {
 		addNext(removeInactiveRevision(st, name, revision))
 	}
