// -*- Mode: Go; indent-tabs-mode: t -*-

/*
 * Copyright (C) 2016-2018 Canonical Ltd
 *
 * This program is free software: you can redistribute it and/or modify
 * it under the terms of the GNU General Public License version 3 as
 * published by the Free Software Foundation.
 *
 * This program is distributed in the hope that it will be useful,
 * but WITHOUT ANY WARRANTY; without even the implied warranty of
 * MERCHANTABILITY or FITNESS FOR A PARTICULAR PURPOSE.  See the
 * GNU General Public License for more details.
 *
 * You should have received a copy of the GNU General Public License
 * along with this program.  If not, see <http://www.gnu.org/licenses/>.
 *
 */

// Package snapstate implements the manager and state aspects responsible for the installation and removal of snaps.
package snapstate

import (
	"context"
	"encoding/json"
	"fmt"
	"os"
	"sort"
	"strings"
	"time"

	"github.com/snapcore/snapd/asserts"
	"github.com/snapcore/snapd/boot"
	"github.com/snapcore/snapd/dirs"
	"github.com/snapcore/snapd/features"
	"github.com/snapcore/snapd/i18n"
	"github.com/snapcore/snapd/interfaces"
	"github.com/snapcore/snapd/logger"
	"github.com/snapcore/snapd/overlord/auth"
	"github.com/snapcore/snapd/overlord/configstate/config"
	"github.com/snapcore/snapd/overlord/ifacestate/ifacerepo"
	"github.com/snapcore/snapd/overlord/snapstate/backend"
	"github.com/snapcore/snapd/overlord/state"
	"github.com/snapcore/snapd/release"
	"github.com/snapcore/snapd/snap"
	"github.com/snapcore/snapd/store"
	"github.com/snapcore/snapd/strutil"
)

// control flags for doInstall
const (
	skipConfigure = 1 << iota
)

// control flags for "Configure()"
const (
	IgnoreHookError = 1 << iota
	TrackHookError
	UseConfigDefaults
)

func isParallelInstallable(snapsup *SnapSetup) error {
	if snapsup.InstanceKey == "" {
		return nil
	}
	if snapsup.Type == snap.TypeApp {
		return nil
	}
	return fmt.Errorf("cannot install snap of type %v as %q", snapsup.Type, snapsup.InstanceName())
}

<<<<<<< HEAD
func optedIntoSnapdSnap(st *state.State) (bool, error) {
	tr := config.NewTransaction(st)
	experimentalAllowSnapd, err := config.GetFeatureFlag(tr, features.SnapdSnap)
	if err != nil && !config.IsNoOption(err) {
		return false, err
	}
	return experimentalAllowSnapd, nil
}

func canInstallSnapdSnap(st *state.State) error {
	model, err := Model(st)
	if err != nil && err != state.ErrNoState {
		return err
	}
	// any model that uses a base can install the snapd snap
	if model != nil && model.Base() != "" {
		return nil
	}
	// core cannot yet transition to the snapd snap (there are open
	// questions still)
	if !release.OnClassic {
		return fmt.Errorf("cannot install snapd snap on a model without a base snap yet")
	}
	// classic must opt in
	experimentalAllowSnapd, err := optedIntoSnapdSnap(st)
	if err != nil {
		return err
	}
	if !experimentalAllowSnapd {
		return fmt.Errorf("cannot install snapd snap on classic without setting the `experimental.snapd-snap` option")
	}
	return nil
}

func doInstall(st *state.State, snapst *SnapState, snapsup *SnapSetup, flags int) (*state.TaskSet, error) {
=======
func doInstall(st *state.State, snapst *SnapState, snapsup *SnapSetup, flags int, fromChange string) (*state.TaskSet, error) {
>>>>>>> e1b5d24f
	if snapsup.InstanceName() == "system" {
		return nil, fmt.Errorf("cannot install reserved snap name 'system'")
	}
	if snapsup.InstanceName() == "snapd" {
		if err := canInstallSnapdSnap(st); err != nil {
			return nil, err
		}
	}
	if snapst.IsInstalled() && !snapst.Active {
		return nil, fmt.Errorf("cannot update disabled snap %q", snapsup.InstanceName())
	}

	if snapsup.Flags.Classic {
		if !release.OnClassic {
			return nil, fmt.Errorf("classic confinement is only supported on classic systems")
		} else if !dirs.SupportsClassicConfinement() {
			return nil, fmt.Errorf(i18n.G("classic confinement requires snaps under /snap or symlink from /snap to %s"), dirs.SnapMountDir)
		}
	}
	if !snapst.IsInstalled() { // install?
		// check that the snap command namespace doesn't conflict with an enabled alias
		if err := checkSnapAliasConflict(st, snapsup.InstanceName()); err != nil {
			return nil, err
		}
	}

	if err := isParallelInstallable(snapsup); err != nil {
		return nil, err
	}

	if err := checkChangeConflictIgnoringOneChange(st, snapsup.InstanceName(), snapst, fromChange); err != nil {
		return nil, err
	}

	if snapst.IsInstalled() {
		// consider also the current revision to set plugs-only hint
		info, err := snapst.CurrentInfo()
		if err != nil {
			return nil, err
		}
		snapsup.PlugsOnly = snapsup.PlugsOnly && (len(info.Slots) == 0)
	}

	ts := state.NewTaskSet()

	targetRevision := snapsup.Revision()
	revisionStr := ""
	if snapsup.SideInfo != nil {
		revisionStr = fmt.Sprintf(" (%s)", targetRevision)
	}

	// check if we already have the revision locally (alters tasks)
	revisionIsLocal := snapst.LastIndex(targetRevision) >= 0

	prereq := st.NewTask("prerequisites", fmt.Sprintf(i18n.G("Ensure prerequisites for %q are available"), snapsup.InstanceName()))
	prereq.Set("snap-setup", snapsup)

	var prepare, prev *state.Task
	fromStore := false
	// if we have a local revision here we go back to that
	if snapsup.SnapPath != "" || revisionIsLocal {
		prepare = st.NewTask("prepare-snap", fmt.Sprintf(i18n.G("Prepare snap %q%s"), snapsup.SnapPath, revisionStr))
	} else {
		fromStore = true
		prepare = st.NewTask("download-snap", fmt.Sprintf(i18n.G("Download snap %q%s from channel %q"), snapsup.InstanceName(), revisionStr, snapsup.Channel))
	}
	prepare.Set("snap-setup", snapsup)
	prepare.WaitFor(prereq)

	tasks := []*state.Task{prereq, prepare}
	addTask := func(t *state.Task) {
		t.Set("snap-setup-task", prepare.ID())
		t.WaitFor(prev)
		tasks = append(tasks, t)
	}
	prev = prepare

	if fromStore {
		// fetch and check assertions
		checkAsserts := st.NewTask("validate-snap", fmt.Sprintf(i18n.G("Fetch and check assertions for snap %q%s"), snapsup.InstanceName(), revisionStr))
		addTask(checkAsserts)
		prev = checkAsserts
	}

	// mount
	if !revisionIsLocal {
		mount := st.NewTask("mount-snap", fmt.Sprintf(i18n.G("Mount snap %q%s"), snapsup.InstanceName(), revisionStr))
		addTask(mount)
		prev = mount
	}

	// run refresh hooks when updating existing snap, otherwise run install hook further down.
	runRefreshHooks := (snapst.IsInstalled() && !snapsup.Flags.Revert)
	if runRefreshHooks {
		preRefreshHook := SetupPreRefreshHook(st, snapsup.InstanceName())
		addTask(preRefreshHook)
		prev = preRefreshHook
	}

	if snapst.IsInstalled() {
		// unlink-current-snap (will stop services for copy-data)
		stop := st.NewTask("stop-snap-services", fmt.Sprintf(i18n.G("Stop snap %q services"), snapsup.InstanceName()))
		stop.Set("stop-reason", snap.StopReasonRefresh)
		addTask(stop)
		prev = stop

		removeAliases := st.NewTask("remove-aliases", fmt.Sprintf(i18n.G("Remove aliases for snap %q"), snapsup.InstanceName()))
		addTask(removeAliases)
		prev = removeAliases

		unlink := st.NewTask("unlink-current-snap", fmt.Sprintf(i18n.G("Make current revision for snap %q unavailable"), snapsup.InstanceName()))
		addTask(unlink)
		prev = unlink
	}

	// copy-data (needs stopped services by unlink)
	if !snapsup.Flags.Revert {
		copyData := st.NewTask("copy-snap-data", fmt.Sprintf(i18n.G("Copy snap %q data"), snapsup.InstanceName()))
		addTask(copyData)
		prev = copyData
	}

	// security
	setupSecurity := st.NewTask("setup-profiles", fmt.Sprintf(i18n.G("Setup snap %q%s security profiles"), snapsup.InstanceName(), revisionStr))
	addTask(setupSecurity)
	prev = setupSecurity

	// finalize (wrappers+current symlink)
	linkSnap := st.NewTask("link-snap", fmt.Sprintf(i18n.G("Make snap %q%s available to the system"), snapsup.InstanceName(), revisionStr))
	addTask(linkSnap)
	prev = linkSnap

	// auto-connections
	autoConnect := st.NewTask("auto-connect", fmt.Sprintf(i18n.G("Automatically connect eligible plugs and slots of snap %q"), snapsup.InstanceName()))
	addTask(autoConnect)
	prev = autoConnect

	// setup aliases
	setAutoAliases := st.NewTask("set-auto-aliases", fmt.Sprintf(i18n.G("Set automatic aliases for snap %q"), snapsup.InstanceName()))
	addTask(setAutoAliases)
	prev = setAutoAliases

	setupAliases := st.NewTask("setup-aliases", fmt.Sprintf(i18n.G("Setup snap %q aliases"), snapsup.InstanceName()))
	addTask(setupAliases)
	prev = setupAliases

	if runRefreshHooks {
		postRefreshHook := SetupPostRefreshHook(st, snapsup.InstanceName())
		addTask(postRefreshHook)
		prev = postRefreshHook
	}

	// only run install hook if installing the snap for the first time
	if !snapst.IsInstalled() {
		installHook := SetupInstallHook(st, snapsup.InstanceName())
		addTask(installHook)
		prev = installHook
	}

	// run new services
	startSnapServices := st.NewTask("start-snap-services", fmt.Sprintf(i18n.G("Start snap %q%s services"), snapsup.InstanceName(), revisionStr))
	addTask(startSnapServices)
	prev = startSnapServices

	// Do not do that if we are reverting to a local revision
	if snapst.IsInstalled() && !snapsup.Flags.Revert {
		var retain int
		if err := config.NewTransaction(st).Get("core", "refresh.retain", &retain); err != nil {
			// on classic we only keep 2 copies by default
			if release.OnClassic {
				retain = 2
			} else {
				retain = 3
			}
		}
		retain-- //  we're adding one

		seq := snapst.Sequence
		currentIndex := snapst.LastIndex(snapst.Current)

		// discard everything after "current" (we may have reverted to
		// a previous versions earlier)
		for i := currentIndex + 1; i < len(seq); i++ {
			si := seq[i]
			if si.Revision == targetRevision {
				// but don't discard this one; its' the thing we're switching to!
				continue
			}
			ts := removeInactiveRevision(st, snapsup.InstanceName(), si.SnapID, si.Revision)
			ts.WaitFor(prev)
			tasks = append(tasks, ts.Tasks()...)
			prev = tasks[len(tasks)-1]
		}

		// make sure we're not scheduling the removal of the target
		// revision in the case where the target revision is already in
		// the sequence.
		for i := 0; i < currentIndex; i++ {
			si := seq[i]
			if si.Revision == targetRevision {
				// we do *not* want to removeInactiveRevision of this one
				copy(seq[i:], seq[i+1:])
				seq = seq[:len(seq)-1]
				currentIndex--
			}
		}

		// normal garbage collect
		for i := 0; i <= currentIndex-retain; i++ {
			si := seq[i]
			if boot.InUse(snapsup.InstanceName(), si.Revision) {
				continue
			}
			ts := removeInactiveRevision(st, snapsup.InstanceName(), si.SnapID, si.Revision)
			ts.WaitFor(prev)
			tasks = append(tasks, ts.Tasks()...)
			prev = tasks[len(tasks)-1]
		}

		addTask(st.NewTask("cleanup", fmt.Sprintf("Clean up %q%s install", snapsup.InstanceName(), revisionStr)))
	}

	installSet := state.NewTaskSet(tasks...)
	installSet.WaitAll(ts)
	ts.AddAll(installSet)

	if flags&skipConfigure != 0 {
		return installSet, nil
	}

	var confFlags int
	if !snapst.IsInstalled() && snapsup.SideInfo != nil && snapsup.SideInfo.SnapID != "" {
		// installation, run configure using the gadget defaults
		// if available
		confFlags |= UseConfigDefaults
	}

	// we do not support configuration for bases or the "snapd" snap yet
	if snapsup.Type != snap.TypeBase && snapsup.InstanceName() != "snapd" {
		configSet := ConfigureSnap(st, snapsup.InstanceName(), confFlags)
		configSet.WaitAll(ts)
		ts.AddAll(configSet)
	}

	return ts, nil
}

// ConfigureSnap returns a set of tasks to configure snapName as done during installation/refresh.
func ConfigureSnap(st *state.State, snapName string, confFlags int) *state.TaskSet {
	// This is slightly ugly, ideally we would check the type instead
	// of hardcoding the name here. Unfortunately we do not have the
	// type until we actually run the change.
	if snapName == defaultCoreSnapName {
		confFlags |= IgnoreHookError
		confFlags |= TrackHookError
	}
	return Configure(st, snapName, nil, confFlags)
}

var Configure = func(st *state.State, snapName string, patch map[string]interface{}, flags int) *state.TaskSet {
	panic("internal error: snapstate.Configure is unset")
}

var SetupInstallHook = func(st *state.State, snapName string) *state.Task {
	panic("internal error: snapstate.SetupInstallHook is unset")
}

var SetupPreRefreshHook = func(st *state.State, snapName string) *state.Task {
	panic("internal error: snapstate.SetupPreRefreshHook is unset")
}

var SetupPostRefreshHook = func(st *state.State, snapName string) *state.Task {
	panic("internal error: snapstate.SetupPostRefreshHook is unset")
}

var SetupRemoveHook = func(st *state.State, snapName string) *state.Task {
	panic("internal error: snapstate.SetupRemoveHook is unset")
}

// WaitRestart will return a Retry error if there is a pending restart
// and a real error if anything went wrong (like a rollback across
// restarts)
func WaitRestart(task *state.Task, snapsup *SnapSetup) (err error) {
	if ok, _ := task.State().Restarting(); ok {
		// don't continue until we are in the restarted snapd
		task.Logf("Waiting for restart...")
		return &state.Retry{}
	}

	snapInfo, err := snap.ReadInfo(snapsup.InstanceName(), snapsup.SideInfo)
	if err != nil {
		return err
	}

	if snapsup.InstanceName() == "snapd" && os.Getenv("SNAPD_REVERT_TO_REV") != "" {
		return fmt.Errorf("there was a snapd rollback across the restart")
	}

	// If not on classic check there was no rollback. A reboot
	// can be triggered by:
	// - core (old core16 world, system-reboot)
	// - bootable base snap (new core18 world, system-reboot)
	//
	// TODO: Detect "snapd" snap daemon-restarts here that
	//       fallback into the old version (once we have
	//       better snapd rollback support in core18).
	if !release.OnClassic {
		// TODO: double check that we really rebooted
		// otherwise this could be just a spurious restart
		// of snapd

		model, err := Model(task.State())
		if err != nil {
			return err
		}
		bootName := "core"
		typ := snap.TypeOS
		if model.Base() != "" {
			bootName = model.Base()
			typ = snap.TypeBase
		}
		// if it is not a bootable snap we are not interested
		if snapsup.InstanceName() != bootName {
			return nil
		}

		name, rev, err := CurrentBootNameAndRevision(typ)
		if err == ErrBootNameAndRevisionAgain {
			return &state.Retry{After: 5 * time.Second}
		}
		if err != nil {
			return err
		}

		if snapsup.InstanceName() != name || snapInfo.Revision != rev {
			// TODO: make sure this revision gets ignored for
			//       automatic refreshes
			return fmt.Errorf("cannot finish %s installation, there was a rollback across reboot", snapsup.InstanceName())
		}
	}

	return nil
}

func contentAttr(attrer interfaces.Attrer) string {
	var s string
	err := attrer.Attr("content", &s)
	if err != nil {
		return ""
	}
	return s
}

func contentIfaceAvailable(st *state.State, contentTag string) bool {
	repo := ifacerepo.Get(st)
	for _, slot := range repo.AllSlots("content") {
		if contentAttr(slot) == "" {
			continue
		}
		if contentAttr(slot) == contentTag {
			return true
		}
	}
	return false
}

// defaultContentPlugProviders takes a snap.Info and returns what
// default providers there are.
func defaultContentPlugProviders(st *state.State, info *snap.Info) []string {
	out := []string{}
	seen := map[string]bool{}
	for _, plug := range info.Plugs {
		if plug.Interface == "content" {
			if contentAttr(plug) == "" {
				continue
			}
			if !contentIfaceAvailable(st, contentAttr(plug)) {
				var dprovider string
				err := plug.Attr("default-provider", &dprovider)
				if err != nil || dprovider == "" {
					continue
				}
				// The default-provider is a name. However old
				// documentation said it is "snapname:ifname",
				// we deal with this gracefully by just
				// stripping of the part after the ":"
				if name := strings.SplitN(dprovider, ":", 2)[0]; !seen[name] {
					out = append(out, name)
					seen[name] = true
				}
			}
		}
	}
	return out
}

// validateFeatureFlags validates the given snap only uses experimental
// features that are enabled by the user.
func validateFeatureFlags(st *state.State, info *snap.Info) error {
	tr := config.NewTransaction(st)

	if len(info.Layout) > 0 {
		flag, err := config.GetFeatureFlag(tr, features.Layouts)
		if err != nil {
			return err
		}
		if !flag {
			return fmt.Errorf("experimental feature disabled - test it by setting 'experimental.layouts' to true")
		}
	}

	if info.InstanceKey != "" {
		flag, err := config.GetFeatureFlag(tr, features.ParallelInstances)
		if err != nil {
			return err
		}
		if !flag {
			return fmt.Errorf("experimental feature disabled - test it by setting 'experimental.parallel-instances' to true")
		}
	}

	return nil
}

func checkInstallPreconditions(st *state.State, info *snap.Info, flags Flags, snapst *SnapState) error {
	if err := validateInfoAndFlags(info, snapst, flags); err != nil {
		return err
	}
	if err := validateFeatureFlags(st, info); err != nil {
		return err
	}
	return nil
}

// InstallPath returns a set of tasks for installing a snap from a file path
// and the snap.Info for the given snap.
//
// Note that the state must be locked by the caller.
// The provided SideInfo can contain just a name which results in a
// local revision and sideloading, or full metadata in which case it
// the snap will appear as installed from the store.
func InstallPath(st *state.State, si *snap.SideInfo, path, instanceName, channel string, flags Flags) (*state.TaskSet, *snap.Info, error) {
	if si.RealName == "" {
		return nil, nil, fmt.Errorf("internal error: snap name to install %q not provided", path)
	}

	if instanceName == "" {
		instanceName = si.RealName
	}

	var snapst SnapState
	err := Get(st, instanceName, &snapst)
	if err != nil && err != state.ErrNoState {
		return nil, nil, err
	}

	if si.SnapID != "" {
		if si.Revision.Unset() {
			return nil, nil, fmt.Errorf("internal error: snap id set to install %q but revision is unset", path)
		}
	}

	channel, err = resolveChannel(st, instanceName, channel)
	if err != nil {
		return nil, nil, err
	}

	var instFlags int
	if flags.SkipConfigure {
		// extract it as a doInstall flag, this is not passed
		// into SnapSetup
		instFlags |= skipConfigure
	}

	// It is ok do open the snap file here because we either
	// have side info or the user passed --dangerous
	info, container, err := backend.OpenSnapFile(path, si)
	if err != nil {
		return nil, nil, err
	}

	if err := validateContainer(container, info, logger.Noticef); err != nil {
		return nil, nil, err
	}
	if err := snap.ValidateInstanceName(instanceName); err != nil {
		return nil, nil, fmt.Errorf("invalid instance name: %v", err)
	}

	snapName, instanceKey := snap.SplitInstanceName(instanceName)
	if info.SnapName() != snapName {
		return nil, nil, fmt.Errorf("cannot install snap %q, the name does not match the metadata %q", instanceName, info.SnapName())
	}
	info.InstanceKey = instanceKey

	if flags.Classic && !info.NeedsClassic() {
		// snap does not require classic confinement, silently drop the flag
		flags.Classic = false
	}
	// TODO: integrate classic override with the helper
	if err := checkInstallPreconditions(st, info, flags, &snapst); err != nil {
		return nil, nil, err
	}
	// this might be a refresh; check the epoch before proceeding
	if err := earlyEpochCheck(info, &snapst); err != nil {
		return nil, nil, err
	}

	snapsup := &SnapSetup{
		Base:        info.Base,
		Prereq:      defaultContentPlugProviders(st, info),
		SideInfo:    si,
		SnapPath:    path,
		Channel:     channel,
		Flags:       flags.ForSnapSetup(),
		Type:        info.Type,
		PlugsOnly:   len(info.Slots) == 0,
		InstanceKey: info.InstanceKey,
	}

	ts, err := doInstall(st, &snapst, snapsup, instFlags, "")
	return ts, info, err
}

// TryPath returns a set of tasks for trying a snap from a file path.
// Note that the state must be locked by the caller.
func TryPath(st *state.State, name, path string, flags Flags) (*state.TaskSet, error) {
	flags.TryMode = true

	ts, _, err := InstallPath(st, &snap.SideInfo{RealName: name}, path, "", "", flags)
	return ts, err
}

// Install returns a set of tasks for installing snap.
// Note that the state must be locked by the caller.
func Install(st *state.State, name, channel string, revision snap.Revision, userID int, flags Flags) (*state.TaskSet, error) {
	if channel == "" {
		channel = "stable"
	}

	var snapst SnapState
	err := Get(st, name, &snapst)
	if err != nil && err != state.ErrNoState {
		return nil, err
	}
	if snapst.IsInstalled() {
		return nil, &snap.AlreadyInstalledError{Snap: name}
	}

	// need to have a model set before trying to talk the store
	if _, err := ModelPastSeeding(st); err != nil {
		return nil, err
	}

	if err := snap.ValidateInstanceName(name); err != nil {
		return nil, fmt.Errorf("invalid instance name: %v", err)
	}

	info, err := installInfo(st, name, channel, revision, userID)
	if err != nil {
		return nil, err
	}

	if flags.Classic && !info.NeedsClassic() {
		// snap does not require classic confinement, silently drop the flag
		flags.Classic = false
	}
	// TODO: integrate classic override with the helper
	if err := checkInstallPreconditions(st, info, flags, &snapst); err != nil {
		return nil, err
	}

	snapsup := &SnapSetup{
		Channel:      channel,
		Base:         info.Base,
		Prereq:       defaultContentPlugProviders(st, info),
		UserID:       userID,
		Flags:        flags.ForSnapSetup(),
		DownloadInfo: &info.DownloadInfo,
		SideInfo:     &info.SideInfo,
		Type:         info.Type,
		PlugsOnly:    len(info.Slots) == 0,
		InstanceKey:  info.InstanceKey,
		auxStoreInfo: auxStoreInfo{
			Media: info.Media,
		},
	}

	return doInstall(st, &snapst, snapsup, 0, "")
}

// InstallMany installs everything from the given list of names.
// Note that the state must be locked by the caller.
func InstallMany(st *state.State, names []string, userID int) ([]string, []*state.TaskSet, error) {
	toInstall := make([]string, 0, len(names))
	for _, name := range names {
		var snapst SnapState
		err := Get(st, name, &snapst)
		if err != nil && err != state.ErrNoState {
			return nil, nil, err
		}
		if snapst.IsInstalled() {
			continue
		}

		if err := snap.ValidateInstanceName(name); err != nil {
			return nil, nil, fmt.Errorf("invalid instance name: %v", err)
		}

		toInstall = append(toInstall, name)
	}

	user, err := userFromUserID(st, userID)
	if err != nil {
		return nil, nil, err
	}

	installs, err := installCandidates(st, toInstall, "stable", user)
	if err != nil {
		return nil, nil, err
	}

	tasksets := make([]*state.TaskSet, 0, len(installs))
	for _, info := range installs {
		var snapst SnapState
		var flags Flags

		if err := checkInstallPreconditions(st, info, flags, &snapst); err != nil {
			return nil, nil, err
		}

		snapsup := &SnapSetup{
			Channel:      "stable",
			Base:         info.Base,
			Prereq:       defaultContentPlugProviders(st, info),
			UserID:       userID,
			Flags:        flags.ForSnapSetup(),
			DownloadInfo: &info.DownloadInfo,
			SideInfo:     &info.SideInfo,
			Type:         info.Type,
			PlugsOnly:    len(info.Slots) == 0,
			InstanceKey:  info.InstanceKey,
		}

		ts, err := doInstall(st, &snapst, snapsup, 0, "")
		if err != nil {
			return nil, nil, err
		}
		ts.JoinLane(st.NewLane())
		tasksets = append(tasksets, ts)
	}

	return toInstall, tasksets, nil
}

// RefreshCandidates gets a list of candidates for update
// Note that the state must be locked by the caller.
func RefreshCandidates(st *state.State, user *auth.UserState) ([]*snap.Info, error) {
	updates, _, _, err := refreshCandidates(context.TODO(), st, nil, user, nil)
	return updates, err
}

// ValidateRefreshes allows to hook validation into the handling of refresh candidates.
var ValidateRefreshes func(st *state.State, refreshes []*snap.Info, ignoreValidation map[string]bool, userID int) (validated []*snap.Info, err error)

// UpdateMany updates everything from the given list of names that the
// store says is updateable. If the list is empty, update everything.
// Note that the state must be locked by the caller.
func UpdateMany(ctx context.Context, st *state.State, names []string, userID int, flags *Flags) ([]string, []*state.TaskSet, error) {
	return updateManyFiltered(ctx, st, names, userID, nil, flags, "")
}

// updateFilter is the type of function that can be passed to
// updateManyFromChange so it filters the updates.
//
// If the filter returns true, the update for that snap proceeds. If
// it returns false, the snap is removed from the list of updates to
// consider.
type updateFilter func(*snap.Info, *SnapState) bool

func updateManyFiltered(ctx context.Context, st *state.State, names []string, userID int, filter updateFilter, flags *Flags, fromChange string) ([]string, []*state.TaskSet, error) {
	if flags == nil {
		flags = &Flags{}
	}
	user, err := userFromUserID(st, userID)
	if err != nil {
		return nil, nil, err
	}

	// need to have a model set before trying to talk the store
	if _, err := ModelPastSeeding(st); err != nil {
		return nil, nil, err
	}

	updates, stateByInstanceName, ignoreValidation, err := refreshCandidates(ctx, st, names, user, nil)
	if err != nil {
		return nil, nil, err
	}

	if filter != nil {
		actual := updates[:0]
		for _, update := range updates {
			if filter(update, stateByInstanceName[update.InstanceName()]) {
				actual = append(actual, update)
			}
		}
		updates = actual
	}

	if ValidateRefreshes != nil && len(updates) != 0 {
		updates, err = ValidateRefreshes(st, updates, ignoreValidation, userID)
		if err != nil {
			// not doing "refresh all" report the error
			if len(names) != 0 {
				return nil, nil, err
			}
			// doing "refresh all", log the problems
			logger.Noticef("cannot refresh some snaps: %v", err)
		}
	}

	params := func(update *snap.Info) (string, Flags, *SnapState) {
		snapst := stateByInstanceName[update.InstanceName()]
		updateFlags := snapst.Flags
		if !update.NeedsClassic() && updateFlags.Classic {
			// allow updating from classic to strict
			updateFlags.Classic = false
		}
		return snapst.Channel, snapst.Flags, snapst

	}

	return doUpdate(ctx, st, names, updates, params, userID, flags, fromChange)
}

func doUpdate(ctx context.Context, st *state.State, names []string, updates []*snap.Info, params func(*snap.Info) (channel string, flags Flags, snapst *SnapState), userID int, globalFlags *Flags, fromChange string) ([]string, []*state.TaskSet, error) {
	if globalFlags == nil {
		globalFlags = &Flags{}
	}

	tasksets := make([]*state.TaskSet, 0, len(updates)+2) // 1 for auto-aliases, 1 for re-refresh

	refreshAll := len(names) == 0
	var nameSet map[string]bool
	if len(names) != 0 {
		nameSet = make(map[string]bool, len(names))
		for _, name := range names {
			nameSet[name] = true
		}
	}

	newAutoAliases, mustPruneAutoAliases, transferTargets, err := autoAliasesUpdate(st, names, updates)
	if err != nil {
		return nil, nil, err
	}

	reportUpdated := make(map[string]bool, len(updates))
	var pruningAutoAliasesTs *state.TaskSet

	if len(mustPruneAutoAliases) != 0 {
		var err error
		pruningAutoAliasesTs, err = applyAutoAliasesDelta(st, mustPruneAutoAliases, "prune", refreshAll, func(snapName string, _ *state.TaskSet) {
			if nameSet[snapName] {
				reportUpdated[snapName] = true
			}
		})
		if err != nil {
			return nil, nil, err
		}
		tasksets = append(tasksets, pruningAutoAliasesTs)
	}

	// wait for the auto-alias prune tasks as needed
	scheduleUpdate := func(snapName string, ts *state.TaskSet) {
		if pruningAutoAliasesTs != nil && (mustPruneAutoAliases[snapName] != nil || transferTargets[snapName]) {
			ts.WaitAll(pruningAutoAliasesTs)
		}
		reportUpdated[snapName] = true
	}

	// first snapd, core, bases, then rest
	sort.Stable(snap.ByType(updates))
	prereqs := make(map[string]*state.TaskSet)
	waitPrereq := func(ts *state.TaskSet, prereqName string) {
		preTs := prereqs[prereqName]
		if preTs != nil {
			ts.WaitAll(preTs)
		}
	}

	// updates is sorted by kind so this will process first core
	// and bases and then other snaps
	for _, update := range updates {
		channel, flags, snapst := params(update)
		flags.IsAutoRefresh = globalFlags.IsAutoRefresh

		if err := checkInstallPreconditions(st, update, flags, snapst); err != nil {
			if refreshAll {
				logger.Noticef("cannot update %q: %v", update.InstanceName(), err)
				continue
			}
			return nil, nil, err
		}

		if err := earlyEpochCheck(update, snapst); err != nil {
			if refreshAll {
				logger.Noticef("cannot update %q: %v", update.InstanceName(), err)
				continue
			}
			return nil, nil, err
		}

		snapUserID, err := userIDForSnap(st, snapst, userID)
		if err != nil {
			return nil, nil, err
		}

		snapsup := &SnapSetup{
			Base:         update.Base,
			Prereq:       defaultContentPlugProviders(st, update),
			Channel:      channel,
			UserID:       snapUserID,
			Flags:        flags.ForSnapSetup(),
			DownloadInfo: &update.DownloadInfo,
			SideInfo:     &update.SideInfo,
			Type:         update.Type,
			PlugsOnly:    len(update.Slots) == 0,
			InstanceKey:  update.InstanceKey,
			auxStoreInfo: auxStoreInfo{
				Media: update.Media,
			},
		}

		ts, err := doInstall(st, snapst, snapsup, 0, fromChange)
		if err != nil {
			if refreshAll {
				// doing "refresh all", just skip this snap
				logger.Noticef("cannot refresh snap %q: %v", update.InstanceName(), err)
				continue
			}
			return nil, nil, err
		}
		ts.JoinLane(st.NewLane())

		// because of the sorting of updates we fill prereqs
		// first (if branch) and only then use it to setup
		// waits (else branch)
		if update.Type == snap.TypeOS || update.Type == snap.TypeBase || update.InstanceName() == "snapd" {
			// prereq types come first in updates, we
			// also assume bases don't have hooks, otherwise
			// they would need to wait on core or snapd
			prereqs[update.InstanceName()] = ts
		} else {
			// prereqs were processed already, wait for
			// them as necessary for the other kind of
			// snaps
			waitPrereq(ts, defaultCoreSnapName)
			waitPrereq(ts, "snapd")
			if update.Base != "" {
				waitPrereq(ts, update.Base)
			}
		}

		scheduleUpdate(update.InstanceName(), ts)
		tasksets = append(tasksets, ts)
	}

	if len(newAutoAliases) != 0 {
		addAutoAliasesTs, err := applyAutoAliasesDelta(st, newAutoAliases, "refresh", refreshAll, scheduleUpdate)
		if err != nil {
			return nil, nil, err
		}
		tasksets = append(tasksets, addAutoAliasesTs)
	}

	updated := make([]string, 0, len(reportUpdated))
	for name := range reportUpdated {
		updated = append(updated, name)
	}

	if len(updated) > 0 {
		// re-refresh will check the lanes to decide what to
		// _actually_ re-refresh, but it'll be a subset of updated
		// (and equal to updated if nothing goes wrong)
		rerefresh := st.NewTask("check-rerefresh", fmt.Sprintf("Consider re-refresh of %s", strutil.Quoted(updated)))
		rerefresh.Set("rerefresh-setup", reRefreshSetup{
			UserID: userID,
			Flags:  globalFlags,
		})
		tasksets = append(tasksets, state.NewTaskSet(rerefresh))
	}

	return updated, tasksets, nil
}

func applyAutoAliasesDelta(st *state.State, delta map[string][]string, op string, refreshAll bool, linkTs func(instanceName string, ts *state.TaskSet)) (*state.TaskSet, error) {
	applyTs := state.NewTaskSet()
	kind := "refresh-aliases"
	msg := i18n.G("Refresh aliases for snap %q")
	if op == "prune" {
		kind = "prune-auto-aliases"
		msg = i18n.G("Prune automatic aliases for snap %q")
	}
	for instanceName, aliases := range delta {
		if err := CheckChangeConflict(st, instanceName, nil); err != nil {
			if refreshAll {
				// doing "refresh all", just skip this snap
				logger.Noticef("cannot %s automatic aliases for snap %q: %v", op, instanceName, err)
				continue
			}
			return nil, err
		}

		snapName, instanceKey := snap.SplitInstanceName(instanceName)
		snapsup := &SnapSetup{
			SideInfo:    &snap.SideInfo{RealName: snapName},
			InstanceKey: instanceKey,
		}
		alias := st.NewTask(kind, fmt.Sprintf(msg, snapsup.InstanceName()))
		alias.Set("snap-setup", &snapsup)
		if op == "prune" {
			alias.Set("aliases", aliases)
		}
		ts := state.NewTaskSet(alias)
		linkTs(instanceName, ts)
		applyTs.AddAll(ts)
	}
	return applyTs, nil
}

func autoAliasesUpdate(st *state.State, names []string, updates []*snap.Info) (changed map[string][]string, mustPrune map[string][]string, transferTargets map[string]bool, err error) {
	changed, dropped, err := autoAliasesDelta(st, nil)
	if err != nil {
		if len(names) != 0 {
			// not "refresh all", error
			return nil, nil, nil, err
		}
		// log and continue
		logger.Noticef("cannot find the delta for automatic aliases for some snaps: %v", err)
	}

	refreshAll := len(names) == 0

	// dropped alias -> snapName
	droppedAliases := make(map[string][]string, len(dropped))
	for instanceName, aliases := range dropped {
		for _, alias := range aliases {
			droppedAliases[alias] = append(droppedAliases[alias], instanceName)
		}
	}

	// filter changed considering only names if set:
	// we add auto-aliases only for mentioned snaps
	if !refreshAll && len(changed) != 0 {
		filteredChanged := make(map[string][]string, len(changed))
		for _, name := range names {
			if changed[name] != nil {
				filteredChanged[name] = changed[name]
			}
		}
		changed = filteredChanged
	}

	// mark snaps that are sources or target of transfers
	transferSources := make(map[string]bool, len(dropped))
	transferTargets = make(map[string]bool, len(changed))
	for instanceName, aliases := range changed {
		for _, alias := range aliases {
			if sources := droppedAliases[alias]; len(sources) != 0 {
				transferTargets[instanceName] = true
				for _, source := range sources {
					transferSources[source] = true
				}
			}
		}
	}

	// snaps with updates
	updating := make(map[string]bool, len(updates))
	for _, info := range updates {
		updating[info.InstanceName()] = true
	}

	// add explicitly auto-aliases only for snaps that are not updated
	for instanceName := range changed {
		if updating[instanceName] {
			delete(changed, instanceName)
		}
	}

	// prune explicitly auto-aliases only for snaps that are mentioned
	// and not updated OR the source of transfers
	mustPrune = make(map[string][]string, len(dropped))
	for instanceName := range transferSources {
		mustPrune[instanceName] = dropped[instanceName]
	}
	if refreshAll {
		for instanceName, aliases := range dropped {
			if !updating[instanceName] {
				mustPrune[instanceName] = aliases
			}
		}
	} else {
		for _, name := range names {
			if !updating[name] && dropped[name] != nil {
				mustPrune[name] = dropped[name]
			}
		}
	}

	return changed, mustPrune, transferTargets, nil
}

// resolveChannel returns the effective channel to use, based on the requested
// channel and constrains set by device model, or an error if switching to
// requested channel is forbidden.
func resolveChannel(st *state.State, snapName, newChannel string) (effectiveChannel string, err error) {
	// nothing to do
	if newChannel == "" {
		return "", nil
	}

	// ensure we do not switch away from the kernel-track in the model
	model, err := Model(st)
	if err != nil && err != state.ErrNoState {
		return "", err
	}
	if model == nil {
		return newChannel, nil
	}

	var pinnedTrack, which string
	if snapName == model.Kernel() && model.KernelTrack() != "" {
		pinnedTrack, which = model.KernelTrack(), "kernel"
	}
	if snapName == model.Gadget() && model.GadgetTrack() != "" {
		pinnedTrack, which = model.GadgetTrack(), "gadget"
	}

	if pinnedTrack == "" {
		// no pinned track
		return newChannel, nil
	}

	nch, err := snap.ParseChannelVerbatim(newChannel, "")
	if err != nil {
		return "", err
	}

	if nch.Track == "" {
		// channel name is valid and consist of risk level or
		// risk/branch only, do the right thing and default to risk (or
		// risk/branch) within the pinned track
		return pinnedTrack + "/" + newChannel, nil
	}
	if nch.Track != "" && nch.Track != pinnedTrack {
		// switching to a different track is not allowed
		return "", fmt.Errorf("cannot switch from %s track %q as specified for the (device) model to %q", which, pinnedTrack, nch.Clean().String())

	}

	return newChannel, nil
}

// Switch switches a snap to a new channel
func Switch(st *state.State, name, channel string) (*state.TaskSet, error) {
	var snapst SnapState
	err := Get(st, name, &snapst)
	if err != nil && err != state.ErrNoState {
		return nil, err
	}
	if !snapst.IsInstalled() {
		return nil, &snap.NotInstalledError{Snap: name}
	}

	if err := CheckChangeConflict(st, name, nil); err != nil {
		return nil, err
	}

	channel, err = resolveChannel(st, name, channel)
	if err != nil {
		return nil, err
	}

	snapsup := &SnapSetup{
		SideInfo:    snapst.CurrentSideInfo(),
		Channel:     channel,
		InstanceKey: snapst.InstanceKey,
	}

	switchSnap := st.NewTask("switch-snap", fmt.Sprintf(i18n.G("Switch snap %q to %s"), snapsup.InstanceName(), snapsup.Channel))
	switchSnap.Set("snap-setup", &snapsup)

	return state.NewTaskSet(switchSnap), nil
}

// Update initiates a change updating a snap.
// Note that the state must be locked by the caller.
func Update(st *state.State, name, channel string, revision snap.Revision, userID int, flags Flags) (*state.TaskSet, error) {
	var snapst SnapState
	err := Get(st, name, &snapst)
	if err != nil && err != state.ErrNoState {
		return nil, err
	}
	if !snapst.IsInstalled() {
		return nil, &snap.NotInstalledError{Snap: name}
	}

	// FIXME: snaps that are not active are skipped for now
	//        until we know what we want to do
	if !snapst.Active {
		return nil, fmt.Errorf("refreshing disabled snap %q not supported", name)
	}

	// need to have a model set before trying to talk the store
	if _, err := ModelPastSeeding(st); err != nil {
		return nil, err
	}

	channel, err = resolveChannel(st, name, channel)
	if err != nil {
		return nil, err
	}

	if channel == "" {
		channel = snapst.Channel
	}

	// TODO: make flags be per revision to avoid this logic (that
	//       leaves corner cases all over the place)
	if !(flags.JailMode || flags.DevMode) {
		flags.Classic = flags.Classic || snapst.Flags.Classic
	}

	var updates []*snap.Info
	info, infoErr := infoForUpdate(st, &snapst, name, channel, revision, userID, flags)
	switch infoErr {
	case nil:
		updates = append(updates, info)
	case store.ErrNoUpdateAvailable:
		// there may be some new auto-aliases
	default:
		return nil, infoErr
	}

	params := func(update *snap.Info) (string, Flags, *SnapState) {
		updateFlags := flags
		if !update.NeedsClassic() && updateFlags.Classic {
			// allow updating from classic to strict
			updateFlags.Classic = false
		}
		return channel, updateFlags, &snapst
	}

	_, tts, err := doUpdate(context.TODO(), st, []string{name}, updates, params, userID, &flags, "")
	if err != nil {
		return nil, err
	}

	// see if we need to update the channel or toggle ignore-validation
	if infoErr == store.ErrNoUpdateAvailable && (snapst.Channel != channel || snapst.IgnoreValidation != flags.IgnoreValidation) {
		// NOTE: if we are in here, len(updates) == 0
		//       (so we're free to add tasks because there's no rerefresh)

		if err := CheckChangeConflict(st, name, nil); err != nil {
			return nil, err
		}

		snapsup := &SnapSetup{
			SideInfo:    snapst.CurrentSideInfo(),
			Flags:       snapst.Flags.ForSnapSetup(),
			InstanceKey: snapst.InstanceKey,
		}

		if snapst.Channel != channel {
			// update the tracked channel
			snapsup.Channel = channel
			// Update the current snap channel as well. This ensures that
			// the UI displays the right values.
			snapsup.SideInfo.Channel = channel

			switchSnap := st.NewTask("switch-snap-channel", fmt.Sprintf(i18n.G("Switch snap %q from %s to %s"), snapsup.InstanceName(), snapst.Channel, channel))
			switchSnap.Set("snap-setup", &snapsup)

			switchSnapTs := state.NewTaskSet(switchSnap)
			for _, ts := range tts {
				switchSnapTs.WaitAll(ts)
			}
			tts = append(tts, switchSnapTs)
		}

		if snapst.IgnoreValidation != flags.IgnoreValidation {
			// toggle ignore validation
			snapsup.IgnoreValidation = flags.IgnoreValidation
			toggle := st.NewTask("toggle-snap-flags", fmt.Sprintf(i18n.G("Toggle snap %q flags"), snapsup.InstanceName()))
			toggle.Set("snap-setup", &snapsup)

			toggleTs := state.NewTaskSet(toggle)
			for _, ts := range tts {
				toggleTs.WaitAll(ts)
			}
			tts = append(tts, toggleTs)
		}
	}

	if len(tts) == 0 && len(updates) == 0 {
		// really nothing to do, return the original no-update-available error
		return nil, infoErr
	}
	flat := state.NewTaskSet()
	for _, ts := range tts {
		flat.AddAll(ts)
	}
	return flat, nil
}

func infoForUpdate(st *state.State, snapst *SnapState, name, channel string, revision snap.Revision, userID int, flags Flags) (*snap.Info, error) {
	if revision.Unset() {
		// good ol' refresh
		opts := &updateInfoOpts{
			channel:          channel,
			ignoreValidation: flags.IgnoreValidation,
			amend:            flags.Amend,
		}
		info, err := updateInfo(st, snapst, opts, userID)
		if err != nil {
			return nil, err
		}
		if ValidateRefreshes != nil && !flags.IgnoreValidation {
			_, err := ValidateRefreshes(st, []*snap.Info{info}, nil, userID)
			if err != nil {
				return nil, err
			}
		}
		return info, nil
	}
	var sideInfo *snap.SideInfo
	for _, si := range snapst.Sequence {
		if si.Revision == revision {
			sideInfo = si
			break
		}
	}
	if sideInfo == nil {
		// refresh from given revision from store
		return updateToRevisionInfo(st, snapst, revision, userID)
	}

	// refresh-to-local, this assumes the snap revision is mounted
	return readInfo(name, sideInfo, errorOnBroken)
}

// AutoRefreshAssertions allows to hook fetching of important assertions
// into the Autorefresh function.
var AutoRefreshAssertions func(st *state.State, userID int) error

// AutoRefresh is the wrapper that will do a refresh of all the installed
// snaps on the system. In addition to that it will also refresh important
// assertions.
func AutoRefresh(ctx context.Context, st *state.State) ([]string, []*state.TaskSet, error) {
	userID := 0

	if AutoRefreshAssertions != nil {
		if err := AutoRefreshAssertions(st, userID); err != nil {
			return nil, nil, err
		}
	}

	return UpdateMany(ctx, st, nil, userID, &Flags{IsAutoRefresh: true})
}

// Enable sets a snap to the active state
func Enable(st *state.State, name string) (*state.TaskSet, error) {
	var snapst SnapState
	err := Get(st, name, &snapst)
	if err == state.ErrNoState {
		return nil, &snap.NotInstalledError{Snap: name}
	}
	if err != nil {
		return nil, err
	}

	if snapst.Active {
		return nil, fmt.Errorf("snap %q already enabled", name)
	}

	if err := CheckChangeConflict(st, name, nil); err != nil {
		return nil, err
	}

	info, err := snapst.CurrentInfo()
	if err != nil {
		return nil, err
	}

	snapsup := &SnapSetup{
		SideInfo:    snapst.CurrentSideInfo(),
		Flags:       snapst.Flags.ForSnapSetup(),
		Type:        info.Type,
		PlugsOnly:   len(info.Slots) == 0,
		InstanceKey: snapst.InstanceKey,
	}

	prepareSnap := st.NewTask("prepare-snap", fmt.Sprintf(i18n.G("Prepare snap %q (%s)"), snapsup.InstanceName(), snapst.Current))
	prepareSnap.Set("snap-setup", &snapsup)

	setupProfiles := st.NewTask("setup-profiles", fmt.Sprintf(i18n.G("Setup snap %q (%s) security profiles"), snapsup.InstanceName(), snapst.Current))
	setupProfiles.Set("snap-setup-task", prepareSnap.ID())
	setupProfiles.WaitFor(prepareSnap)

	linkSnap := st.NewTask("link-snap", fmt.Sprintf(i18n.G("Make snap %q (%s) available to the system"), snapsup.InstanceName(), snapst.Current))
	linkSnap.Set("snap-setup-task", prepareSnap.ID())
	linkSnap.WaitFor(setupProfiles)

	// setup aliases
	setupAliases := st.NewTask("setup-aliases", fmt.Sprintf(i18n.G("Setup snap %q aliases"), snapsup.InstanceName()))
	setupAliases.Set("snap-setup-task", prepareSnap.ID())
	setupAliases.WaitFor(linkSnap)

	startSnapServices := st.NewTask("start-snap-services", fmt.Sprintf(i18n.G("Start snap %q (%s) services"), snapsup.InstanceName(), snapst.Current))
	startSnapServices.Set("snap-setup-task", prepareSnap.ID())
	startSnapServices.WaitFor(setupAliases)

	return state.NewTaskSet(prepareSnap, setupProfiles, linkSnap, setupAliases, startSnapServices), nil
}

// Disable sets a snap to the inactive state
func Disable(st *state.State, name string) (*state.TaskSet, error) {
	var snapst SnapState
	err := Get(st, name, &snapst)
	if err == state.ErrNoState {
		return nil, &snap.NotInstalledError{Snap: name}
	}
	if err != nil {
		return nil, err
	}
	if !snapst.Active {
		return nil, fmt.Errorf("snap %q already disabled", name)
	}

	info, err := Info(st, name, snapst.Current)
	if err != nil {
		return nil, err
	}
	if !canDisable(info) {
		return nil, fmt.Errorf("snap %q cannot be disabled", name)
	}

	if err := CheckChangeConflict(st, name, nil); err != nil {
		return nil, err
	}

	snapsup := &SnapSetup{
		SideInfo: &snap.SideInfo{
			RealName: snap.InstanceSnap(name),
			Revision: snapst.Current,
		},
		Type:        info.Type,
		PlugsOnly:   len(info.Slots) == 0,
		InstanceKey: snapst.InstanceKey,
	}

	stopSnapServices := st.NewTask("stop-snap-services", fmt.Sprintf(i18n.G("Stop snap %q (%s) services"), snapsup.InstanceName(), snapst.Current))
	stopSnapServices.Set("snap-setup", &snapsup)
	stopSnapServices.Set("stop-reason", snap.StopReasonDisable)

	removeAliases := st.NewTask("remove-aliases", fmt.Sprintf(i18n.G("Remove aliases for snap %q"), snapsup.InstanceName()))
	removeAliases.Set("snap-setup-task", stopSnapServices.ID())
	removeAliases.WaitFor(stopSnapServices)

	unlinkSnap := st.NewTask("unlink-snap", fmt.Sprintf(i18n.G("Make snap %q (%s) unavailable to the system"), snapsup.InstanceName(), snapst.Current))
	unlinkSnap.Set("snap-setup-task", stopSnapServices.ID())
	unlinkSnap.WaitFor(removeAliases)

	removeProfiles := st.NewTask("remove-profiles", fmt.Sprintf(i18n.G("Remove security profiles of snap %q"), snapsup.InstanceName()))
	removeProfiles.Set("snap-setup-task", stopSnapServices.ID())
	removeProfiles.WaitFor(unlinkSnap)

	return state.NewTaskSet(stopSnapServices, removeAliases, unlinkSnap, removeProfiles), nil
}

// canDisable verifies that a snap can be deactivated.
func canDisable(si *snap.Info) bool {
	for _, importantSnapType := range []snap.Type{snap.TypeGadget, snap.TypeKernel, snap.TypeOS} {
		if importantSnapType == si.Type {
			return false
		}
	}

	return true
}

// baseInUse returns true if the given base is needed by another snap
func baseInUse(st *state.State, base *snap.Info) bool {
	snapStates, err := All(st)
	if err != nil {
		return false
	}
	for name, snapst := range snapStates {
		for _, si := range snapst.Sequence {
			if snapInfo, err := snap.ReadInfo(name, si); err == nil {
				if snapInfo.Type != snap.TypeApp {
					continue
				}
				if snapInfo.Base == base.SnapName() {
					return true
				}
			}
		}
	}
	return false
}

// coreInUse returns true if any snap uses "core" (i.e. does not
// declare a base
func coreInUse(st *state.State) bool {
	snapStates, err := All(st)
	if err != nil {
		return false
	}
	for name, snapst := range snapStates {
		for _, si := range snapst.Sequence {
			if snapInfo, err := snap.ReadInfo(name, si); err == nil {
				if snapInfo.Type != snap.TypeApp || snapInfo.SnapName() == "snapd" {
					continue
				}
				if snapInfo.Base == "" {
					return true
				}
			}
		}
	}
	return false
}

// canRemove verifies that a snap can be removed.
//
// TODO: canRemove should also return the reason why the snap cannot
//       be removed to the user
func canRemove(st *state.State, si *snap.Info, snapst *SnapState, removeAll bool) bool {
	// removing single revisions is generally allowed
	if !removeAll {
		return true
	}

	// required snaps cannot be removed
	if snapst.Required {
		return false
	}

	// TODO: use Required for these too

	// Gadget snaps should not be removed as they are a key
	// building block for Gadgets. Do not remove their last
	// revision left.
	if si.Type == snap.TypeGadget {
		return false
	}

	// Allow "ubuntu-core" removals here because we might have two
	// core snaps installed (ubuntu-core and core). Note that
	// ideally we would only allow the removal of "ubuntu-core" if
	// we know that "core" is installed too and if we are part of
	// the "ubuntu-core->core" transition. But this transition
	// starts automatically on startup so the window of a user
	// triggering this manually is very small.
	//
	// Once the ubuntu-core -> core transition has landed for some
	// time we can remove the two lines below.
	if si.InstanceName() == "ubuntu-core" && si.Type == snap.TypeOS {
		return true
	}

	// do not allow removal of bases that are in use
	if si.Type == snap.TypeBase && baseInUse(st, si) {
		return false
	}

	// Allow snap.TypeOS removals if a different base is in use
	//
	// Note that removal of the boot base itself is prevented
	// via the snapst.Required flag that is set on firstboot.
	if si.Type == snap.TypeOS {
		if model, err := Model(st); err == nil {
			if model.Base() != "" && !coreInUse(st) {
				return true
			}
		}
	}

	// You never want to remove a kernel or OS. Do not remove their
	// last revision left.
	if si.Type == snap.TypeKernel || si.Type == snap.TypeOS {
		return false
	}

	// TODO: on classic likely let remove core even if active if it's only snap left.

	// never remove anything that is used for booting
	if boot.InUse(si.InstanceName(), si.Revision) {
		return false
	}

	return true
}

// Remove returns a set of tasks for removing snap.
// Note that the state must be locked by the caller.
func Remove(st *state.State, name string, revision snap.Revision) (*state.TaskSet, error) {
	var snapst SnapState
	err := Get(st, name, &snapst)
	if err != nil && err != state.ErrNoState {
		return nil, err
	}

	if !snapst.IsInstalled() {
		return nil, &snap.NotInstalledError{Snap: name, Rev: snap.R(0)}
	}

	if err := CheckChangeConflict(st, name, nil); err != nil {
		return nil, err
	}

	active := snapst.Active
	var removeAll bool
	if revision.Unset() {
		revision = snapst.Current
		removeAll = true
	} else {
		if active {
			if revision == snapst.Current {
				msg := "cannot remove active revision %s of snap %q"
				if len(snapst.Sequence) > 1 {
					msg += " (revert first?)"
				}
				return nil, fmt.Errorf(msg, revision, name)
			}
			active = false
		}

		if !revisionInSequence(&snapst, revision) {
			return nil, &snap.NotInstalledError{Snap: name, Rev: revision}
		}

		removeAll = len(snapst.Sequence) == 1
	}

	info, err := Info(st, name, revision)
	if err != nil {
		return nil, err
	}

	// check if this is something that can be removed
	if !canRemove(st, info, &snapst, removeAll) {
		return nil, fmt.Errorf("snap %q is not removable", name)
	}

	// main/current SnapSetup
	snapsup := SnapSetup{
		SideInfo: &snap.SideInfo{
			SnapID:   info.SnapID,
			RealName: snap.InstanceSnap(name),
			Revision: revision,
		},
		Type:        info.Type,
		PlugsOnly:   len(info.Slots) == 0,
		InstanceKey: snapst.InstanceKey,
	}

	// trigger remove

	full := state.NewTaskSet()
	var chain *state.TaskSet

	addNext := func(ts *state.TaskSet) {
		if chain != nil {
			ts.WaitAll(chain)
		}
		full.AddAll(ts)
		chain = ts
	}

	var prev *state.Task
	var stopSnapServices *state.Task
	if active {
		stopSnapServices = st.NewTask("stop-snap-services", fmt.Sprintf(i18n.G("Stop snap %q services"), name))
		stopSnapServices.Set("snap-setup", snapsup)
		stopSnapServices.Set("stop-reason", snap.StopReasonRemove)
		addNext(state.NewTaskSet(stopSnapServices))
		prev = stopSnapServices
	}

	// only run remove hook if uninstalling the snap completely
	if removeAll {
		removeHook := SetupRemoveHook(st, snapsup.InstanceName())
		addNext(state.NewTaskSet(removeHook))
		prev = removeHook
	}

	if removeAll {
		// run disconnect hooks
		disconnect := st.NewTask("auto-disconnect", fmt.Sprintf(i18n.G("Disconnect interfaces of snap %q"), snapsup.InstanceName()))
		disconnect.Set("snap-setup", snapsup)
		if prev != nil {
			disconnect.WaitFor(prev)
		}
		addNext(state.NewTaskSet(disconnect))
		prev = disconnect
	}

	if active { // unlink
		var tasks []*state.Task

		removeAliases := st.NewTask("remove-aliases", fmt.Sprintf(i18n.G("Remove aliases for snap %q"), name))
		removeAliases.WaitFor(prev) // prev is not needed beyond here
		removeAliases.Set("snap-setup-task", stopSnapServices.ID())

		unlink := st.NewTask("unlink-snap", fmt.Sprintf(i18n.G("Make snap %q unavailable to the system"), name))
		unlink.Set("snap-setup-task", stopSnapServices.ID())
		unlink.WaitFor(removeAliases)

		removeSecurity := st.NewTask("remove-profiles", fmt.Sprintf(i18n.G("Remove security profile for snap %q (%s)"), name, revision))
		removeSecurity.WaitFor(unlink)
		removeSecurity.Set("snap-setup-task", stopSnapServices.ID())

		tasks = append(tasks, removeAliases, unlink, removeSecurity)
		addNext(state.NewTaskSet(tasks...))
	}

	if removeAll {
		seq := snapst.Sequence
		for i := len(seq) - 1; i >= 0; i-- {
			si := seq[i]
			addNext(removeInactiveRevision(st, name, info.SnapID, si.Revision))
		}
	} else {
		addNext(removeInactiveRevision(st, name, info.SnapID, revision))
	}

	return full, nil
}

func removeInactiveRevision(st *state.State, name, snapID string, revision snap.Revision) *state.TaskSet {
	snapName, instanceKey := snap.SplitInstanceName(name)
	snapsup := SnapSetup{
		SideInfo: &snap.SideInfo{
			RealName: snapName,
			SnapID:   snapID,
			Revision: revision,
		},
		InstanceKey: instanceKey,
	}

	clearData := st.NewTask("clear-snap", fmt.Sprintf(i18n.G("Remove data for snap %q (%s)"), name, revision))
	clearData.Set("snap-setup", snapsup)

	discardSnap := st.NewTask("discard-snap", fmt.Sprintf(i18n.G("Remove snap %q (%s) from the system"), name, revision))
	discardSnap.WaitFor(clearData)
	discardSnap.Set("snap-setup-task", clearData.ID())

	return state.NewTaskSet(clearData, discardSnap)
}

// RemoveMany removes everything from the given list of names.
// Note that the state must be locked by the caller.
func RemoveMany(st *state.State, names []string) ([]string, []*state.TaskSet, error) {
	removed := make([]string, 0, len(names))
	tasksets := make([]*state.TaskSet, 0, len(names))
	for _, name := range names {
		ts, err := Remove(st, name, snap.R(0))
		// FIXME: is this expected behavior?
		if _, ok := err.(*snap.NotInstalledError); ok {
			continue
		}
		if err != nil {
			return nil, nil, err
		}
		removed = append(removed, name)
		ts.JoinLane(st.NewLane())
		tasksets = append(tasksets, ts)
	}

	return removed, tasksets, nil
}

// Revert returns a set of tasks for reverting to the previous version of the snap.
// Note that the state must be locked by the caller.
func Revert(st *state.State, name string, flags Flags) (*state.TaskSet, error) {
	var snapst SnapState
	err := Get(st, name, &snapst)
	if err != nil && err != state.ErrNoState {
		return nil, err
	}

	pi := snapst.previousSideInfo()
	if pi == nil {
		return nil, fmt.Errorf("no revision to revert to")
	}

	return RevertToRevision(st, name, pi.Revision, flags)
}

func RevertToRevision(st *state.State, name string, rev snap.Revision, flags Flags) (*state.TaskSet, error) {
	var snapst SnapState
	err := Get(st, name, &snapst)
	if err != nil && err != state.ErrNoState {
		return nil, err
	}

	if snapst.Current == rev {
		return nil, fmt.Errorf("already on requested revision")
	}

	if !snapst.Active {
		return nil, fmt.Errorf("cannot revert inactive snaps")
	}
	i := snapst.LastIndex(rev)
	if i < 0 {
		return nil, fmt.Errorf("cannot find revision %s for snap %q", rev, name)
	}
	flags.Revert = true
	// TODO: make flags be per revision to avoid this logic (that
	//       leaves corner cases all over the place)
	if !(flags.JailMode || flags.DevMode || flags.Classic) {
		if snapst.Flags.DevMode {
			flags.DevMode = true
		}
		if snapst.Flags.JailMode {
			flags.JailMode = true
		}
		if snapst.Flags.Classic {
			flags.Classic = true
		}
	}

	info, err := Info(st, name, rev)
	if err != nil {
		return nil, err
	}

	snapsup := &SnapSetup{
		SideInfo:    snapst.Sequence[i],
		Flags:       flags.ForSnapSetup(),
		Type:        info.Type,
		PlugsOnly:   len(info.Slots) == 0,
		InstanceKey: snapst.InstanceKey,
	}
	return doInstall(st, &snapst, snapsup, 0, "")
}

// TransitionCore transitions from an old core snap name to a new core
// snap name. It is used for the ubuntu-core -> core transition (that
// is not just a rename because the two snaps have different snapIDs)
//
// Note that this function makes some assumptions like:
// - no aliases setup for both snaps
// - no data needs to be copied
// - all interfaces are absolutely identical on both new and old
// Do not use this as a general way to transition from snap A to snap B.
func TransitionCore(st *state.State, oldName, newName string) ([]*state.TaskSet, error) {
	var oldSnapst, newSnapst SnapState
	err := Get(st, oldName, &oldSnapst)
	if err != nil && err != state.ErrNoState {
		return nil, err
	}
	if !oldSnapst.IsInstalled() {
		return nil, fmt.Errorf("cannot transition snap %q: not installed", oldName)
	}

	var all []*state.TaskSet
	// install new core (if not already installed)
	err = Get(st, newName, &newSnapst)
	if err != nil && err != state.ErrNoState {
		return nil, err
	}
	if !newSnapst.IsInstalled() {
		var userID int
		newInfo, err := installInfo(st, newName, oldSnapst.Channel, snap.R(0), userID)
		if err != nil {
			return nil, err
		}

		// start by installing the new snap
		tsInst, err := doInstall(st, &newSnapst, &SnapSetup{
			Channel:      oldSnapst.Channel,
			DownloadInfo: &newInfo.DownloadInfo,
			SideInfo:     &newInfo.SideInfo,
			Type:         newInfo.Type,
		}, 0, "")
		if err != nil {
			return nil, err
		}
		all = append(all, tsInst)
	}

	// then transition the interface connections over
	transIf := st.NewTask("transition-ubuntu-core", fmt.Sprintf(i18n.G("Transition security profiles from %q to %q"), oldName, newName))
	transIf.Set("old-name", oldName)
	transIf.Set("new-name", newName)
	if len(all) > 0 {
		transIf.WaitAll(all[0])
	}
	tsTrans := state.NewTaskSet(transIf)
	all = append(all, tsTrans)

	// FIXME: this is just here for the tests
	transIf.Set("snap-setup", &SnapSetup{
		SideInfo: &snap.SideInfo{
			RealName: oldName,
		},
	})

	// then remove the old snap
	tsRm, err := Remove(st, oldName, snap.R(0))
	if err != nil {
		return nil, err
	}
	tsRm.WaitFor(transIf)
	all = append(all, tsRm)

	return all, nil
}

// State/info accessors

// Installing returns whether there's an in-progress installation.
func Installing(st *state.State) bool {
	for _, task := range st.Tasks() {
		k := task.Kind()
		chg := task.Change()
		if k == "mount-snap" && chg != nil && !chg.Status().Ready() {
			return true
		}
	}
	return false
}

// Info returns the information about the snap with given name and revision.
// Works also for a mounted candidate snap in the process of being installed.
func Info(st *state.State, name string, revision snap.Revision) (*snap.Info, error) {
	var snapst SnapState
	err := Get(st, name, &snapst)
	if err == state.ErrNoState {
		return nil, &snap.NotInstalledError{Snap: name}
	}
	if err != nil {
		return nil, err
	}

	for i := len(snapst.Sequence) - 1; i >= 0; i-- {
		if si := snapst.Sequence[i]; si.Revision == revision {
			return readInfo(name, si, 0)
		}
	}

	return nil, fmt.Errorf("cannot find snap %q at revision %s", name, revision.String())
}

// CurrentInfo returns the information about the current revision of a snap with the given name.
func CurrentInfo(st *state.State, name string) (*snap.Info, error) {
	var snapst SnapState
	err := Get(st, name, &snapst)
	if err != nil && err != state.ErrNoState {
		return nil, err
	}
	info, err := snapst.CurrentInfo()
	if err == ErrNoCurrent {
		return nil, &snap.NotInstalledError{Snap: name}
	}
	return info, err
}

// Get retrieves the SnapState of the given snap.
func Get(st *state.State, name string, snapst *SnapState) error {
	if snapst == nil {
		return fmt.Errorf("internal error: snapst is nil")
	}
	// SnapState is (un-)marshalled from/to JSON, fields having omitempty
	// tag will not appear in the output (if empty) and subsequently will
	// not be unmarshalled to (or cleared); if the caller reuses the same
	// struct though subsequent calls, it is possible that they end up with
	// garbage inside, clear the destination struct so that we always
	// unmarshal to a clean state
	*snapst = SnapState{}

	var snaps map[string]*json.RawMessage
	err := st.Get("snaps", &snaps)
	if err != nil {
		return err
	}
	raw, ok := snaps[name]
	if !ok {
		return state.ErrNoState
	}
	err = json.Unmarshal([]byte(*raw), &snapst)
	if err != nil {
		return fmt.Errorf("cannot unmarshal snap state: %v", err)
	}
	return nil
}

// All retrieves return a map from name to SnapState for all current snaps in the system state.
func All(st *state.State) (map[string]*SnapState, error) {
	// XXX: result is a map because sideloaded snaps carry no name
	// atm in their sideinfos
	var stateMap map[string]*SnapState
	if err := st.Get("snaps", &stateMap); err != nil && err != state.ErrNoState {
		return nil, err
	}
	curStates := make(map[string]*SnapState, len(stateMap))
	for instanceName, snapst := range stateMap {
		curStates[instanceName] = snapst
	}
	return curStates, nil
}

// NumSnaps returns the number of installed snaps.
func NumSnaps(st *state.State) (int, error) {
	var snaps map[string]*json.RawMessage
	if err := st.Get("snaps", &snaps); err != nil && err != state.ErrNoState {
		return -1, err
	}
	return len(snaps), nil
}

// Set sets the SnapState of the given snap, overwriting any earlier state.
func Set(st *state.State, name string, snapst *SnapState) {
	var snaps map[string]*json.RawMessage
	err := st.Get("snaps", &snaps)
	if err != nil && err != state.ErrNoState {
		panic("internal error: cannot unmarshal snaps state: " + err.Error())
	}
	if snaps == nil {
		snaps = make(map[string]*json.RawMessage)
	}
	if snapst == nil || (len(snapst.Sequence) == 0) {
		delete(snaps, name)
	} else {
		data, err := json.Marshal(snapst)
		if err != nil {
			panic("internal error: cannot marshal snap state: " + err.Error())
		}
		raw := json.RawMessage(data)
		snaps[name] = &raw
	}
	st.Set("snaps", snaps)
}

// ActiveInfos returns information about all active snaps.
func ActiveInfos(st *state.State) ([]*snap.Info, error) {
	var stateMap map[string]*SnapState
	var infos []*snap.Info
	if err := st.Get("snaps", &stateMap); err != nil && err != state.ErrNoState {
		return nil, err
	}
	for instanceName, snapst := range stateMap {
		if !snapst.Active {
			continue
		}
		snapInfo, err := snapst.CurrentInfo()
		if err != nil {
			logger.Noticef("cannot retrieve info for snap %q: %s", instanceName, err)
			continue
		}
		infos = append(infos, snapInfo)
	}
	return infos, nil
}

func infosForTypes(st *state.State, snapType snap.Type) ([]*snap.Info, error) {
	var stateMap map[string]*SnapState
	if err := st.Get("snaps", &stateMap); err != nil && err != state.ErrNoState {
		return nil, err
	}

	var res []*snap.Info
	for _, snapst := range stateMap {
		if !snapst.IsInstalled() {
			continue
		}
		typ, err := snapst.Type()
		if err != nil {
			return nil, err
		}
		if typ != snapType {
			continue
		}
		si, err := snapst.CurrentInfo()
		if err != nil {
			return nil, err
		}
		res = append(res, si)
	}

	if len(res) == 0 {
		return nil, state.ErrNoState
	}

	return res, nil
}

func infoForType(st *state.State, snapType snap.Type) (*snap.Info, error) {
	res, err := infosForTypes(st, snapType)
	if err != nil {
		return nil, err
	}
	return res[0], nil
}

// GadgetInfo finds the current gadget snap's info.
func GadgetInfo(st *state.State) (*snap.Info, error) {
	return infoForType(st, snap.TypeGadget)
}

// KernelInfo finds the current kernel snap's info.
func KernelInfo(st *state.State) (*snap.Info, error) {
	return infoForType(st, snap.TypeKernel)
}

// CoreInfo finds the current OS snap's info. If both
// "core" and "ubuntu-core" is installed then "core"
// is preferred. Different core names are not supported
// currently and will result in an error.
//
// Once enough time has passed and everyone transitioned
// from ubuntu-core to core we can simplify this again
// and make it the same as the above "KernelInfo".
func CoreInfo(st *state.State) (*snap.Info, error) {
	res, err := infosForTypes(st, snap.TypeOS)
	if err != nil {
		return nil, err
	}

	// a single core: just return it
	if len(res) == 1 {
		return res[0], nil
	}

	// some systems have two cores: ubuntu-core/core
	// we always return "core" in this case
	if len(res) == 2 {
		if res[0].InstanceName() == defaultCoreSnapName && res[1].InstanceName() == "ubuntu-core" {
			return res[0], nil
		}
		if res[0].InstanceName() == "ubuntu-core" && res[1].InstanceName() == defaultCoreSnapName {
			return res[1], nil
		}
		return nil, fmt.Errorf("unexpected cores %q and %q", res[0].InstanceName(), res[1].InstanceName())
	}

	return nil, fmt.Errorf("unexpected number of cores, got %d", len(res))
}

// ConfigDefaults returns the configuration defaults for the snap specified in
// the gadget. If gadget is absent or the snap has no snap-id it returns
// ErrNoState.
func ConfigDefaults(st *state.State, snapName string) (map[string]interface{}, error) {
	gadget, err := GadgetInfo(st)
	if err != nil {
		return nil, err
	}

	var snapst SnapState
	if err := Get(st, snapName, &snapst); err != nil {
		return nil, err
	}

	core, err := CoreInfo(st)
	if err != nil {
		return nil, err
	}
	isCoreDefaults := core.InstanceName() == snapName

	si := snapst.CurrentSideInfo()
	// core snaps can be addressed even without a snap-id via the special
	// "system" value in the config; first-boot always configures the core
	// snap with UseConfigDefaults
	if si.SnapID == "" && !isCoreDefaults {
		return nil, state.ErrNoState
	}

	gadgetInfo, err := snap.ReadGadgetInfo(gadget, release.OnClassic)
	if err != nil {
		return nil, err
	}

	// we support setting core defaults via "system"
	if isCoreDefaults {
		if defaults, ok := gadgetInfo.Defaults["system"]; ok {
			if _, ok := gadgetInfo.Defaults[si.SnapID]; ok && si.SnapID != "" {
				logger.Noticef("core snap configuration defaults found under both 'system' key and core-snap-id, preferring 'system'")
			}

			return defaults, nil
		}
	}

	defaults, ok := gadgetInfo.Defaults[si.SnapID]
	if !ok {
		return nil, state.ErrNoState
	}

	return defaults, nil
}

// GadgetConnections returns the interface connection instructions
// specified in the gadget. If gadget is absent it returns ErrNoState.
func GadgetConnections(st *state.State) ([]snap.GadgetConnection, error) {
	gadget, err := GadgetInfo(st)
	if err != nil {
		return nil, err
	}

	gadgetInfo, err := snap.ReadGadgetInfo(gadget, release.OnClassic)
	if err != nil {
		return nil, err
	}

	return gadgetInfo.Connections, nil
}

// hook setup by devicestate
var (
	Model func(st *state.State) (*asserts.Model, error)
)

// ModelPastSeeding returns the device model assertion if available and
// the device is seeded, at that point the device store is known
// and seeding done. Otherwise it returns a ChangeConflictError
// about being too early.
func ModelPastSeeding(st *state.State) (*asserts.Model, error) {
	var seeded bool
	err := st.Get("seeded", &seeded)
	if err != nil && err != state.ErrNoState {
		return nil, err
	}
	modelAs, err := Model(st)
	if err != nil && err != state.ErrNoState {
		return nil, err
	}
	// when seeded modelAs should not be nil except in the rare
	// case of upgrades from a snapd before the introduction of
	// the fallback generic/generic-classic model
	if !seeded || modelAs == nil {
		return nil, &ChangeConflictError{
			Message: "too early for operation, device not yet" +
				" seeded or device model not acknowledged",
			ChangeKind: "seed",
		}
	}

	return modelAs, nil
}<|MERGE_RESOLUTION|>--- conflicted
+++ resolved
@@ -69,7 +69,6 @@
 	return fmt.Errorf("cannot install snap of type %v as %q", snapsup.Type, snapsup.InstanceName())
 }
 
-<<<<<<< HEAD
 func optedIntoSnapdSnap(st *state.State) (bool, error) {
 	tr := config.NewTransaction(st)
 	experimentalAllowSnapd, err := config.GetFeatureFlag(tr, features.SnapdSnap)
@@ -104,10 +103,7 @@
 	return nil
 }
 
-func doInstall(st *state.State, snapst *SnapState, snapsup *SnapSetup, flags int) (*state.TaskSet, error) {
-=======
 func doInstall(st *state.State, snapst *SnapState, snapsup *SnapSetup, flags int, fromChange string) (*state.TaskSet, error) {
->>>>>>> e1b5d24f
 	if snapsup.InstanceName() == "system" {
 		return nil, fmt.Errorf("cannot install reserved snap name 'system'")
 	}
