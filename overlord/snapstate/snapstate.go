--- conflicted
+++ resolved
@@ -41,14 +41,9 @@
 		Channel: channel,
 		Flags:   int(flags),
 	}
-<<<<<<< HEAD
-	if !osutil.FileExists(snapName) {
-		name, developer := snappy.SplitDeveloper(snapName)
-		ss.Name = name
-		ss.Developer = developer
-		download = s.NewTask("download-snap", fmt.Sprintf(i18n.G("Downloading %q"), snapName))
-	} else {
-		download = s.NewTask("nop", "")
+	if osutil.FileExists(snapName) {
+		ss.SnapPath = snapName
+		prepare = s.NewTask("prepare-snap", fmt.Sprintf(i18n.G("Prepare snap %q"), snapName))
 		// add essential data from the local snap
 		snapf, err := snap.Open(snapName)
 		if err != nil {
@@ -60,57 +55,33 @@
 		}
 		ss.Name = info.Name()
 		ss.SnapPath = snapName
-=======
-	if osutil.FileExists(snap) {
-		ss.SnapPath = snap
-		prepare = s.NewTask("prepare-snap", fmt.Sprintf(i18n.G("Prepare snap %q"), snap))
+
 	} else {
-		name, developer := snappy.SplitDeveloper(snap)
+		name, developer := snappy.SplitDeveloper(snapName)
 		ss.Name = name
 		ss.Developer = developer
-		prepare = s.NewTask("download-snap", fmt.Sprintf(i18n.G("Download snap %q"), snap))
->>>>>>> 6bd8ca81
+		prepare = s.NewTask("download-snap", fmt.Sprintf(i18n.G("Download snap %q"), snapName))
 	}
 	prepare.Set("snap-setup", ss)
 
 	// mount
-<<<<<<< HEAD
-	mount := s.NewTask("mount-snap", fmt.Sprintf(i18n.G("Mounting %q"), snapName))
-	mount.Set("snap-setup-task", download.ID())
-	mount.WaitFor(download)
-
-	// copy-data (needs to stop services)
-	copyData := s.NewTask("copy-snap-data", fmt.Sprintf(i18n.G("Copying snap data for %q"), snapName))
-	copyData.Set("snap-setup-task", download.ID())
-	copyData.WaitFor(mount)
-
-	// security
-	setupSecurity := s.NewTask("setup-snap-security", fmt.Sprintf(i18n.G("Setting up security profile for %q"), snapName))
-	setupSecurity.Set("snap-setup-task", download.ID())
-	setupSecurity.WaitFor(copyData)
-
-	// finalize (wrappers+current symlink)
-	linkSnap := s.NewTask("link-snap", fmt.Sprintf(i18n.G("Final step for %q"), snapName))
-	linkSnap.Set("snap-setup-task", download.ID())
-=======
-	mount := s.NewTask("mount-snap", fmt.Sprintf(i18n.G("Mount snap %q"), snap))
+	mount := s.NewTask("mount-snap", fmt.Sprintf(i18n.G("Mount snap %q"), snapName))
 	mount.Set("snap-setup-task", prepare.ID())
 	mount.WaitFor(prepare)
 
 	// copy-data (needs to stop services)
-	copyData := s.NewTask("copy-snap-data", fmt.Sprintf(i18n.G("Copy snap %q data"), snap))
+	copyData := s.NewTask("copy-snap-data", fmt.Sprintf(i18n.G("Copy snap %q data"), snapName))
 	copyData.Set("snap-setup-task", prepare.ID())
 	copyData.WaitFor(mount)
 
 	// security
-	setupSecurity := s.NewTask("setup-snap-security", fmt.Sprintf(i18n.G("Setup snap %q security profiles"), snap))
+	setupSecurity := s.NewTask("setup-snap-security", fmt.Sprintf(i18n.G("Setup snap %q security profiles"), snapName))
 	setupSecurity.Set("snap-setup-task", prepare.ID())
 	setupSecurity.WaitFor(copyData)
 
 	// finalize (wrappers+current symlink)
-	linkSnap := s.NewTask("link-snap", fmt.Sprintf(i18n.G("Make snap %q available to the system"), snap))
+	linkSnap := s.NewTask("link-snap", fmt.Sprintf(i18n.G("Make snap %q available to the system"), snapName))
 	linkSnap.Set("snap-setup-task", prepare.ID())
->>>>>>> 6bd8ca81
 	linkSnap.WaitFor(setupSecurity)
 
 	return state.NewTaskSet(prepare, mount, copyData, setupSecurity, linkSnap), nil
