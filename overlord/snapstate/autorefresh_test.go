// -*- Mode: Go; indent-tabs-mode: t -*-

/*
 * Copyright (C) 2017-2018 Canonical Ltd
 *
 * This program is free software: you can redistribute it and/or modify
 * it under the terms of the GNU General Public License version 3 as
 * published by the Free Software Foundation.
 *
 * This program is distributed in the hope that it will be useful,
 * but WITHOUT ANY WARRANTY; without even the implied warranty of
 * MERCHANTABILITY or FITNESS FOR A PARTICULAR PURPOSE.  See the
 * GNU General Public License for more details.
 *
 * You should have received a copy of the GNU General Public License
 * along with this program.  If not, see <http://www.gnu.org/licenses/>.
 *
 */

package snapstate_test

import (
	"fmt"
	"os"
	"path/filepath"
	"time"

	"golang.org/x/net/context"

	. "gopkg.in/check.v1"

	"github.com/snapcore/snapd/dirs"
	"github.com/snapcore/snapd/overlord/auth"
	"github.com/snapcore/snapd/overlord/configstate/config"
	"github.com/snapcore/snapd/overlord/snapstate"
	"github.com/snapcore/snapd/overlord/state"
	"github.com/snapcore/snapd/release"
	"github.com/snapcore/snapd/snap"
	"github.com/snapcore/snapd/store"
	"github.com/snapcore/snapd/store/storetest"
	"github.com/snapcore/snapd/timeutil"
)

type autoRefreshStore struct {
	storetest.Store

	ops []string

	err error
}

func (r *autoRefreshStore) SnapAction(ctx context.Context, currentSnaps []*store.CurrentSnap, actions []*store.SnapAction, user *auth.UserState, opts *store.RefreshOptions) ([]*snap.Info, error) {
	if ctx == nil || !auth.IsEnsureContext(ctx) {
		panic("Ensure marked context required")
	}
	if len(currentSnaps) != len(actions) || len(currentSnaps) == 0 {
		panic("expected in test one action for each current snaps, and at least one snap")
	}
	for _, a := range actions {
		if a.Action != "refresh" {
			panic("expected refresh actions")
		}
	}
	r.ops = append(r.ops, "list-refresh")
	return nil, r.err
}

type autoRefreshTestSuite struct {
	state *state.State

	store *autoRefreshStore
}

var _ = Suite(&autoRefreshTestSuite{})

func (s *autoRefreshTestSuite) SetUpTest(c *C) {
	dirs.SetRootDir(c.MkDir())

	s.state = state.New(nil)

	s.store = &autoRefreshStore{}

	s.state.Lock()
	defer s.state.Unlock()
	snapstate.ReplaceStore(s.state, s.store)

	snapstate.Set(s.state, "some-snap", &snapstate.SnapState{
		Active: true,
		Sequence: []*snap.SideInfo{
			{RealName: "some-snap", Revision: snap.R(5), SnapID: "some-snap-id"},
		},
		Current:  snap.R(5),
		SnapType: "app",
		UserID:   1,
	})

	snapstate.CanAutoRefresh = func(*state.State) (bool, error) { return true, nil }
	snapstate.AutoAliases = func(*state.State, *snap.Info) (map[string]string, error) {
		return nil, nil
	}
	snapstate.IsOnMeteredConnection = func() (bool, error) { return false, nil }

	s.state.Set("seed-time", time.Now())
<<<<<<< HEAD
	s.state.Set("refresh-request-salt", "request-salt")
=======
	s.state.Set("refresh-privacy-key", "privacy-key")
>>>>>>> e604a9f7
}

func (s *autoRefreshTestSuite) TearDownTest(c *C) {
	snapstate.CanAutoRefresh = nil
	snapstate.AutoAliases = nil
	dirs.SetRootDir("")
}

func (s *autoRefreshTestSuite) TestLastRefresh(c *C) {
	// this does an immediate refresh

	af := snapstate.NewAutoRefresh(s.state)
	err := af.Ensure()
	c.Check(err, IsNil)
	c.Check(s.store.ops, DeepEquals, []string{"list-refresh"})

	var lastRefresh time.Time
	s.state.Lock()
	s.state.Get("last-refresh", &lastRefresh)
	s.state.Unlock()
	c.Check(lastRefresh.Year(), Equals, time.Now().Year())
}

func (s *autoRefreshTestSuite) TestLastRefreshRefreshManaged(c *C) {
	snapstate.CanManageRefreshes = func(st *state.State) bool {
		return true
	}
	defer func() { snapstate.CanManageRefreshes = nil }()

	s.state.Lock()
	defer s.state.Unlock()

	for _, t := range []struct {
		conf   string
		legacy bool
	}{
		{"refresh.timer", false},
		{"refresh.schedule", true},
	} {
		tr := config.NewTransaction(s.state)
		tr.Set("core", t.conf, "managed")
		tr.Commit()

		af := snapstate.NewAutoRefresh(s.state)
		s.state.Unlock()
		err := af.Ensure()
		s.state.Lock()
		c.Check(err, IsNil)
		c.Check(s.store.ops, HasLen, 0)

		refreshScheduleStr, legacy, err := af.RefreshSchedule()
		c.Check(refreshScheduleStr, Equals, "managed")
		c.Check(legacy, Equals, t.legacy)
		c.Check(err, IsNil)

		c.Check(af.NextRefresh(), DeepEquals, time.Time{})

		// ensure clean config for the next run
		s.state.Set("config", nil)
	}
}

func (s *autoRefreshTestSuite) TestRefreshManagedTimerWins(c *C) {
	snapstate.CanManageRefreshes = func(st *state.State) bool {
		return true
	}
	defer func() { snapstate.CanManageRefreshes = nil }()

	s.state.Lock()
	defer s.state.Unlock()

	tr := config.NewTransaction(s.state)
	// the "refresh.timer" setting always takes precedence over
	// refresh.schedule
	tr.Set("core", "refresh.timer", "00:00-12:00")
	tr.Set("core", "refresh.schedule", "managed")
	tr.Commit()

	af := snapstate.NewAutoRefresh(s.state)
	s.state.Unlock()
	err := af.Ensure()
	s.state.Lock()
	c.Check(err, IsNil)
	c.Check(s.store.ops, DeepEquals, []string{"list-refresh"})

	refreshScheduleStr, legacy, err := af.RefreshSchedule()
	c.Check(refreshScheduleStr, Equals, "00:00-12:00")
	c.Check(legacy, Equals, false)
	c.Check(err, IsNil)
}

func (s *autoRefreshTestSuite) TestLastRefreshNoRefreshNeeded(c *C) {
	s.state.Lock()
	s.state.Set("last-refresh", time.Now())
	s.state.Unlock()

	af := snapstate.NewAutoRefresh(s.state)
	err := af.Ensure()
	c.Check(err, IsNil)
	c.Check(s.store.ops, HasLen, 0)
}

func (s *autoRefreshTestSuite) TestRefreshBackoff(c *C) {
	s.store.err = fmt.Errorf("random store error")
	af := snapstate.NewAutoRefresh(s.state)
	err := af.Ensure()
	c.Check(err, ErrorMatches, "random store error")
	c.Check(s.store.ops, HasLen, 1)
	c.Check(s.store.ops, DeepEquals, []string{"list-refresh"})

	// call ensure again, our back-off will prevent the store from
	// being hit again
	err = af.Ensure()
	c.Check(err, IsNil)
	c.Check(s.store.ops, HasLen, 1)

	// fake that the retryRefreshDelay is over
	restore := snapstate.MockRefreshRetryDelay(1 * time.Millisecond)
	defer restore()
	time.Sleep(10 * time.Millisecond)

	err = af.Ensure()
	c.Check(err, ErrorMatches, "random store error")
	c.Check(s.store.ops, HasLen, 2)
}

func (s *autoRefreshTestSuite) TestDefaultScheduleIsRandomized(c *C) {
	schedule, err := timeutil.ParseSchedule(snapstate.DefaultRefreshSchedule)
	c.Assert(err, IsNil)

	for _, sched := range schedule {
		for _, span := range sched.ClockSpans {
			c.Check(span.Start == span.End, Equals, false,
				Commentf("clock span %v is a single time, expected an actual span", span))
			c.Check(span.Spread, Equals, true,
				Commentf("clock span %v is not randomized", span))
		}
	}
}

func (s *autoRefreshTestSuite) TestLastRefreshRefreshHold(c *C) {
	s.state.Lock()
	defer s.state.Unlock()

	t0 := time.Now()
	s.state.Set("last-refresh", t0.Add(-12*time.Hour))

	holdTime := t0.Add(5 * time.Minute)
	tr := config.NewTransaction(s.state)
	tr.Set("core", "refresh.hold", holdTime)
	tr.Commit()

	af := snapstate.NewAutoRefresh(s.state)
	s.state.Unlock()
	err := af.Ensure()
	s.state.Lock()
	c.Check(err, IsNil)

	// no refresh
	c.Check(s.store.ops, HasLen, 0)

	// hold still kept
	tr = config.NewTransaction(s.state)
	var t1 time.Time
	err = tr.Get("core", "refresh.hold", &t1)
	c.Assert(err, IsNil)
	c.Check(t1.Equal(holdTime), Equals, true)
}

func (s *autoRefreshTestSuite) TestLastRefreshRefreshHoldExpired(c *C) {
	s.state.Lock()
	defer s.state.Unlock()

	t0 := time.Now()
	s.state.Set("last-refresh", t0.Add(-12*time.Hour))

	holdTime := t0.Add(-5 * time.Minute)
	tr := config.NewTransaction(s.state)
	tr.Set("core", "refresh.hold", holdTime)
	tr.Commit()

	af := snapstate.NewAutoRefresh(s.state)
	s.state.Unlock()
	err := af.Ensure()
	s.state.Lock()
	c.Check(err, IsNil)

	// refresh happened
	c.Check(s.store.ops, DeepEquals, []string{"list-refresh"})

	var lastRefresh time.Time
	s.state.Get("last-refresh", &lastRefresh)
	c.Check(lastRefresh.Year(), Equals, time.Now().Year())

	// hold was reset
	tr = config.NewTransaction(s.state)
	var t1 time.Time
	err = tr.Get("core", "refresh.hold", &t1)
	c.Assert(err, IsNil)
	c.Check(t1.IsZero(), Equals, true)
}

func (s *autoRefreshTestSuite) TestLastRefreshRefreshHoldExpiredReschedule(c *C) {
	s.state.Lock()
	defer s.state.Unlock()

	t0 := time.Now()
	s.state.Set("last-refresh", t0.Add(-12*time.Hour))

	holdTime := t0.Add(-1 * time.Minute)
	tr := config.NewTransaction(s.state)
	tr.Set("core", "refresh.hold", holdTime)

	nextRefresh := t0.Add(5 * time.Minute).Truncate(time.Minute)
	schedule := fmt.Sprintf("%02d:%02d-%02d:59", nextRefresh.Hour(), nextRefresh.Minute(), nextRefresh.Hour())
	tr.Set("core", "refresh.timer", schedule)
	tr.Commit()

	af := snapstate.NewAutoRefresh(s.state)
	snapstate.MockLastRefreshSchedule(af, schedule)
	snapstate.MockNextRefresh(af, holdTime.Add(-2*time.Minute))

	s.state.Unlock()
	err := af.Ensure()
	s.state.Lock()
	c.Check(err, IsNil)

	// refresh did not happen yet
	c.Check(s.store.ops, HasLen, 0)

	// hold was reset
	tr = config.NewTransaction(s.state)
	var t1 time.Time
	err = tr.Get("core", "refresh.hold", &t1)
	c.Assert(err, IsNil)
	c.Check(t1.IsZero(), Equals, true)

	// check next refresh
	nextRefresh1 := af.NextRefresh()
	c.Check(nextRefresh1.Before(nextRefresh), Equals, false)
}

func (s *autoRefreshTestSuite) TestEffectiveRefreshHold(c *C) {
	s.state.Lock()
	defer s.state.Unlock()

	// assume no seed-time
	s.state.Set("seed-time", nil)

	af := snapstate.NewAutoRefresh(s.state)

	t0, err := af.EffectiveRefreshHold()
	c.Assert(err, IsNil)
	c.Check(t0.IsZero(), Equals, true)

	holdTime := time.Now()
	tr := config.NewTransaction(s.state)
	tr.Set("core", "refresh.hold", holdTime)
	tr.Commit()

	seedTime := holdTime.Add(-70 * 24 * time.Hour)
	s.state.Set("seed-time", seedTime)

	t1, err := af.EffectiveRefreshHold()
	c.Assert(err, IsNil)
	c.Check(t1.Equal(seedTime.Add(60*24*time.Hour)), Equals, true)

	lastRefresh := holdTime.Add(-65 * 24 * time.Hour)
	s.state.Set("last-refresh", lastRefresh)

	t1, err = af.EffectiveRefreshHold()
	c.Assert(err, IsNil)
	c.Check(t1.Equal(lastRefresh.Add(60*24*time.Hour)), Equals, true)

	s.state.Set("last-refresh", holdTime.Add(-6*time.Hour))
	t1, err = af.EffectiveRefreshHold()
	c.Assert(err, IsNil)
	c.Check(t1.Equal(holdTime), Equals, true)
}

func (s *autoRefreshTestSuite) TestEnsureLastRefreshAnchor(c *C) {
	s.state.Lock()
	defer s.state.Unlock()
	// set hold => no refreshes
	t0 := time.Now()
	holdTime := t0.Add(1 * time.Hour)
	tr := config.NewTransaction(s.state)
	tr.Set("core", "refresh.hold", holdTime)
	tr.Commit()

	// with seed-time
	s.state.Set("seed-time", t0.Add(-1*time.Hour))

	af := snapstate.NewAutoRefresh(s.state)
	s.state.Unlock()
	err := af.Ensure()
	s.state.Lock()
	c.Check(err, IsNil)
	// no refresh
	c.Check(s.store.ops, HasLen, 0)
	lastRefresh, err := af.LastRefresh()
	c.Assert(err, IsNil)
	c.Check(lastRefresh.IsZero(), Equals, true)

	// no seed-time
	s.state.Set("seed-time", nil)

	// fallback to time of executable
	st, err := os.Stat("/proc/self/exe")
	c.Assert(err, IsNil)
	exeTime := st.ModTime()

	af = snapstate.NewAutoRefresh(s.state)
	s.state.Unlock()
	err = af.Ensure()
	s.state.Lock()
	c.Check(err, IsNil)
	// no refresh
	c.Check(s.store.ops, HasLen, 0)
	lastRefresh, err = af.LastRefresh()
	c.Assert(err, IsNil)
	c.Check(lastRefresh.Equal(exeTime), Equals, true)

	// clear
	s.state.Set("last-refresh", nil)
	// use core last refresh time
	coreCurrent := filepath.Join(dirs.SnapMountDir, "core", "current")
	err = os.MkdirAll(coreCurrent, 0755)
	c.Assert(err, IsNil)
	st, err = os.Stat(coreCurrent)
	c.Assert(err, IsNil)
	coreRefreshed := st.ModTime()

	af = snapstate.NewAutoRefresh(s.state)
	s.state.Unlock()
	err = af.Ensure()
	s.state.Lock()
	c.Check(err, IsNil)
	// no refresh
	c.Check(s.store.ops, HasLen, 0)
	lastRefresh, err = af.LastRefresh()
	c.Assert(err, IsNil)
	c.Check(lastRefresh.Equal(coreRefreshed), Equals, true)
}

func (s *autoRefreshTestSuite) TestAtSeedPolicy(c *C) {
	r := release.MockOnClassic(false)
	defer r()

	s.state.Lock()
	defer s.state.Unlock()

	af := snapstate.NewAutoRefresh(s.state)

	// on core, does nothing
	err := af.AtSeed()
	c.Assert(err, IsNil)
	c.Check(af.NextRefresh().IsZero(), Equals, true)
	tr := config.NewTransaction(s.state)
	var t1 time.Time
	err = tr.Get("core", "refresh.hold", &t1)
	c.Check(config.IsNoOption(err), Equals, true)

	release.MockOnClassic(true)
	now := time.Now()
	// on classic it sets a refresh hold of 2h
	err = af.AtSeed()
	c.Assert(err, IsNil)
	c.Check(af.NextRefresh().IsZero(), Equals, false)
	tr = config.NewTransaction(s.state)
	err = tr.Get("core", "refresh.hold", &t1)
	c.Check(err, IsNil)
	c.Check(t1.Before(now.Add(2*time.Hour)), Equals, false)
	c.Check(t1.After(now.Add(2*time.Hour+5*time.Minute)), Equals, false)

	// nop
	err = af.AtSeed()
	c.Assert(err, IsNil)
	var t2 time.Time
	tr = config.NewTransaction(s.state)
	err = tr.Get("core", "refresh.hold", &t2)
	c.Check(err, IsNil)
	c.Check(t1.Equal(t2), Equals, true)
}

func (s *autoRefreshTestSuite) TestCanRefreshOnMetered(c *C) {
	s.state.Lock()
	defer s.state.Unlock()

	can, err := snapstate.CanRefreshOnMeteredConnection(s.state)
	c.Assert(can, Equals, true)
	c.Assert(err, Equals, nil)

	// enable holding refreshes when on metered connection
	tr := config.NewTransaction(s.state)
	err = tr.Set("core", "refresh.metered", "hold")
	c.Assert(err, IsNil)
	tr.Commit()

	can, err = snapstate.CanRefreshOnMeteredConnection(s.state)
	c.Assert(can, Equals, false)
	c.Assert(err, Equals, nil)

	// explicitly disable holding refreshes when on metered connection
	tr = config.NewTransaction(s.state)
	err = tr.Set("core", "refresh.metered", "")
	c.Assert(err, IsNil)
	tr.Commit()

	can, err = snapstate.CanRefreshOnMeteredConnection(s.state)
	c.Assert(can, Equals, true)
	c.Assert(err, Equals, nil)
}

func (s *autoRefreshTestSuite) TestRefreshOnMeteredConnIsMetered(c *C) {
	// pretend we're on metered connection
	revert := snapstate.MockIsOnMeteredConnection(func() (bool, error) {
		return true, nil
	})
	defer revert()

	s.state.Lock()
	defer s.state.Unlock()

	tr := config.NewTransaction(s.state)
	tr.Set("core", "refresh.metered", "hold")
	tr.Commit()

	af := snapstate.NewAutoRefresh(s.state)

	s.state.Set("last-refresh", time.Now().Add(-5*24*time.Hour))
	s.state.Unlock()
	err := af.Ensure()
	s.state.Lock()
	c.Check(err, IsNil)
	// no refresh
	c.Check(s.store.ops, HasLen, 0)

	c.Check(af.NextRefresh(), DeepEquals, time.Time{})

	// last refresh over 60 days ago, new one is launched regardless of
	// connection being metered
	s.state.Set("last-refresh", time.Now().Add(-61*24*time.Hour))
	s.state.Unlock()
	err = af.Ensure()
	s.state.Lock()
	c.Check(err, IsNil)
	c.Check(s.store.ops, DeepEquals, []string{"list-refresh"})
}

func (s *autoRefreshTestSuite) TestRefreshOnMeteredConnNotMetered(c *C) {
	// pretend we're on non-metered connection
	revert := snapstate.MockIsOnMeteredConnection(func() (bool, error) {
		return false, nil
	})
	defer revert()

	s.state.Lock()
	defer s.state.Unlock()

	tr := config.NewTransaction(s.state)
	tr.Set("core", "refresh.metered", "hold")
	tr.Commit()

	af := snapstate.NewAutoRefresh(s.state)

	s.state.Set("last-refresh", time.Now().Add(-5*24*time.Hour))
	s.state.Unlock()
	err := af.Ensure()
	s.state.Lock()
	c.Check(err, IsNil)
	c.Check(s.store.ops, DeepEquals, []string{"list-refresh"})
}<|MERGE_RESOLUTION|>--- conflicted
+++ resolved
@@ -101,11 +101,7 @@
 	snapstate.IsOnMeteredConnection = func() (bool, error) { return false, nil }
 
 	s.state.Set("seed-time", time.Now())
-<<<<<<< HEAD
-	s.state.Set("refresh-request-salt", "request-salt")
-=======
 	s.state.Set("refresh-privacy-key", "privacy-key")
->>>>>>> e604a9f7
 }
 
 func (s *autoRefreshTestSuite) TearDownTest(c *C) {
