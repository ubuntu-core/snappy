// -*- Mode: Go; indent-tabs-mode: t -*-

/*
 * Copyright (C) 2018 Canonical Ltd
 *
 * This program is free software: you can redistribute it and/or modify
 * it under the terms of the GNU General Public License version 3 as
 * published by the Free Software Foundation.
 *
 * This program is distributed in the hope that it will be useful,
 * but WITHOUT ANY WARRANTY; without even the implied warranty of
 * MERCHANTABILITY or FITNESS FOR A PARTICULAR PURPOSE.  See the
 * GNU General Public License for more details.
 *
 * You should have received a copy of the GNU General Public License
 * along with this program.  If not, see <http://www.gnu.org/licenses/>.
 *
 */

package snapshotstate_test

import (
	"bytes"
	"context"
	"encoding/json"
	"errors"
	"fmt"
	"io"
	"io/ioutil"
	"os"
	"os/exec"
	"os/user"
	"path/filepath"
	"sort"
	"strings"
	"testing"
	"time"

	"gopkg.in/check.v1"

	"github.com/snapcore/snapd/client"
	"github.com/snapcore/snapd/dirs"
	"github.com/snapcore/snapd/osutil/sys"
	"github.com/snapcore/snapd/overlord"
	"github.com/snapcore/snapd/overlord/configstate/config"
	"github.com/snapcore/snapd/overlord/snapshotstate"
	"github.com/snapcore/snapd/overlord/snapshotstate/backend"
	"github.com/snapcore/snapd/overlord/snapstate"
	"github.com/snapcore/snapd/overlord/snapstate/snapstatetest"
	"github.com/snapcore/snapd/overlord/state"
	"github.com/snapcore/snapd/release"
	"github.com/snapcore/snapd/snap"
	"github.com/snapcore/snapd/snap/snaptest"
	"github.com/snapcore/snapd/testutil"
)

type snapshotSuite struct{}

var _ = check.Suite(&snapshotSuite{})

// tie gocheck into testing
func TestSnapshot(t *testing.T) { check.TestingT(t) }

func (snapshotSuite) SetUpTest(c *check.C) {
	dirs.SetRootDir(c.MkDir())
	os.MkdirAll(dirs.SnapshotsDir, os.ModePerm)
}

func (snapshotSuite) TearDownTest(c *check.C) {
	dirs.SetRootDir("/")
}

func (snapshotSuite) TestNewSnapshotSetID(c *check.C) {
	st := state.New(nil)
	st.Lock()
	defer st.Unlock()

	// Disk last set id unset, state set id unset, use 1
	sid, err := snapshotstate.NewSnapshotSetID(st)
	c.Assert(err, check.IsNil)
	c.Check(sid, check.Equals, uint64(1))

	var stateSetID uint64
	c.Assert(st.Get("last-snapshot-set-id", &stateSetID), check.IsNil)
	c.Check(stateSetID, check.Equals, uint64(1))

	c.Assert(ioutil.WriteFile(filepath.Join(dirs.SnapshotsDir, "9_some-snap-1.zip"), []byte{}, 0644), check.IsNil)

	// Disk last set id 9 > state set id 1, use 9++ = 10
	sid, err = snapshotstate.NewSnapshotSetID(st)
	c.Assert(err, check.IsNil)
	c.Check(sid, check.Equals, uint64(10))

	c.Assert(st.Get("last-snapshot-set-id", &stateSetID), check.IsNil)
	c.Check(stateSetID, check.Equals, uint64(10))

	// Disk last set id 9 < state set id 10, use 10++ = 11
	sid, err = snapshotstate.NewSnapshotSetID(st)
	c.Assert(err, check.IsNil)
	c.Check(sid, check.Equals, uint64(11))

	c.Assert(st.Get("last-snapshot-set-id", &stateSetID), check.IsNil)
	c.Check(stateSetID, check.Equals, uint64(11))

	c.Assert(ioutil.WriteFile(filepath.Join(dirs.SnapshotsDir, "88_some-snap-1.zip"), []byte{}, 0644), check.IsNil)

	// Disk last set id 88 > state set id 11, use 88++ = 89
	sid, err = snapshotstate.NewSnapshotSetID(st)
	c.Assert(err, check.IsNil)
	c.Check(sid, check.Equals, uint64(89))

	c.Assert(st.Get("last-snapshot-set-id", &stateSetID), check.IsNil)
	c.Check(stateSetID, check.Equals, uint64(89))
}

func (snapshotSuite) TestAllActiveSnapNames(c *check.C) {
	fakeSnapstateAll := func(*state.State) (map[string]*snapstate.SnapState, error) {
		return map[string]*snapstate.SnapState{
			"a-snap": {Active: true},
			"b-snap": {},
			"c-snap": {Active: true},
		}, nil
	}

	defer snapshotstate.MockSnapstateAll(fakeSnapstateAll)()

	// loop to check sortedness
	for i := 0; i < 100; i++ {
		names, err := snapshotstate.AllActiveSnapNames(nil)
		c.Assert(err, check.IsNil)
		c.Check(names, check.DeepEquals, []string{"a-snap", "c-snap"})
	}
}

func (snapshotSuite) TestAllActiveSnapNamesError(c *check.C) {
	errBad := errors.New("bad")
	fakeSnapstateAll := func(*state.State) (map[string]*snapstate.SnapState, error) {
		return nil, errBad
	}

	defer snapshotstate.MockSnapstateAll(fakeSnapstateAll)()

	names, err := snapshotstate.AllActiveSnapNames(nil)
	c.Check(err, check.Equals, errBad)
	c.Check(names, check.IsNil)
}

func (snapshotSuite) TestSnapSummariesInSnapshotSet(c *check.C) {
	shotfileA, err := os.Create(filepath.Join(c.MkDir(), "foo.zip"))
	c.Assert(err, check.IsNil)
	defer shotfileA.Close()
	shotfileB, err := os.Create(filepath.Join(c.MkDir(), "foo.zip"))
	c.Assert(err, check.IsNil)
	defer shotfileB.Close()

	setID := uint64(42)
	fakeIter := func(_ context.Context, f func(*backend.Reader) error) error {
		c.Assert(f(&backend.Reader{
			// wanted
			Snapshot: client.Snapshot{SetID: setID, Snap: "a-snap", SnapID: "a-id", Epoch: snap.Epoch{Read: []uint32{42}, Write: []uint32{17}}},
			File:     shotfileA,
		}), check.IsNil)
		c.Assert(f(&backend.Reader{
			// not wanted (bad set id)
			Snapshot: client.Snapshot{SetID: setID + 1, Snap: "a-snap", SnapID: "a-id"},
			File:     shotfileA,
		}), check.IsNil)
		c.Assert(f(&backend.Reader{
			// wanted
			Snapshot: client.Snapshot{SetID: setID, Snap: "b-snap", SnapID: "b-id"},
			File:     shotfileB,
		}), check.IsNil)
		return nil
	}
	defer snapshotstate.MockBackendIter(fakeIter)()

	summaries, err := snapshotstate.SnapSummariesInSnapshotSet(setID, nil)
	c.Assert(err, check.IsNil)
	c.Assert(summaries.AsMaps(), check.DeepEquals, []map[string]string{
		{"snap": "a-snap", "snapID": "a-id", "filename": shotfileA.Name(), "epoch": `{"read":[42],"write":[17]}`},
		{"snap": "b-snap", "snapID": "b-id", "filename": shotfileB.Name(), "epoch": "0"},
	})
}

func (snapshotSuite) TestSnapSummariesInSnapshotSetSnaps(c *check.C) {
	shotfile, err := os.Create(filepath.Join(c.MkDir(), "foo.zip"))
	c.Assert(err, check.IsNil)
	defer shotfile.Close()
	setID := uint64(42)
	fakeIter := func(_ context.Context, f func(*backend.Reader) error) error {
		c.Assert(f(&backend.Reader{
			// wanted
			Snapshot: client.Snapshot{SetID: setID, Snap: "a-snap", SnapID: "a-id"},
			File:     shotfile,
		}), check.IsNil)
		c.Assert(f(&backend.Reader{
			// not wanted (bad set id)
			Snapshot: client.Snapshot{SetID: setID + 1, Snap: "a-snap", SnapID: "a-id"},
			File:     shotfile,
		}), check.IsNil)
		c.Assert(f(&backend.Reader{
			// not wanted (bad snap name)
			Snapshot: client.Snapshot{SetID: setID, Snap: "c-snap", SnapID: "c-id"},
			File:     shotfile,
		}), check.IsNil)
		return nil
	}
	defer snapshotstate.MockBackendIter(fakeIter)()

	summaries, err := snapshotstate.SnapSummariesInSnapshotSet(setID, []string{"a-snap"})
	c.Assert(err, check.IsNil)
	c.Check(summaries.AsMaps(), check.DeepEquals, []map[string]string{
		{"snap": "a-snap", "snapID": "a-id", "filename": shotfile.Name(), "epoch": "0"},
	})
}

func (snapshotSuite) TestSnapSummariesInSnapshotSetErrors(c *check.C) {
	shotfile, err := os.Create(filepath.Join(c.MkDir(), "foo.zip"))
	c.Assert(err, check.IsNil)
	defer shotfile.Close()
	setID := uint64(42)
	errBad := errors.New("bad")
	fakeIter := func(_ context.Context, f func(*backend.Reader) error) error {
		c.Assert(f(&backend.Reader{
			// wanted
			Snapshot: client.Snapshot{SetID: setID, Snap: "a-snap"},
			File:     shotfile,
		}), check.IsNil)

		return errBad
	}
	defer snapshotstate.MockBackendIter(fakeIter)()

	summaries, err := snapshotstate.SnapSummariesInSnapshotSet(setID, nil)
	c.Assert(err, check.Equals, errBad)
	c.Check(summaries, check.IsNil)
}

func (snapshotSuite) TestSnapSummariesInSnapshotSetNotFound(c *check.C) {
	setID := uint64(42)
	shotfile, err := os.Create(filepath.Join(c.MkDir(), "foo.zip"))
	c.Assert(err, check.IsNil)
	defer shotfile.Close()
	fakeIter := func(_ context.Context, f func(*backend.Reader) error) error {
		c.Assert(f(&backend.Reader{
			// not wanted
			Snapshot: client.Snapshot{SetID: setID - 1, Snap: "a-snap"},
			File:     shotfile,
		}), check.IsNil)

		return nil
	}
	defer snapshotstate.MockBackendIter(fakeIter)()

	summaries, err := snapshotstate.SnapSummariesInSnapshotSet(setID, nil)
	c.Assert(err, check.Equals, client.ErrSnapshotSetNotFound)
	c.Check(summaries, check.IsNil)
}

func (snapshotSuite) TestSnapSummariesInSnapshotSetEmptyNotFound(c *check.C) {
	fakeIter := func(_ context.Context, f func(*backend.Reader) error) error { return nil }
	defer snapshotstate.MockBackendIter(fakeIter)()

	summaries, err := snapshotstate.SnapSummariesInSnapshotSet(42, nil)
	c.Assert(err, check.Equals, client.ErrSnapshotSetNotFound)
	c.Check(summaries, check.IsNil)
}

func (snapshotSuite) TestSnapSummariesInSnapshotSetSnapNotFound(c *check.C) {
	setID := uint64(42)
	shotfile, err := os.Create(filepath.Join(c.MkDir(), "foo.zip"))
	c.Assert(err, check.IsNil)
	defer shotfile.Close()
	fakeIter := func(_ context.Context, f func(*backend.Reader) error) error {
		c.Assert(f(&backend.Reader{
			// not wanted
			Snapshot: client.Snapshot{SetID: setID, Snap: "a-snap"},
			File:     shotfile,
		}), check.IsNil)

		return nil
	}
	defer snapshotstate.MockBackendIter(fakeIter)()

	summaries, err := snapshotstate.SnapSummariesInSnapshotSet(setID, []string{"b-snap"})
	c.Assert(err, check.Equals, client.ErrSnapshotSnapsNotFound)
	c.Check(summaries, check.IsNil)
}

func (snapshotSuite) TestCheckConflict(c *check.C) {
	st := state.New(nil)
	st.Lock()
	defer st.Unlock()
	chg := st.NewChange("some-change", "...")
	tsk := st.NewTask("some-task", "...")
	tsk.SetStatus(state.DoingStatus)
	chg.AddTask(tsk)

	// no snapshot state
	err := snapshotstate.CheckSnapshotConflict(st, 42, "some-task")
	c.Assert(err, check.ErrorMatches, "internal error: task 1 .some-task. is missing snapshot information")

	// wrong snapshot state
	tsk.Set("snapshot-setup", "hello")
	err = snapshotstate.CheckSnapshotConflict(st, 42, "some-task")
	c.Assert(err, check.ErrorMatches, "internal error.* could not unmarshal.*")

	tsk.Set("snapshot-setup", map[string]int{"set-id": 42})

	err = snapshotstate.CheckSnapshotConflict(st, 42, "some-task")
	c.Assert(err, check.ErrorMatches, "cannot operate on snapshot set #42 while change \"1\" is in progress")

	// no change with that label
	c.Assert(snapshotstate.CheckSnapshotConflict(st, 42, "some-other-task"), check.IsNil)

	// no change with that snapshot id
	c.Assert(snapshotstate.CheckSnapshotConflict(st, 43, "some-task"), check.IsNil)

	// no non-ready change
	tsk.SetStatus(state.DoneStatus)
	c.Assert(snapshotstate.CheckSnapshotConflict(st, 42, "some-task"), check.IsNil)
}

func (snapshotSuite) TestCheckConflictSnapshotOpInProgress(c *check.C) {
	st := state.New(nil)
	st.Lock()
	defer st.Unlock()

	snapshotstate.SetSnapshotOpInProgress(st, 1, "foo-op")
	snapshotstate.SetSnapshotOpInProgress(st, 2, "bar-op")

	c.Assert(snapshotstate.CheckSnapshotConflict(st, 1, "foo-op"), check.ErrorMatches, `cannot operate on snapshot set #1 while operation foo-op is in progress`)
	// unrelated set-id doesn't conflict
	c.Assert(snapshotstate.CheckSnapshotConflict(st, 3, "foo-op"), check.IsNil)
	c.Assert(snapshotstate.CheckSnapshotConflict(st, 3, "bar-op"), check.IsNil)
	// non-conflicting op
	c.Assert(snapshotstate.CheckSnapshotConflict(st, 1, "safe-op"), check.IsNil)
}

func (snapshotSuite) TestSaveChecksSnapnamesError(c *check.C) {
	defer snapshotstate.MockSnapstateAll(func(*state.State) (map[string]*snapstate.SnapState, error) {
		return nil, errors.New("bzzt")
	})()

	st := state.New(nil)
	st.Lock()
	defer st.Unlock()
	_, _, _, err := snapshotstate.Save(st, nil, nil)
	c.Check(err, check.ErrorMatches, "bzzt")
}

func (snapshotSuite) createConflictingChange(c *check.C) (st *state.State, restore func()) {
	shotfile, err := os.Create(filepath.Join(c.MkDir(), "foo.zip"))
	c.Assert(err, check.IsNil)
	shotfile.Close()

	fakeIter := func(_ context.Context, f func(*backend.Reader) error) error {
		c.Assert(f(&backend.Reader{
			Snapshot: client.Snapshot{SetID: 42, Snap: "foo"},
			File:     shotfile,
		}), check.IsNil)

		return nil
	}
	restoreIter := snapshotstate.MockBackendIter(fakeIter)

	o := overlord.Mock()
	st = o.State()

	stmgr, err := snapstate.Manager(st, o.TaskRunner())
	c.Assert(err, check.IsNil)
	o.AddManager(stmgr)
	shmgr := snapshotstate.Manager(st, o.TaskRunner())
	o.AddManager(shmgr)

	st.Lock()
	defer func() {
		if c.Failed() {
			// something went wrong
			st.Unlock()
		}
	}()

	snapstate.Set(st, "foo", &snapstate.SnapState{
		Active: true,
		Sequence: []*snap.SideInfo{
			{RealName: "foo", Revision: snap.R(1)},
		},
		Current:  snap.R(1),
		SnapType: "app",
	})

	r := snapstatetest.UseFallbackDeviceModel()
	defer r()

	chg := st.NewChange("rm foo", "...")
	rmTasks, err := snapstate.Remove(st, "foo", snap.R(0), nil)
	c.Assert(err, check.IsNil)
	c.Assert(rmTasks, check.NotNil)
	chg.AddAll(rmTasks)

	return st, func() {
		shotfile.Close()
		st.Unlock()
		restoreIter()
	}
}

func (s snapshotSuite) TestSaveChecksSnapstateConflict(c *check.C) {
	st, restore := s.createConflictingChange(c)
	defer restore()

	_, _, _, err := snapshotstate.Save(st, []string{"foo"}, nil)
	c.Assert(err, check.NotNil)
	c.Check(err, check.FitsTypeOf, &snapstate.ChangeConflictError{})
}

func (snapshotSuite) TestSaveConflictsWithSnapstate(c *check.C) {
	fakeSnapstateAll := func(*state.State) (map[string]*snapstate.SnapState, error) {
		return map[string]*snapstate.SnapState{
			"foo": {Active: true},
		}, nil
	}

	defer snapshotstate.MockSnapstateAll(fakeSnapstateAll)()

	o := overlord.Mock()
	st := o.State()

	stmgr, err := snapstate.Manager(st, o.TaskRunner())
	c.Assert(err, check.IsNil)
	o.AddManager(stmgr)
	shmgr := snapshotstate.Manager(st, o.TaskRunner())
	o.AddManager(shmgr)

	st.Lock()
	defer st.Unlock()

	snapstate.Set(st, "foo", &snapstate.SnapState{
		Active: true,
		Sequence: []*snap.SideInfo{
			{RealName: "foo", Revision: snap.R(1)},
		},
		Current:  snap.R(1),
		SnapType: "app",
	})

	chg := st.NewChange("snapshot-save", "...")
	_, _, saveTasks, err := snapshotstate.Save(st, nil, nil)
	c.Assert(err, check.IsNil)
	chg.AddAll(saveTasks)

	_, err = snapstate.Disable(st, "foo")
	c.Assert(err, check.ErrorMatches, `snap "foo" has "snapshot-save" change in progress`)
}

func (snapshotSuite) TestSaveChecksSnapstateConflictError(c *check.C) {
	defer snapshotstate.MockSnapstateCheckChangeConflictMany(func(*state.State, []string, string) error {
		return errors.New("bzzt")
	})()

	st := state.New(nil)
	st.Lock()
	defer st.Unlock()
	_, _, _, err := snapshotstate.Save(st, nil, nil)
	c.Check(err, check.ErrorMatches, "bzzt")
}

func (snapshotSuite) TestSaveChecksSetIDError(c *check.C) {
	st := state.New(nil)
	st.Lock()
	defer st.Unlock()

	st.Set("last-snapshot-set-id", "3/4")

	_, _, _, err := snapshotstate.Save(st, nil, nil)
	c.Check(err, check.ErrorMatches, ".* could not unmarshal .*")
}

func (snapshotSuite) TestSaveNoSnapsInState(c *check.C) {
	st := state.New(nil)
	st.Lock()
	defer st.Unlock()

	setID, saved, taskset, err := snapshotstate.Save(st, nil, nil)
	c.Assert(err, check.IsNil)
	c.Check(setID, check.Equals, uint64(1))
	c.Check(saved, check.HasLen, 0)
	c.Check(taskset.Tasks(), check.HasLen, 0)
}

func (snapshotSuite) TestSaveSomeSnaps(c *check.C) {
	fakeSnapstateAll := func(*state.State) (map[string]*snapstate.SnapState, error) {
		return map[string]*snapstate.SnapState{
			"a-snap": {Active: true},
			"b-snap": {},
			"c-snap": {Active: true},
		}, nil
	}

	defer snapshotstate.MockSnapstateAll(fakeSnapstateAll)()

	st := state.New(nil)
	st.Lock()
	defer st.Unlock()

	setID, saved, taskset, err := snapshotstate.Save(st, nil, nil)
	c.Assert(err, check.IsNil)
	c.Check(setID, check.Equals, uint64(1))
	c.Check(saved, check.DeepEquals, []string{"a-snap", "c-snap"})
	tasks := taskset.Tasks()
	c.Assert(tasks, check.HasLen, 2)
	c.Check(tasks[0].Kind(), check.Equals, "save-snapshot")
	c.Check(tasks[0].Summary(), check.Equals, `Save data of snap "a-snap" in snapshot set #1`)
	c.Check(tasks[1].Kind(), check.Equals, "save-snapshot")
	c.Check(tasks[1].Summary(), check.Equals, `Save data of snap "c-snap" in snapshot set #1`)
}

func (snapshotSuite) TestSaveOneSnap(c *check.C) {
	fakeSnapstateAll := func(*state.State) (map[string]*snapstate.SnapState, error) {
		// snapstate.All isn't called when a snap name is passed in
		return nil, errors.New("bzzt")
	}

	defer snapshotstate.MockSnapstateAll(fakeSnapstateAll)()

	st := state.New(nil)
	st.Lock()
	defer st.Unlock()

	setID, saved, taskset, err := snapshotstate.Save(st, []string{"a-snap"}, []string{"a-user"})
	c.Assert(err, check.IsNil)
	c.Check(setID, check.Equals, uint64(1))
	c.Check(saved, check.DeepEquals, []string{"a-snap"})
	tasks := taskset.Tasks()
	c.Assert(tasks, check.HasLen, 1)
	c.Check(tasks[0].Kind(), check.Equals, "save-snapshot")
	c.Check(tasks[0].Summary(), check.Equals, `Save data of snap "a-snap" in snapshot set #1`)
	var snapshot map[string]interface{}
	c.Check(tasks[0].Get("snapshot-setup", &snapshot), check.IsNil)
	c.Check(snapshot, check.DeepEquals, map[string]interface{}{
		"set-id":  1.,
		"snap":    "a-snap",
		"users":   []interface{}{"a-user"},
		"current": "unset",
	})
}

func (snapshotSuite) TestSaveIntegration(c *check.C) {
	if os.Geteuid() == 0 {
		c.Skip("this test cannot run as root (runuser will fail)")
	}

	c.Assert(os.MkdirAll(dirs.SnapshotsDir, 0755), check.IsNil)
	homedir := filepath.Join(dirs.GlobalRootDir, "home", "a-user")

	defer backend.MockUserLookup(func(username string) (*user.User, error) {
		if username != "a-user" {
			c.Fatalf("unexpected user %q", username)
		}
		return &user.User{
			Uid:      fmt.Sprint(sys.Geteuid()),
			Username: username,
			HomeDir:  homedir,
		}, nil
	})()

	o := overlord.Mock()
	st := o.State()

	stmgr, err := snapstate.Manager(st, o.TaskRunner())
	c.Assert(err, check.IsNil)
	o.AddManager(stmgr)
	shmgr := snapshotstate.Manager(st, o.TaskRunner())
	o.AddManager(shmgr)
	o.AddManager(o.TaskRunner())

	st.Lock()
	defer st.Unlock()

	snapshots := make(map[string]*client.Snapshot, 3)
	for i, name := range []string{"one-snap", "too-snap", "tri-snap"} {
		sideInfo := &snap.SideInfo{RealName: name, Revision: snap.R(i + 1)}
		snapstate.Set(st, name, &snapstate.SnapState{
			Active:   true,
			Sequence: []*snap.SideInfo{sideInfo},
			Current:  sideInfo.Revision,
			SnapType: "app",
		})
		snaptest.MockSnap(c, fmt.Sprintf("{name: %s, version: v1}", name), sideInfo)

		c.Assert(os.MkdirAll(filepath.Join(homedir, "snap", name, fmt.Sprint(i+1), "canary-"+name), 0755), check.IsNil)
		c.Assert(os.MkdirAll(filepath.Join(homedir, "snap", name, "common", "common-"+name), 0755), check.IsNil)

		snapshots[name] = &client.Snapshot{
			SetID:    1,
			Snap:     name,
			Version:  "v1",
			Revision: sideInfo.Revision,
			Epoch:    snap.E("0"),
		}
	}

	setID, saved, taskset, err := snapshotstate.Save(st, nil, []string{"a-user"})
	c.Assert(err, check.IsNil)
	c.Check(setID, check.Equals, uint64(1))
	c.Check(saved, check.DeepEquals, []string{"one-snap", "too-snap", "tri-snap"})

	change := st.NewChange("save-snapshot", "...")
	change.AddAll(taskset)

	t0 := time.Now()

	st.Unlock()
	c.Assert(o.Settle(5*time.Second), check.IsNil)
	st.Lock()
	c.Check(change.Err(), check.IsNil)

	tf := time.Now()
	c.Assert(backend.Iter(context.TODO(), func(r *backend.Reader) error {
		c.Check(r.Check(context.TODO(), nil), check.IsNil)

		// check the unknowables, and zero them out
		c.Check(r.Snapshot.Time.After(t0), check.Equals, true)
		c.Check(r.Snapshot.Time.Before(tf), check.Equals, true)
		c.Check(r.Snapshot.Size > 0, check.Equals, true)
		c.Assert(r.Snapshot.SHA3_384, check.HasLen, 1)
		c.Check(r.Snapshot.SHA3_384["user/a-user.tgz"], check.HasLen, 96)

		r.Snapshot.Time = time.Time{}
		r.Snapshot.Size = 0
		r.Snapshot.SHA3_384 = nil

		c.Check(&r.Snapshot, check.DeepEquals, snapshots[r.Snapshot.Snap])
		return nil
	}), check.IsNil)
}

func (snapshotSuite) TestSaveIntegrationFails(c *check.C) {
	if os.Geteuid() == 0 {
		c.Skip("this test cannot run as root (runuser will fail)")
	}
	c.Assert(os.MkdirAll(dirs.SnapshotsDir, 0755), check.IsNil)
	// sanity check: no files in snapshot dir
	out, err := exec.Command("find", dirs.SnapshotsDir, "-type", "f").CombinedOutput()
	c.Assert(err, check.IsNil)
	c.Check(string(out), check.Equals, "")

	homedir := filepath.Join(dirs.GlobalRootDir, "home", "a-user")

	// Mock "tar" so that the tars finish in the expected order.
	// Locally .01s and .02s do the trick with count=1000;
	// padded a lot bigger for slower systems.
	mocktar := testutil.MockCommand(c, "tar", `
case "$*" in
*/too-snap/*)
    sleep .5
    ;;
*/tri-snap/*)
    sleep 1
    ;;
esac
export LANG=C
exec /bin/tar "$@"
`)
	defer mocktar.Restore()

	defer backend.MockUserLookup(func(username string) (*user.User, error) {
		if username != "a-user" {
			c.Fatalf("unexpected user %q", username)
		}
		return &user.User{
			Uid:      fmt.Sprint(sys.Geteuid()),
			Username: username,
			HomeDir:  homedir,
		}, nil
	})()

	o := overlord.Mock()
	st := o.State()

	stmgr, err := snapstate.Manager(st, o.TaskRunner())
	c.Assert(err, check.IsNil)
	o.AddManager(stmgr)
	shmgr := snapshotstate.Manager(st, o.TaskRunner())
	o.AddManager(shmgr)
	o.AddManager(o.TaskRunner())

	st.Lock()
	defer st.Unlock()

	for i, name := range []string{"one-snap", "too-snap", "tri-snap"} {
		sideInfo := &snap.SideInfo{RealName: name, Revision: snap.R(i + 1)}
		snapstate.Set(st, name, &snapstate.SnapState{
			Active:   true,
			Sequence: []*snap.SideInfo{sideInfo},
			Current:  sideInfo.Revision,
			SnapType: "app",
		})
		snaptest.MockSnap(c, fmt.Sprintf("{name: %s, version: v1}", name), sideInfo)

		c.Assert(os.MkdirAll(filepath.Join(homedir, "snap", name, fmt.Sprint(i+1), "canary-"+name), 0755), check.IsNil)
		c.Assert(os.MkdirAll(filepath.Join(homedir, "snap", name, "common"), 0755), check.IsNil)
		mode := os.FileMode(0755)
		if i == 1 {
			mode = 0
		}
		c.Assert(os.Mkdir(filepath.Join(homedir, "snap", name, "common", "common-"+name), mode), check.IsNil)
	}

	setID, saved, taskset, err := snapshotstate.Save(st, nil, []string{"a-user"})
	c.Assert(err, check.IsNil)
	c.Check(setID, check.Equals, uint64(1))
	c.Check(saved, check.DeepEquals, []string{"one-snap", "too-snap", "tri-snap"})

	change := st.NewChange("save-snapshot", "...")
	change.AddAll(taskset)

	st.Unlock()
	c.Assert(o.Settle(5*time.Second), check.IsNil)
	st.Lock()
	c.Check(change.Err(), check.NotNil)
	tasks := change.Tasks()
	c.Assert(tasks, check.HasLen, 3)

	// task 0 (for "one-snap") will have been undone
	c.Check(tasks[0].Summary(), testutil.Contains, `"one-snap"`) // sanity check: task 0 is one-snap's
	c.Check(tasks[0].Status(), check.Equals, state.UndoneStatus)

	// task 1 (for "too-snap") will have errored
	c.Check(tasks[1].Summary(), testutil.Contains, `"too-snap"`) // sanity check: task 1 is too-snap's
	c.Check(tasks[1].Status(), check.Equals, state.ErrorStatus)
	c.Check(strings.Join(tasks[1].Log(), "\n"), check.Matches, `\S+ ERROR cannot create archive: .* Permission denied .and \d+ more.`)

	// task 2 (for "tri-snap") will have errored as well, hopefully, but it's a race (see the "tar" comment above)
	c.Check(tasks[2].Summary(), testutil.Contains, `"tri-snap"`) // sanity check: task 2 is tri-snap's
	c.Check(tasks[2].Status(), check.Equals, state.ErrorStatus, check.Commentf("if this ever fails, duplicate the fake tar sleeps please"))
	// sometimes you'll get one, sometimes you'll get the other (depending on ordering of events)
	c.Check(strings.Join(tasks[2].Log(), "\n"), check.Matches, `\S+ ERROR( tar failed:)? context canceled`)

	// no zips left behind, not for errors, not for undos \o/
	out, err = exec.Command("find", dirs.SnapshotsDir, "-type", "f").CombinedOutput()
	c.Assert(err, check.IsNil)
	c.Check(string(out), check.Equals, "")
}

func (snapshotSuite) TestRestoreChecksIterError(c *check.C) {
	defer snapshotstate.MockBackendIter(func(context.Context, func(*backend.Reader) error) error {
		return errors.New("bzzt")
	})()

	st := state.New(nil)
	st.Lock()
	defer st.Unlock()

	_, _, err := snapshotstate.Restore(st, 42, nil, nil)
	c.Assert(err, check.ErrorMatches, "bzzt")
}

func (s snapshotSuite) TestRestoreChecksSnapstateConflicts(c *check.C) {
	st, restore := s.createConflictingChange(c)
	defer restore()

	_, _, err := snapshotstate.Restore(st, 42, nil, nil)
	c.Assert(err, check.NotNil)
	c.Check(err, check.FitsTypeOf, &snapstate.ChangeConflictError{})

}

func (snapshotSuite) TestRestoreConflictsWithSnapstate(c *check.C) {
	shotfile, err := os.Create(filepath.Join(c.MkDir(), "foo.zip"))
	c.Assert(err, check.IsNil)
	defer shotfile.Close()

	sideInfo := &snap.SideInfo{RealName: "foo", Revision: snap.R(1)}
	fakeSnapstateAll := func(*state.State) (map[string]*snapstate.SnapState, error) {
		return map[string]*snapstate.SnapState{
			"foo": {
				Active:   true,
				Sequence: []*snap.SideInfo{sideInfo},
				Current:  sideInfo.Revision,
			},
		}, nil
	}
	snaptest.MockSnap(c, "{name: foo, version: v1}", sideInfo)

	defer snapshotstate.MockSnapstateAll(fakeSnapstateAll)()

	fakeIter := func(_ context.Context, f func(*backend.Reader) error) error {
		c.Assert(f(&backend.Reader{
			Snapshot: client.Snapshot{SetID: 42, Snap: "foo"},
			File:     shotfile,
		}), check.IsNil)

		return nil
	}
	defer snapshotstate.MockBackendIter(fakeIter)()

	o := overlord.Mock()
	st := o.State()

	stmgr, err := snapstate.Manager(st, o.TaskRunner())
	c.Assert(err, check.IsNil)
	o.AddManager(stmgr)
	shmgr := snapshotstate.Manager(st, o.TaskRunner())
	o.AddManager(shmgr)

	st.Lock()
	defer st.Unlock()

	snapstate.Set(st, "foo", &snapstate.SnapState{
		Active: true,
		Sequence: []*snap.SideInfo{
			{RealName: "foo", Revision: snap.R(1)},
		},
		Current:  snap.R(1),
		SnapType: "app",
	})

	chg := st.NewChange("snapshot-restore", "...")
	_, restoreTasks, err := snapshotstate.Restore(st, 42, nil, nil)
	c.Assert(err, check.IsNil)
	chg.AddAll(restoreTasks)

	_, err = snapstate.Disable(st, "foo")
	c.Assert(err, check.ErrorMatches, `snap "foo" has "snapshot-restore" change in progress`)
}

func (snapshotSuite) TestRestoreChecksForgetConflicts(c *check.C) {
	shotfile, err := os.Create(filepath.Join(c.MkDir(), "yadda.zip"))
	c.Assert(err, check.IsNil)
	defer shotfile.Close()
	fakeIter := func(_ context.Context, f func(*backend.Reader) error) error {
		c.Assert(f(&backend.Reader{
			// not wanted
			Snapshot: client.Snapshot{SetID: 42, Snap: "a-snap"},
			File:     shotfile,
		}), check.IsNil)

		return nil
	}
	defer snapshotstate.MockBackendIter(fakeIter)()

	st := state.New(nil)
	st.Lock()
	defer st.Unlock()
	chg := st.NewChange("forget-snapshot-change", "...")
	tsk := st.NewTask("forget-snapshot", "...")
	tsk.SetStatus(state.DoingStatus)
	tsk.Set("snapshot-setup", map[string]int{"set-id": 42})
	chg.AddTask(tsk)

	_, _, err = snapshotstate.Restore(st, 42, nil, nil)
	c.Assert(err, check.ErrorMatches, `cannot operate on snapshot set #42 while change \"1\" is in progress`)
}

func (snapshotSuite) TestRestoreChecksChangesToSnapID(c *check.C) {
	shotfile, err := os.Create(filepath.Join(c.MkDir(), "yadda.zip"))
	c.Assert(err, check.IsNil)
	defer shotfile.Close()
	fakeSnapstateAll := func(*state.State) (map[string]*snapstate.SnapState, error) {
		return map[string]*snapstate.SnapState{
			"a-snap": {
				Active: true,
				Sequence: []*snap.SideInfo{
					{RealName: "a-snap", Revision: snap.R(1), SnapID: "1234567890"},
				},
				Current: snap.R(1),
			},
		}, nil
	}
	defer snapshotstate.MockSnapstateAll(fakeSnapstateAll)()
	fakeIter := func(_ context.Context, f func(*backend.Reader) error) error {
		c.Assert(f(&backend.Reader{
			// not wanted
			Snapshot: client.Snapshot{SetID: 42, Snap: "a-snap", SnapID: "0987654321"},
			File:     shotfile,
		}), check.IsNil)

		return nil
	}
	defer snapshotstate.MockBackendIter(fakeIter)()

	st := state.New(nil)
	st.Lock()
	defer st.Unlock()

	_, _, err = snapshotstate.Restore(st, 42, nil, nil)
	c.Assert(err, check.ErrorMatches, `cannot restore snapshot for "a-snap": current snap \(ID 1234567…\) does not match snapshot \(ID 0987654…\)`)
}

func (snapshotSuite) TestRestoreChecksChangesToEpoch(c *check.C) {
	shotfile, err := os.Create(filepath.Join(c.MkDir(), "yadda.zip"))
	c.Assert(err, check.IsNil)
	defer shotfile.Close()

	sideInfo := &snap.SideInfo{RealName: "a-snap", Revision: snap.R(1)}
	fakeSnapstateAll := func(*state.State) (map[string]*snapstate.SnapState, error) {
		return map[string]*snapstate.SnapState{
			"a-snap": {
				Active:   true,
				Sequence: []*snap.SideInfo{sideInfo},
				Current:  sideInfo.Revision,
			},
		}, nil
	}
	defer snapshotstate.MockSnapstateAll(fakeSnapstateAll)()
	snaptest.MockSnap(c, "{name: a-snap, version: v1, epoch: 17}", sideInfo)

	fakeIter := func(_ context.Context, f func(*backend.Reader) error) error {
		c.Assert(f(&backend.Reader{
			// not wanted
			Snapshot: client.Snapshot{
				SetID: 42,
				Snap:  "a-snap",
				Epoch: snap.E("42"),
			},
			File: shotfile,
		}), check.IsNil)

		return nil
	}
	defer snapshotstate.MockBackendIter(fakeIter)()

	st := state.New(nil)
	st.Lock()
	defer st.Unlock()

	_, _, err = snapshotstate.Restore(st, 42, nil, nil)
	c.Assert(err, check.ErrorMatches, `cannot restore snapshot for "a-snap": current snap \(epoch 17\) cannot read snapshot data \(epoch 42\)`)
}

func (snapshotSuite) TestRestoreWorksWithCompatibleEpoch(c *check.C) {
	shotfile, err := os.Create(filepath.Join(c.MkDir(), "yadda.zip"))
	c.Assert(err, check.IsNil)
	defer shotfile.Close()

	sideInfo := &snap.SideInfo{RealName: "a-snap", Revision: snap.R(1)}
	fakeSnapstateAll := func(*state.State) (map[string]*snapstate.SnapState, error) {
		return map[string]*snapstate.SnapState{
			"a-snap": {
				Active:   true,
				Sequence: []*snap.SideInfo{sideInfo},
				Current:  sideInfo.Revision,
			},
		}, nil
	}
	defer snapshotstate.MockSnapstateAll(fakeSnapstateAll)()
	snaptest.MockSnap(c, "{name: a-snap, version: v1, epoch: {read: [17, 42], write: [42]}}", sideInfo)

	fakeIter := func(_ context.Context, f func(*backend.Reader) error) error {
		c.Assert(f(&backend.Reader{
			// not wanted
			Snapshot: client.Snapshot{
				SetID: 42,
				Snap:  "a-snap",
				Epoch: snap.E("17"),
			},
			File: shotfile,
		}), check.IsNil)

		return nil
	}
	defer snapshotstate.MockBackendIter(fakeIter)()

	st := state.New(nil)
	st.Lock()
	defer st.Unlock()

	found, taskset, err := snapshotstate.Restore(st, 42, nil, nil)
	c.Assert(err, check.IsNil)
	c.Check(found, check.DeepEquals, []string{"a-snap"})
	tasks := taskset.Tasks()
	c.Assert(tasks, check.HasLen, 1)
	c.Check(tasks[0].Kind(), check.Equals, "restore-snapshot")
	c.Check(tasks[0].Summary(), check.Equals, `Restore data of snap "a-snap" from snapshot set #42`)
	var snapshot map[string]interface{}
	c.Check(tasks[0].Get("snapshot-setup", &snapshot), check.IsNil)
	c.Check(snapshot, check.DeepEquals, map[string]interface{}{
		"set-id":   42.,
		"snap":     "a-snap",
		"filename": shotfile.Name(),
		"current":  "1",
	})
}

func (snapshotSuite) TestRestore(c *check.C) {
	shotfile, err := os.Create(filepath.Join(c.MkDir(), "yadda.zip"))
	c.Assert(err, check.IsNil)
	defer shotfile.Close()
	fakeIter := func(_ context.Context, f func(*backend.Reader) error) error {
		c.Assert(f(&backend.Reader{
			// not wanted
			Snapshot: client.Snapshot{SetID: 42, Snap: "a-snap"},
			File:     shotfile,
		}), check.IsNil)

		return nil
	}
	defer snapshotstate.MockBackendIter(fakeIter)()

	st := state.New(nil)
	st.Lock()
	defer st.Unlock()

	found, taskset, err := snapshotstate.Restore(st, 42, []string{"a-snap", "b-snap"}, []string{"a-user"})
	c.Assert(err, check.IsNil)
	c.Check(found, check.DeepEquals, []string{"a-snap"})
	tasks := taskset.Tasks()
	c.Assert(tasks, check.HasLen, 1)
	c.Check(tasks[0].Kind(), check.Equals, "restore-snapshot")
	c.Check(tasks[0].Summary(), check.Equals, `Restore data of snap "a-snap" from snapshot set #42`)
	var snapshot map[string]interface{}
	c.Check(tasks[0].Get("snapshot-setup", &snapshot), check.IsNil)
	c.Check(snapshot, check.DeepEquals, map[string]interface{}{
		"set-id":   42.,
		"snap":     "a-snap",
		"filename": shotfile.Name(),
		"users":    []interface{}{"a-user"},
		"current":  "unset",
	})
}

func (snapshotSuite) TestRestoreIntegration(c *check.C) {
	if os.Geteuid() == 0 {
		c.Skip("this test cannot run as root (runuser will fail)")
	}

	c.Assert(os.MkdirAll(dirs.SnapshotsDir, 0755), check.IsNil)
	homedirA := filepath.Join(dirs.GlobalRootDir, "home", "a-user")
	homedirB := filepath.Join(dirs.GlobalRootDir, "home", "b-user")

	defer backend.MockUserLookup(func(username string) (*user.User, error) {
		if username != "a-user" && username != "b-user" {
			c.Fatalf("unexpected user %q", username)
			return nil, user.UnknownUserError(username)
		}
		return &user.User{
			Uid:      fmt.Sprint(sys.Geteuid()),
			Username: username,
			HomeDir:  filepath.Join(dirs.GlobalRootDir, "home", username),
		}, nil

	})()

	o := overlord.Mock()
	st := o.State()

	stmgr, err := snapstate.Manager(st, o.TaskRunner())
	c.Assert(err, check.IsNil)
	o.AddManager(stmgr)
	shmgr := snapshotstate.Manager(st, o.TaskRunner())
	o.AddManager(shmgr)
	o.AddManager(o.TaskRunner())

	st.Lock()

	for i, name := range []string{"one-snap", "too-snap", "tri-snap"} {
		sideInfo := &snap.SideInfo{RealName: name, Revision: snap.R(i + 1)}
		snapstate.Set(st, name, &snapstate.SnapState{
			Active:   true,
			Sequence: []*snap.SideInfo{sideInfo},
			Current:  sideInfo.Revision,
			SnapType: "app",
		})
		snapInfo := snaptest.MockSnap(c, fmt.Sprintf("{name: %s, version: v1}", name), sideInfo)

		for _, home := range []string{homedirA, homedirB} {
			c.Assert(os.MkdirAll(filepath.Join(home, "snap", name, fmt.Sprint(i+1), "canary-"+name), 0755), check.IsNil)
			c.Assert(os.MkdirAll(filepath.Join(home, "snap", name, "common", "common-"+name), 0755), check.IsNil)
		}

		_, err := backend.Save(context.TODO(), 42, snapInfo, nil, []string{"a-user", "b-user"})
		c.Assert(err, check.IsNil)
	}

	// move the old away
	c.Assert(os.Rename(filepath.Join(homedirA, "snap"), filepath.Join(homedirA, "snap.old")), check.IsNil)
	// remove b-user's home
	c.Assert(os.RemoveAll(homedirB), check.IsNil)

	found, taskset, err := snapshotstate.Restore(st, 42, nil, []string{"a-user", "b-user"})
	c.Assert(err, check.IsNil)
	sort.Strings(found)
	c.Check(found, check.DeepEquals, []string{"one-snap", "too-snap", "tri-snap"})

	change := st.NewChange("restore-snapshot", "...")
	change.AddAll(taskset)

	st.Unlock()
	c.Assert(o.Settle(5*time.Second), check.IsNil)
	st.Lock()
	c.Check(change.Err(), check.IsNil)
	defer st.Unlock()

	// the three restores warn about the missing home (but no errors, no panics)
	for _, task := range change.Tasks() {
		c.Check(strings.Join(task.Log(), "\n"), check.Matches, `.* Skipping restore of "[^"]+/home/b-user/[^"]+" as "[^"]+/home/b-user" doesn't exist.`)
	}

	// check it was all brought back \o/
	out, err := exec.Command("diff", "-rN", filepath.Join(homedirA, "snap"), filepath.Join("snap.old")).CombinedOutput()
	c.Assert(err, check.IsNil)
	c.Check(string(out), check.Equals, "")
}

func (snapshotSuite) TestRestoreIntegrationFails(c *check.C) {
	if os.Geteuid() == 0 {
		c.Skip("this test cannot run as root (runuser will fail)")
	}
	c.Assert(os.MkdirAll(dirs.SnapshotsDir, 0755), check.IsNil)
	homedir := filepath.Join(dirs.GlobalRootDir, "home", "a-user")

	defer backend.MockUserLookup(func(username string) (*user.User, error) {
		if username != "a-user" {
			c.Fatalf("unexpected user %q", username)
		}
		return &user.User{
			Uid:      fmt.Sprint(sys.Geteuid()),
			Username: username,
			HomeDir:  homedir,
		}, nil
	})()

	o := overlord.Mock()
	st := o.State()

	stmgr, err := snapstate.Manager(st, o.TaskRunner())
	c.Assert(err, check.IsNil)
	o.AddManager(stmgr)
	shmgr := snapshotstate.Manager(st, o.TaskRunner())
	o.AddManager(shmgr)
	o.AddManager(o.TaskRunner())

	st.Lock()

	for i, name := range []string{"one-snap", "too-snap", "tri-snap"} {
		sideInfo := &snap.SideInfo{RealName: name, Revision: snap.R(i + 1)}
		snapstate.Set(st, name, &snapstate.SnapState{
			Active:   true,
			Sequence: []*snap.SideInfo{sideInfo},
			Current:  sideInfo.Revision,
			SnapType: "app",
		})
		snapInfo := snaptest.MockSnap(c, fmt.Sprintf("{name: %s, version: vv1}", name), sideInfo)

		c.Assert(os.MkdirAll(filepath.Join(homedir, "snap", name, fmt.Sprint(i+1), "canary-"+name), 0755), check.IsNil)
		c.Assert(os.MkdirAll(filepath.Join(homedir, "snap", name, "common", "common-"+name), 0755), check.IsNil)

		_, err := backend.Save(context.TODO(), 42, snapInfo, nil, []string{"a-user"})
		c.Assert(err, check.IsNil)
	}

	// move the old away
	c.Assert(os.Rename(filepath.Join(homedir, "snap"), filepath.Join(homedir, "snap.old")), check.IsNil)
	// but poison the well
	c.Assert(os.MkdirAll(filepath.Join(homedir, "snap"), 0755), check.IsNil)
	c.Assert(os.MkdirAll(filepath.Join(homedir, "snap", "too-snap"), 0), check.IsNil)

	found, taskset, err := snapshotstate.Restore(st, 42, nil, []string{"a-user"})
	c.Assert(err, check.IsNil)
	sort.Strings(found)
	c.Check(found, check.DeepEquals, []string{"one-snap", "too-snap", "tri-snap"})

	change := st.NewChange("restore-snapshot", "...")
	change.AddAll(taskset)

	st.Unlock()
	c.Assert(o.Settle(5*time.Second), check.IsNil)
	st.Lock()
	c.Check(change.Err(), check.NotNil)
	defer st.Unlock()

	tasks := change.Tasks()
	c.Check(tasks, check.HasLen, 3)
	for _, task := range tasks {
		if strings.Contains(task.Summary(), `"too-snap"`) {
			// too-snap was set up to fail, should always fail with
			// 'permission denied' (see the mkdirall w/mode 0 above)
			c.Check(task.Status(), check.Equals, state.ErrorStatus)
			c.Check(strings.Join(task.Log(), "\n"), check.Matches, `\S+ ERROR mkdir \S+: permission denied`)
		} else {
			// the other two might fail (ErrorStatus) if they're
			// still running when too-snap fails, or they might have
			// finished and needed to be undone (UndoneStatus); it's
			// a race, but either is fine.
			if task.Status() == state.ErrorStatus {
				c.Check(strings.Join(task.Log(), "\n"), check.Matches, `\S+ ERROR.* context canceled`)
			} else {
				c.Check(task.Status(), check.Equals, state.UndoneStatus)
			}
		}
	}

	// remove the poison
	c.Assert(os.Remove(filepath.Join(homedir, "snap", "too-snap")), check.IsNil)

	// check that nothing else was put there
	out, err := exec.Command("find", filepath.Join(homedir, "snap")).CombinedOutput()
	c.Assert(err, check.IsNil)
	c.Check(strings.TrimSpace(string(out)), check.Equals, filepath.Join(homedir, "snap"))
}

func (snapshotSuite) TestCheckChecksIterError(c *check.C) {
	defer snapshotstate.MockBackendIter(func(context.Context, func(*backend.Reader) error) error {
		return errors.New("bzzt")
	})()

	st := state.New(nil)
	st.Lock()
	defer st.Unlock()

	_, _, err := snapshotstate.Check(st, 42, nil, nil)
	c.Assert(err, check.ErrorMatches, "bzzt")
}

func (s snapshotSuite) TestCheckDoesNotTriggerSnapstateConflict(c *check.C) {
	st, restore := s.createConflictingChange(c)
	defer restore()

	_, _, err := snapshotstate.Check(st, 42, nil, nil)
	c.Assert(err, check.IsNil)
}

func (snapshotSuite) TestCheckChecksForgetConflicts(c *check.C) {
	shotfile, err := os.Create(filepath.Join(c.MkDir(), "yadda.zip"))
	c.Assert(err, check.IsNil)
	defer shotfile.Close()
	fakeIter := func(_ context.Context, f func(*backend.Reader) error) error {
		c.Assert(f(&backend.Reader{
			// not wanted
			Snapshot: client.Snapshot{SetID: 42, Snap: "a-snap"},
			File:     shotfile,
		}), check.IsNil)

		return nil
	}
	defer snapshotstate.MockBackendIter(fakeIter)()

	st := state.New(nil)
	st.Lock()
	defer st.Unlock()
	chg := st.NewChange("forget-snapshot-change", "...")
	tsk := st.NewTask("forget-snapshot", "...")
	tsk.SetStatus(state.DoingStatus)
	tsk.Set("snapshot-setup", map[string]int{"set-id": 42})
	chg.AddTask(tsk)

	_, _, err = snapshotstate.Check(st, 42, nil, nil)
	c.Assert(err, check.ErrorMatches, `cannot operate on snapshot set #42 while change \"1\" is in progress`)
}

func (snapshotSuite) TestCheck(c *check.C) {
	shotfile, err := os.Create(filepath.Join(c.MkDir(), "yadda.zip"))
	c.Assert(err, check.IsNil)
	defer shotfile.Close()
	fakeIter := func(_ context.Context, f func(*backend.Reader) error) error {
		c.Assert(f(&backend.Reader{
			// not wanted
			Snapshot: client.Snapshot{SetID: 42, Snap: "a-snap"},
			File:     shotfile,
		}), check.IsNil)

		return nil
	}
	defer snapshotstate.MockBackendIter(fakeIter)()

	st := state.New(nil)
	st.Lock()
	defer st.Unlock()

	found, taskset, err := snapshotstate.Check(st, 42, []string{"a-snap", "b-snap"}, []string{"a-user"})
	c.Assert(err, check.IsNil)
	c.Check(found, check.DeepEquals, []string{"a-snap"})
	tasks := taskset.Tasks()
	c.Assert(tasks, check.HasLen, 1)
	c.Check(tasks[0].Kind(), check.Equals, "check-snapshot")
	c.Check(tasks[0].Summary(), check.Equals, `Check data of snap "a-snap" in snapshot set #42`)
	var snapshot map[string]interface{}
	c.Check(tasks[0].Get("snapshot-setup", &snapshot), check.IsNil)
	c.Check(snapshot, check.DeepEquals, map[string]interface{}{
		"set-id":   42.,
		"snap":     "a-snap",
		"filename": shotfile.Name(),
		"users":    []interface{}{"a-user"},
		"current":  "unset",
	})
}

func (snapshotSuite) TestForgetChecksIterError(c *check.C) {
	defer snapshotstate.MockBackendIter(func(context.Context, func(*backend.Reader) error) error {
		return errors.New("bzzt")
	})()

	st := state.New(nil)
	st.Lock()
	defer st.Unlock()

	_, _, err := snapshotstate.Forget(st, 42, nil)
	c.Assert(err, check.ErrorMatches, "bzzt")
}

func (s snapshotSuite) TestForgetDoesNotTriggerSnapstateConflict(c *check.C) {
	st, restore := s.createConflictingChange(c)
	defer restore()

	_, _, err := snapshotstate.Forget(st, 42, nil)
	c.Assert(err, check.IsNil)
}

func (snapshotSuite) TestForgetChecksCheckConflicts(c *check.C) {
	shotfile, err := os.Create(filepath.Join(c.MkDir(), "yadda.zip"))
	c.Assert(err, check.IsNil)
	defer shotfile.Close()
	fakeIter := func(_ context.Context, f func(*backend.Reader) error) error {
		c.Assert(f(&backend.Reader{
			// not wanted
			Snapshot: client.Snapshot{SetID: 42, Snap: "a-snap"},
			File:     shotfile,
		}), check.IsNil)

		return nil
	}
	defer snapshotstate.MockBackendIter(fakeIter)()

	st := state.New(nil)
	st.Lock()
	defer st.Unlock()
	chg := st.NewChange("check-snapshot-change", "...")
	tsk := st.NewTask("check-snapshot", "...")
	tsk.SetStatus(state.DoingStatus)
	tsk.Set("snapshot-setup", map[string]int{"set-id": 42})
	chg.AddTask(tsk)

	_, _, err = snapshotstate.Forget(st, 42, nil)
	c.Assert(err, check.ErrorMatches, `cannot operate on snapshot set #42 while change \"1\" is in progress`)
}

func (snapshotSuite) TestForgetChecksExportConflicts(c *check.C) {
	shotfile, err := os.Create(filepath.Join(c.MkDir(), "yadda.zip"))
	c.Assert(err, check.IsNil)
	defer shotfile.Close()
	fakeIter := func(_ context.Context, f func(*backend.Reader) error) error {
		c.Assert(f(&backend.Reader{
			Snapshot: client.Snapshot{SetID: 42, Snap: "a-snap"},
			File:     shotfile,
		}), check.IsNil)

		return nil
	}
	defer snapshotstate.MockBackendIter(fakeIter)()

	st := state.New(nil)
	st.Lock()
	defer st.Unlock()

	snapshotstate.SetSnapshotOpInProgress(st, 42, "export-snapshot")

	_, _, err = snapshotstate.Forget(st, 42, nil)
	c.Assert(err, check.ErrorMatches, `cannot operate on snapshot set #42 while operation export-snapshot is in progress`)
}

func (snapshotSuite) TestForgetChecksRestoreConflicts(c *check.C) {
	shotfile, err := os.Create(filepath.Join(c.MkDir(), "yadda.zip"))
	c.Assert(err, check.IsNil)
	defer shotfile.Close()
	fakeIter := func(_ context.Context, f func(*backend.Reader) error) error {
		c.Assert(f(&backend.Reader{
			// not wanted
			Snapshot: client.Snapshot{SetID: 42, Snap: "a-snap"},
			File:     shotfile,
		}), check.IsNil)

		return nil
	}
	defer snapshotstate.MockBackendIter(fakeIter)()

	st := state.New(nil)
	st.Lock()
	defer st.Unlock()
	chg := st.NewChange("restore-snapshot-change", "...")
	tsk := st.NewTask("restore-snapshot", "...")
	tsk.SetStatus(state.DoingStatus)
	tsk.Set("snapshot-setup", map[string]int{"set-id": 42})
	chg.AddTask(tsk)

	_, _, err = snapshotstate.Forget(st, 42, nil)
	c.Assert(err, check.ErrorMatches, `cannot operate on snapshot set #42 while change \"1\" is in progress`)
}

func (snapshotSuite) TestForget(c *check.C) {
	shotfile, err := os.Create(filepath.Join(c.MkDir(), "yadda.zip"))
	c.Assert(err, check.IsNil)
	defer shotfile.Close()
	fakeIter := func(_ context.Context, f func(*backend.Reader) error) error {
		c.Assert(f(&backend.Reader{
			// not wanted
			Snapshot: client.Snapshot{SetID: 42, Snap: "a-snap"},
			File:     shotfile,
		}), check.IsNil)

		return nil
	}
	defer snapshotstate.MockBackendIter(fakeIter)()

	st := state.New(nil)
	st.Lock()
	defer st.Unlock()

	found, taskset, err := snapshotstate.Forget(st, 42, []string{"a-snap", "b-snap"})
	c.Assert(err, check.IsNil)
	c.Check(found, check.DeepEquals, []string{"a-snap"})
	tasks := taskset.Tasks()
	c.Assert(tasks, check.HasLen, 1)
	c.Check(tasks[0].Kind(), check.Equals, "forget-snapshot")
	c.Check(tasks[0].Summary(), check.Equals, `Drop data of snap "a-snap" from snapshot set #42`)
	var snapshot map[string]interface{}
	c.Check(tasks[0].Get("snapshot-setup", &snapshot), check.IsNil)
	c.Check(snapshot, check.DeepEquals, map[string]interface{}{
		"set-id":   42.,
		"snap":     "a-snap",
		"filename": shotfile.Name(),
		"current":  "unset",
	})
}

func (snapshotSuite) TestSaveExpiration(c *check.C) {
	st := state.New(nil)
	st.Lock()
	defer st.Unlock()

	var expirations map[uint64]interface{}
	tm, err := time.Parse(time.RFC3339, "2019-03-11T11:24:00Z")
	c.Assert(err, check.IsNil)
	c.Assert(snapshotstate.SaveExpiration(st, 12, tm), check.IsNil)

	tm, err = time.Parse(time.RFC3339, "2019-02-12T12:50:00Z")
	c.Assert(err, check.IsNil)
	c.Assert(snapshotstate.SaveExpiration(st, 13, tm), check.IsNil)

	c.Assert(st.Get("snapshots", &expirations), check.IsNil)
	c.Check(expirations, check.DeepEquals, map[uint64]interface{}{
		12: map[string]interface{}{"expiry-time": "2019-03-11T11:24:00Z"},
		13: map[string]interface{}{"expiry-time": "2019-02-12T12:50:00Z"},
	})
}

func (snapshotSuite) TestRemoveSnapshotState(c *check.C) {
	st := state.New(nil)
	st.Lock()
	defer st.Unlock()

	st.Set("snapshots", map[uint64]interface{}{
		12: map[string]interface{}{"expiry-time": "2019-01-11T11:11:00Z"},
		13: map[string]interface{}{"expiry-time": "2019-02-12T12:11:00Z"},
		14: map[string]interface{}{"expiry-time": "2019-03-12T13:11:00Z"},
	})

	snapshotstate.RemoveSnapshotState(st, 12, 14)

	var snapshots map[uint64]interface{}
	c.Assert(st.Get("snapshots", &snapshots), check.IsNil)
	c.Check(snapshots, check.DeepEquals, map[uint64]interface{}{
		13: map[string]interface{}{"expiry-time": "2019-02-12T12:11:00Z"},
	})
}

func (snapshotSuite) TestExpiredSnapshotSets(c *check.C) {
	st := state.New(nil)
	st.Lock()
	defer st.Unlock()

	tm, err := time.Parse(time.RFC3339, "2019-03-11T11:24:00Z")
	c.Assert(err, check.IsNil)
	c.Assert(snapshotstate.SaveExpiration(st, 12, tm), check.IsNil)

	tm, err = time.Parse(time.RFC3339, "2019-02-12T12:50:00Z")
	c.Assert(err, check.IsNil)
	c.Assert(snapshotstate.SaveExpiration(st, 13, tm), check.IsNil)

	tm, err = time.Parse(time.RFC3339, "2020-03-11T11:24:00Z")
	c.Assert(err, check.IsNil)
	expired, err := snapshotstate.ExpiredSnapshotSets(st, tm)
	c.Assert(err, check.IsNil)
	c.Check(expired, check.DeepEquals, map[uint64]bool{12: true, 13: true})

	tm, err = time.Parse(time.RFC3339, "2019-03-01T11:24:00Z")
	c.Assert(err, check.IsNil)
	expired, err = snapshotstate.ExpiredSnapshotSets(st, tm)
	c.Assert(err, check.IsNil)
	c.Check(expired, check.DeepEquals, map[uint64]bool{13: true})
}

func (snapshotSuite) TestAutomaticSnapshotDisabled(c *check.C) {
	st := state.New(nil)
	st.Lock()
	defer st.Unlock()

	tr := config.NewTransaction(st)
	tr.Set("core", "snapshots.automatic.retention", "no")
	tr.Commit()

	_, err := snapshotstate.AutomaticSnapshot(st, "foo")
	c.Assert(err, check.Equals, snapstate.ErrNothingToDo)
}

func (snapshotSuite) TestAutomaticSnapshot(c *check.C) {
	st := state.New(nil)
	st.Lock()
	defer st.Unlock()

	tr := config.NewTransaction(st)
	tr.Set("core", "snapshots.automatic.retention", "24h")
	tr.Commit()

	ts, err := snapshotstate.AutomaticSnapshot(st, "foo")
	c.Assert(err, check.IsNil)

	tasks := ts.Tasks()
	c.Assert(tasks, check.HasLen, 1)
	c.Check(tasks[0].Kind(), check.Equals, "save-snapshot")
	c.Check(tasks[0].Summary(), check.Equals, `Save data of snap "foo" in automatic snapshot set #1`)
	var snapshot map[string]interface{}
	c.Check(tasks[0].Get("snapshot-setup", &snapshot), check.IsNil)
	c.Check(snapshot, check.DeepEquals, map[string]interface{}{
		"set-id":  1.,
		"snap":    "foo",
		"current": "unset",
		"auto":    true,
	})
}

func (snapshotSuite) TestAutomaticSnapshotDefaultClassic(c *check.C) {
	release.MockOnClassic(true)

	st := state.New(nil)
	st.Lock()
	defer st.Unlock()

	du, err := snapshotstate.AutomaticSnapshotExpiration(st)
	c.Assert(err, check.IsNil)
	c.Assert(du, check.Equals, snapshotstate.DefaultAutomaticSnapshotExpiration)
}

func (snapshotSuite) TestAutomaticSnapshotDefaultUbuntuCore(c *check.C) {
	release.MockOnClassic(false)

	st := state.New(nil)
	st.Lock()
	defer st.Unlock()

	du, err := snapshotstate.AutomaticSnapshotExpiration(st)
	c.Assert(err, check.IsNil)
	c.Assert(du, check.Equals, time.Duration(0))
}

func (snapshotSuite) TestListError(c *check.C) {
	restore := snapshotstate.MockBackendList(func(context.Context, uint64, []string) ([]client.SnapshotSet, error) {
		return nil, fmt.Errorf("boom")
	})
	defer restore()

	st := state.New(nil)
	st.Lock()
	defer st.Unlock()

	_, err := snapshotstate.List(context.TODO(), st, 0, nil)
	c.Assert(err, check.ErrorMatches, "boom")
}

func (snapshotSuite) TestListSetsAutoFlag(c *check.C) {
	st := state.New(nil)
	st.Lock()
	defer st.Unlock()

	st.Set("snapshots", map[uint64]interface{}{
		1: map[string]interface{}{"expiry-time": "2019-01-11T11:11:00Z"},
		2: map[string]interface{}{"expiry-time": "2019-02-12T12:11:00Z"},
	})

	restore := snapshotstate.MockBackendList(func(ctx context.Context, setID uint64, snapNames []string) ([]client.SnapshotSet, error) {
		// three sets, first two are automatic (implied by expiration times in the state), the third isn't.
		return []client.SnapshotSet{
			{
				ID: 1,
				Snapshots: []*client.Snapshot{
					{
						Snap:  "foo",
						SetID: 1,
					},
					{
						Snap:  "bar",
						SetID: 1,
					},
				},
			},
			{
				ID: 2,
				Snapshots: []*client.Snapshot{
					{
						Snap:  "baz",
						SetID: 2,
					},
				},
			},
			{
				ID: 3,
				Snapshots: []*client.Snapshot{
					{
						Snap:  "baz",
						SetID: 3,
					},
				},
			},
		}, nil
	})
	defer restore()

	sets, err := snapshotstate.List(context.TODO(), st, 0, nil)
	c.Assert(err, check.IsNil)
	c.Assert(sets, check.HasLen, 3)

	for _, sset := range sets {
		switch sset.ID {
		case 1:
			c.Check(sset.Snapshots, check.HasLen, 2, check.Commentf("set #%d", sset.ID))
		default:
			c.Check(sset.Snapshots, check.HasLen, 1, check.Commentf("set #%d", sset.ID))
		}

		switch sset.ID {
		case 1, 2:
			for _, snapshot := range sset.Snapshots {
				c.Check(snapshot.Auto, check.Equals, true)
			}
		default:
			for _, snapshot := range sset.Snapshots {
				c.Check(snapshot.Auto, check.Equals, false)
			}
		}
	}
}

func (snapshotSuite) TestImportSnapshotHappy(c *check.C) {
	st := state.New(nil)

	fakeSnapNames := []string{"baz", "bar", "foo"}
	fakeSnapshotData := "fake-import-data"

	buf := bytes.NewBufferString(fakeSnapshotData)
	restore := snapshotstate.MockBackendImport(func(ctx context.Context, id uint64, r io.Reader, flags *backend.ImportFlags) ([]string, error) {
		d, err := ioutil.ReadAll(r)
		c.Assert(err, check.IsNil)
		c.Check(fakeSnapshotData, check.Equals, string(d))
		return fakeSnapNames, nil
	})
	defer restore()

	sid, names, err := snapshotstate.Import(context.TODO(), st, buf)
	c.Assert(err, check.IsNil)
	c.Check(sid, check.Equals, uint64(1))
	c.Check(names, check.DeepEquals, fakeSnapNames)
}

func (snapshotSuite) TestImportSnapshotImportError(c *check.C) {
	st := state.New(nil)

	restore := snapshotstate.MockBackendImport(func(ctx context.Context, id uint64, r io.Reader, flags *backend.ImportFlags) ([]string, error) {
		return nil, errors.New("some-error")
	})
	defer restore()

	r := bytes.NewBufferString("faked-import-data")
	sid, _, err := snapshotstate.Import(context.TODO(), st, r)
	c.Assert(err, check.NotNil)
	c.Assert(err.Error(), check.Equals, "some-error")
	c.Check(sid, check.Equals, uint64(0))
}
<<<<<<< HEAD
=======

func (snapshotSuite) TestImportSnapshotDuplicate(c *check.C) {
	st := state.New(nil)

	restore := snapshotstate.MockBackendImport(func(ctx context.Context, id uint64, r io.Reader) ([]string, error) {
		return nil, backend.DuplicatedSnapshotImportError{SetID: 3, SnapNames: []string{"foo-snap"}}
	})
	defer restore()

	st.Lock()
	st.Set("snapshots", map[uint64]interface{}{
		2: map[string]interface{}{"expiry-time": "2019-01-11T11:11:00Z"},
		3: map[string]interface{}{"expiry-time": "2019-02-12T12:11:00Z"},
	})
	st.Unlock()

	sid, snapNames, err := snapshotstate.Import(context.TODO(), st, bytes.NewBufferString(""))
	c.Assert(err, check.IsNil)
	c.Check(sid, check.Equals, uint64(3))
	c.Check(snapNames, check.DeepEquals, []string{"foo-snap"})

	st.Lock()
	defer st.Unlock()
	// expiry-time has been removed for snapshot set 3
	var snapshots map[uint64]interface{}
	c.Assert(st.Get("snapshots", &snapshots), check.IsNil)
	c.Check(snapshots, check.DeepEquals, map[uint64]interface{}{
		2: map[string]interface{}{"expiry-time": "2019-01-11T11:11:00Z"},
	})
}

>>>>>>> 12782423
func (snapshotSuite) TestEstimateSnapshotSize(c *check.C) {
	st := state.New(nil)
	st.Lock()
	defer st.Unlock()

	sideInfo := &snap.SideInfo{RealName: "some-snap", Revision: snap.R(2)}
	snapstate.Set(st, "some-snap", &snapstate.SnapState{
		Active:   true,
		Sequence: []*snap.SideInfo{sideInfo},
		Current:  sideInfo.Revision,
	})

	defer snapshotstate.MockBackendEstimateSnapshotSize(func(info *snap.Info, users []string) (uint64, error) {
		return 123, nil
	})()

	sz, err := snapshotstate.EstimateSnapshotSize(st, "some-snap", nil)
	c.Assert(err, check.IsNil)
	c.Check(sz, check.Equals, uint64(123))
}

func (snapshotSuite) TestEstimateSnapshotSizeWithConfig(c *check.C) {
	st := state.New(nil)
	st.Lock()
	defer st.Unlock()

	sideInfo := &snap.SideInfo{RealName: "some-snap", Revision: snap.R(2)}
	snapstate.Set(st, "some-snap", &snapstate.SnapState{
		Active:   true,
		Sequence: []*snap.SideInfo{sideInfo},
		Current:  sideInfo.Revision,
	})

	defer snapshotstate.MockBackendEstimateSnapshotSize(func(info *snap.Info, users []string) (uint64, error) {
		return 100, nil
	})()

	defer snapshotstate.MockConfigGetSnapConfig(func(_ *state.State, snapname string) (*json.RawMessage, error) {
		c.Check(snapname, check.Equals, "some-snap")
		buf := json.RawMessage(`{"hello": "there"}`)
		return &buf, nil
	})()

	sz, err := snapshotstate.EstimateSnapshotSize(st, "some-snap", nil)
	c.Assert(err, check.IsNil)
	// size is 100 + 18
	c.Check(sz, check.Equals, uint64(118))
}

func (snapshotSuite) TestEstimateSnapshotSizeError(c *check.C) {
	st := state.New(nil)
	st.Lock()
	defer st.Unlock()

	sideInfo := &snap.SideInfo{RealName: "some-snap", Revision: snap.R(2)}
	snapstate.Set(st, "some-snap", &snapstate.SnapState{
		Active:   true,
		Sequence: []*snap.SideInfo{sideInfo},
		Current:  sideInfo.Revision,
	})

	defer snapshotstate.MockBackendEstimateSnapshotSize(func(info *snap.Info, users []string) (uint64, error) {
		return 0, fmt.Errorf("an error")
	})()

	_, err := snapshotstate.EstimateSnapshotSize(st, "some-snap", nil)
	c.Assert(err, check.ErrorMatches, `an error`)
}

func (snapshotSuite) TestEstimateSnapshotSizeWithUsers(c *check.C) {
	st := state.New(nil)
	st.Lock()
	defer st.Unlock()

	sideInfo := &snap.SideInfo{RealName: "some-snap", Revision: snap.R(2)}
	snapstate.Set(st, "some-snap", &snapstate.SnapState{
		Active:   true,
		Sequence: []*snap.SideInfo{sideInfo},
		Current:  sideInfo.Revision,
	})

	var gotUsers []string
	defer snapshotstate.MockBackendEstimateSnapshotSize(func(info *snap.Info, users []string) (uint64, error) {
		gotUsers = users
		return 0, nil
	})()

	_, err := snapshotstate.EstimateSnapshotSize(st, "some-snap", []string{"user1", "user2"})
	c.Assert(err, check.IsNil)
	c.Check(gotUsers, check.DeepEquals, []string{"user1", "user2"})
}

func (snapshotSuite) TestExportSnapshotConflictsWithForget(c *check.C) {
	st := state.New(nil)
	st.Lock()
	defer st.Unlock()

	chg := st.NewChange("forget-snapshot-change", "...")
	tsk := st.NewTask("forget-snapshot", "...")
	tsk.SetStatus(state.DoingStatus)
	tsk.Set("snapshot-setup", map[string]int{"set-id": 42})
	chg.AddTask(tsk)

	_, err := snapshotstate.Export(context.TODO(), st, 42)
	c.Assert(err, check.NotNil)
	c.Assert(err.Error(), check.Equals, `cannot operate on snapshot set #42 while change "1" is in progress`)
}

func (snapshotSuite) TestImportSnapshotDuplicatedNoConflict(c *check.C) {
	buf := &bytes.Buffer{}
	var importCalls int
	restore := snapshotstate.MockBackendImport(func(ctx context.Context, id uint64, r io.Reader, flags *backend.ImportFlags) ([]string, error) {
		importCalls++
		c.Check(id, check.Equals, uint64(1))
		// FIXME: DuplicatedSnapshotImportError should include snap names
		return nil, backend.DuplicatedSnapshotImportError{SetID: 42}
	})
	defer restore()

	st := state.New(nil)
	setID, snaps, err := snapshotstate.Import(context.TODO(), st, buf)
	c.Check(importCalls, check.Equals, 1)
	c.Assert(err, check.IsNil)
	c.Check(setID, check.Equals, uint64(42))
	// FIXME: DuplicatedSnapshotImportError should include snap names, not an empty list
	c.Check(snaps, check.IsNil)
}

func (snapshotSuite) TestImportSnapshotConflictsWithForget(c *check.C) {
	buf := &bytes.Buffer{}
	var importCalls int
	restore := snapshotstate.MockBackendImport(func(ctx context.Context, id uint64, r io.Reader, flags *backend.ImportFlags) ([]string, error) {
		importCalls++
		switch importCalls {
		case 1:
			c.Assert(flags, check.IsNil)
		case 2:
			c.Assert(flags, check.NotNil)
			c.Assert(flags.NoDuplicatedImportCheck, check.Equals, true)
			return []string{"foo"}, nil
		default:
			c.Fatal("unexpected number call to Import")
		}
		// DuplicatedSnapshotImportError is the only case where we can encounter
		// conflict on import (trying to reuse existing snapshot).
		return nil, backend.DuplicatedSnapshotImportError{SetID: 42}
	})
	defer restore()

	st := state.New(nil)
	st.Lock()
	defer st.Unlock()

	// conflicting change
	chg := st.NewChange("forget-snapshot-change", "...")
	tsk := st.NewTask("forget-snapshot", "...")
	tsk.SetStatus(state.DoingStatus)
	tsk.Set("snapshot-setup", map[string]int{"set-id": 42})
	chg.AddTask(tsk)

	st.Unlock()
	setID, snaps, err := snapshotstate.Import(context.TODO(), st, buf)
	st.Lock()
	c.Check(importCalls, check.Equals, 2)
	c.Assert(err, check.IsNil)
	c.Check(setID, check.Equals, uint64(1))
	c.Check(snaps, check.DeepEquals, []string{"foo"})
}

func (snapshotSuite) TestExportSnapshotSetsOpInProgress(c *check.C) {
	restore := snapshotstate.MockBackendNewSnapshotExport(func(ctx context.Context, setID uint64) (se *backend.SnapshotExport, err error) {
		return nil, nil
	})
	defer restore()

	st := state.New(nil)
	st.Lock()
	defer st.Unlock()

	_, err := snapshotstate.Export(context.TODO(), st, 42)
	c.Assert(err, check.IsNil)

	ops := st.Cached("snapshot-ops")
	c.Assert(ops, check.DeepEquals, map[uint64]string{
		uint64(42): "export-snapshot",
	})
}

func (snapshotSuite) TestSetSnapshotOpInProgress(c *check.C) {
	st := state.New(nil)
	st.Lock()
	defer st.Unlock()

	c.Assert(snapshotstate.UnsetSnapshotOpInProgress(st, 9999), check.Equals, "")

	snapshotstate.SetSnapshotOpInProgress(st, 1, "foo-op")
	snapshotstate.SetSnapshotOpInProgress(st, 2, "bar-op")

	val := st.Cached("snapshot-ops")
	c.Check(val, check.DeepEquals, map[uint64]string{
		uint64(1): "foo-op",
		uint64(2): "bar-op",
	})

	c.Check(snapshotstate.UnsetSnapshotOpInProgress(st, 1), check.Equals, "foo-op")

	val = st.Cached("snapshot-ops")
	c.Check(val, check.DeepEquals, map[uint64]string{
		uint64(2): "bar-op",
	})

	c.Check(snapshotstate.UnsetSnapshotOpInProgress(st, 2), check.Equals, "bar-op")

	val = st.Cached("snapshot-ops")
	c.Check(val, check.HasLen, 0)
}<|MERGE_RESOLUTION|>--- conflicted
+++ resolved
@@ -1676,13 +1676,11 @@
 	c.Assert(err.Error(), check.Equals, "some-error")
 	c.Check(sid, check.Equals, uint64(0))
 }
-<<<<<<< HEAD
-=======
 
 func (snapshotSuite) TestImportSnapshotDuplicate(c *check.C) {
 	st := state.New(nil)
 
-	restore := snapshotstate.MockBackendImport(func(ctx context.Context, id uint64, r io.Reader) ([]string, error) {
+	restore := snapshotstate.MockBackendImport(func(ctx context.Context, id uint64, r io.Reader, flags *backend.ImportFlags) ([]string, error) {
 		return nil, backend.DuplicatedSnapshotImportError{SetID: 3, SnapNames: []string{"foo-snap"}}
 	})
 	defer restore()
@@ -1709,7 +1707,6 @@
 	})
 }
 
->>>>>>> 12782423
 func (snapshotSuite) TestEstimateSnapshotSize(c *check.C) {
 	st := state.New(nil)
 	st.Lock()
@@ -1824,8 +1821,7 @@
 	restore := snapshotstate.MockBackendImport(func(ctx context.Context, id uint64, r io.Reader, flags *backend.ImportFlags) ([]string, error) {
 		importCalls++
 		c.Check(id, check.Equals, uint64(1))
-		// FIXME: DuplicatedSnapshotImportError should include snap names
-		return nil, backend.DuplicatedSnapshotImportError{SetID: 42}
+		return nil, backend.DuplicatedSnapshotImportError{SetID: 42, SnapNames: []string{"foo-snap"}}
 	})
 	defer restore()
 
@@ -1834,8 +1830,7 @@
 	c.Check(importCalls, check.Equals, 1)
 	c.Assert(err, check.IsNil)
 	c.Check(setID, check.Equals, uint64(42))
-	// FIXME: DuplicatedSnapshotImportError should include snap names, not an empty list
-	c.Check(snaps, check.IsNil)
+	c.Check(snaps, check.DeepEquals, []string{"foo-snap"})
 }
 
 func (snapshotSuite) TestImportSnapshotConflictsWithForget(c *check.C) {
@@ -1855,7 +1850,7 @@
 		}
 		// DuplicatedSnapshotImportError is the only case where we can encounter
 		// conflict on import (trying to reuse existing snapshot).
-		return nil, backend.DuplicatedSnapshotImportError{SetID: 42}
+		return nil, backend.DuplicatedSnapshotImportError{SetID: 42, SnapNames: []string{"not-relevant-because-of-retry"}}
 	})
 	defer restore()
 
