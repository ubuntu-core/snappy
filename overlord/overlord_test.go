--- conflicted
+++ resolved
@@ -704,10 +704,6 @@
 
 func (w *ticker) tick(n int) {
 	for i := 0; i < n; i++ {
-<<<<<<< HEAD
-		time.Sleep(1 * time.Millisecond)
-=======
->>>>>>> 7d85efd3
 		w.tickerChannel <- time.Time{}
 	}
 }
@@ -825,11 +821,8 @@
 	// start the loop that runs the prune ticker
 	o.Loop()
 	w.tick(10)
-<<<<<<< HEAD
-=======
 
 	c.Assert(o.Stop(), IsNil)
->>>>>>> 7d85efd3
 
 	st.Lock()
 	defer st.Unlock()
