--- conflicted
+++ resolved
@@ -315,13 +315,9 @@
 			if err == nil {
 				return value, true, nil
 			}
-<<<<<<< HEAD
-			return nil, false, fmt.Errorf(i18n.G("unknown attribute %q"), key)
-=======
 			if config.IsNoOption(err) {
 				return nil, false, fmt.Errorf(i18n.G("unknown attribute %q"), key)
 			}
->>>>>>> b5fd4a9b
 		}
 		return nil, false, err
 	})
