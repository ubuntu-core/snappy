// -*- Mode: Go; indent-tabs-mode: t -*-

/*
 * Copyright (C) 2016 Canonical Ltd
 *
 * This program is free software: you can redistribute it and/or modify
 * it under the terms of the GNU General Public License version 3 as
 * published by the Free Software Foundation.
 *
 * This program is distributed in the hope that it will be useful,
 * but WITHOUT ANY WARRANTY; without even the implied warranty of
 * MERCHANTABILITY or FITNESS FOR A PARTICULAR PURPOSE.  See the
 * GNU General Public License for more details.
 *
 * You should have received a copy of the GNU General Public License
 * along with this program.  If not, see <http://www.gnu.org/licenses/>.
 *
 */

package state

import (
	"time"
)

// ChangeUnlockCheckpointRetryParamsForTest let's a test change unlockcheckpointRetryInterval and unlockCheckpointRetryMaxTime.
func ChangeUnlockCheckpointRetryParamsForTest(newInterval, newMaxTime time.Duration) (oldInterval, oldMaxTime time.Duration) {
	oldInterval = unlockCheckpointRetryInterval
	oldMaxTime = unlockCheckpointRetryMaxTime
	unlockCheckpointRetryInterval = newInterval
	unlockCheckpointRetryMaxTime = newMaxTime
	return
}

<<<<<<< HEAD
func (r *TaskRunner) Handlers() map[string]HandlerFunc {
	return r.handlers
}
=======
var FileBackend = &fileBackend{}
>>>>>>> 72643ea9
<|MERGE_RESOLUTION|>--- conflicted
+++ resolved
@@ -32,10 +32,8 @@
 	return
 }
 
-<<<<<<< HEAD
 func (r *TaskRunner) Handlers() map[string]HandlerFunc {
 	return r.handlers
 }
-=======
-var FileBackend = &fileBackend{}
->>>>>>> 72643ea9
+
+var FileBackend = &fileBackend{}