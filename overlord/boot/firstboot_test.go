--- conflicted
+++ resolved
@@ -159,34 +159,6 @@
 	c.Assert(err, IsNil)
 	c.Assert(info.SideInfo.SnapID, Equals, "snapidsnapid")
 	c.Assert(info.SideInfo.DeveloperID, Equals, "developerid")
-<<<<<<< HEAD
-}
-
-func (s *FirstBootTestSuite) TestFirstBootOnClassicNoEnableEther(c *C) {
-	release.MockOnClassic(true)
-	firstBootEnableFirstEtherRun := false
-	restore := boot.MockFirstbootEnableFirstEther(func() error {
-		firstBootEnableFirstEtherRun = true
-		return nil
-	})
-	defer restore()
-
-	c.Assert(boot.FirstBoot(), IsNil)
-	c.Assert(firstBootEnableFirstEtherRun, Equals, false)
-}
-
-func (s *FirstBootTestSuite) TestFirstBootnableEther(c *C) {
-	release.MockOnClassic(false)
-	firstBootEnableFirstEtherRun := false
-	restore := boot.MockFirstbootEnableFirstEther(func() error {
-		firstBootEnableFirstEtherRun = true
-		return nil
-	})
-	defer restore()
-
-	c.Assert(boot.FirstBoot(), IsNil)
-	c.Assert(firstBootEnableFirstEtherRun, Equals, true)
-=======
 
 	var snapst snapstate.SnapState
 	err = snapstate.Get(state, "foo", &snapst)
@@ -332,5 +304,30 @@
 	// missing
 	err = boot.ImportAssertionsFromSeed(st)
 	c.Assert(err, ErrorMatches, "need a model assertion")
->>>>>>> 0e05068f
+}
+
+func (s *FirstBootTestSuite) TestFirstBootOnClassicNoEnableEther(c *C) {
+	release.MockOnClassic(true)
+	firstBootEnableFirstEtherRun := false
+	restore := boot.MockFirstbootEnableFirstEther(func() error {
+		firstBootEnableFirstEtherRun = true
+		return nil
+	})
+	defer restore()
+
+	c.Assert(boot.FirstBoot(), IsNil)
+	c.Assert(firstBootEnableFirstEtherRun, Equals, false)
+}
+
+func (s *FirstBootTestSuite) TestFirstBootnableEther(c *C) {
+	release.MockOnClassic(false)
+	firstBootEnableFirstEtherRun := false
+	restore := boot.MockFirstbootEnableFirstEther(func() error {
+		firstBootEnableFirstEtherRun = true
+		return nil
+	})
+	defer restore()
+
+	c.Assert(boot.FirstBoot(), IsNil)
+	c.Assert(firstBootEnableFirstEtherRun, Equals, true)
 }