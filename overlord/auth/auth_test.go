--- conflicted
+++ resolved
@@ -229,9 +229,6 @@
 	c.Assert(err, ErrorMatches, "invalid user")
 }
 
-<<<<<<< HEAD
-func (as *authSuite) TestAuthenticatorFromUser(c *C) {
-=======
 func (as *authSuite) makeTestMacaroon() (*macaroon.Macaroon, error) {
 	m, err := macaroon.New([]byte("secret"), "some-id", "location")
 	if err != nil {
@@ -303,8 +300,7 @@
 	c.Check(caveat, Equals, "")
 }
 
-func (as *authSuite) TestGetAuthenticatorFromUser(c *C) {
->>>>>>> 7b482587
+func (as *authSuite) TestAuthenticatorFromUser(c *C) {
 	as.state.Lock()
 	user, err := auth.NewUser(as.state, "username", "macaroon", []string{"discharge"})
 	as.state.Unlock()
