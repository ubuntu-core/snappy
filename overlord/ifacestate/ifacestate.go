// -*- Mode: Go; indent-tabs-mode: t -*-

/*
 * Copyright (C) 2016-2017 Canonical Ltd
 *
 * This program is free software: you can redistribute it and/or modify
 * it under the terms of the GNU General Public License version 3 as
 * published by the Free Software Foundation.
 *
 * This program is distributed in the hope that it will be useful,
 * but WITHOUT ANY WARRANTY; without even the implied warranty of
 * MERCHANTABILITY or FITNESS FOR A PARTICULAR PURPOSE.  See the
 * GNU General Public License for more details.
 *
 * You should have received a copy of the GNU General Public License
 * along with this program.  If not, see <http://www.gnu.org/licenses/>.
 *
 */

// Package ifacestate implements the manager and state aspects
// responsible for the maintenance of interfaces the system.
package ifacestate

import (
	"fmt"
	"sync"
	"time"

	"github.com/snapcore/snapd/i18n"
	"github.com/snapcore/snapd/interfaces"
	"github.com/snapcore/snapd/interfaces/policy"
	"github.com/snapcore/snapd/overlord/assertstate"
	"github.com/snapcore/snapd/overlord/hookstate"
	"github.com/snapcore/snapd/overlord/snapstate"
	"github.com/snapcore/snapd/overlord/state"
	"github.com/snapcore/snapd/snap"
)

var noConflictOnConnectTasks = func(task *state.Task) bool {
	// TODO: reconsider this check with regard to interface hooks
	return task.Kind() != "connect" && task.Kind() != "disconnect"
}

var connectRetryTimeout = time.Second * 5

// findSymmetricInstallTask checks if there is another install-related task such as auto-connect or disconnect-interfaces task affecting same snap.
func findSymmetricInstallTask(st *state.State, plugSnap, slotSnap string, installTask *state.Task) (bool, error) {
	snapsup, err := snapstate.TaskSnapSetup(installTask)
	if err != nil {
		return false, fmt.Errorf("internal error: cannot obtain snap setup from task: %s", installTask.Summary())
	}
	installedSnap := snapsup.Name()

	// if we find any auto-connect (or disconnect-interfaces) task that's not ready and is affecting our snap, return true to indicate that
	// it should be ignored (we shouldn't create connect tasks for it)
	for _, task := range st.Tasks() {
		if !task.Status().Ready() && task.ID() != installTask.ID() && task.Kind() == installTask.Kind() {
			snapsup, err := snapstate.TaskSnapSetup(task)
			if err != nil {
				return false, fmt.Errorf("internal error: cannot obtain snap setup from task: %s", task.Summary())
			}
			otherSnap := snapsup.Name()

			if (otherSnap == plugSnap && installedSnap == slotSnap) || (otherSnap == slotSnap && installedSnap == plugSnap) {
				return true, nil
			}
		}
	}
	return false, nil
}

func checkConnectConflicts(st *state.State, disconnectingSnap, plugSnap, slotSnap string, auto bool) error {
	if !auto {
		for _, chg := range st.Changes() {
			if chg.Kind() == "transition-ubuntu-core" {
				return fmt.Errorf("ubuntu-core to core transition in progress, no other changes allowed until this is done")
			}
		}
	}

	for _, task := range st.Tasks() {
		if task.Status().Ready() {
			continue
		}

		k := task.Kind()
		if auto && (k == "connect" || k == "disconnect") {
			// retry if we found another connect/disconnect affecting same snap
			plugRef, slotRef, err := getPlugAndSlotRefs(task)
			if err != nil {
				return err
			}
			if plugRef.Snap == plugSnap || slotRef.Snap == slotSnap {
				return &state.Retry{After: connectRetryTimeout}
			}
		} else {
			if k == "connect" || k == "disconnect" {
				plugRef, slotRef, err := getPlugAndSlotRefs(task)
				if err != nil {
					return err
				}
				if (plugRef.Snap == plugSnap || plugRef.Snap == slotSnap) &&
					(slotRef.Snap == plugSnap || slotRef.Snap == slotSnap) {
					return snapstate.ChangeConflictError(plugRef.Snap, task.Change().Kind())
				}
			}
		}

		snapsup, err := snapstate.TaskSnapSetup(task)
		// e.g. hook tasks don't have task snap setup
		if err != nil {
			continue
		}

		otherSnapName := snapsup.Name()

		// different snaps - no conflict
		if otherSnapName != plugSnap && otherSnapName != slotSnap {
			continue
		}

		if otherSnapName == disconnectingSnap {
			continue
		}

		// if disconnecting then don't care about pending removal for the opposite end. This relies
		// on the fact that disconnect-interfaces will create conflicting "disconnect" tasks that
		// will block (i.e. cause a retry) of a symmetrical "disconnect-interfaces"
		if k == "unlink-snap" && disconnectingSnap != "" {
			continue
		}

		if k == "unlink-snap" || k == "link-snap" || k == "setup-profiles" {
			if auto {
				// if snap is getting removed, we will retry but the snap will be gone and auto-connect becomes no-op
				// if snap is getting installed/refreshed - temporary conflict, retry later
				return &state.Retry{After: connectRetryTimeout}
			}
			// for connect it's a conflict
<<<<<<< HEAD
			return snapstate.ChangeConflictError(otherSnapName, task.Change().Kind())
=======
			return &snapstate.ChangeConflictError{Snap: snapName, ChangeKind: task.Change().Kind()}
>>>>>>> bebb1989
		}
	}
	return nil
}

// Connect returns a set of tasks for connecting an interface.
//
func Connect(st *state.State, plugSnap, plugName, slotSnap, slotName string) (*state.TaskSet, error) {
<<<<<<< HEAD
	const auto = false
	if err := checkConnectConflicts(st, "", plugSnap, slotSnap, auto); err != nil {
=======
	if err := snapstate.CheckChangeConflictMany(st, []string{plugSnap, slotSnap}, ""); err != nil {
>>>>>>> bebb1989
		return nil, err
	}

	return connect(st, plugSnap, plugName, slotSnap, slotName, nil)
}

func connect(st *state.State, plugSnap, plugName, slotSnap, slotName string, flags []string) (*state.TaskSet, error) {
	// TODO: Store the intent-to-connect in the state so that we automatically
	// try to reconnect on reboot (reconnection can fail or can connect with
	// different parameters so we cannot store the actual connection details).

	// Create a series of tasks:
	//  - prepare-plug-<plug> hook
	//  - prepare-slot-<slot> hook
	//  - connect task
	//  - connect-slot-<slot> hook
	//  - connect-plug-<plug> hook
	// The tasks run in sequence (are serialized by WaitFor).
	// The prepare- hooks collect attributes via snapctl set.
	// 'snapctl set' can only modify own attributes (plug's attributes in the *-plug-* hook and
	// slot's attributes in the *-slot-* hook).
	// 'snapctl get' can read both slot's and plug's attributes.

	plugStatic, slotStatic, err := initialConnectAttributes(st, plugSnap, plugName, slotSnap, slotName)
	if err != nil {
		return nil, err
	}

	summary := fmt.Sprintf(i18n.G("Connect %s:%s to %s:%s"),
		plugSnap, plugName, slotSnap, slotName)
	connectInterface := st.NewTask("connect", summary)

	initialContext := make(map[string]interface{})
	initialContext["attrs-task"] = connectInterface.ID()

	plugHookSetup := &hookstate.HookSetup{
		Snap:     plugSnap,
		Hook:     "prepare-plug-" + plugName,
		Optional: true,
	}
	undoPrepPlugHookSetup := &hookstate.HookSetup{
		Snap:        plugSnap,
		Hook:        "unprepare-plug-" + plugName,
		Optional:    true,
		IgnoreError: true,
	}

	summary = fmt.Sprintf(i18n.G("Run hook %s of snap %q"), plugHookSetup.Hook, plugHookSetup.Snap)
	preparePlugConnection := hookstate.HookTaskWithUndo(st, summary, plugHookSetup, undoPrepPlugHookSetup, initialContext)

	slotHookSetup := &hookstate.HookSetup{
		Snap:     slotSnap,
		Hook:     "prepare-slot-" + slotName,
		Optional: true,
	}
	undoPrepSlotHookSetup := &hookstate.HookSetup{
		Snap:        slotSnap,
		Hook:        "unprepare-slot-" + slotName,
		Optional:    true,
		IgnoreError: true,
	}

	summary = fmt.Sprintf(i18n.G("Run hook %s of snap %q"), slotHookSetup.Hook, slotHookSetup.Snap)
	prepareSlotConnection := hookstate.HookTaskWithUndo(st, summary, slotHookSetup, undoPrepSlotHookSetup, initialContext)
	prepareSlotConnection.WaitFor(preparePlugConnection)

	connectInterface.Set("slot", interfaces.SlotRef{Snap: slotSnap, Name: slotName})
	connectInterface.Set("plug", interfaces.PlugRef{Snap: plugSnap, Name: plugName})
	for _, flag := range flags {
		connectInterface.Set(flag, true)
	}

	// Expose a copy of all plug and slot attributes coming from yaml to interface hooks. The hooks will be able
	// to modify them but all attributes will be checked against assertions after the hooks are run.
	emptyDynamicAttrs := map[string]interface{}{}
	connectInterface.Set("plug-static", plugStatic)
	connectInterface.Set("slot-static", slotStatic)
	connectInterface.Set("plug-dynamic", emptyDynamicAttrs)
	connectInterface.Set("slot-dynamic", emptyDynamicAttrs)

	connectInterface.WaitFor(prepareSlotConnection)

	connectSlotHookSetup := &hookstate.HookSetup{
		Snap:     slotSnap,
		Hook:     "connect-slot-" + slotName,
		Optional: true,
	}
	undoConnectSlotHookSetup := &hookstate.HookSetup{
		Snap:        slotSnap,
		Hook:        "disconnect-slot-" + slotName,
		Optional:    true,
		IgnoreError: true,
	}

	summary = fmt.Sprintf(i18n.G("Run hook %s of snap %q"), connectSlotHookSetup.Hook, connectSlotHookSetup.Snap)
	connectSlotConnection := hookstate.HookTaskWithUndo(st, summary, connectSlotHookSetup, undoConnectSlotHookSetup, initialContext)
	connectSlotConnection.WaitFor(connectInterface)

	connectPlugHookSetup := &hookstate.HookSetup{
		Snap:     plugSnap,
		Hook:     "connect-plug-" + plugName,
		Optional: true,
	}
	undoConnectPlugHookSetup := &hookstate.HookSetup{
		Snap:        plugSnap,
		Hook:        "disconnect-plug-" + plugName,
		Optional:    true,
		IgnoreError: true,
	}

	summary = fmt.Sprintf(i18n.G("Run hook %s of snap %q"), connectPlugHookSetup.Hook, connectPlugHookSetup.Snap)
	connectPlugConnection := hookstate.HookTaskWithUndo(st, summary, connectPlugHookSetup, undoConnectPlugHookSetup, initialContext)
	connectPlugConnection.WaitFor(connectSlotConnection)

	return state.NewTaskSet(preparePlugConnection, prepareSlotConnection, connectInterface, connectSlotConnection, connectPlugConnection), nil
}

func initialConnectAttributes(st *state.State, plugSnap string, plugName string, slotSnap string, slotName string) (plugStatic, slotStatic map[string]interface{}, err error) {
	var snapst snapstate.SnapState

	if err = snapstate.Get(st, plugSnap, &snapst); err != nil {
		return nil, nil, err
	}
	snapInfo, err := snapst.CurrentInfo()
	if err != nil {
		return nil, nil, err
	}

	plug, ok := snapInfo.Plugs[plugName]
	if !ok {
		return nil, nil, fmt.Errorf("snap %q has no plug named %q", plugSnap, plugName)
	}

	if err = snapstate.Get(st, slotSnap, &snapst); err != nil {
		return nil, nil, err
	}
	snapInfo, err = snapst.CurrentInfo()
	if err != nil {
		return nil, nil, err
	}

	addImplicitSlots(snapInfo)
	slot, ok := snapInfo.Slots[slotName]
	if !ok {
		return nil, nil, fmt.Errorf("snap %q has no slot named %q", slotSnap, slotName)
	}

	return plug.Attrs, slot.Attrs, nil
}

// Disconnect returns a set of tasks for  disconnecting an interface.
<<<<<<< HEAD
func Disconnect(st *state.State, conn *interfaces.Connection) (*state.TaskSet, error) {
	plugSnap := conn.Plug.Snap().InstanceName()
	slotSnap := conn.Slot.Snap().InstanceName()

	if err := snapstate.CheckChangeConflict(st, plugSnap, noConflictOnConnectTasks, nil); err != nil {
		return nil, err
	}
	if err := snapstate.CheckChangeConflict(st, slotSnap, noConflictOnConnectTasks, nil); err != nil {
=======
func Disconnect(st *state.State, plugSnap, plugName, slotSnap, slotName string) (*state.TaskSet, error) {
	if err := snapstate.CheckChangeConflictMany(st, []string{plugSnap, slotSnap}, ""); err != nil {
>>>>>>> bebb1989
		return nil, err
	}
	if err := checkConnectConflicts(st, "", plugSnap, slotSnap, false); err != nil {
		return nil, err
	}

	return disconnect(st, conn, nil)
}

func disconnect(st *state.State, conn *interfaces.Connection, flags []string) (*state.TaskSet, error) {
	plugSnap := conn.Plug.Snap().InstanceName()
	slotSnap := conn.Slot.Snap().InstanceName()
	plugName := conn.Plug.Name()
	slotName := conn.Slot.Name()

	var plugSnapst, slotSnapst snapstate.SnapState
	if err := snapstate.Get(st, slotSnap, &slotSnapst); err != nil {
		return nil, err
	}
	if err := snapstate.Get(st, plugSnap, &plugSnapst); err != nil {
		return nil, err
	}

	summary := fmt.Sprintf(i18n.G("Disconnect %s:%s from %s:%s"),
		plugSnap, plugName, slotSnap, slotName)
	disconnectTask := st.NewTask("disconnect", summary)
	disconnectTask.Set("slot", interfaces.SlotRef{Snap: slotSnap, Name: slotName})
	disconnectTask.Set("plug", interfaces.PlugRef{Snap: plugSnap, Name: plugName})

	disconnectTask.Set("slot", interfaces.SlotRef{Snap: slotSnap, Name: slotName})
	disconnectTask.Set("plug", interfaces.PlugRef{Snap: plugSnap, Name: plugName})

	disconnectTask.Set("slot-static", conn.Slot.StaticAttrs())
	disconnectTask.Set("slot-dynamic", conn.Slot.DynamicAttrs())
	disconnectTask.Set("plug-static", conn.Plug.StaticAttrs())
	disconnectTask.Set("plug-dynamic", conn.Plug.DynamicAttrs())

	for _, flag := range flags {
		disconnectTask.Set(flag, true)
	}

	ts := state.NewTaskSet()

	initialContext := make(map[string]interface{})
	initialContext["attrs-task"] = disconnectTask.ID()

	var disconnectSlot *state.Task

	// do not run slot hooks if slotSnap is not active
	if slotSnapst.Active {
		disconnectSlotHookSetup := &hookstate.HookSetup{
			Snap:     slotSnap,
			Hook:     "disconnect-slot-" + slotName,
			Optional: true,
		}
		undoDisconnectSlotHookSetup := &hookstate.HookSetup{
			Snap:     slotSnap,
			Hook:     "connect-slot-" + slotName,
			Optional: true,
		}

		summary := fmt.Sprintf(i18n.G("Run hook %s of snap %q"), disconnectSlotHookSetup.Hook, disconnectSlotHookSetup.Snap)
		disconnectSlot = hookstate.HookTaskWithUndo(st, summary, disconnectSlotHookSetup, undoDisconnectSlotHookSetup, initialContext)

		ts.AddTask(disconnectSlot)
		disconnectTask.WaitFor(disconnectSlot)
	}

	// do not run plug hooks if slotSnap is not active
	if plugSnapst.Active {
		disconnectPlugHookSetup := &hookstate.HookSetup{
			Snap:     plugSnap,
			Hook:     "disconnect-plug-" + plugName,
			Optional: true,
		}
		undoDisconnectPlugHookSetup := &hookstate.HookSetup{
			Snap:     plugSnap,
			Hook:     "connect-plug-" + plugName,
			Optional: true,
		}

		summary := fmt.Sprintf(i18n.G("Run hook %s of snap %q"), disconnectPlugHookSetup.Hook, disconnectPlugHookSetup.Snap)
		disconnectPlug := hookstate.HookTaskWithUndo(st, summary, disconnectPlugHookSetup, undoDisconnectPlugHookSetup, initialContext)
		disconnectPlug.WaitAll(ts)

		if disconnectSlot != nil {
			disconnectPlug.WaitFor(disconnectSlot)
		}

		ts.AddTask(disconnectPlug)
		disconnectTask.WaitFor(disconnectPlug)
	}

	ts.AddTask(disconnectTask)
	return ts, nil
}

// CheckInterfaces checks whether plugs and slots of snap are allowed for installation.
func CheckInterfaces(st *state.State, snapInfo *snap.Info) error {
	// XXX: addImplicitSlots is really a brittle interface
	addImplicitSlots(snapInfo)

	if snapInfo.SnapID == "" {
		// no SnapID means --dangerous was given, so skip interface checks
		return nil
	}

	baseDecl, err := assertstate.BaseDeclaration(st)
	if err != nil {
		return fmt.Errorf("internal error: cannot find base declaration: %v", err)
	}

	snapDecl, err := assertstate.SnapDeclaration(st, snapInfo.SnapID)
	if err != nil {
		return fmt.Errorf("cannot find snap declaration for %q: %v", snapInfo.InstanceName(), err)
	}

	ic := policy.InstallCandidate{
		Snap:            snapInfo,
		SnapDeclaration: snapDecl,
		BaseDeclaration: baseDecl,
	}

	return ic.Check()
}

var once sync.Once

func delayedCrossMgrInit() {
	once.Do(func() {
		// hook interface checks into snapstate installation logic

		snapstate.AddCheckSnapCallback(func(st *state.State, snapInfo, _ *snap.Info, _ snapstate.Flags) error {
			return CheckInterfaces(st, snapInfo)
		})

		// hook into conflict checks mechanisms
		snapstate.AddAffectedSnapsByKind("connect", connectDisconnectAffectedSnaps)
		snapstate.AddAffectedSnapsByKind("disconnect", connectDisconnectAffectedSnaps)
	})
}<|MERGE_RESOLUTION|>--- conflicted
+++ resolved
@@ -101,7 +101,7 @@
 				}
 				if (plugRef.Snap == plugSnap || plugRef.Snap == slotSnap) &&
 					(slotRef.Snap == plugSnap || slotRef.Snap == slotSnap) {
-					return snapstate.ChangeConflictError(plugRef.Snap, task.Change().Kind())
+					return &snapstate.ChangeConflictError{Snap: plugRef.Snap, ChangeKind: task.Change().Kind()}
 				}
 			}
 		}
@@ -137,11 +137,7 @@
 				return &state.Retry{After: connectRetryTimeout}
 			}
 			// for connect it's a conflict
-<<<<<<< HEAD
-			return snapstate.ChangeConflictError(otherSnapName, task.Change().Kind())
-=======
-			return &snapstate.ChangeConflictError{Snap: snapName, ChangeKind: task.Change().Kind()}
->>>>>>> bebb1989
+			return &snapstate.ChangeConflictError{Snap: otherSnapName, ChangeKind: task.Change().Kind()}
 		}
 	}
 	return nil
@@ -150,12 +146,7 @@
 // Connect returns a set of tasks for connecting an interface.
 //
 func Connect(st *state.State, plugSnap, plugName, slotSnap, slotName string) (*state.TaskSet, error) {
-<<<<<<< HEAD
-	const auto = false
-	if err := checkConnectConflicts(st, "", plugSnap, slotSnap, auto); err != nil {
-=======
 	if err := snapstate.CheckChangeConflictMany(st, []string{plugSnap, slotSnap}, ""); err != nil {
->>>>>>> bebb1989
 		return nil, err
 	}
 
@@ -307,19 +298,10 @@
 }
 
 // Disconnect returns a set of tasks for  disconnecting an interface.
-<<<<<<< HEAD
 func Disconnect(st *state.State, conn *interfaces.Connection) (*state.TaskSet, error) {
 	plugSnap := conn.Plug.Snap().InstanceName()
 	slotSnap := conn.Slot.Snap().InstanceName()
-
-	if err := snapstate.CheckChangeConflict(st, plugSnap, noConflictOnConnectTasks, nil); err != nil {
-		return nil, err
-	}
-	if err := snapstate.CheckChangeConflict(st, slotSnap, noConflictOnConnectTasks, nil); err != nil {
-=======
-func Disconnect(st *state.State, plugSnap, plugName, slotSnap, slotName string) (*state.TaskSet, error) {
 	if err := snapstate.CheckChangeConflictMany(st, []string{plugSnap, slotSnap}, ""); err != nil {
->>>>>>> bebb1989
 		return nil, err
 	}
 	if err := checkConnectConflicts(st, "", plugSnap, slotSnap, false); err != nil {
