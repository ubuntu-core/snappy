--- conflicted
+++ resolved
@@ -5780,11 +5780,7 @@
 
 	c.Assert(chg.Err(), IsNil)
 
-<<<<<<< HEAD
-	// hotplugslot is updated int the repository
-=======
 	// hotplugslot is updated in the repository
->>>>>>> c0a35481
 	slot := repo.Slot("core", "hotplugslot")
 	c.Assert(slot, NotNil)
 	c.Assert(slot.Attrs, DeepEquals, map[string]interface{}{"foo": "bar"})
@@ -6055,19 +6051,12 @@
 	c.Assert(slot, NotNil)
 	plug := plugSnap.Plugs["plug"]
 	c.Assert(plug, NotNil)
-<<<<<<< HEAD
-	// create connection in conns state
-	conn := &interfaces.Connection{
-		Plug: interfaces.NewConnectedPlug(plug, nil, nil),
-		Slot: interfaces.NewConnectedSlot(slot, nil, nil),
-=======
 	dynamicPlugAttrs := map[string]interface{}{"dynamic-number": 7}
 	dynamicSlotAttrs := map[string]interface{}{"other-number": 9}
 	// create connection in conns state
 	conn := &interfaces.Connection{
 		Plug: interfaces.NewConnectedPlug(plug, nil, dynamicPlugAttrs),
 		Slot: interfaces.NewConnectedSlot(slot, nil, dynamicSlotAttrs),
->>>>>>> c0a35481
 	}
 	ifacestate.UpdateConnectionInConnState(sc, conn, auto, byGadget, undesired)
 	ifacestate.SetConns(st, sc)
@@ -6085,59 +6074,6 @@
 		"consumer:plug producer:slot": {
 			Interface: "test",
 			Auto:      true,
-<<<<<<< HEAD
-=======
-			StaticPlugAttrs: map[string]interface{}{
-				"attr1": "value1",
-			},
-			DynamicPlugAttrs: map[string]interface{}{
-				"dynamic-number": int64(7),
-			},
-			StaticSlotAttrs: map[string]interface{}{
-				"attr2": "value2",
-			},
-			DynamicSlotAttrs: map[string]interface{}{
-				"other-number": int64(9),
-			},
->>>>>>> c0a35481
-		}})
-}
-
-func (s *interfaceManagerSuite) TestConnectionStatesGadget(c *C) {
-	var isAuto, byGadget, isUndesired bool = true, true, false
-	s.testConnectionStates(c, isAuto, byGadget, isUndesired, map[string]ifacestate.ConnectionState{
-		"consumer:plug producer:slot": {
-			Interface: "test",
-			Auto:      true,
-			ByGadget:  true,
-<<<<<<< HEAD
-=======
-			StaticPlugAttrs: map[string]interface{}{
-				"attr1": "value1",
-			},
-			DynamicPlugAttrs: map[string]interface{}{
-				"dynamic-number": int64(7),
-			},
-			StaticSlotAttrs: map[string]interface{}{
-				"attr2": "value2",
-			},
-			DynamicSlotAttrs: map[string]interface{}{
-				"other-number": int64(9),
-			},
->>>>>>> c0a35481
-		}})
-}
-
-func (s *interfaceManagerSuite) TestConnectionStatesUndesired(c *C) {
-	var isAuto, byGadget, isUndesired bool = true, false, true
-	s.testConnectionStates(c, isAuto, byGadget, isUndesired, map[string]ifacestate.ConnectionState{
-		"consumer:plug producer:slot": {
-			Interface: "test",
-			Auto:      true,
-			Undesired: true,
-<<<<<<< HEAD
-		}})
-=======
 			StaticPlugAttrs: map[string]interface{}{
 				"attr1": "value1",
 			},
@@ -6153,6 +6089,50 @@
 		}})
 }
 
+func (s *interfaceManagerSuite) TestConnectionStatesGadget(c *C) {
+	var isAuto, byGadget, isUndesired bool = true, true, false
+	s.testConnectionStates(c, isAuto, byGadget, isUndesired, map[string]ifacestate.ConnectionState{
+		"consumer:plug producer:slot": {
+			Interface: "test",
+			Auto:      true,
+			ByGadget:  true,
+			StaticPlugAttrs: map[string]interface{}{
+				"attr1": "value1",
+			},
+			DynamicPlugAttrs: map[string]interface{}{
+				"dynamic-number": int64(7),
+			},
+			StaticSlotAttrs: map[string]interface{}{
+				"attr2": "value2",
+			},
+			DynamicSlotAttrs: map[string]interface{}{
+				"other-number": int64(9),
+			},
+		}})
+}
+
+func (s *interfaceManagerSuite) TestConnectionStatesUndesired(c *C) {
+	var isAuto, byGadget, isUndesired bool = true, false, true
+	s.testConnectionStates(c, isAuto, byGadget, isUndesired, map[string]ifacestate.ConnectionState{
+		"consumer:plug producer:slot": {
+			Interface: "test",
+			Auto:      true,
+			Undesired: true,
+			StaticPlugAttrs: map[string]interface{}{
+				"attr1": "value1",
+			},
+			DynamicPlugAttrs: map[string]interface{}{
+				"dynamic-number": int64(7),
+			},
+			StaticSlotAttrs: map[string]interface{}{
+				"attr2": "value2",
+			},
+			DynamicSlotAttrs: map[string]interface{}{
+				"other-number": int64(9),
+			},
+		}})
+}
+
 const someSnapYaml = `name: some-snap
 version: 1
 plugs:
@@ -6240,5 +6220,4 @@
 	repoConns, err = repo.Connections("core")
 	c.Assert(err, IsNil)
 	c.Assert(repoConns, HasLen, 0)
->>>>>>> c0a35481
 }