--- conflicted
+++ resolved
@@ -1842,7 +1842,6 @@
 	})
 }
 
-<<<<<<< HEAD
 // Test that "network-bind" and "core-support" connections that loop back to
 // core are renamed to match the rename of the plugs.
 func (s *interfaceManagerSuite) TestCoreConnectionsRenamed(c *C) {
@@ -1881,7 +1880,8 @@
 			"interface": "unrelated", "auto": true,
 		},
 	})
-=======
+}
+
 // Test that "network-bind" and "core-support" plugs are renamed to
 // "network-bind-plug" and "core-support-plug" in order not to clash with slots
 // with the same names.
@@ -1902,6 +1902,4 @@
 	// slots are present and unchanged
 	c.Assert(mgr.Repository().Slot("core", "network-bind"), Not(IsNil))
 	c.Assert(mgr.Repository().Slot("core", "core-support"), Not(IsNil))
->>>>>>> 709cd2b7
-
 }