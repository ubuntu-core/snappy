--- conflicted
+++ resolved
@@ -32,13 +32,10 @@
 	ConnectPriv                  = connect
 	GetConns                     = getConns
 	SetConns                     = setConns
-<<<<<<< HEAD
 	CleanupSlotName              = cleanupSlotName
 	EnsureUniqueName             = ensureUniqueName
 	SuggestedSlotName            = suggestedSlotName
-=======
 	InSameChangeWaitChain        = inSameChangeWaitChain
->>>>>>> 10c42540
 )
 
 func NewConnectOptsWithAutoSet() connectOpts {
