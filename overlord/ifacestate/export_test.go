/*
 * Copyright (C) 2016-2018 Canonical Ltd
 *
 * This program is free software: you can redistribute it and/or modify
 * it under the terms of the GNU General Public License version 3 as
 * published by the Free Software Foundation.
 *
 * This program is distributed in the hope that it will be useful,
 * but WITHOUT ANY WARRANTY; without even the implied warranty of
 * MERCHANTABILITY or FITNESS FOR A PARTICULAR PURPOSE.  See the
 * GNU General Public License for more details.
 *
 * You should have received a copy of the GNU General Public License
 * along with this program.  If not, see <http://www.gnu.org/licenses/>.
 *
 */

package ifacestate

import (
	"time"

	"github.com/snapcore/snapd/overlord/ifacestate/udevmonitor"
	"github.com/snapcore/snapd/overlord/state"
)

var (
	AddImplicitSlots             = addImplicitSlots
	SnapsWithSecurityProfiles    = snapsWithSecurityProfiles
	CheckAutoconnectConflicts    = checkAutoconnectConflicts
	FindSymmetricAutoconnectTask = findSymmetricAutoconnectTask
	ConnectPriv                  = connect
	GetConns                     = getConns
	SetConns                     = setConns
<<<<<<< HEAD
	DefaultDeviceKey             = defaultDeviceKey
=======
	MakeSlotName                 = makeSlotName
	EnsureUniqueName             = ensureUniqueName
	SuggestedSlotName            = suggestedSlotName
>>>>>>> c52e1189
	InSameChangeWaitChain        = inSameChangeWaitChain
)

func NewConnectOptsWithAutoSet() connectOpts {
	return connectOpts{AutoConnect: true, ByGadget: false}
}

func MockRemoveStaleConnections(f func(st *state.State) error) (restore func()) {
	old := removeStaleConnections
	removeStaleConnections = f
	return func() { removeStaleConnections = old }
}

func MockContentLinkRetryTimeout(d time.Duration) (restore func()) {
	old := contentLinkRetryTimeout
	contentLinkRetryTimeout = d
	return func() { contentLinkRetryTimeout = old }
}

func MockCreateUDevMonitor(new func(udevmonitor.DeviceAddedFunc, udevmonitor.DeviceRemovedFunc) udevmonitor.Interface) (restore func()) {
	old := createUDevMonitor
	createUDevMonitor = new
	return func() {
		createUDevMonitor = old
	}
}

func MockUDevInitRetryTimeout(t time.Duration) (restore func()) {
	old := udevInitRetryTimeout
	udevInitRetryTimeout = t
	return func() {
		udevInitRetryTimeout = old
	}
}

// UpperCaseConnState returns a canned connection state map.
// This allows us to keep connState private and still write some tests for it.
func UpperCaseConnState() map[string]connState {
	return map[string]connState{
		"APP:network CORE:network": {Auto: true, Interface: "network"},
	}
}<|MERGE_RESOLUTION|>--- conflicted
+++ resolved
@@ -32,13 +32,10 @@
 	ConnectPriv                  = connect
 	GetConns                     = getConns
 	SetConns                     = setConns
-<<<<<<< HEAD
 	DefaultDeviceKey             = defaultDeviceKey
-=======
 	MakeSlotName                 = makeSlotName
 	EnsureUniqueName             = ensureUniqueName
 	SuggestedSlotName            = suggestedSlotName
->>>>>>> c52e1189
 	InSameChangeWaitChain        = inSameChangeWaitChain
 )
 
