// -*- Mode: Go; indent-tabs-mode: t -*-

/*
 * Copyright (C) 2016 Canonical Ltd
 *
 * This program is free software: you can redistribute it and/or modify
 * it under the terms of the GNU General Public License version 3 as
 * published by the Free Software Foundation.
 *
 * This program is distributed in the hope that it will be useful,
 * but WITHOUT ANY WARRANTY; without even the implied warranty of
 * MERCHANTABILITY or FITNESS FOR A PARTICULAR PURPOSE.  See the
 * GNU General Public License for more details.
 *
 * You should have received a copy of the GNU General Public License
 * along with this program.  If not, see <http://www.gnu.org/licenses/>.
 *
 */

package ifacestate

import (
	"fmt"

	"github.com/snapcore/snapd/asserts"
	"github.com/snapcore/snapd/interfaces"
	"github.com/snapcore/snapd/interfaces/backends"
	"github.com/snapcore/snapd/interfaces/builtin"
	"github.com/snapcore/snapd/interfaces/policy"
	"github.com/snapcore/snapd/logger"
	"github.com/snapcore/snapd/overlord/assertstate"
	"github.com/snapcore/snapd/overlord/snapstate"
	"github.com/snapcore/snapd/overlord/state"
	"github.com/snapcore/snapd/snap"
)

func (m *InterfaceManager) initialize(extraInterfaces []interfaces.Interface, extraBackends []interfaces.SecurityBackend) error {
	m.state.Lock()
	defer m.state.Unlock()

	if err := m.addInterfaces(extraInterfaces); err != nil {
		return err
	}
	if err := m.addBackends(extraBackends); err != nil {
		return err
	}
	if err := m.addSnaps(); err != nil {
		return err
	}
	if err := m.renameCorePlugConnection(); err != nil {
		return err
	}
	if _, err := m.reloadConnections(""); err != nil {
		return err
	}
	if m.profilesNeedRegeneration() {
		if err := m.regenerateAllSecurityProfiles(); err != nil {
			return err
		}
	}
	return nil
}

func (m *InterfaceManager) addInterfaces(extra []interfaces.Interface) error {
	for _, iface := range builtin.Interfaces() {
		if err := m.repo.AddInterface(iface); err != nil {
			return err
		}
	}
	for _, iface := range extra {
		if err := m.repo.AddInterface(iface); err != nil {
			return err
		}
	}
	return nil
}

func (m *InterfaceManager) addBackends(extra []interfaces.SecurityBackend) error {
	for _, backend := range backends.All {
		if err := backend.Initialize(); err != nil {
			return err
		}
		if err := m.repo.AddBackend(backend); err != nil {
			return err
		}
	}
	for _, backend := range extra {
		if err := backend.Initialize(); err != nil {
			return err
		}
		if err := m.repo.AddBackend(backend); err != nil {
			return err
		}
	}
	return nil
}

func (m *InterfaceManager) addSnaps() error {
	snaps, err := snapsWithSecurityProfiles(m.state)
	if err != nil {
		return err
	}
	for _, snapInfo := range snaps {
		addImplicitSlots(snapInfo)
		if err := m.repo.AddSnap(snapInfo); err != nil {
			logger.Noticef("cannot add snap %q to interface repository: %s", snapInfo.Name(), err)
		}
	}
	return nil
}

func (m *InterfaceManager) profilesNeedRegeneration() bool {
	mismatch, err := interfaces.SystemKeyMismatch()
	if err != nil {
		logger.Noticef("error trying to compare the snap system key: %v", err)
		return true
	}
	return mismatch
}

// regenerateAllSecurityProfiles will regenerate all security profiles.
func (m *InterfaceManager) regenerateAllSecurityProfiles() error {
	// Get all the security backends
	securityBackends := m.repo.Backends()

	// Get all the snap infos
	snaps, err := snapsWithSecurityProfiles(m.state)
	if err != nil {
		return err
	}
	// Add implicit slots to all snaps
	for _, snapInfo := range snaps {
		addImplicitSlots(snapInfo)
	}

	// For each snap:
	for _, snapInfo := range snaps {
		snapName := snapInfo.Name()
		// Get the state of the snap so we can compute the confinement option
		var snapst snapstate.SnapState
		if err := snapstate.Get(m.state, snapName, &snapst); err != nil {
			logger.Noticef("cannot get state of snap %q: %s", snapName, err)
		}

		// Compute confinement options
		opts := confinementOptions(snapst.Flags)

		// For each backend:
		for _, backend := range securityBackends {
			if backend.Name() == "" {
				continue // Test backends have no name, skip them to simplify testing.
			}
			// Refresh security of this snap and backend
			if err := backend.Setup(snapInfo, opts, m.repo); err != nil {
				// Let's log this but carry on
				logger.Noticef("cannot regenerate %s profile for snap %q: %s",
					backend.Name(), snapName, err)
			}
		}
	}

	if err := interfaces.WriteSystemKey(); err != nil {
		logger.Noticef("cannot write system key: %v", err)
	}
	return nil
}

// renameCorePlugConnection renames one connection from "core-support" plug to
// slot so that the plug name is "core-support-plug" while the slot is
// unchanged. This matches a change introduced in 2.24, where the core snap no
// longer has the "core-support" plug as that was clashing with the slot with
// the same name.
func (m *InterfaceManager) renameCorePlugConnection() error {
	conns, err := getConns(m.state)
	if err != nil {
		return err
	}
	const oldPlugName = "core-support"
	const newPlugName = "core-support-plug"
	// old connection, note that slotRef is the same in both
	slotRef := interfaces.SlotRef{Snap: "core", Name: oldPlugName}
	oldPlugRef := interfaces.PlugRef{Snap: "core", Name: oldPlugName}
	oldConnRef := interfaces.ConnRef{PlugRef: oldPlugRef, SlotRef: slotRef}
	oldID := oldConnRef.ID()
	// if the old connection is saved, replace it with the new connection
	if cState, ok := conns[oldID]; ok {
		newPlugRef := interfaces.PlugRef{Snap: "core", Name: newPlugName}
		newConnRef := interfaces.ConnRef{PlugRef: newPlugRef, SlotRef: slotRef}
		newID := newConnRef.ID()
		delete(conns, oldID)
		conns[newID] = cState
		setConns(m.state, conns)
	}
	return nil
}

// reloadConnections reloads connections stored in the state in the repository.
// Using non-empty snapName the operation can be scoped to connections
// affecting a given snap.
//
// The return value is the list of affected snap names.
func (m *InterfaceManager) reloadConnections(snapName string) ([]string, error) {
	conns, err := getConns(m.state)
	if err != nil {
		return nil, err
	}
	affected := make(map[string]bool)
	for id, conn := range conns {
<<<<<<< HEAD
		if conn.Undesired {
			continue
		}
=======
>>>>>>> b5fd4a9b
		connRef, err := interfaces.ParseConnRef(id)
		if err != nil {
			return nil, err
		}
		if snapName != "" && connRef.PlugRef.Snap != snapName && connRef.SlotRef.Snap != snapName {
			continue
		}

		// Note: reloaded connections are not checked against policy again, and also we don't call BeforeConnect* methods on them.
		if _, err := m.repo.Connect(connRef, conn.DynamicPlugAttrs, conn.DynamicSlotAttrs, nil); err != nil {
			if _, ok := err.(*interfaces.UnknownPlugSlotError); ok {
				// Some versions of snapd may have left stray connections that
				// don't have the corresponding plug or slot anymore. Before we
				// choose how to deal with this data we want to silently ignore
				// that error not to worry the users.
				continue
			}
			logger.Noticef("%s", err)
		} else {
			affected[connRef.PlugRef.Snap] = true
			affected[connRef.SlotRef.Snap] = true
		}
	}
	result := make([]string, 0, len(affected))
	for name := range affected {
		result = append(result, name)
	}
	return result, nil
}

func (m *InterfaceManager) setupSnapSecurity(task *state.Task, snapInfo *snap.Info, opts interfaces.ConfinementOptions) error {
	st := task.State()
	snapName := snapInfo.Name()

	for _, backend := range m.repo.Backends() {
		st.Unlock()
		err := backend.Setup(snapInfo, opts, m.repo)
		st.Lock()
		if err != nil {
			task.Errorf("cannot setup %s for snap %q: %s", backend.Name(), snapName, err)
			return err
		}
	}
	return nil
}

func (m *InterfaceManager) removeSnapSecurity(task *state.Task, snapName string) error {
	st := task.State()
	for _, backend := range m.repo.Backends() {
		st.Unlock()
		err := backend.Remove(snapName)
		st.Lock()
		if err != nil {
			task.Errorf("cannot setup %s for snap %q: %s", backend.Name(), snapName, err)
			return err
		}
	}
	return nil
}

type connState struct {
<<<<<<< HEAD
	Auto      bool   `json:"auto,omitempty"`
	Interface string `json:"interface,omitempty"`
	// Undesired tracks connections that are explicitly not to be made.
	// To maintain consistency of the state in absence of a working patch system
	// we just add a new field (optional and defaulting to off/false) that
	// indicates that a given connection should not be made. If the user
	// reverts then we just behave as if this feature was not implemented (we
	// re-connect) but we don't corrupt the state in any way.
	Undesired bool `json:"undesired,omitempty"`
=======
	Auto             bool                   `json:"auto,omitempty"`
	Interface        string                 `json:"interface,omitempty"`
	StaticPlugAttrs  map[string]interface{} `json:"plug-static,omitempty"`
	DynamicPlugAttrs map[string]interface{} `json:"plug-dynamic,omitempty"`
	StaticSlotAttrs  map[string]interface{} `json:"slot-static,omitempty"`
	DynamicSlotAttrs map[string]interface{} `json:"slot-dynamic,omitempty"`
>>>>>>> b5fd4a9b
}

type autoConnectChecker struct {
	st       *state.State
	cache    map[string]*asserts.SnapDeclaration
	baseDecl *asserts.BaseDeclaration
}

func newAutoConnectChecker(s *state.State) (*autoConnectChecker, error) {
	baseDecl, err := assertstate.BaseDeclaration(s)
	if err != nil {
		return nil, fmt.Errorf("internal error: cannot find base declaration: %v", err)
	}
	return &autoConnectChecker{
		st:       s,
		cache:    make(map[string]*asserts.SnapDeclaration),
		baseDecl: baseDecl,
	}, nil
}

func (c *autoConnectChecker) snapDeclaration(snapID string) (*asserts.SnapDeclaration, error) {
	snapDecl := c.cache[snapID]
	if snapDecl != nil {
		return snapDecl, nil
	}
	snapDecl, err := assertstate.SnapDeclaration(c.st, snapID)
	if err != nil {
		return nil, err
	}
	c.cache[snapID] = snapDecl
	return snapDecl, nil
}

func (c *autoConnectChecker) check(plug *interfaces.ConnectedPlug, slot *interfaces.ConnectedSlot) (bool, error) {
	var plugDecl *asserts.SnapDeclaration
	if plug.Snap().SnapID != "" {
		var err error
		plugDecl, err = c.snapDeclaration(plug.Snap().SnapID)
		if err != nil {
			logger.Noticef("error: cannot find snap declaration for %q: %v", plug.Snap().Name(), err)
			return false, nil
		}
	}

	var slotDecl *asserts.SnapDeclaration
	if slot.Snap().SnapID != "" {
		var err error
		slotDecl, err = c.snapDeclaration(slot.Snap().SnapID)
		if err != nil {
			logger.Noticef("error: cannot find snap declaration for %q: %v", slot.Snap().Name(), err)
			return false, nil
		}
	}

	// check the connection against the declarations' rules
	ic := policy.ConnectCandidate{
		Plug:                plug,
		PlugSnapDeclaration: plugDecl,
		Slot:                slot,
		SlotSnapDeclaration: slotDecl,
		BaseDeclaration:     c.baseDecl,
	}

	return ic.CheckAutoConnect() == nil, nil
}

type connectChecker struct {
	st       *state.State
	baseDecl *asserts.BaseDeclaration
}

func newConnectChecker(s *state.State) (*connectChecker, error) {
	baseDecl, err := assertstate.BaseDeclaration(s)
	if err != nil {
		return nil, fmt.Errorf("internal error: cannot find base declaration: %v", err)
	}
	return &connectChecker{
		st:       s,
		baseDecl: baseDecl,
	}, nil
}

func (c *connectChecker) check(plug *interfaces.ConnectedPlug, slot *interfaces.ConnectedSlot) (bool, error) {
	var plugDecl *asserts.SnapDeclaration
	if plug.Snap().SnapID != "" {
		var err error
		plugDecl, err = assertstate.SnapDeclaration(c.st, plug.Snap().SnapID)
		if err != nil {
			return false, fmt.Errorf("cannot find snap declaration for %q: %v", plug.Snap().Name(), err)
		}
	}

	var slotDecl *asserts.SnapDeclaration
	if slot.Snap().SnapID != "" {
		var err error
		slotDecl, err = assertstate.SnapDeclaration(c.st, slot.Snap().SnapID)
		if err != nil {
			return false, fmt.Errorf("cannot find snap declaration for %q: %v", slot.Snap().Name(), err)
		}
	}

	// check the connection against the declarations' rules
	ic := policy.ConnectCandidate{
		Plug:                plug,
		PlugSnapDeclaration: plugDecl,
		Slot:                slot,
		SlotSnapDeclaration: slotDecl,
		BaseDeclaration:     c.baseDecl,
	}

	// if either of plug or slot snaps don't have a declaration it
	// means they were installed with "dangerous", so the security
	// check should be skipped at this point.
	if plugDecl != nil && slotDecl != nil {
		if err := ic.Check(); err != nil {
			return false, err
		}
	}
	return true, nil
}

func getPlugAndSlotRefs(task *state.Task) (interfaces.PlugRef, interfaces.SlotRef, error) {
	var plugRef interfaces.PlugRef
	var slotRef interfaces.SlotRef
	if err := task.Get("plug", &plugRef); err != nil {
		return plugRef, slotRef, err
	}
	if err := task.Get("slot", &slotRef); err != nil {
		return plugRef, slotRef, err
	}
	return plugRef, slotRef, nil
}

func getConns(st *state.State) (map[string]connState, error) {
	// Get information about connections from the state
	var conns map[string]connState
	err := st.Get("conns", &conns)
	if err != nil && err != state.ErrNoState {
		return nil, fmt.Errorf("cannot obtain data about existing connections: %s", err)
	}
	if conns == nil {
		conns = make(map[string]connState)
	}
	return conns, nil
}

func setConns(st *state.State, conns map[string]connState) {
	st.Set("conns", conns)
}

// snapsWithSecurityProfiles returns all snaps that have active
// security profiles: these are either snaps that are active, or about
// to be active (pending link-snap) with a done setup-profiles
func snapsWithSecurityProfiles(st *state.State) ([]*snap.Info, error) {
	infos, err := snapstate.ActiveInfos(st)
	if err != nil {
		return nil, err
	}
	seen := make(map[string]bool, len(infos))
	for _, info := range infos {
		seen[info.Name()] = true
	}
	for _, t := range st.Tasks() {
		if t.Kind() != "link-snap" || t.Status().Ready() {
			continue
		}
		snapsup, err := snapstate.TaskSnapSetup(t)
		if err != nil {
			return nil, err
		}
		snapName := snapsup.Name()
		if seen[snapName] {
			continue
		}

		doneProfiles := false
		for _, t1 := range t.WaitTasks() {
			if t1.Kind() == "setup-profiles" && t1.Status() == state.DoneStatus {
				snapsup1, err := snapstate.TaskSnapSetup(t)
				if err != nil {
					return nil, err
				}
				if snapsup1.Name() == snapName {
					doneProfiles = true
					break
				}
			}
		}
		if !doneProfiles {
			continue
		}

		seen[snapName] = true
		snapInfo, err := snap.ReadInfo(snapName, snapsup.SideInfo)
		if err != nil {
			logger.Noticef("cannot retrieve info for snap %q: %s", snapName, err)
			continue
		}
		infos = append(infos, snapInfo)
	}

	return infos, nil
}<|MERGE_RESOLUTION|>--- conflicted
+++ resolved
@@ -206,12 +206,9 @@
 	}
 	affected := make(map[string]bool)
 	for id, conn := range conns {
-<<<<<<< HEAD
 		if conn.Undesired {
 			continue
 		}
-=======
->>>>>>> b5fd4a9b
 		connRef, err := interfaces.ParseConnRef(id)
 		if err != nil {
 			return nil, err
@@ -273,7 +270,6 @@
 }
 
 type connState struct {
-<<<<<<< HEAD
 	Auto      bool   `json:"auto,omitempty"`
 	Interface string `json:"interface,omitempty"`
 	// Undesired tracks connections that are explicitly not to be made.
@@ -282,15 +278,11 @@
 	// indicates that a given connection should not be made. If the user
 	// reverts then we just behave as if this feature was not implemented (we
 	// re-connect) but we don't corrupt the state in any way.
-	Undesired bool `json:"undesired,omitempty"`
-=======
-	Auto             bool                   `json:"auto,omitempty"`
-	Interface        string                 `json:"interface,omitempty"`
+	Undesired        bool                   `json:"undesired,omitempty"`
 	StaticPlugAttrs  map[string]interface{} `json:"plug-static,omitempty"`
 	DynamicPlugAttrs map[string]interface{} `json:"plug-dynamic,omitempty"`
 	StaticSlotAttrs  map[string]interface{} `json:"slot-static,omitempty"`
 	DynamicSlotAttrs map[string]interface{} `json:"slot-dynamic,omitempty"`
->>>>>>> b5fd4a9b
 }
 
 type autoConnectChecker struct {
