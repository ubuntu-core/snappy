--- conflicted
+++ resolved
@@ -301,10 +301,9 @@
 			continue
 		}
 		candidates := m.repo.AutoConnectCandidateSlots(snapName, plug.Name, autochecker.check)
-<<<<<<< HEAD
 		if len(candidates) == 0 {
 			continue
-=======
+		}
 		// If we are in a core transition we may have both the old ubuntu-core
 		// snap and the new core snap providing the same interface. In that
 		// situation we want to ignore any candidates in ubuntu-core and simply
@@ -316,7 +315,6 @@
 			case candidates[1].Snap.Name() == "ubuntu-core" && candidates[0].Snap.Name() == "core":
 				candidates = candidates[0:1]
 			}
->>>>>>> ed0f7f1c
 		}
 		if len(candidates) != 1 {
 			crefs := make([]string, 0, len(candidates))
