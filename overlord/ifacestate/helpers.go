// -*- Mode: Go; indent-tabs-mode: t -*-

/*
 * Copyright (C) 2016 Canonical Ltd
 *
 * This program is free software: you can redistribute it and/or modify
 * it under the terms of the GNU General Public License version 3 as
 * published by the Free Software Foundation.
 *
 * This program is distributed in the hope that it will be useful,
 * but WITHOUT ANY WARRANTY; without even the implied warranty of
 * MERCHANTABILITY or FITNESS FOR A PARTICULAR PURPOSE.  See the
 * GNU General Public License for more details.
 *
 * You should have received a copy of the GNU General Public License
 * along with this program.  If not, see <http://www.gnu.org/licenses/>.
 *
 */

package ifacestate

import (
	"bytes"
	"encoding/json"
	"fmt"
	"os"
<<<<<<< HEAD
=======
	"sort"
>>>>>>> 7ad7311d
	"strings"

	"github.com/snapcore/snapd/asserts"
	"github.com/snapcore/snapd/dirs"
	"github.com/snapcore/snapd/interfaces"
	"github.com/snapcore/snapd/interfaces/backends"
	"github.com/snapcore/snapd/interfaces/builtin"
	"github.com/snapcore/snapd/interfaces/policy"
	"github.com/snapcore/snapd/interfaces/utils"
	"github.com/snapcore/snapd/jsonutil"
	"github.com/snapcore/snapd/logger"
	"github.com/snapcore/snapd/overlord/assertstate"
	"github.com/snapcore/snapd/overlord/devicestate"
	"github.com/snapcore/snapd/overlord/snapstate"
	"github.com/snapcore/snapd/overlord/state"
	"github.com/snapcore/snapd/snap"
)

func (m *InterfaceManager) initialize(extraInterfaces []interfaces.Interface, extraBackends []interfaces.SecurityBackend) error {
	m.state.Lock()
	defer m.state.Unlock()

	snaps, err := snapsWithSecurityProfiles(m.state)
	if err != nil {
		return err
	}
	// Before deciding about adding implicit slots to any snap we need to scan
	// the set of snaps we know about. If any of those is "snapd" then for the
	// duration of this process always add implicit slots to snapd and not to
	// any other type: os snap and use a mapper to use names core-snapd-system
	// on state, in memory and in API responses, respectively.
	m.selectInterfaceMapper(snaps)

	if err := m.addInterfaces(extraInterfaces); err != nil {
		return err
	}
	if err := m.addBackends(extraBackends); err != nil {
		return err
	}
	if err := m.addSnaps(snaps); err != nil {
		return err
	}
	if err := m.renameCorePlugConnection(); err != nil {
		return err
	}
	if err := removeStaleConnections(m.state); err != nil {
		return err
	}
	if _, err := m.reloadConnections(""); err != nil {
		return err
	}
	if profilesNeedRegeneration() {
		if err := m.regenerateAllSecurityProfiles(); err != nil {
			return err
		}
	}
	return nil
}

func (m *InterfaceManager) selectInterfaceMapper(snaps []*snap.Info) {
	for _, snapInfo := range snaps {
		if snapInfo.SnapName() == "snapd" {
			mapper = &CoreSnapdSystemMapper{}
			break
		}
	}
}

func (m *InterfaceManager) addInterfaces(extra []interfaces.Interface) error {
	for _, iface := range builtin.Interfaces() {
		if err := m.repo.AddInterface(iface); err != nil {
			return err
		}
	}
	for _, iface := range extra {
		if err := m.repo.AddInterface(iface); err != nil {
			return err
		}
	}
	return nil
}

func (m *InterfaceManager) addBackends(extra []interfaces.SecurityBackend) error {
	for _, backend := range backends.All {
		if err := backend.Initialize(); err != nil {
			return err
		}
		if err := m.repo.AddBackend(backend); err != nil {
			return err
		}
	}
	for _, backend := range extra {
		if err := backend.Initialize(); err != nil {
			return err
		}
		if err := m.repo.AddBackend(backend); err != nil {
			return err
		}
	}
	return nil
}

func (m *InterfaceManager) addSnaps(snaps []*snap.Info) error {
	for _, snapInfo := range snaps {
		if err := addImplicitSlots(m.state, snapInfo); err != nil {
			return err
		}
		if err := m.repo.AddSnap(snapInfo); err != nil {
			logger.Noticef("cannot add snap %q to interface repository: %s", snapInfo.InstanceName(), err)
		}
	}
	return nil
}

func profilesNeedRegenerationImpl() bool {
	mismatch, err := interfaces.SystemKeyMismatch()
	if err != nil {
		logger.Noticef("error trying to compare the snap system key: %v", err)
		return true
	}
	return mismatch
}

var profilesNeedRegeneration = profilesNeedRegenerationImpl
var writeSystemKey = interfaces.WriteSystemKey

// regenerateAllSecurityProfiles will regenerate all security profiles.
func (m *InterfaceManager) regenerateAllSecurityProfiles() error {
	// Get all the security backends
	securityBackends := m.repo.Backends()

	// Get all the snap infos
	snaps, err := snapsWithSecurityProfiles(m.state)
	if err != nil {
		return err
	}

	// Add implicit slots to all snaps
	for _, snapInfo := range snaps {
		if err := addImplicitSlots(m.state, snapInfo); err != nil {
			return err
		}
	}

	// The reason the system key is unlinked is to prevent snapd from believing
	// that an old system key is valid and represents security setup
	// established in the system. If snapd is reverted following a failed
	// startup then system key may match the system key that used to be on disk
	// but some of the system security may have been changed by the new snapd,
	// the one that was reverted. Unlinking avoids such possibility, forcing
	// old snapd to re-establish proper security view.
	shouldWriteSystemKey := true
	os.Remove(dirs.SnapSystemKeyFile)

	// For each snap:
	for _, snapInfo := range snaps {
		snapName := snapInfo.InstanceName()
		// Get the state of the snap so we can compute the confinement option
		var snapst snapstate.SnapState
		if err := snapstate.Get(m.state, snapName, &snapst); err != nil {
			logger.Noticef("cannot get state of snap %q: %s", snapName, err)
		}

		// Compute confinement options
		opts := confinementOptions(snapst.Flags)

		// For each backend:
		for _, backend := range securityBackends {
			if backend.Name() == "" {
				continue // Test backends have no name, skip them to simplify testing.
			}
			// Refresh security of this snap and backend
			if err := backend.Setup(snapInfo, opts, m.repo); err != nil {
				// Let's log this but carry on without writing the system key.
				logger.Noticef("cannot regenerate %s profile for snap %q: %s",
					backend.Name(), snapName, err)
				shouldWriteSystemKey = false
			}
		}
	}

	if shouldWriteSystemKey {
		if err := writeSystemKey(); err != nil {
			logger.Noticef("cannot write system key: %v", err)
		}
	}
	return nil
}

// renameCorePlugConnection renames one connection from "core-support" plug to
// slot so that the plug name is "core-support-plug" while the slot is
// unchanged. This matches a change introduced in 2.24, where the core snap no
// longer has the "core-support" plug as that was clashing with the slot with
// the same name.
func (m *InterfaceManager) renameCorePlugConnection() error {
	conns, err := getConns(m.state)
	if err != nil {
		return err
	}
	const oldPlugName = "core-support"
	const newPlugName = "core-support-plug"
	// old connection, note that slotRef is the same in both
	slotRef := interfaces.SlotRef{Snap: "core", Name: oldPlugName}
	oldPlugRef := interfaces.PlugRef{Snap: "core", Name: oldPlugName}
	oldConnRef := interfaces.ConnRef{PlugRef: oldPlugRef, SlotRef: slotRef}
	oldID := oldConnRef.ID()
	// if the old connection is saved, replace it with the new connection
	if cState, ok := conns[oldID]; ok {
		newPlugRef := interfaces.PlugRef{Snap: "core", Name: newPlugName}
		newConnRef := interfaces.ConnRef{PlugRef: newPlugRef, SlotRef: slotRef}
		newID := newConnRef.ID()
		delete(conns, oldID)
		conns[newID] = cState
		setConns(m.state, conns)
	}
	return nil
}

// removeStaleConnections removes stale connections left by some older versions of snapd.
// Connection is considered stale if the snap on either end of the connection doesn't exist anymore.
// XXX: this code should eventually go away.
var removeStaleConnections = func(st *state.State) error {
	conns, err := getConns(st)
	if err != nil {
		return err
	}
	var staleConns []string
	for id := range conns {
		connRef, err := interfaces.ParseConnRef(id)
		if err != nil {
			return err
		}
		var snapst snapstate.SnapState
		if err := snapstate.Get(st, connRef.PlugRef.Snap, &snapst); err != nil {
			if err != state.ErrNoState {
				return err
			}
			staleConns = append(staleConns, id)
			continue
		}
		if err := snapstate.Get(st, connRef.SlotRef.Snap, &snapst); err != nil {
			if err != state.ErrNoState {
				return err
			}
			staleConns = append(staleConns, id)
			continue
		}
	}
	if len(staleConns) > 0 {
		for _, id := range staleConns {
			delete(conns, id)
		}
		setConns(st, conns)
		logger.Noticef("removed stale connections: %s", strings.Join(staleConns, ", "))
	}
	return nil
}

// reloadConnections reloads connections stored in the state in the repository.
// Using non-empty snapName the operation can be scoped to connections
// affecting a given snap.
//
// The return value is the list of affected snap names.
func (m *InterfaceManager) reloadConnections(snapName string) ([]string, error) {
	conns, err := getConns(m.state)
	if err != nil {
		return nil, err
	}
	affected := make(map[string]bool)
	for id, conn := range conns {
		if conn.Undesired || conn.HotplugGone {
			continue
		}
		connRef, err := interfaces.ParseConnRef(id)
		if err != nil {
			return nil, err
		}
		if snapName != "" && connRef.PlugRef.Snap != snapName && connRef.SlotRef.Snap != snapName {
			continue
		}

		// Note: reloaded connections are not checked against policy again, and also we don't call BeforeConnect* methods on them.
		if _, err := m.repo.Connect(connRef, conn.StaticPlugAttrs, conn.DynamicPlugAttrs, conn.StaticSlotAttrs, conn.DynamicSlotAttrs, nil); err != nil {
			if _, ok := err.(*interfaces.UnknownPlugSlotError); ok {
				// Some versions of snapd may have left stray connections that
				// don't have the corresponding plug or slot anymore. Before we
				// choose how to deal with this data we want to silently ignore
				// that error not to worry the users.
				continue
			}
			logger.Noticef("%s", err)
		} else {
			affected[connRef.PlugRef.Snap] = true
			affected[connRef.SlotRef.Snap] = true
		}
	}
	result := make([]string, 0, len(affected))
	for name := range affected {
		result = append(result, name)
	}
	return result, nil
}

func (m *InterfaceManager) setupSecurityByBackend(task *state.Task, snaps []*snap.Info, opts []interfaces.ConfinementOptions) error {
	st := task.State()

	// Setup all affected snaps, start with the most important security
	// backend and run it for all snaps. See LP: 1802581
	for _, backend := range m.repo.Backends() {
		for i, snapInfo := range snaps {
			st.Unlock()
			err := backend.Setup(snapInfo, opts[i], m.repo)
			st.Lock()
			if err != nil {
				task.Errorf("cannot setup %s for snap %q: %s", backend.Name(), snapInfo.InstanceName(), err)
				return err
			}
		}
	}

	return nil
}

func (m *InterfaceManager) setupSnapSecurity(task *state.Task, snapInfo *snap.Info, opts interfaces.ConfinementOptions) error {
	st := task.State()
	instanceName := snapInfo.InstanceName()

	for _, backend := range m.repo.Backends() {
		st.Unlock()
		err := backend.Setup(snapInfo, opts, m.repo)
		st.Lock()
		if err != nil {
			task.Errorf("cannot setup %s for snap %q: %s", backend.Name(), instanceName, err)
			return err
		}
	}
	return nil
}

func (m *InterfaceManager) removeSnapSecurity(task *state.Task, instanceName string) error {
	st := task.State()
	for _, backend := range m.repo.Backends() {
		st.Unlock()
		err := backend.Remove(instanceName)
		st.Lock()
		if err != nil {
			task.Errorf("cannot setup %s for snap %q: %s", backend.Name(), instanceName, err)
			return err
		}
	}
	return nil
}

type connState struct {
	Auto      bool   `json:"auto,omitempty"`
	ByGadget  bool   `json:"by-gadget,omitempty"`
	Interface string `json:"interface,omitempty"`
	// Undesired tracks connections that were manually disconnected after being auto-connected,
	// so that they are not automatically reconnected again in the future.
	Undesired        bool                   `json:"undesired,omitempty"`
	StaticPlugAttrs  map[string]interface{} `json:"plug-static,omitempty"`
	DynamicPlugAttrs map[string]interface{} `json:"plug-dynamic,omitempty"`
	StaticSlotAttrs  map[string]interface{} `json:"slot-static,omitempty"`
	DynamicSlotAttrs map[string]interface{} `json:"slot-dynamic,omitempty"`
	// Hotplug-related attributes: HotplugGone indicates a connection that
	// disappeared because the device was removed, but may potentially be
	// restored in the future if we see the device again. HotplugKey is the
	// key of the associated device; it's empty for connections of regular
	// slots.
	HotplugGone bool   `json:"hotplug-gone,omitempty"`
	HotplugKey  string `json:"hotplug-key,omitempty"`
}

type autoConnectChecker struct {
	st       *state.State
	cache    map[string]*asserts.SnapDeclaration
	baseDecl *asserts.BaseDeclaration
}

func newAutoConnectChecker(s *state.State) (*autoConnectChecker, error) {
	baseDecl, err := assertstate.BaseDeclaration(s)
	if err != nil {
		return nil, fmt.Errorf("internal error: cannot find base declaration: %v", err)
	}
	return &autoConnectChecker{
		st:       s,
		cache:    make(map[string]*asserts.SnapDeclaration),
		baseDecl: baseDecl,
	}, nil
}

func (c *autoConnectChecker) snapDeclaration(snapID string) (*asserts.SnapDeclaration, error) {
	snapDecl := c.cache[snapID]
	if snapDecl != nil {
		return snapDecl, nil
	}
	snapDecl, err := assertstate.SnapDeclaration(c.st, snapID)
	if err != nil {
		return nil, err
	}
	c.cache[snapID] = snapDecl
	return snapDecl, nil
}

func (c *autoConnectChecker) check(plug *interfaces.ConnectedPlug, slot *interfaces.ConnectedSlot) (bool, error) {
	modelAs, err := devicestate.Model(c.st)
	if err != nil {
		return false, err
	}

	var storeAs *asserts.Store
	if modelAs.Store() != "" {
		var err error
		storeAs, err = assertstate.Store(c.st, modelAs.Store())
		if err != nil && !asserts.IsNotFound(err) {
			return false, err
		}
	}

	var plugDecl *asserts.SnapDeclaration
	if plug.Snap().SnapID != "" {
		var err error
		plugDecl, err = c.snapDeclaration(plug.Snap().SnapID)
		if err != nil {
			logger.Noticef("error: cannot find snap declaration for %q: %v", plug.Snap().InstanceName(), err)
			return false, nil
		}
	}

	var slotDecl *asserts.SnapDeclaration
	if slot.Snap().SnapID != "" {
		var err error
		slotDecl, err = c.snapDeclaration(slot.Snap().SnapID)
		if err != nil {
			logger.Noticef("error: cannot find snap declaration for %q: %v", slot.Snap().InstanceName(), err)
			return false, nil
		}
	}

	// check the connection against the declarations' rules
	ic := policy.ConnectCandidate{
		Plug:                plug,
		PlugSnapDeclaration: plugDecl,
		Slot:                slot,
		SlotSnapDeclaration: slotDecl,
		BaseDeclaration:     c.baseDecl,
		Model:               modelAs,
		Store:               storeAs,
	}

	return ic.CheckAutoConnect() == nil, nil
}

type connectChecker struct {
	st       *state.State
	baseDecl *asserts.BaseDeclaration
}

func newConnectChecker(s *state.State) (*connectChecker, error) {
	baseDecl, err := assertstate.BaseDeclaration(s)
	if err != nil {
		return nil, fmt.Errorf("internal error: cannot find base declaration: %v", err)
	}
	return &connectChecker{
		st:       s,
		baseDecl: baseDecl,
	}, nil
}

func (c *connectChecker) check(plug *interfaces.ConnectedPlug, slot *interfaces.ConnectedSlot) (bool, error) {
	modelAs, err := devicestate.Model(c.st)
	if err != nil {
		return false, fmt.Errorf("cannot get model assertion: %v", err)
	}

	var storeAs *asserts.Store
	if modelAs.Store() != "" {
		var err error
		storeAs, err = assertstate.Store(c.st, modelAs.Store())
		if err != nil && !asserts.IsNotFound(err) {
			return false, err
		}
	}

	var plugDecl *asserts.SnapDeclaration
	if plug.Snap().SnapID != "" {
		var err error
		plugDecl, err = assertstate.SnapDeclaration(c.st, plug.Snap().SnapID)
		if err != nil {
			return false, fmt.Errorf("cannot find snap declaration for %q: %v", plug.Snap().InstanceName(), err)
		}
	}

	var slotDecl *asserts.SnapDeclaration
	if slot.Snap().SnapID != "" {
		var err error
		slotDecl, err = assertstate.SnapDeclaration(c.st, slot.Snap().SnapID)
		if err != nil {
			return false, fmt.Errorf("cannot find snap declaration for %q: %v", slot.Snap().InstanceName(), err)
		}
	}

	// check the connection against the declarations' rules
	ic := policy.ConnectCandidate{
		Plug:                plug,
		PlugSnapDeclaration: plugDecl,
		Slot:                slot,
		SlotSnapDeclaration: slotDecl,
		BaseDeclaration:     c.baseDecl,
		Model:               modelAs,
		Store:               storeAs,
	}

	// if either of plug or slot snaps don't have a declaration it
	// means they were installed with "dangerous", so the security
	// check should be skipped at this point.
	if plugDecl != nil && slotDecl != nil {
		if err := ic.Check(); err != nil {
			return false, err
		}
	}
	return true, nil
}

func getPlugAndSlotRefs(task *state.Task) (interfaces.PlugRef, interfaces.SlotRef, error) {
	var plugRef interfaces.PlugRef
	var slotRef interfaces.SlotRef
	if err := task.Get("plug", &plugRef); err != nil {
		return plugRef, slotRef, err
	}
	if err := task.Get("slot", &slotRef); err != nil {
		return plugRef, slotRef, err
	}
	return plugRef, slotRef, nil
}

// getConns returns information about connections from the state.
//
// Connections are transparently re-mapped according to remapIncomingConnRef
func getConns(st *state.State) (conns map[string]*connState, err error) {
	var raw *json.RawMessage
	err = st.Get("conns", &raw)
	if err != nil && err != state.ErrNoState {
		return nil, fmt.Errorf("cannot obtain raw data about existing connections: %s", err)
	}
	if raw != nil {
		err = jsonutil.DecodeWithNumber(bytes.NewReader(*raw), &conns)
		if err != nil {
			return nil, fmt.Errorf("cannot decode data about existing connections: %s", err)
		}
	}
	if conns == nil {
		conns = make(map[string]*connState)
	}
	remapped := make(map[string]*connState, len(conns))
	for id, cstate := range conns {
		cref, err := interfaces.ParseConnRef(id)
		if err != nil {
			return nil, err
		}
		cref.PlugRef.Snap = RemapSnapFromState(cref.PlugRef.Snap)
		cref.SlotRef.Snap = RemapSnapFromState(cref.SlotRef.Snap)
		cstate.StaticSlotAttrs = utils.NormalizeInterfaceAttributes(cstate.StaticSlotAttrs).(map[string]interface{})
		cstate.DynamicSlotAttrs = utils.NormalizeInterfaceAttributes(cstate.DynamicSlotAttrs).(map[string]interface{})
		cstate.StaticPlugAttrs = utils.NormalizeInterfaceAttributes(cstate.StaticPlugAttrs).(map[string]interface{})
		cstate.DynamicPlugAttrs = utils.NormalizeInterfaceAttributes(cstate.DynamicPlugAttrs).(map[string]interface{})
		remapped[cref.ID()] = cstate
	}
	return remapped, nil
}

// setConns sets information about connections in the state.
//
// Connections are transparently re-mapped according to remapOutgoingConnRef
func setConns(st *state.State, conns map[string]*connState) {
	remapped := make(map[string]*connState, len(conns))
	for id, cstate := range conns {
		cref, err := interfaces.ParseConnRef(id)
		if err != nil {
			// We cannot fail here
			panic(err)
		}
		cref.PlugRef.Snap = RemapSnapToState(cref.PlugRef.Snap)
		cref.SlotRef.Snap = RemapSnapToState(cref.SlotRef.Snap)
		remapped[cref.ID()] = cstate
	}
	st.Set("conns", remapped)
}

// snapsWithSecurityProfiles returns all snaps that have active
// security profiles: these are either snaps that are active, or about
// to be active (pending link-snap) with a done setup-profiles
func snapsWithSecurityProfiles(st *state.State) ([]*snap.Info, error) {
	infos, err := snapstate.ActiveInfos(st)
	if err != nil {
		return nil, err
	}
	seen := make(map[string]bool, len(infos))
	for _, info := range infos {
		seen[info.InstanceName()] = true
	}
	for _, t := range st.Tasks() {
		if t.Kind() != "link-snap" || t.Status().Ready() {
			continue
		}
		snapsup, err := snapstate.TaskSnapSetup(t)
		if err != nil {
			return nil, err
		}
		instanceName := snapsup.InstanceName()
		if seen[instanceName] {
			continue
		}

		doneProfiles := false
		for _, t1 := range t.WaitTasks() {
			if t1.Kind() == "setup-profiles" && t1.Status() == state.DoneStatus {
				snapsup1, err := snapstate.TaskSnapSetup(t)
				if err != nil {
					return nil, err
				}
				if snapsup1.InstanceName() == instanceName {
					doneProfiles = true
					break
				}
			}
		}
		if !doneProfiles {
			continue
		}

		seen[instanceName] = true
		snapInfo, err := snap.ReadInfo(instanceName, snapsup.SideInfo)
		if err != nil {
			logger.Noticef("cannot retrieve info for snap %q: %s", instanceName, err)
			continue
		}
		infos = append(infos, snapInfo)
	}

	return infos, nil
}

func resolveSnapIDToName(st *state.State, snapID string) (name string, err error) {
	if snapID == "system" {
		// Resolve the system nickname to a concrete snap.
		return mapper.RemapSnapFromRequest(snapID), nil
	}
	decl, err := assertstate.SnapDeclaration(st, snapID)
	if asserts.IsNotFound(err) {
		return "", nil
	}
	if err != nil {
		return "", err
	}
	return decl.SnapName(), nil
}

// SnapMapper offers APIs for re-mapping snap names in interfaces and the
// configuration system. The mapper is designed to apply transformations around
// the edges of snapd (state interactions and API interactions) to offer one
// view on the inside of snapd and another view on the outside.
type SnapMapper interface {
	// re-map functions for loading and saving objects in the state.
	RemapSnapFromState(snapName string) string
	RemapSnapToState(snapName string) string
	// RamapSnapFromRequest can replace snap names in API requests.
	// There is no corresponding mapping function for API responses anymore.
	// The API responses always reflect the real system state.
	RemapSnapFromRequest(snapName string) string
	// Returns actual name of the system snap.
	SystemSnapName() string
}

// IdentityMapper implements SnapMapper and performs no transformations at all.
type IdentityMapper struct{}

// RemapSnapFromState doesn't change the snap name in any way.
func (m *IdentityMapper) RemapSnapFromState(snapName string) string {
	return snapName
}

// RemapSnapToState doesn't change the snap name in any way.
func (m *IdentityMapper) RemapSnapToState(snapName string) string {
	return snapName
}

// RemapSnapFromRequest  doesn't change the snap name in any way.
func (m *IdentityMapper) RemapSnapFromRequest(snapName string) string {
	return snapName
}

// CoreCoreSystemMapper implements SnapMapper and makes implicit slots
// appear to be on "core" in the state and in memory but as "system" in the API.
//
// NOTE: This mapper can be used to prepare, as an intermediate step, for the
// transition to "snapd" mapper. Using it the state and API layer will look
// exactly the same as with the "snapd" mapper. This can be used to make any
// necessary adjustments the test suite.
type CoreCoreSystemMapper struct {
	IdentityMapper // Embedding the identity mapper allows us to cut on boilerplate.
}

// RemapSnapFromRequest renames the "system" snap to the "core" snap.
//
// This allows us to accept connection and disconnection requests that
// explicitly refer to "core" or using the "system" nickname.
func (m *CoreCoreSystemMapper) RemapSnapFromRequest(snapName string) string {
	if snapName == "system" {
		return m.SystemSnapName()
	}
	return snapName
}

// SystemSnapName returns actual name of the system snap.
func (m *CoreCoreSystemMapper) SystemSnapName() string {
	return "core"
}

// CoreSnapdSystemMapper implements SnapMapper and makes implicit slots
// appear to be on "core" in the state and on "system" in the API while they
// are on "snapd" in memory.
type CoreSnapdSystemMapper struct {
	IdentityMapper // Embedding the identity mapper allows us to cut on boilerplate.
}

// RemapSnapFromState renames the "core" snap to the "snapd" snap.
//
// This allows modern snapd to load an old state that remembers connections
// between slots on the "core" snap and other snaps. In memory we are actually
// using "snapd" snap for hosting those slots and this lets us stay compatible.
func (m *CoreSnapdSystemMapper) RemapSnapFromState(snapName string) string {
	if snapName == "core" {
		return m.SystemSnapName()
	}
	return snapName
}

// RemapSnapToState renames the "snapd" snap to the "core" snap.
//
// This allows the state to stay backwards compatible as all the connections
// seem to refer to the "core" snap, as in pre core{16,18} days where there was
// only one core snap.
func (m *CoreSnapdSystemMapper) RemapSnapToState(snapName string) string {
	if snapName == m.SystemSnapName() {
		return "core"
	}
	return snapName
}

// RemapSnapFromRequest renames the "core" or "system" snaps to the "snapd" snap.
//
// This allows us to accept connection and disconnection requests that
// explicitly refer to "core" or "system" even though we really want them to
// refer to "snapd". Note that this is not fully symmetric with
// RemapSnapToResponse as we explicitly always talk about "system" snap,
// even if the request used "core".
func (m *CoreSnapdSystemMapper) RemapSnapFromRequest(snapName string) string {
	if snapName == "system" || snapName == "core" {
		return m.SystemSnapName()
	}
	return snapName
}

// SystemSnapName returns actual name of the system snap.
func (m *CoreSnapdSystemMapper) SystemSnapName() string {
	return "snapd"
}

// mapper contains the currently active snap mapper.
var mapper SnapMapper = &CoreCoreSystemMapper{}

// MockSnapMapper mocks the currently used snap mapper.
func MockSnapMapper(new SnapMapper) (restore func()) {
	old := mapper
	mapper = new
	return func() { mapper = old }
}

// RemapSnapFromState renames a snap when loaded from state according to the current mapper.
func RemapSnapFromState(snapName string) string {
	return mapper.RemapSnapFromState(snapName)
}

// RemapSnapToState renames a snap when saving to state according to the current mapper.
func RemapSnapToState(snapName string) string {
	return mapper.RemapSnapToState(snapName)
}

// RemapSnapFromRequest renames a snap as received from an API request according to the current mapper.
func RemapSnapFromRequest(snapName string) string {
	return mapper.RemapSnapFromRequest(snapName)
}

// SystemSnapName returns actual name of the system snap.
func SystemSnapName() string {
	return mapper.SystemSnapName()
}

// systemSnapInfo returns current info for system snap.
func systemSnapInfo(st *state.State) (*snap.Info, error) {
	return snapstate.CurrentInfo(st, SystemSnapName())
}

func connectDisconnectAffectedSnaps(t *state.Task) ([]string, error) {
	plugRef, slotRef, err := getPlugAndSlotRefs(t)
	if err != nil {
		return nil, fmt.Errorf("internal error: cannot obtain plug/slot data from task: %s", t.Summary())
	}
	return []string{plugRef.Snap, slotRef.Snap}, nil
}

func checkSystemSnapIsPresent(st *state.State) bool {
	st.Lock()
	defer st.Unlock()
	_, err := systemSnapInfo(st)
	return err == nil
}

func setHotplugAttrs(task *state.Task, ifaceName, hotplugKey string) {
	task.Set("interface", ifaceName)
	task.Set("hotplug-key", hotplugKey)
}

func getHotplugAttrs(task *state.Task) (ifaceName, hotplugKey string, err error) {
	if err = task.Get("interface", &ifaceName); err != nil {
		return "", "", fmt.Errorf("internal error: cannot get interface name from hotplug task: %s", err)
	}
	if err = task.Get("hotplug-key", &hotplugKey); err != nil {
		return "", "", fmt.Errorf("internal error: cannot get hotplug key from hotplug task: %s", err)
	}
	return ifaceName, hotplugKey, err
}

func allocHotplugSeq(st *state.State) (int, error) {
	var seq int
	if err := st.Get("hotplug-seq", &seq); err != nil && err != state.ErrNoState {
		return 0, err
	}
	seq++
	st.Set("hotplug-seq", seq)
	return seq, nil
}

func isHotplugChange(chg *state.Change) bool {
	return strings.HasPrefix(chg.Kind(), "hotplug-")
}

func getHotplugChangeAttrs(chg *state.Change) (seq int, hotplugKey string, err error) {
	if err = chg.Get("hotplug-key", &hotplugKey); err != nil {
		return 0, "", fmt.Errorf("internal error: hotplug-key not set on change %q", chg.Kind())
	}
	if err = chg.Get("hotplug-seq", &seq); err != nil {
		return 0, "", fmt.Errorf("internal error: hotplug-seq not set on change %q", chg.Kind())
	}
	return seq, hotplugKey, nil
}

func setHotplugChangeAttrs(chg *state.Change, seq int, hotplugKey string) {
	chg.Set("hotplug-seq", seq)
	chg.Set("hotplug-key", hotplugKey)
}

type HotplugSlotInfo struct {
	Name        string                 `json:"name"`
	Interface   string                 `json:"interface"`
	StaticAttrs map[string]interface{} `json:"static-attrs,omitempty"`
	HotplugKey  string                 `json:"hotplug-key"`
}

func getHotplugSlots(st *state.State) (map[string]*HotplugSlotInfo, error) {
	var slots map[string]*HotplugSlotInfo
	err := st.Get("hotplug-slots", &slots)
	if err != nil {
		if err != state.ErrNoState {
			return nil, err
		}
		slots = make(map[string]*HotplugSlotInfo)
	}
	return slots, nil
}

func setHotplugSlots(st *state.State, slots map[string]*HotplugSlotInfo) {
	st.Set("hotplug-slots", slots)
}

func findConnsForHotplugKey(conns map[string]*connState, ifaceName, hotplugKey string) []string {
	var connsForDevice []string
	for id, connSt := range conns {
		if connSt.Interface != ifaceName || connSt.HotplugKey != hotplugKey {
			continue
		}
		connsForDevice = append(connsForDevice, id)
	}
	sort.Strings(connsForDevice)
	return connsForDevice
}<|MERGE_RESOLUTION|>--- conflicted
+++ resolved
@@ -24,10 +24,7 @@
 	"encoding/json"
 	"fmt"
 	"os"
-<<<<<<< HEAD
-=======
 	"sort"
->>>>>>> 7ad7311d
 	"strings"
 
 	"github.com/snapcore/snapd/asserts"
