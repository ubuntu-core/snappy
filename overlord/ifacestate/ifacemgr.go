--- conflicted
+++ resolved
@@ -289,50 +289,6 @@
 	return ConnectionStates(m.state)
 }
 
-<<<<<<< HEAD
-// ResolveDisconnect resolves potentially missing plug or slot names and returns
-// a fully populated connection reference. It resorts to repository's
-// ResolveDisconnect method for normal disconnect, but uses connection from the
-// state if forget flag is true, so it is able to resolve connections for
-// non-existing plugs or slots.
-// The state must be locked by the caller.
-func (m *InterfaceManager) ResolveDisconnect(plugSnapName, plugName, slotSnapName, slotName string, forget bool) ([]*interfaces.ConnRef, error) {
-	if !forget {
-		return m.repo.ResolveDisconnect(plugSnapName, plugName, slotSnapName, slotName)
-	}
-
-	// for convienience, empty plug snap means system snap
-	if plugSnapName == "" {
-		plugSnapName = mapper.SystemSnapName()
-	}
-	if plugName == "" {
-		return nil, fmt.Errorf("invalid empty plug name")
-	}
-	// for convienience, empty slot snap means system snap
-	if slotSnapName == "" {
-		slotSnapName = mapper.SystemSnapName()
-	}
-	if slotName == "" {
-		return nil, fmt.Errorf("invalid empty slot name")
-	}
-
-	conns, err := getConns(m.state)
-	if err != nil {
-		return nil, err
-	}
-
-	ref := &interfaces.ConnRef{
-		PlugRef: interfaces.PlugRef{Snap: plugSnapName, Name: plugName},
-		SlotRef: interfaces.SlotRef{Snap: slotSnapName, Name: slotName},
-	}
-	if _, ok := conns[ref.ID()]; ok {
-		return []*interfaces.ConnRef{ref}, nil
-	}
-
-	// the error mimics the error from repo.ResolveDisconnect(..) when
-	// a concrete (non-existing) connection was given.
-	return nil, fmt.Errorf("cannot forget connection %s:%s from %s:%s, it was not connected", plugSnapName, plugName, slotSnapName, slotName)
-=======
 // ResolveDisconnect resolves potentially missing plug or slot names and
 // returns a list of fully populated connection references that can be
 // disconnected.
@@ -348,23 +304,58 @@
 // In both cases the snap name can be omitted to implicitly refer to the core
 // snap. If there's no core snap it is simply assumed to be called "core" to
 // provide consistent error messages.
-func (m *InterfaceManager) ResolveDisconnect(plugSnapName, plugName, slotSnapName, slotName string) ([]*interfaces.ConnRef, error) {
-	connected := func(plugSn, plug, slotSn, slot string) (bool, error) {
-		_, err := m.repo.Connection(&interfaces.ConnRef{
-			PlugRef: interfaces.PlugRef{Snap: plugSn, Name: plug},
-			SlotRef: interfaces.SlotRef{Snap: slotSn, Name: slot},
-		})
-		if _, notConnected := err.(*interfaces.NotConnectedError); notConnected {
-			return false, nil
-		}
+func (m *InterfaceManager) ResolveDisconnect(plugSnapName, plugName, slotSnapName, slotName string, forget bool) ([]*interfaces.ConnRef, error) {
+	var connected func(plugSn, plug, slotSn, slot string) (bool, error)
+	var connectedPlugOrSlot func(snapName, plugOrSlotName string) ([]*interfaces.ConnRef, error)
+
+	if forget {
+		conns, err := getConns(m.state)
 		if err != nil {
-			return false, err
-		}
-		return true, nil
-	}
-
-	connectedPlugOrSlot := func(snapName, plugOrSlotName string) ([]*interfaces.ConnRef, error) {
-		return m.repo.Connected(snapName, plugOrSlotName)
+			return nil, err
+		}
+		connected = func(plugSn, plug, slotSn, slot string) (bool, error) {
+			cref := interfaces.ConnRef{
+				PlugRef: interfaces.PlugRef{Snap: plugSn, Name: plug},
+				SlotRef: interfaces.SlotRef{Snap: slotSn, Name: slot},
+			}
+			_, ok := conns[cref.ID()]
+			return ok, nil
+		}
+
+		connectedPlugOrSlot = func(snapName, plugOrSlotName string) ([]*interfaces.ConnRef, error) {
+			var refs []*interfaces.ConnRef
+			for connID := range conns {
+				cref, err := interfaces.ParseConnRef(connID)
+				if err != nil {
+					return nil, err
+				}
+				if cref.PlugRef.Snap == snapName && cref.PlugRef.Name == plugOrSlotName {
+					refs = append(refs, cref)
+				}
+				if cref.SlotRef.Snap == snapName && cref.SlotRef.Name == plugOrSlotName {
+					refs = append(refs, cref)
+				}
+			}
+			return refs, nil
+		}
+	} else {
+		connected = func(plugSn, plug, slotSn, slot string) (bool, error) {
+			_, err := m.repo.Connection(&interfaces.ConnRef{
+				PlugRef: interfaces.PlugRef{Snap: plugSn, Name: plug},
+				SlotRef: interfaces.SlotRef{Snap: slotSn, Name: slot},
+			})
+			if _, notConnected := err.(*interfaces.NotConnectedError); notConnected {
+				return false, nil
+			}
+			if err != nil {
+				return false, err
+			}
+			return true, nil
+		}
+
+		connectedPlugOrSlot = func(snapName, plugOrSlotName string) ([]*interfaces.ConnRef, error) {
+			return m.repo.Connected(snapName, plugOrSlotName)
+		}
 	}
 
 	coreSnapName, _ := m.repo.GuessSystemSnapName()
@@ -394,6 +385,10 @@
 			return nil, err
 		}
 		if !isConnected {
+			if forget {
+				return nil, fmt.Errorf("cannot forget connection %s:%s from %s:%s, it was not connected",
+					plugSnapName, plugName, slotSnapName, slotName)
+			}
 			return nil, fmt.Errorf("cannot disconnect %s:%s from %s:%s, it is not connected",
 				plugSnapName, plugName, slotSnapName, slotName)
 		}
@@ -421,7 +416,6 @@
 	default:
 		return nil, fmt.Errorf("allowed forms are <snap>:<plug> <snap>:<slot> or <snap>:<plug or slot>")
 	}
->>>>>>> 7dc64b06
 }
 
 // DisableUDevMonitor disables the instantiation of udev monitor, but has no effect
