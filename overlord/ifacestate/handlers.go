// -*- Mode: Go; indent-tabs-mode: t -*-

/*
 * Copyright (C) 2016 Canonical Ltd
 *
 * This program is free software: you can redistribute it and/or modify
 * it under the terms of the GNU General Public License version 3 as
 * published by the Free Software Foundation.
 *
 * This program is distributed in the hope that it will be useful,
 * but WITHOUT ANY WARRANTY; without even the implied warranty of
 * MERCHANTABILITY or FITNESS FOR A PARTICULAR PURPOSE.  See the
 * GNU General Public License for more details.
 *
 * You should have received a copy of the GNU General Public License
 * along with this program.  If not, see <http://www.gnu.org/licenses/>.
 *
 */

package ifacestate

import (
	"fmt"
	"sort"
<<<<<<< HEAD
=======
	"strings"
	"time"
>>>>>>> ac4607c6

	"gopkg.in/tomb.v2"

	"github.com/snapcore/snapd/asserts"
	"github.com/snapcore/snapd/interfaces"
	"github.com/snapcore/snapd/interfaces/policy"
	"github.com/snapcore/snapd/overlord/assertstate"
	"github.com/snapcore/snapd/overlord/snapstate"
	"github.com/snapcore/snapd/overlord/state"
	"github.com/snapcore/snapd/snap"
)

// confinementOptions returns interfaces.ConfinementOptions from snapstate.Flags.
func confinementOptions(flags snapstate.Flags) interfaces.ConfinementOptions {
	return interfaces.ConfinementOptions{
		DevMode:  flags.DevMode,
		JailMode: flags.JailMode,
		Classic:  flags.Classic,
	}
}

func (m *InterfaceManager) setupAffectedSnaps(task *state.Task, affectingSnap string, affectedSnaps []string) error {
	st := task.State()

	// Setup security of the affected snaps.
	for _, affectedSnapName := range affectedSnaps {
		// the snap that triggered the change needs to be skipped
		if affectedSnapName == affectingSnap {
			continue
		}
		var snapst snapstate.SnapState
		if err := snapstate.Get(st, affectedSnapName, &snapst); err != nil {
			task.Errorf("skipping security profiles setup for snap %q when handling snap %q: %v", affectedSnapName, affectingSnap, err)
			continue
		}
		affectedSnapInfo, err := snapst.CurrentInfo()
		if err != nil {
			return err
		}
		addImplicitSlots(affectedSnapInfo)
		opts := confinementOptions(snapst.Flags)
		if err := m.setupSnapSecurity(task, affectedSnapInfo, opts); err != nil {
			return err
		}
	}
	return nil
}

func (m *InterfaceManager) doSetupProfiles(task *state.Task, tomb *tomb.Tomb) error {
	task.State().Lock()
	defer task.State().Unlock()

	// Get snap.Info from bits handed by the snap manager.
	snapsup, err := snapstate.TaskSnapSetup(task)
	if err != nil {
		return err
	}

	snapInfo, err := snap.ReadInfo(snapsup.Name(), snapsup.SideInfo)
	if err != nil {
		return err
	}

	// invoke guard logic for core snap security setup phase 2 implemented
	// by snapstate
	proceed, err := snapstate.GuardCoreSetupProfilesPhase2(task, snapsup, snapInfo)
	if err != nil {
		return err
	}
	if !proceed {
		return nil
	}

	opts := confinementOptions(snapsup.Flags)
	return m.setupProfilesForSnap(task, tomb, snapInfo, opts)
}

func (m *InterfaceManager) setupProfilesForSnap(task *state.Task, _ *tomb.Tomb, snapInfo *snap.Info, opts interfaces.ConfinementOptions) error {
	addImplicitSlots(snapInfo)
	snapName := snapInfo.Name()

	// The snap may have been updated so perform the following operation to
	// ensure that we are always working on the correct state:
	//
	// - disconnect all connections to/from the given snap
	//   - remembering the snaps that were affected by this operation
	// - remove the (old) snap from the interfaces repository
	// - add the (new) snap to the interfaces repository
	// - restore connections based on what is kept in the state
	//   - if a connection cannot be restored then remove it from the state
	// - setup the security of all the affected snaps
	disconnectedSnaps, err := m.repo.DisconnectSnap(snapName)
	if err != nil {
		return err
	}
	// XXX: what about snap renames? We should remove the old name (or switch
	// to IDs in the interfaces repository)
	if err := m.repo.RemoveSnap(snapName); err != nil {
		return err
	}
	if err := m.repo.AddSnap(snapInfo); err != nil {
		return err
	}
	if len(snapInfo.BadInterfaces) > 0 {
		task.Logf("%s", snap.BadInterfacesSummary(snapInfo))
	}

	reconnectedSnaps, err := m.reloadConnections(snapName)
	if err != nil {
		return err
	}
	if err := m.setupSnapSecurity(task, snapInfo, opts); err != nil {
		return err
	}
	affectedSet := make(map[string]bool)
	for _, name := range disconnectedSnaps {
		affectedSet[name] = true
	}
	for _, name := range reconnectedSnaps {
		affectedSet[name] = true
	}
	// The principal snap was already handled above.
	delete(affectedSet, snapInfo.Name())
	affectedSnaps := make([]string, 0, len(affectedSet))
	for name := range affectedSet {
		affectedSnaps = append(affectedSnaps, name)
	}
	sort.Strings(affectedSnaps)
	return m.setupAffectedSnaps(task, snapName, affectedSnaps)
}

func (m *InterfaceManager) doRemoveProfiles(task *state.Task, tomb *tomb.Tomb) error {
	st := task.State()
	st.Lock()
	defer st.Unlock()

	// Get SnapSetup for this snap. This is gives us the name of the snap.
	snapSetup, err := snapstate.TaskSnapSetup(task)
	if err != nil {
		return err
	}
	snapName := snapSetup.Name()

	return m.removeProfilesForSnap(task, tomb, snapName)
}

func (m *InterfaceManager) removeProfilesForSnap(task *state.Task, _ *tomb.Tomb, snapName string) error {
	// Disconnect the snap entirely.
	// This is required to remove the snap from the interface repository.
	// The returned list of affected snaps will need to have its security setup
	// to reflect the change.
	affectedSnaps, err := m.repo.DisconnectSnap(snapName)
	if err != nil {
		return err
	}
	if err := m.setupAffectedSnaps(task, snapName, affectedSnaps); err != nil {
		return err
	}

	// Remove the snap from the interface repository.
	// This discards all the plugs and slots belonging to that snap.
	if err := m.repo.RemoveSnap(snapName); err != nil {
		return err
	}

	// Remove security artefacts of the snap.
	if err := m.removeSnapSecurity(task, snapName); err != nil {
		return err
	}

	return nil
}

func (m *InterfaceManager) undoSetupProfiles(task *state.Task, tomb *tomb.Tomb) error {
	st := task.State()
	st.Lock()
	defer st.Unlock()

	var corePhase2 bool
	if err := task.Get("core-phase-2", &corePhase2); err != nil && err != state.ErrNoState {
		return err
	}
	if corePhase2 {
		// let the first setup-profiles deal with this
		return nil
	}

	snapsup, err := snapstate.TaskSnapSetup(task)
	if err != nil {
		return err
	}
	snapName := snapsup.Name()

	// Get the name from SnapSetup and use it to find the current SideInfo
	// about the snap, if there is one.
	var snapst snapstate.SnapState
	err = snapstate.Get(st, snapName, &snapst)
	if err != nil && err != state.ErrNoState {
		return err
	}
	sideInfo := snapst.CurrentSideInfo()
	if sideInfo == nil {
		// The snap was not installed before so undo should remove security profiles.
		return m.removeProfilesForSnap(task, tomb, snapName)
	} else {
		// The snap was installed before so undo should setup the old security profiles.
		snapInfo, err := snap.ReadInfo(snapName, sideInfo)
		if err != nil {
			return err
		}
		opts := confinementOptions(snapst.Flags)
		return m.setupProfilesForSnap(task, tomb, snapInfo, opts)
	}
}

func (m *InterfaceManager) doDiscardConns(task *state.Task, _ *tomb.Tomb) error {
	st := task.State()
	st.Lock()
	defer st.Unlock()

	snapSetup, err := snapstate.TaskSnapSetup(task)
	if err != nil {
		return err
	}

	snapName := snapSetup.Name()

	var snapst snapstate.SnapState
	err = snapstate.Get(st, snapName, &snapst)
	if err != nil && err != state.ErrNoState {
		return err
	}

	if err == nil && len(snapst.Sequence) != 0 {
		return fmt.Errorf("cannot discard connections for snap %q while it is present", snapName)
	}
	conns, err := getConns(st)
	if err != nil {
		return err
	}
	removed := make(map[string]connState)
	for id := range conns {
		connRef, err := interfaces.ParseConnRef(id)
		if err != nil {
			return err
		}
		if connRef.PlugRef.Snap == snapName || connRef.SlotRef.Snap == snapName {
			removed[id] = conns[id]
			delete(conns, id)
		}
	}
	task.Set("removed", removed)
	setConns(st, conns)
	return nil
}

func (m *InterfaceManager) undoDiscardConns(task *state.Task, _ *tomb.Tomb) error {
	st := task.State()
	st.Lock()
	defer st.Unlock()

	var removed map[string]connState
	err := task.Get("removed", &removed)
	if err != nil && err != state.ErrNoState {
		return err
	}

	conns, err := getConns(st)
	if err != nil {
		return err
	}

	for id, connState := range removed {
		conns[id] = connState
	}
	setConns(st, conns)
	task.Set("removed", nil)
	return nil
}

func (m *InterfaceManager) doConnect(task *state.Task, _ *tomb.Tomb) error {
	st := task.State()
	st.Lock()
	defer st.Unlock()

	plugRef, slotRef, err := getPlugAndSlotRefs(task)
	if err != nil {
		return err
	}

	var autoConnect bool
	if err := task.Get("auto", &autoConnect); err != nil && err != state.ErrNoState {
		return err
	}

	conns, err := getConns(st)
	if err != nil {
		return err
	}

	connRef := interfaces.ConnRef{PlugRef: plugRef, SlotRef: slotRef}

	var plugSnapst snapstate.SnapState
	if err := snapstate.Get(st, plugRef.Snap, &plugSnapst); err != nil {
		if autoConnect && err == state.ErrNoState {
			// ignore the error if auto-connecting
			task.Logf("snap %q is no longer available for auto-connecting", plugRef.Snap)
			return nil
		}
		return err
	}

	var slotSnapst snapstate.SnapState
	if err := snapstate.Get(st, slotRef.Snap, &slotSnapst); err != nil {
		if autoConnect && err == state.ErrNoState {
			// ignore the error if auto-connecting
			task.Logf("snap %q is no longer available for auto-connecting", slotRef.Snap)
			return nil
		}
		return err
	}

	plug := m.repo.Plug(connRef.PlugRef.Snap, connRef.PlugRef.Name)
	if plug == nil {
		if autoConnect {
			// ignore the error if auto-connecting
			task.Logf("snap %q no longer has %q plug", connRef.PlugRef.Snap, connRef.PlugRef.Name)
			return nil
		}
		return fmt.Errorf("snap %q has no %q plug", connRef.PlugRef.Snap, connRef.PlugRef.Name)
	}

	var plugDecl *asserts.SnapDeclaration
	if plug.Snap.SnapID != "" {
		var err error
		plugDecl, err = assertstate.SnapDeclaration(st, plug.Snap.SnapID)
		if err != nil {
			return fmt.Errorf("cannot find snap declaration for %q: %v", plug.Snap.Name(), err)
		}
	}

	slot := m.repo.Slot(connRef.SlotRef.Snap, connRef.SlotRef.Name)
	if slot == nil {
		if autoConnect {
			// ignore the error if auto-connecting
			task.Logf("snap %q no longer has %q slot", connRef.SlotRef.Snap, connRef.SlotRef.Name)
			return nil
		}
		return fmt.Errorf("snap %q has no %q slot", connRef.SlotRef.Snap, connRef.SlotRef.Name)
	}

	// FIXME: check auto connect policy when interface hooks land.
	if !autoConnect {
		var slotDecl *asserts.SnapDeclaration
		if slot.Snap.SnapID != "" {
			var err error
			slotDecl, err = assertstate.SnapDeclaration(st, slot.Snap.SnapID)
			if err != nil {
				return fmt.Errorf("cannot find snap declaration for %q: %v", slot.Snap.Name(), err)
			}
		}

		baseDecl, err := assertstate.BaseDeclaration(st)
		if err != nil {
			return fmt.Errorf("internal error: cannot find base declaration: %v", err)
		}

		// check the connection against the declarations' rules
		ic := policy.ConnectCandidate{
			Plug:                plug,
			PlugSnapDeclaration: plugDecl,
			Slot:                slot,
			SlotSnapDeclaration: slotDecl,
			BaseDeclaration:     baseDecl,
		}

		// if either of plug or slot snaps don't have a declaration it
		// means they were installed with "dangerous", so the security
		// check should be skipped at this point.
		if plugDecl != nil && slotDecl != nil {
			err = ic.Check()
			if err != nil {
				return err
			}
		}
	}

	// TODO: pass dynamic attributes from hooks
	err = m.repo.Connect(connRef)
	if err != nil {
		return err
	}

	slotOpts := confinementOptions(slotSnapst.Flags)
	if err := m.setupSnapSecurity(task, slot.Snap, slotOpts); err != nil {
		return err
	}
	plugOpts := confinementOptions(plugSnapst.Flags)
	if err := m.setupSnapSecurity(task, plug.Snap, plugOpts); err != nil {
		return err
	}

	conns[connRef.ID()] = connState{Interface: plug.Interface, Auto: autoConnect}
	setConns(st, conns)

	return nil
}

func (m *InterfaceManager) doDisconnect(task *state.Task, _ *tomb.Tomb) error {
	st := task.State()
	st.Lock()
	defer st.Unlock()

	plugRef, slotRef, err := getPlugAndSlotRefs(task)
	if err != nil {
		return err
	}

	conns, err := getConns(st)
	if err != nil {
		return err
	}

	var snapStates []snapstate.SnapState
	for _, snapName := range []string{plugRef.Snap, slotRef.Snap} {
		var snapst snapstate.SnapState
		if err := snapstate.Get(st, snapName, &snapst); err != nil {
			if err == state.ErrNoState {
				task.Logf("skipping disconnect operation for connection %s %s, snap %q doesn't exist", plugRef, slotRef, snapName)
				return nil
			}
			task.Errorf("skipping security profiles setup for snap %q when disconnecting %s from %s: %v", snapName, plugRef, slotRef, err)
		} else {
			snapStates = append(snapStates, snapst)
		}
	}

	err = m.repo.Disconnect(plugRef.Snap, plugRef.Name, slotRef.Snap, slotRef.Name)
	if err != nil {
		return fmt.Errorf("snapd changed, please retry the operation: %v", err)
	}
	for _, snapst := range snapStates {
		snapInfo, err := snapst.CurrentInfo()
		if err != nil {
			return err
		}
		opts := confinementOptions(snapst.Flags)
		if err := m.setupSnapSecurity(task, snapInfo, opts); err != nil {
			return err
		}
	}

	conn := interfaces.ConnRef{PlugRef: plugRef, SlotRef: slotRef}
	delete(conns, conn.ID())

	setConns(st, conns)
	return nil
}

// timeout for shared content retry
var contentLinkRetryTimeout = 30 * time.Second

// defaultContentProviders returns a dict of the default-providers for the
// content plugs for the given snapName
func (m *InterfaceManager) defaultContentProviders(snapName string) map[string]bool {
	plugs := m.repo.Plugs(snapName)
	defaultProviders := make(map[string]bool, len(plugs))
	for _, plug := range plugs {
		if plug.Interface == "content" {
			var s string
			if err := plug.Attr("content", &s); err == nil && s != "" {
				var dprovider string
				if err := plug.Attr("default-provider", &dprovider); err == nil && dprovider != "" {
					defaultProviders[dprovider] = true
				}
			}
		}
	}
	return defaultProviders
}

// doAutoConnect creates task(s) to connect the given snap to viable candidates.
func (m *InterfaceManager) doAutoConnect(task *state.Task, _ *tomb.Tomb) error {
	// FIXME: here we should not reconnect auto-connect plug/slot
	// pairs that were explicitly disconnected by the user

	st := task.State()
	st.Lock()
	defer st.Unlock()

	var conns map[string]connState
	err := st.Get("conns", &conns)
	if err != nil && err != state.ErrNoState {
		return err
	}
	if conns == nil {
		conns = make(map[string]connState)
	}

	snapsup, err := snapstate.TaskSnapSetup(task)
	if err != nil {
		return err
	}

	snapName := snapsup.Name()

	autots := state.NewTaskSet()
	autochecker, err := newAutoConnectChecker(st)
	if err != nil {
		return err
	}

	// wait for auto-install, started by prerequisites code, for
	// the default-providers of content ifaces so we can
	// auto-connect to them
	defaultProviders := m.defaultContentProviders(snapName)
	for _, chg := range st.Changes() {
		if chg.Status().Ready() {
			continue
		}
		for _, t := range chg.Tasks() {
			if t.Status().Ready() {
				continue
			}
			if t.Kind() != "link-snap" && t.Kind() != "setup-profiles" {
				continue
			}
			if snapsup, err := snapstate.TaskSnapSetup(t); err == nil {
				if defaultProviders[snapsup.Name()] {
					return &state.Retry{After: contentLinkRetryTimeout}
				}
			}
		}
	}

	chg := task.Change()
	// Auto-connect all the plugs
	for _, plug := range m.repo.Plugs(snapName) {
		candidates := m.repo.AutoConnectCandidateSlots(snapName, plug.Name, autochecker.check)
		if len(candidates) == 0 {
			continue
		}
		// If we are in a core transition we may have both the old ubuntu-core
		// snap and the new core snap providing the same interface. In that
		// situation we want to ignore any candidates in ubuntu-core and simply
		// go with those from the new core snap.
		if len(candidates) == 2 {
			switch {
			case candidates[0].Snap.Name() == "ubuntu-core" && candidates[1].Snap.Name() == "core":
				candidates = candidates[1:2]
			case candidates[1].Snap.Name() == "ubuntu-core" && candidates[0].Snap.Name() == "core":
				candidates = candidates[0:1]
			}
		}
		if len(candidates) != 1 {
			crefs := make([]string, len(candidates))
			for i, candidate := range candidates {
				crefs[i] = candidate.String()
			}
			task.Logf("cannot auto-connect plug %s, candidates found: %s", plug, strings.Join(crefs, ", "))
			continue
		}
		slot := candidates[0]
		connRef := interfaces.NewConnRef(plug, slot)
		key := connRef.ID()
		if _, ok := conns[key]; ok {
			// Suggested connection already exist so don't clobber it.
			// NOTE: we don't log anything here as this is a normal and common condition.
			continue
		}

		ts, err := AutoConnect(st, chg, task, plug.Snap.Name(), plug.Name, slot.Snap.Name(), slot.Name)
		if err != nil {
			task.Logf("cannot auto-connect plug %s to %s: %s", connRef.PlugRef, connRef.SlotRef, err)
			continue
		}
		autots.AddAll(ts)
	}
	// Auto-connect all the slots
	for _, slot := range m.repo.Slots(snapName) {
		candidates := m.repo.AutoConnectCandidatePlugs(snapName, slot.Name, autochecker.check)
		if len(candidates) == 0 {
			continue
		}

		for _, plug := range candidates {
			// make sure slot is the only viable
			// connection for plug, same check as if we were
			// considering auto-connections from plug
			candSlots := m.repo.AutoConnectCandidateSlots(plug.Snap.Name(), plug.Name, autochecker.check)

			if len(candSlots) != 1 || candSlots[0].String() != slot.String() {
				crefs := make([]string, len(candSlots))
				for i, candidate := range candSlots {
					crefs[i] = candidate.String()
				}
				task.Logf("cannot auto-connect slot %s to %s, candidates found: %s", slot, plug, strings.Join(crefs, ", "))
				continue
			}

			connRef := interfaces.NewConnRef(plug, slot)
			key := connRef.ID()
			if _, ok := conns[key]; ok {
				// Suggested connection already exist so don't clobber it.
				// NOTE: we don't log anything here as this is a normal and common condition.
				continue
			}
			ts, err := AutoConnect(st, chg, task, plug.Snap.Name(), plug.Name, slot.Snap.Name(), slot.Name)
			if err != nil {
				task.Logf("cannot auto-connect slot %s to %s: %s", connRef.SlotRef, connRef.PlugRef, err)
				continue
			}
			autots.AddAll(ts)
		}
	}

	task.SetStatus(state.DoneStatus)

	lanes := task.Lanes()
	if len(lanes) == 1 && lanes[0] == 0 {
		lanes = nil
	}
	ht := task.HaltTasks()

	// add all connect tasks to the change of main "auto-connect" task and to the same lane.
	for _, l := range lanes {
		autots.JoinLane(l)
	}
	chg.AddAll(autots)
	// make all halt tasks of the main 'auto-connect' task wait on connect tasks
	for _, t := range ht {
		t.WaitAll(autots)
	}

	st.EnsureBefore(0)
	return nil
}

func (m *InterfaceManager) undoAutoConnect(task *state.Task, _ *tomb.Tomb) error {
	// TODO Introduce disconnection hooks, and run them here as well to give a chance
	// for the snap to undo whatever it did when the connection was established.
	return nil
}

// transitionConnectionsCoreMigration will transition all connections
// from oldName to newName. Note that this is only useful when you
// know that newName supports everything that oldName supports,
// otherwise you will be in a world of pain.
func (m *InterfaceManager) transitionConnectionsCoreMigration(st *state.State, oldName, newName string) error {
	// transition over, ubuntu-core has only slots
	conns, err := getConns(st)
	if err != nil {
		return err
	}

	for id := range conns {
		connRef, err := interfaces.ParseConnRef(id)
		if err != nil {
			return err
		}
		if connRef.SlotRef.Snap == oldName {
			connRef.SlotRef.Snap = newName
			conns[connRef.ID()] = conns[id]
			delete(conns, id)
		}
	}
	setConns(st, conns)

	// The reloadConnections() just modifies the repository object, it
	// has no effect on the running system, i.e. no security profiles
	// on disk are rewriten. This is ok because core/ubuntu-core have
	// exactly the same profiles and nothing in the generated policies
	// has the slot-name encoded.
	if _, err := m.reloadConnections(oldName); err != nil {
		return err
	}
	if _, err := m.reloadConnections(newName); err != nil {
		return err
	}

	return nil
}

func (m *InterfaceManager) doTransitionUbuntuCore(t *state.Task, _ *tomb.Tomb) error {
	st := t.State()
	st.Lock()
	defer st.Unlock()

	var oldName, newName string
	if err := t.Get("old-name", &oldName); err != nil {
		return err
	}
	if err := t.Get("new-name", &newName); err != nil {
		return err
	}

	return m.transitionConnectionsCoreMigration(st, oldName, newName)
}

func (m *InterfaceManager) undoTransitionUbuntuCore(t *state.Task, _ *tomb.Tomb) error {
	st := t.State()
	st.Lock()
	defer st.Unlock()

	// symmetrical to the "do" method, just reverse them again
	var oldName, newName string
	if err := t.Get("old-name", &oldName); err != nil {
		return err
	}
	if err := t.Get("new-name", &newName); err != nil {
		return err
	}

	return m.transitionConnectionsCoreMigration(st, newName, oldName)
}<|MERGE_RESOLUTION|>--- conflicted
+++ resolved
@@ -22,11 +22,8 @@
 import (
 	"fmt"
 	"sort"
-<<<<<<< HEAD
-=======
 	"strings"
 	"time"
->>>>>>> ac4607c6
 
 	"gopkg.in/tomb.v2"
 
