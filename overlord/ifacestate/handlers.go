--- conflicted
+++ resolved
@@ -99,11 +99,7 @@
 		if snapName == snapInfo.Name() {
 			continue
 		}
-<<<<<<< HEAD
-		snapInfo, err := snapstate.CurrentSideInfo(task.State(), snapName)
-=======
 		snapInfo, err := snapstate.CurrentInfo(task.State(), snapName)
->>>>>>> 75441c00
 		if err != nil {
 			return err
 		}
@@ -162,11 +158,7 @@
 			// Skip setup for the snap being removed as this is handled below.
 			continue
 		}
-<<<<<<< HEAD
-		affectedSnapInfo, err := snapstate.CurrentSideInfo(task.State(), affectedSnapName)
-=======
 		affectedSnapInfo, err := snapstate.CurrentInfo(task.State(), affectedSnapName)
->>>>>>> 75441c00
 		if err != nil {
 			return err
 		}
