// -*- Mode: Go; indent-tabs-mode: t -*-

/*
 * Copyright (C) 2016 Canonical Ltd
 *
 * This program is free software: you can redistribute it and/or modify
 * it under the terms of the GNU General Public License version 3 as
 * published by the Free Software Foundation.
 *
 * This program is distributed in the hope that it will be useful,
 * but WITHOUT ANY WARRANTY; without even the implied warranty of
 * MERCHANTABILITY or FITNESS FOR A PARTICULAR PURPOSE.  See the
 * GNU General Public License for more details.
 *
 * You should have received a copy of the GNU General Public License
 * along with this program.  If not, see <http://www.gnu.org/licenses/>.
 *
 */

package ifacestate_test

import (
	"strings"
	"testing"
	"time"

	. "gopkg.in/check.v1"

	"github.com/snapcore/snapd/asserts"
	"github.com/snapcore/snapd/asserts/assertstest"
	"github.com/snapcore/snapd/dirs"
	"github.com/snapcore/snapd/interfaces"
	"github.com/snapcore/snapd/overlord/assertstate"
	"github.com/snapcore/snapd/overlord/hookstate"
	"github.com/snapcore/snapd/overlord/ifacestate"
	"github.com/snapcore/snapd/overlord/snapstate"
	"github.com/snapcore/snapd/overlord/state"
	"github.com/snapcore/snapd/snap"
	"github.com/snapcore/snapd/snap/snaptest"
	"github.com/snapcore/snapd/testutil"
)

func TestInterfaceManager(t *testing.T) { TestingT(t) }

var (
	rootKey, _  = assertstest.GenerateKey(752)
	storeKey, _ = assertstest.GenerateKey(752)
)

type interfaceManagerSuite struct {
	state           *state.State
	db              *asserts.Database
	privateMgr      *ifacestate.InterfaceManager
	privateHookMgr  *hookstate.HookManager
	extraIfaces     []interfaces.Interface
	secBackend      *interfaces.TestSecurityBackend
	restoreBackends func()
<<<<<<< HEAD
	command         *testutil.MockCmd
=======
	mockSnapCmd     *testutil.MockCmd
>>>>>>> c00295e7
	storeSigning    *assertstest.StoreStack
}

var _ = Suite(&interfaceManagerSuite{})

func (s *interfaceManagerSuite) SetUpTest(c *C) {
	s.storeSigning = assertstest.NewStoreStack("canonical", rootKey, storeKey)

	s.mockSnapCmd = testutil.MockCommand(c, "snap", "")

	dirs.SetRootDir(c.MkDir())
	state := state.New(nil)
	s.state = state
	db, err := asserts.OpenDatabase(&asserts.DatabaseConfig{
		Backstore: asserts.NewMemoryBackstore(),
		Trusted:   s.storeSigning.Trusted,
	})
	c.Assert(err, IsNil)
	s.db = db
	err = db.Add(s.storeSigning.StoreAccountKey(""))
	c.Assert(err, IsNil)

	s.state.Lock()
	assertstate.ReplaceDB(state, s.db)
	s.state.Unlock()

	s.privateHookMgr = nil
	s.privateMgr = nil
	s.extraIfaces = nil
	s.secBackend = &interfaces.TestSecurityBackend{}
	s.restoreBackends = ifacestate.MockSecurityBackends([]interfaces.SecurityBackend{s.secBackend})
}

func (s *interfaceManagerSuite) TearDownTest(c *C) {
<<<<<<< HEAD
	if s.command != nil {
		s.command.Restore()
	}
=======
	s.mockSnapCmd.Restore()
>>>>>>> c00295e7

	if s.privateMgr != nil {
		s.privateMgr.Stop()
	}
	dirs.SetRootDir("")
	s.restoreBackends()
}

func (s *interfaceManagerSuite) manager(c *C) *ifacestate.InterfaceManager {
	if s.privateMgr == nil {
		mgr, err := ifacestate.Manager(s.state, s.hookManager(c), s.extraIfaces)
		c.Assert(err, IsNil)
		s.privateMgr = mgr
	}
	return s.privateMgr
}

func (s *interfaceManagerSuite) hookManager(c *C) *hookstate.HookManager {
	if s.privateHookMgr == nil {
		mgr, err := hookstate.Manager(s.state)
		c.Assert(err, IsNil)
		s.privateHookMgr = mgr
	}
	return s.privateHookMgr
}

func (s *interfaceManagerSuite) settle(c *C) {
	for i := 0; i < 50; i++ {
		s.hookManager(c).Ensure()
		s.manager(c).Ensure()
		s.hookManager(c).Wait()
		s.manager(c).Wait()
	}
}

func (s *interfaceManagerSuite) TestSmoke(c *C) {
	mgr := s.manager(c)
	mgr.Ensure()
	mgr.Wait()
}

func (s *interfaceManagerSuite) TestConnectTask(c *C) {
	s.mockIface(c, &interfaces.TestInterface{InterfaceName: "test"})
	s.mockSnap(c, consumerYaml)
	s.mockSnap(c, producerYaml)
	_ = s.manager(c)

	s.state.Lock()
	defer s.state.Unlock()

	ts, err := ifacestate.Connect(s.state, "consumer", "plug", "producer", "slot")
	c.Assert(err, IsNil)

	var hs hookstate.HookSetup
	i := 0
	task := ts.Tasks()[i]
	c.Check(task.Kind(), Equals, "run-hook")
<<<<<<< HEAD
	err = task.Get("hook-setup", &hs)
	c.Assert(err, IsNil)
	c.Assert(hs.Hook, Equals, "prepare-plug-plug")
	i++
	task = ts.Tasks()[i]
	c.Check(task.Kind(), Equals, "run-hook")
	err = task.Get("hook-setup", &hs)
	c.Assert(err, IsNil)
	c.Assert(hs.Hook, Equals, "prepare-slot-slot")
=======
	var hookSetup hookstate.HookSetup
	err = task.Get("hook-setup", &hookSetup)
	c.Assert(err, IsNil)
	c.Assert(hookSetup, Equals, hookstate.HookSetup{Snap: "consumer", Hook: "prepare-plug-plug", Optional: true})
	i++
	task = ts.Tasks()[i]
	c.Check(task.Kind(), Equals, "run-hook")
	err = task.Get("hook-setup", &hookSetup)
	c.Assert(err, IsNil)
	c.Assert(hookSetup, Equals, hookstate.HookSetup{Snap: "producer", Hook: "prepare-slot-slot", Optional: true})
>>>>>>> c00295e7
	i++
	task = ts.Tasks()[i]
	c.Assert(task.Kind(), Equals, "connect")
	var plug interfaces.PlugRef
	err = task.Get("plug", &plug)
	c.Assert(err, IsNil)
	c.Assert(plug.Snap, Equals, "consumer")
	c.Assert(plug.Name, Equals, "plug")
	var slot interfaces.SlotRef
	err = task.Get("slot", &slot)
	c.Assert(err, IsNil)
	c.Assert(slot.Snap, Equals, "producer")
	c.Assert(slot.Name, Equals, "slot")
<<<<<<< HEAD
	// verify initial attributes are present in connect task
	var attrs map[string]interface{}
	err = task.Get("attributes", &attrs)
	c.Assert(err, IsNil)
	c.Assert(attrs["attr1"], Equals, "value1")
	c.Assert(attrs["attr2"], Equals, "value2")
=======
>>>>>>> c00295e7
	i++
	task = ts.Tasks()[i]
	c.Check(task.Kind(), Equals, "run-hook")
	err = task.Get("hook-setup", &hs)
	c.Assert(err, IsNil)
<<<<<<< HEAD
	c.Assert(hs.Hook, Equals, "confirm-plug-plug")
=======
	c.Assert(hs, Equals, hookstate.HookSetup{Snap: "producer", Hook: "connect-slot-slot", Optional: true})
>>>>>>> c00295e7
	i++
	task = ts.Tasks()[i]
	c.Check(task.Kind(), Equals, "run-hook")
	err = task.Get("hook-setup", &hs)
	c.Assert(err, IsNil)
<<<<<<< HEAD
	c.Assert(hs.Hook, Equals, "confirm-slot-slot")
=======
	c.Assert(hs, Equals, hookstate.HookSetup{Snap: "consumer", Hook: "connect-plug-plug", Optional: true})
>>>>>>> c00295e7
}

func (s *interfaceManagerSuite) TestEnsureProcessesConnectTask(c *C) {
	s.command = testutil.MockCommand(c, "snap", "")
	s.mockIface(c, &interfaces.TestInterface{InterfaceName: "test"})
	s.mockSnap(c, consumerYaml)
	s.mockSnap(c, producerYaml)
	_ = s.manager(c)

	s.state.Lock()
	change := s.state.NewChange("kind", "summary")
	ts, err := ifacestate.Connect(s.state, "consumer", "plug", "producer", "slot")

	c.Assert(err, IsNil)
	c.Assert(ts.Tasks(), HasLen, 5)
	ts.Tasks()[2].Set("snap-setup", &snapstate.SnapSetup{
		SideInfo: &snap.SideInfo{
			RealName: "consumer",
		},
	})

	change.AddAll(ts)
	s.state.Unlock()

	s.settle(c)

	s.state.Lock()
	defer s.state.Unlock()

	i := 0
	c.Assert(change.Err(), IsNil)
	task := change.Tasks()[i]
	c.Check(task.Kind(), Equals, "run-hook")
	c.Check(task.Status(), Equals, state.DoneStatus)
	i++
	task = change.Tasks()[i]
	c.Check(task.Kind(), Equals, "run-hook")
	c.Check(task.Status(), Equals, state.DoneStatus)
	i++
	task = change.Tasks()[i]
	c.Check(task.Kind(), Equals, "connect")
	c.Check(task.Status(), Equals, state.DoneStatus)
	c.Check(change.Status(), Equals, state.DoneStatus)

	repo := s.manager(c).Repository()
	plug := repo.Plug("consumer", "plug")
	slot := repo.Slot("producer", "slot")
	c.Assert(plug.Connections, HasLen, 1)
	c.Assert(slot.Connections, HasLen, 1)
	c.Check(plug.Connections[0], DeepEquals, interfaces.SlotRef{Snap: "producer", Name: "slot"})
	c.Check(slot.Connections[0], DeepEquals, interfaces.PlugRef{Snap: "consumer", Name: "plug"})
}

func (s *interfaceManagerSuite) TestConnectTaskCheckInterfaceMismatch(c *C) {
	s.mockIface(c, &interfaces.TestInterface{InterfaceName: "test"})
	s.mockIface(c, &interfaces.TestInterface{InterfaceName: "test2"})
	s.mockSnap(c, consumerYaml)
	s.mockSnap(c, producerYaml)
	_ = s.manager(c)

	s.state.Lock()
	change := s.state.NewChange("kind", "summary")
	ts, err := ifacestate.Connect(s.state, "consumer", "otherplug", "producer", "slot")
	c.Assert(err, IsNil)
	c.Assert(ts.Tasks(), HasLen, 5)
	c.Check(ts.Tasks()[2].Kind(), Equals, "connect")
	ts.Tasks()[2].Set("snap-setup", &snapstate.SnapSetup{
		SideInfo: &snap.SideInfo{
			RealName: "consumer",
		},
	})

	change.AddAll(ts)
	s.state.Unlock()

	s.settle(c)

	s.state.Lock()
	defer s.state.Unlock()

<<<<<<< HEAD
	c.Check(change.Err(), ErrorMatches, `cannot perform the following tasks:\n- Connect consumer:otherplug to producer:slot \(cannot connect mismatched plug interface \"test2\" to slot interface \"test\"\)`)
=======
	c.Check(change.Err(), ErrorMatches, `cannot perform the following tasks:\n- Connect consumer:otherplug to producer:slot \(cannot connect plug "consumer:otherplug" \(interface "test2"\) to "producer:slot" \(interface "test".*`)
>>>>>>> c00295e7
	task := change.Tasks()[2]
	c.Check(task.Kind(), Equals, "connect")
	c.Check(task.Status(), Equals, state.ErrorStatus)
	c.Check(change.Status(), Equals, state.ErrorStatus)
}

func (s *interfaceManagerSuite) TestConnectTaskNoSuchSlot(c *C) {
	s.mockIface(c, &interfaces.TestInterface{InterfaceName: "test"})
	s.mockSnap(c, consumerYaml)
	s.mockSnap(c, producerYaml)
	_ = s.manager(c)

	s.state.Lock()
	change := s.state.NewChange("kind", "summary")
	ts, err := ifacestate.Connect(s.state, "consumer", "plug", "producer", "whatslot")
	c.Assert(err, IsNil)
	ts.Tasks()[0].Set("snap-setup", &snapstate.SnapSetup{
		SideInfo: &snap.SideInfo{
			RealName: "consumer",
		},
	})

	change.AddAll(ts)
	s.state.Unlock()

	s.settle(c)

	s.state.Lock()
	defer s.state.Unlock()

	c.Check(change.Err(), ErrorMatches, `cannot perform the following tasks:\n- Connect consumer:plug to producer:whatslot \(snap "producer" has no "whatslot" slot\)`)
	c.Check(change.Status(), Equals, state.ErrorStatus)
}

func (s *interfaceManagerSuite) TestConnectTaskNoSuchPlug(c *C) {
	s.mockIface(c, &interfaces.TestInterface{InterfaceName: "test"})
	s.mockSnap(c, consumerYaml)
	s.mockSnap(c, producerYaml)
	_ = s.manager(c)

	s.state.Lock()
	change := s.state.NewChange("kind", "summary")
	ts, err := ifacestate.Connect(s.state, "consumer", "whatplug", "producer", "slot")
	c.Assert(err, IsNil)
	c.Assert(ts.Tasks(), HasLen, 5)
	ts.Tasks()[2].Set("snap-setup", &snapstate.SnapSetup{
		SideInfo: &snap.SideInfo{
			RealName: "consumer",
		},
	})

	change.AddAll(ts)
	s.state.Unlock()

	s.settle(c)

	s.state.Lock()
	defer s.state.Unlock()

	c.Check(change.Err(), ErrorMatches, `cannot perform the following tasks:\n- Connect consumer:whatplug to producer:slot \(snap "consumer" has no "whatplug" plug\).*`)
	c.Check(change.Status(), Equals, state.ErrorStatus)
}

func (s *interfaceManagerSuite) TestConnectTaskCheckNotAllowed(c *C) {
<<<<<<< HEAD
	restore := assertstest.MockBuiltinBaseDeclaration([]byte(`
type: base-declaration
authority-id: canonical
series: 16
slots:
  test:
    allow-connection:
      plug-publisher-id:
        - $SLOT_PUBLISHER_ID
`))
	defer restore()
	s.mockIface(c, &interfaces.TestInterface{InterfaceName: "test"})
	s.mockSnapDecl(c, "consumer", "consumer-publisher", nil)
	s.mockSnap(c, consumerYaml)
	s.mockSnapDecl(c, "producer", "producer-publisher", nil)
	s.mockSnap(c, producerYaml)
	_ = s.manager(c)

	s.state.Lock()
	change := s.state.NewChange("kind", "summary")
	ts, err := ifacestate.Connect(s.state, "consumer", "plug", "producer", "slot")
	c.Assert(err, IsNil)
	c.Assert(ts.Tasks(), HasLen, 5)
	ts.Tasks()[2].Set("snap-setup", &snapstate.SnapSetup{
		SideInfo: &snap.SideInfo{
			RealName: "consumer",
		},
=======
	s.testConnectTaskCheck(c, func() {
		s.mockSnapDecl(c, "consumer", "consumer-publisher", nil)
		s.mockSnap(c, consumerYaml)
		s.mockSnapDecl(c, "producer", "producer-publisher", nil)
		s.mockSnap(c, producerYaml)
	}, func(change *state.Change) {
		c.Check(change.Err(), ErrorMatches, `(?s).*connection not allowed by slot rule of interface "test".*`)
		c.Check(change.Status(), Equals, state.ErrorStatus)

		repo := s.manager(c).Repository()
		plug := repo.Plug("consumer", "plug")
		slot := repo.Slot("producer", "slot")
		c.Check(plug.Connections, HasLen, 0)
		c.Check(slot.Connections, HasLen, 0)
>>>>>>> c00295e7
	})
}

<<<<<<< HEAD
	change.AddAll(ts)
	s.state.Unlock()

	s.settle(c)

	s.state.Lock()
	defer s.state.Unlock()

	c.Check(change.Err(), ErrorMatches, `(?s).*connection not allowed by slot rule of interface "test".*`)
	c.Check(change.Status(), Equals, state.ErrorStatus)
=======
func (s *interfaceManagerSuite) TestConnectTaskCheckNotAllowedButNoDecl(c *C) {
	s.testConnectTaskCheck(c, func() {
		s.mockSnap(c, consumerYaml)
		s.mockSnap(c, producerYaml)
	}, func(change *state.Change) {
		c.Check(change.Err(), IsNil)
		c.Check(change.Status(), Equals, state.DoneStatus)

		repo := s.manager(c).Repository()
		plug := repo.Plug("consumer", "plug")
		slot := repo.Slot("producer", "slot")
		c.Assert(plug.Connections, HasLen, 1)
		c.Check(plug.Connections[0], DeepEquals, interfaces.SlotRef{Snap: "producer", Name: "slot"})
		c.Check(slot.Connections[0], DeepEquals, interfaces.PlugRef{Snap: "consumer", Name: "plug"})
	})
>>>>>>> c00295e7
}

func (s *interfaceManagerSuite) TestConnectTaskCheckAllowed(c *C) {
	s.testConnectTaskCheck(c, func() {
		s.mockSnapDecl(c, "consumer", "one-publisher", nil)
		s.mockSnap(c, consumerYaml)
		s.mockSnapDecl(c, "producer", "one-publisher", nil)
		s.mockSnap(c, producerYaml)
	}, func(change *state.Change) {
		c.Assert(change.Err(), IsNil)
		c.Check(change.Status(), Equals, state.DoneStatus)

		repo := s.manager(c).Repository()
		plug := repo.Plug("consumer", "plug")
		slot := repo.Slot("producer", "slot")
		c.Assert(plug.Connections, HasLen, 1)
		c.Check(plug.Connections[0], DeepEquals, interfaces.SlotRef{Snap: "producer", Name: "slot"})
		c.Check(slot.Connections[0], DeepEquals, interfaces.PlugRef{Snap: "consumer", Name: "plug"})
	})
}

func (s *interfaceManagerSuite) testConnectTaskCheck(c *C, setup func(), check func(*state.Change)) {
	restore := assertstest.MockBuiltinBaseDeclaration([]byte(`
type: base-declaration
authority-id: canonical
series: 16
slots:
  test:
    allow-connection:
      plug-publisher-id:
        - $SLOT_PUBLISHER_ID
`))
	defer restore()
	s.mockIface(c, &interfaces.TestInterface{InterfaceName: "test"})

	setup()
	_ = s.manager(c)

	mgr := s.manager(c)

	s.state.Lock()
	change := s.state.NewChange("kind", "summary")
	ts, err := ifacestate.Connect(s.state, "consumer", "plug", "producer", "slot")
	c.Assert(err, IsNil)
	c.Assert(ts.Tasks(), HasLen, 5)
	ts.Tasks()[0].Set("snap-setup", &snapstate.SnapSetup{
		SideInfo: &snap.SideInfo{
			RealName: "consumer",
		},
	})

	change.AddAll(ts)
	s.state.Unlock()

	s.settle(c)

	s.state.Lock()
	defer s.state.Unlock()

	check(change)
}

func (s *interfaceManagerSuite) TestDisconnectTask(c *C) {
	s.state.Lock()
	defer s.state.Unlock()

	ts, err := ifacestate.Disconnect(s.state, "consumer", "plug", "producer", "slot")
	c.Assert(err, IsNil)

	task := ts.Tasks()[0]
	c.Assert(task.Kind(), Equals, "disconnect")
	var plug interfaces.PlugRef
	err = task.Get("plug", &plug)
	c.Assert(err, IsNil)
	c.Assert(plug.Snap, Equals, "consumer")
	c.Assert(plug.Name, Equals, "plug")
	var slot interfaces.SlotRef
	err = task.Get("slot", &slot)
	c.Assert(err, IsNil)
	c.Assert(slot.Snap, Equals, "producer")
	c.Assert(slot.Name, Equals, "slot")
}

// Disconnect works when both plug and slot are specified
func (s *interfaceManagerSuite) TestDisconnectFull(c *C) {
	s.testDisconnect(c, "consumer", "plug", "producer", "slot")
}

// Disconnect works when just the slot is fully specified.
func (s *interfaceManagerSuite) TestDisconnectSlot(c *C) {
	s.testDisconnect(c, "", "", "producer", "slot")
}

// Disconnect works when just the plug is fully specified.
func (s *interfaceManagerSuite) TestDisconnectPlug(c *C) {
	s.testDisconnect(c, "consumer", "plug", "", "")
}

func (s *interfaceManagerSuite) testDisconnect(c *C, plugSnap, plugName, slotSnap, slotName string) {
	// Put two snaps in place They consumer has an plug that can be connected
	// to slot on the producer.
	s.mockIface(c, &interfaces.TestInterface{InterfaceName: "test"})
	s.mockSnap(c, consumerYaml)
	s.mockSnap(c, producerYaml)

	// Put a connection in the state so that it automatically gets set up when
	// we create the manager.
	s.state.Lock()
	s.state.Set("conns", map[string]interface{}{
		"consumer:plug producer:slot": map[string]interface{}{"interface": "test"},
	})
	s.state.Unlock()

	// Initialize the manager. This registers both snaps and reloads the connection.
	mgr := s.manager(c)

	// Run the disconnect task and let it finish.
	s.state.Lock()
	change := s.state.NewChange("disconnect", "...")
	ts, err := ifacestate.Disconnect(s.state, plugSnap, plugName, slotSnap, slotName)
	ts.Tasks()[0].Set("snap-setup", &snapstate.SnapSetup{
		SideInfo: &snap.SideInfo{
			RealName: "consumer",
		},
	})

	c.Assert(err, IsNil)
	change.AddAll(ts)
	s.state.Unlock()
	mgr.Ensure()
	mgr.Wait()

	s.state.Lock()
	defer s.state.Unlock()

	// Ensure that the task succeeded.
	c.Assert(change.Err(), IsNil)
	task := change.Tasks()[0]
	c.Check(task.Kind(), Equals, "disconnect")
	c.Check(task.Status(), Equals, state.DoneStatus)

	c.Check(change.Status(), Equals, state.DoneStatus)

	// Ensure that the connection has been removed from the state
	var conns map[string]interface{}
	err = s.state.Get("conns", &conns)
	c.Assert(err, IsNil)
	c.Check(conns, HasLen, 0)

	// Ensure that the connection has been removed from the repository
	repo := mgr.Repository()
	plug := repo.Plug("consumer", "plug")
	slot := repo.Slot("producer", "slot")
	c.Assert(plug.Connections, HasLen, 0)
	c.Assert(slot.Connections, HasLen, 0)

	// Ensure that the backend was used to setup security of both snaps
	c.Assert(s.secBackend.SetupCalls, HasLen, 2)
	c.Assert(s.secBackend.RemoveCalls, HasLen, 0)
	c.Check(s.secBackend.SetupCalls[0].SnapInfo.Name(), Equals, "consumer")
	c.Check(s.secBackend.SetupCalls[1].SnapInfo.Name(), Equals, "producer")

	c.Check(s.secBackend.SetupCalls[0].Options, Equals, interfaces.ConfinementOptions{})
	c.Check(s.secBackend.SetupCalls[1].Options, Equals, interfaces.ConfinementOptions{})
}

func (s *interfaceManagerSuite) mockIface(c *C, iface interfaces.Interface) {
	s.extraIfaces = append(s.extraIfaces, iface)
}

func (s *interfaceManagerSuite) mockSnapDecl(c *C, name, publisher string, extraHeaders map[string]interface{}) {
	_, err := s.db.Find(asserts.AccountType, map[string]string{
		"account-id": publisher,
	})
	if err == asserts.ErrNotFound {
		acct := assertstest.NewAccount(s.storeSigning, publisher, map[string]interface{}{
			"account-id": publisher,
		}, "")
		err = s.db.Add(acct)
	}
	c.Assert(err, IsNil)

	headers := map[string]interface{}{
		"series":       "16",
		"snap-name":    name,
		"publisher-id": publisher,
		"snap-id":      (name + strings.Repeat("id", 16))[:32],
		"timestamp":    time.Now().Format(time.RFC3339),
	}
	for k, v := range extraHeaders {
		headers[k] = v
	}

	snapDecl, err := s.storeSigning.Sign(asserts.SnapDeclarationType, headers, nil, "")
	c.Assert(err, IsNil)

	err = s.db.Add(snapDecl)
	c.Assert(err, IsNil)
}

func (s *interfaceManagerSuite) mockSnap(c *C, yamlText string) *snap.Info {
	sideInfo := &snap.SideInfo{
		Revision: snap.R(1),
	}
	snapInfo := snaptest.MockSnap(c, yamlText, "", sideInfo)
	sideInfo.RealName = snapInfo.Name()

	a, err := s.db.FindMany(asserts.SnapDeclarationType, map[string]string{
		"snap-name": sideInfo.RealName,
	})
	if err == nil {
		decl := a[0].(*asserts.SnapDeclaration)
		snapInfo.SnapID = decl.SnapID()
		sideInfo.SnapID = decl.SnapID()
	} else if err == asserts.ErrNotFound {
		err = nil
	}
	c.Assert(err, IsNil)

	s.state.Lock()
	defer s.state.Unlock()

	// Put a side info into the state
	snapstate.Set(s.state, snapInfo.Name(), &snapstate.SnapState{
		Active:   true,
		Sequence: []*snap.SideInfo{sideInfo},
		Current:  sideInfo.Revision,
	})
	return snapInfo
}

func (s *interfaceManagerSuite) mockUpdatedSnap(c *C, yamlText string, revision int) *snap.Info {
	sideInfo := &snap.SideInfo{Revision: snap.R(revision)}
	snapInfo := snaptest.MockSnap(c, yamlText, "", sideInfo)
	sideInfo.RealName = snapInfo.Name()

	s.state.Lock()
	defer s.state.Unlock()

	// Put the new revision (stored in SideInfo) into the state
	var snapst snapstate.SnapState
	err := snapstate.Get(s.state, snapInfo.Name(), &snapst)
	c.Assert(err, IsNil)
	snapst.Sequence = append(snapst.Sequence, sideInfo)
	snapstate.Set(s.state, snapInfo.Name(), &snapst)

	return snapInfo
}

func (s *interfaceManagerSuite) addSetupSnapSecurityChange(c *C, snapsup *snapstate.SnapSetup) *state.Change {
	s.state.Lock()
	defer s.state.Unlock()

	task := s.state.NewTask("setup-profiles", "")
	task.Set("snap-setup", snapsup)
	taskset := state.NewTaskSet(task)
	change := s.state.NewChange("test", "")
	change.AddAll(taskset)
	return change
}

func (s *interfaceManagerSuite) addRemoveSnapSecurityChange(c *C, snapName string) *state.Change {
	s.state.Lock()
	defer s.state.Unlock()

	task := s.state.NewTask("remove-profiles", "")
	snapsup := snapstate.SnapSetup{
		SideInfo: &snap.SideInfo{
			RealName: snapName,
		},
	}
	task.Set("snap-setup", snapsup)
	taskset := state.NewTaskSet(task)
	change := s.state.NewChange("test", "")
	change.AddAll(taskset)
	return change
}

func (s *interfaceManagerSuite) addDiscardConnsChange(c *C, snapName string) *state.Change {
	s.state.Lock()
	defer s.state.Unlock()

	task := s.state.NewTask("discard-conns", "")
	snapsup := snapstate.SnapSetup{
		SideInfo: &snap.SideInfo{
			RealName: snapName,
		},
	}
	task.Set("snap-setup", snapsup)
	taskset := state.NewTaskSet(task)
	change := s.state.NewChange("test", "")
	change.AddAll(taskset)
	return change
}

var osSnapYaml = `
name: ubuntu-core
version: 1
type: os
`

var sampleSnapYaml = `
name: snap
version: 1
apps:
 app:
   command: foo
plugs:
 network:
  interface: network
`

var consumerYaml = `
name: consumer
version: 1
plugs:
 plug:
  interface: test
  attr1: value1
 otherplug:
  interface: test2
`

var producerYaml = `
name: producer
version: 1
slots:
 slot:
  interface: test
  attr2: value2
`

// The setup-profiles task will not auto-connect an plug that was previously
// explicitly disconnected by the user.
func (s *interfaceManagerSuite) TestDoSetupSnapSecurityHonorsDisconnect(c *C) {
	c.Skip("feature disabled until redesign/reimpl")
	// Add an OS snap as well as a sample snap with a "network" plug.
	// The plug is normally auto-connected.
	s.mockSnap(c, osSnapYaml)
	snapInfo := s.mockSnap(c, sampleSnapYaml)

	// Initialize the manager. This registers the two snaps.
	mgr := s.manager(c)

	// Run the setup-snap-security task and let it finish.
	change := s.addSetupSnapSecurityChange(c, &snapstate.SnapSetup{
		SideInfo: &snap.SideInfo{
			RealName: snapInfo.Name(),
			Revision: snapInfo.Revision,
		},
	})
	mgr.Ensure()
	mgr.Wait()
	mgr.Stop()

	s.state.Lock()
	defer s.state.Unlock()

	// Ensure that the task succeeded
	c.Assert(change.Status(), Equals, state.DoneStatus)

	// Ensure that "network" is not saved in the state as auto-connected.
	var conns map[string]interface{}
	err := s.state.Get("conns", &conns)
	c.Assert(err, IsNil)
	c.Check(conns, HasLen, 0)

	// Ensure that "network" is really disconnected.
	repo := mgr.Repository()
	plug := repo.Plug("snap", "network")
	c.Assert(plug, Not(IsNil))
	c.Check(plug.Connections, HasLen, 0)
}

// The setup-profiles task will auto-connect plugs with viable candidates.
func (s *interfaceManagerSuite) TestDoSetupSnapSecurityAutoConnects(c *C) {
	// Add an OS snap.
	s.mockSnap(c, osSnapYaml)

	// Initialize the manager. This registers the OS snap.
	mgr := s.manager(c)

	// Add a sample snap with a "network" plug which should be auto-connected.
	snapInfo := s.mockSnap(c, sampleSnapYaml)

	// Run the setup-snap-security task and let it finish.
	change := s.addSetupSnapSecurityChange(c, &snapstate.SnapSetup{
		SideInfo: &snap.SideInfo{
			RealName: snapInfo.Name(),
			Revision: snapInfo.Revision,
		},
	})
	mgr.Ensure()
	mgr.Wait()
	mgr.Stop()

	s.state.Lock()
	defer s.state.Unlock()

	// Ensure that the task succeeded.
	c.Assert(change.Status(), Equals, state.DoneStatus)

	// Ensure that "network" is now saved in the state as auto-connected.
	var conns map[string]interface{}
	err := s.state.Get("conns", &conns)
	c.Assert(err, IsNil)
	c.Check(conns, DeepEquals, map[string]interface{}{
		"snap:network ubuntu-core:network": map[string]interface{}{
			"interface": "network", "auto": true,
		},
	})

	// Ensure that "network" is really connected.
	repo := mgr.Repository()
	plug := repo.Plug("snap", "network")
	c.Assert(plug, Not(IsNil))
	c.Check(plug.Connections, HasLen, 1)
}

// The setup-profiles task will auto-connect plugs with viable candidates also condidering snap declarations.
func (s *interfaceManagerSuite) TestDoSetupSnapSecurityAutoConnectsDeclBased(c *C) {
	s.testDoSetupSnapSecurityAutoConnectsDeclBased(c, true, func(conns map[string]interface{}, plug *interfaces.Plug) {
		// Ensure that "test" plug is now saved in the state as auto-connected.
		c.Check(conns, DeepEquals, map[string]interface{}{
			"consumer:plug producer:slot": map[string]interface{}{"auto": true, "interface": "test"},
		})
		// Ensure that "test" is really connected.
		c.Check(plug.Connections, HasLen, 1)
	})
}

// The setup-profiles task will *not* auto-connect plugs with viable candidates when snap declarations are missing.
func (s *interfaceManagerSuite) TestDoSetupSnapSecurityAutoConnectsDeclBasedWhenMissingDecl(c *C) {
	s.testDoSetupSnapSecurityAutoConnectsDeclBased(c, false, func(conns map[string]interface{}, plug *interfaces.Plug) {
		// Ensure nothing is connected.
		c.Check(conns, HasLen, 0)
		c.Check(plug.Connections, HasLen, 0)
	})
}

func (s *interfaceManagerSuite) testDoSetupSnapSecurityAutoConnectsDeclBased(c *C, withDecl bool, check func(map[string]interface{}, *interfaces.Plug)) {
	restore := assertstest.MockBuiltinBaseDeclaration([]byte(`
type: base-declaration
authority-id: canonical
series: 16
slots:
  test:
    allow-auto-connection:
      plug-publisher-id:
        - $SLOT_PUBLISHER_ID
`))
	defer restore()
	// Add the producer snap
	s.mockIface(c, &interfaces.TestInterface{InterfaceName: "test"})
	s.mockSnapDecl(c, "producer", "one-publisher", nil)
	s.mockSnap(c, producerYaml)

	// Initialize the manager. This registers the producer snap.
	mgr := s.manager(c)

	// Add a sample snap with a plug with the "test" interface which should be auto-connected.
	if withDecl {
		s.mockSnapDecl(c, "consumer", "one-publisher", nil)
	}
	snapInfo := s.mockSnap(c, consumerYaml)

	// Run the setup-snap-security task and let it finish.
	change := s.addSetupSnapSecurityChange(c, &snapstate.SnapSetup{
		SideInfo: &snap.SideInfo{
			RealName: snapInfo.Name(),
			SnapID:   snapInfo.SnapID,
			Revision: snapInfo.Revision,
		},
	})
	mgr.Ensure()
	mgr.Wait()
	mgr.Stop()

	s.state.Lock()
	defer s.state.Unlock()

	// Ensure that the task succeeded.
	c.Assert(change.Status(), Equals, state.DoneStatus)

	var conns map[string]interface{}
	err := s.state.Get("conns", &conns)
	c.Assert(err, IsNil)

	repo := mgr.Repository()
	plug := repo.Plug("consumer", "plug")
	c.Assert(plug, Not(IsNil))

	check(conns, plug)
}

// The setup-profiles task will only touch connection state for the task it
// operates on or auto-connects to and will leave other state intact.
func (s *interfaceManagerSuite) TestDoSetupSnapSecuirtyKeepsExistingConnectionState(c *C) {
	// Add an OS snap in place.
	s.mockSnap(c, osSnapYaml)

	// Initialize the manager. This registers the two snaps.
	mgr := s.manager(c)

	// Add a sample snap with a "network" plug which should be auto-connected.
	snapInfo := s.mockSnap(c, sampleSnapYaml)

	// Put fake information about connections for another snap into the state.
	s.state.Lock()
	s.state.Set("conns", map[string]interface{}{
		"other-snap:network ubuntu-core:network": map[string]interface{}{
			"interface": "network",
		},
	})
	s.state.Unlock()

	// Run the setup-snap-security task and let it finish.
	change := s.addSetupSnapSecurityChange(c, &snapstate.SnapSetup{
		SideInfo: &snap.SideInfo{
			RealName: snapInfo.Name(),
			Revision: snapInfo.Revision,
		},
	})
	mgr.Ensure()
	mgr.Wait()
	mgr.Stop()

	s.state.Lock()
	defer s.state.Unlock()

	// Ensure that the task succeeded.
	c.Assert(change.Status(), Equals, state.DoneStatus)

	var conns map[string]interface{}
	err := s.state.Get("conns", &conns)
	c.Assert(err, IsNil)
	c.Check(conns, DeepEquals, map[string]interface{}{
		// The sample snap was auto-connected, as expected.
		"snap:network ubuntu-core:network": map[string]interface{}{
			"interface": "network", "auto": true,
		},
		// Connection state for the fake snap is preserved.
		// The task didn't alter state of other snaps.
		"other-snap:network ubuntu-core:network": map[string]interface{}{
			"interface": "network",
		},
	})
}

// The setup-profiles task will add implicit slots necessary for the OS snap.
func (s *interfaceManagerSuite) TestDoSetupProfilesAddsImplicitSlots(c *C) {
	// Initialize the manager.
	mgr := s.manager(c)

	// Add an OS snap.
	snapInfo := s.mockSnap(c, osSnapYaml)

	// Run the setup-profiles task and let it finish.
	change := s.addSetupSnapSecurityChange(c, &snapstate.SnapSetup{
		SideInfo: &snap.SideInfo{
			RealName: snapInfo.Name(),
			Revision: snapInfo.Revision,
		},
	})
	mgr.Ensure()
	mgr.Wait()
	mgr.Stop()

	s.state.Lock()
	defer s.state.Unlock()

	// Ensure that the task succeeded.
	c.Assert(change.Status(), Equals, state.DoneStatus)

	// Ensure that we have slots on the OS snap.
	repo := mgr.Repository()
	slots := repo.Slots(snapInfo.Name())
	// NOTE: This is not an exact test as it duplicates functionality elsewhere
	// and is was a pain to update each time. This is correctly handled by the
	// implicit slot tests in snap/implicit_test.go
	c.Assert(len(slots) > 18, Equals, true)
}

func (s *interfaceManagerSuite) TestDoSetupSnapSecuirtyReloadsConnectionsWhenInvokedOnPlugSide(c *C) {
	snapInfo := s.mockSnap(c, consumerYaml)
	s.mockSnap(c, producerYaml)
	s.testDoSetupSnapSecuirtyReloadsConnectionsWhenInvokedOn(c, snapInfo.Name(), snapInfo.Revision)
}

func (s *interfaceManagerSuite) TestDoSetupSnapSecuirtyReloadsConnectionsWhenInvokedOnSlotSide(c *C) {
	s.mockSnap(c, consumerYaml)
	snapInfo := s.mockSnap(c, producerYaml)
	s.testDoSetupSnapSecuirtyReloadsConnectionsWhenInvokedOn(c, snapInfo.Name(), snapInfo.Revision)
}

func (s *interfaceManagerSuite) testDoSetupSnapSecuirtyReloadsConnectionsWhenInvokedOn(c *C, snapName string, revision snap.Revision) {
	s.mockIface(c, &interfaces.TestInterface{InterfaceName: "test"})

	s.state.Lock()
	s.state.Set("conns", map[string]interface{}{
		"consumer:plug producer:slot": map[string]interface{}{"interface": "test"},
	})
	s.state.Unlock()

	mgr := s.manager(c)

	// Run the setup-profiles task
	change := s.addSetupSnapSecurityChange(c, &snapstate.SnapSetup{
		SideInfo: &snap.SideInfo{
			RealName: snapName,
			Revision: revision,
		},
	})
	mgr.Ensure()
	mgr.Wait()
	mgr.Stop()

	// Change succeeds
	s.state.Lock()
	defer s.state.Unlock()
	c.Check(change.Status(), Equals, state.DoneStatus)

	repo := mgr.Repository()

	// Repository shows the connection
	plug := repo.Plug("consumer", "plug")
	slot := repo.Slot("producer", "slot")
	c.Assert(plug.Connections, HasLen, 1)
	c.Assert(slot.Connections, HasLen, 1)
	c.Check(plug.Connections[0], DeepEquals, interfaces.SlotRef{Snap: "producer", Name: "slot"})
	c.Check(slot.Connections[0], DeepEquals, interfaces.PlugRef{Snap: "consumer", Name: "plug"})
}

// The setup-profiles task will honor snapstate.DevMode flag by storing it
// in the SnapState.Flags and by actually setting up security
// using that flag. Old copy of SnapState.Flag's DevMode is saved for the undo
// handler under `old-devmode`.
func (s *interfaceManagerSuite) TestSetupProfilesHonorsDevMode(c *C) {
	// Put the OS snap in place.
	mgr := s.manager(c)

	// Initialize the manager. This registers the OS snap.
	snapInfo := s.mockSnap(c, sampleSnapYaml)

	// Run the setup-profiles task and let it finish.
	// Note that the task will see SnapSetup.Flags equal to DeveloperMode.
	change := s.addSetupSnapSecurityChange(c, &snapstate.SnapSetup{
		SideInfo: &snap.SideInfo{
			RealName: snapInfo.Name(),
			Revision: snapInfo.Revision,
		},
		Flags: snapstate.Flags{DevMode: true},
	})
	mgr.Ensure()
	mgr.Wait()
	mgr.Stop()

	s.state.Lock()
	defer s.state.Unlock()

	// Ensure that the task succeeded.
	c.Check(change.Status(), Equals, state.DoneStatus)

	// The snap was setup with DevModeConfinement
	c.Assert(s.secBackend.SetupCalls, HasLen, 1)
	c.Assert(s.secBackend.RemoveCalls, HasLen, 0)
	c.Check(s.secBackend.SetupCalls[0].SnapInfo.Name(), Equals, "snap")
	c.Check(s.secBackend.SetupCalls[0].Options, Equals, interfaces.ConfinementOptions{DevMode: true})
}

// setup-profiles uses the new snap.Info when setting up security for the new
// snap when it had prior connections and DisconnectSnap() returns it as a part
// of the affected set.
func (s *interfaceManagerSuite) TestSetupProfilesUsesFreshSnapInfo(c *C) {
	// Put the OS and the sample snaps in place.
	coreSnapInfo := s.mockSnap(c, osSnapYaml)
	oldSnapInfo := s.mockSnap(c, sampleSnapYaml)

	// Put connection information between the OS snap and the sample snap.
	// This is done so that DisconnectSnap returns both snaps as "affected"
	// and so that the previously broken code path is exercised.
	s.state.Lock()
	s.state.Set("conns", map[string]interface{}{
		"snap:network ubuntu-core:network": map[string]interface{}{"interface": "network"},
	})
	s.state.Unlock()

	// Initialize the manager. This registers both of the snaps and reloads the
	// connection between them.
	mgr := s.manager(c)

	// Put a new revision of the sample snap in place.
	newSnapInfo := s.mockUpdatedSnap(c, sampleSnapYaml, 42)

	// Sanity check, the revisions are different.
	c.Assert(oldSnapInfo.Revision, Not(Equals), 42)
	c.Assert(newSnapInfo.Revision, Equals, snap.R(42))

	// Run the setup-profiles task for the new revision and let it finish.
	change := s.addSetupSnapSecurityChange(c, &snapstate.SnapSetup{
		SideInfo: &snap.SideInfo{
			RealName: newSnapInfo.Name(),
			Revision: newSnapInfo.Revision,
		},
	})
	mgr.Ensure()
	mgr.Wait()
	mgr.Stop()

	s.state.Lock()
	defer s.state.Unlock()

	// Ensure that the task succeeded.
	c.Assert(change.Err(), IsNil)
	c.Check(change.Status(), Equals, state.DoneStatus)

	// Ensure that both snaps were setup correctly.
	c.Assert(s.secBackend.SetupCalls, HasLen, 2)
	c.Assert(s.secBackend.RemoveCalls, HasLen, 0)
	// The sample snap was setup, with the correct new revision.
	c.Check(s.secBackend.SetupCalls[0].SnapInfo.Name(), Equals, newSnapInfo.Name())
	c.Check(s.secBackend.SetupCalls[0].SnapInfo.Revision, Equals, newSnapInfo.Revision)
	// The OS snap was setup (because it was affected).
	c.Check(s.secBackend.SetupCalls[1].SnapInfo.Name(), Equals, coreSnapInfo.Name())
	c.Check(s.secBackend.SetupCalls[1].SnapInfo.Revision, Equals, coreSnapInfo.Revision)
}

func (s *interfaceManagerSuite) TestDoDiscardConnsPlug(c *C) {
	s.testDoDicardConns(c, "consumer")
}

func (s *interfaceManagerSuite) TestDoDiscardConnsSlot(c *C) {
	s.testDoDicardConns(c, "producer")
}

func (s *interfaceManagerSuite) TestUndoDiscardConnsPlug(c *C) {
	s.testUndoDicardConns(c, "consumer")
}

func (s *interfaceManagerSuite) TestUndoDiscardConnsSlot(c *C) {
	s.testUndoDicardConns(c, "producer")
}

func (s *interfaceManagerSuite) testDoDicardConns(c *C, snapName string) {
	s.state.Lock()
	// Store information about a connection in the state.
	s.state.Set("conns", map[string]interface{}{
		"consumer:plug producer:slot": map[string]interface{}{"interface": "test"},
	})
	// Store empty snap state. This snap has an empty sequence now.
	snapstate.Set(s.state, snapName, &snapstate.SnapState{})
	s.state.Unlock()

	mgr := s.manager(c)

	// Run the discard-conns task and let it finish
	change := s.addDiscardConnsChange(c, snapName)
	mgr.Ensure()
	mgr.Wait()
	mgr.Stop()

	s.state.Lock()
	defer s.state.Unlock()
	c.Check(change.Status(), Equals, state.DoneStatus)

	// Information about the connection was removed
	var conns map[string]interface{}
	err := s.state.Get("conns", &conns)
	c.Assert(err, IsNil)
	c.Check(conns, DeepEquals, map[string]interface{}{})

	// But removed connections are preserved in the task for undo.
	var removed map[string]interface{}
	err = change.Tasks()[0].Get("removed", &removed)
	c.Assert(err, IsNil)
	c.Check(removed, DeepEquals, map[string]interface{}{
		"consumer:plug producer:slot": map[string]interface{}{"interface": "test"},
	})
}

func (s *interfaceManagerSuite) testUndoDicardConns(c *C, snapName string) {
	s.state.Lock()
	// Store information about a connection in the state.
	s.state.Set("conns", map[string]interface{}{
		"consumer:plug producer:slot": map[string]interface{}{"interface": "test"},
	})
	// Store empty snap state. This snap has an empty sequence now.
	snapstate.Set(s.state, snapName, &snapstate.SnapState{})
	s.state.Unlock()

	mgr := s.manager(c)

	// Run the discard-conns task and let it finish
	change := s.addDiscardConnsChange(c, snapName)

	// Add a dummy task just to hold the change not ready.
	s.state.Lock()
	dummy := s.state.NewTask("dummy", "")
	change.AddTask(dummy)
	s.state.Unlock()

	mgr.Ensure()
	mgr.Wait()

	s.state.Lock()
	c.Check(change.Status(), Equals, state.DoStatus)
	change.Abort()
	s.state.Unlock()

	mgr.Ensure()
	mgr.Wait()
	mgr.Stop()

	s.state.Lock()
	defer s.state.Unlock()
	c.Assert(change.Status(), Equals, state.UndoneStatus)

	// Information about the connection is intact
	var conns map[string]interface{}
	err := s.state.Get("conns", &conns)
	c.Assert(err, IsNil)
	c.Check(conns, DeepEquals, map[string]interface{}{
		"consumer:plug producer:slot": map[string]interface{}{"interface": "test"},
	})

	var removed map[string]interface{}
	err = change.Tasks()[0].Get("removed", &removed)
	c.Assert(err, IsNil)
	c.Check(removed, HasLen, 0)
}

func (s *interfaceManagerSuite) TestDoRemove(c *C) {
	s.mockIface(c, &interfaces.TestInterface{InterfaceName: "test"})
	s.mockSnap(c, consumerYaml)
	s.mockSnap(c, producerYaml)

	s.state.Lock()
	s.state.Set("conns", map[string]interface{}{
		"consumer:plug producer:slot": map[string]interface{}{"interface": "test"},
	})
	s.state.Unlock()

	mgr := s.manager(c)

	// Run the remove-security task
	change := s.addRemoveSnapSecurityChange(c, "consumer")
	mgr.Ensure()
	mgr.Wait()
	mgr.Stop()

	// Change succeeds
	s.state.Lock()
	defer s.state.Unlock()
	c.Check(change.Status(), Equals, state.DoneStatus)

	repo := mgr.Repository()

	// Snap is removed from repository
	c.Check(repo.Plug("consumer", "slot"), IsNil)

	// Security of the snap was removed
	c.Check(s.secBackend.RemoveCalls, DeepEquals, []string{"consumer"})

	// Security of the related snap was configured
	c.Check(s.secBackend.SetupCalls, HasLen, 1)
	c.Check(s.secBackend.SetupCalls[0].SnapInfo.Name(), Equals, "producer")

	// Connection state was left intact
	var conns map[string]interface{}
	err := s.state.Get("conns", &conns)
	c.Assert(err, IsNil)
	c.Check(conns, DeepEquals, map[string]interface{}{
		"consumer:plug producer:slot": map[string]interface{}{"interface": "test"},
	})
}

func (s *interfaceManagerSuite) TestConnectTracksConnectionsInState(c *C) {
	s.command = testutil.MockCommand(c, "snap", "")

	s.mockIface(c, &interfaces.TestInterface{InterfaceName: "test"})
	s.mockSnap(c, consumerYaml)
	s.mockSnap(c, producerYaml)

	_ = s.manager(c)

	s.state.Lock()
	ts, err := ifacestate.Connect(s.state, "consumer", "plug", "producer", "slot")
	c.Assert(err, IsNil)
	c.Assert(ts.Tasks(), HasLen, 5)

	ts.Tasks()[2].Set("snap-setup", &snapstate.SnapSetup{
		SideInfo: &snap.SideInfo{
			RealName: "consumer",
		},
	})

	change := s.state.NewChange("connect", "")
	change.AddAll(ts)
	s.state.Unlock()

	s.settle(c)

	s.state.Lock()
	defer s.state.Unlock()

	c.Assert(change.Err(), IsNil)
	c.Check(change.Status(), Equals, state.DoneStatus)
	var conns map[string]interface{}
	err = s.state.Get("conns", &conns)
	c.Assert(err, IsNil)
	c.Check(conns, DeepEquals, map[string]interface{}{
		"consumer:plug producer:slot": map[string]interface{}{
			"interface": "test",
		},
	})
}

func (s *interfaceManagerSuite) TestConnectSetsUpSecurity(c *C) {
	s.command = testutil.MockCommand(c, "snap", "")

	s.mockIface(c, &interfaces.TestInterface{InterfaceName: "test"})
	s.mockSnap(c, consumerYaml)
	s.mockSnap(c, producerYaml)

	_ = s.manager(c)

	s.state.Lock()
	ts, err := ifacestate.Connect(s.state, "consumer", "plug", "producer", "slot")
	c.Assert(err, IsNil)
	ts.Tasks()[0].Set("snap-setup", &snapstate.SnapSetup{
		SideInfo: &snap.SideInfo{
			RealName: "consumer",
		},
	})

	change := s.state.NewChange("connect", "")
	change.AddAll(ts)
	s.state.Unlock()

	s.settle(c)

	s.state.Lock()
	defer s.state.Unlock()

	c.Assert(change.Err(), IsNil)
	c.Check(change.Status(), Equals, state.DoneStatus)

	c.Assert(s.secBackend.SetupCalls, HasLen, 2)
	c.Assert(s.secBackend.RemoveCalls, HasLen, 0)
	c.Check(s.secBackend.SetupCalls[0].SnapInfo.Name(), Equals, "producer")
	c.Check(s.secBackend.SetupCalls[1].SnapInfo.Name(), Equals, "consumer")

	c.Check(s.secBackend.SetupCalls[0].Options, Equals, interfaces.ConfinementOptions{})
	c.Check(s.secBackend.SetupCalls[1].Options, Equals, interfaces.ConfinementOptions{})
}

func (s *interfaceManagerSuite) TestDisconnectSetsUpSecurity(c *C) {
	s.mockIface(c, &interfaces.TestInterface{InterfaceName: "test"})
	s.mockSnap(c, consumerYaml)
	s.mockSnap(c, producerYaml)

	s.state.Lock()
	s.state.Set("conns", map[string]interface{}{
		"consumer:plug producer:slot": map[string]interface{}{"interface": "test"},
	})
	s.state.Unlock()

	mgr := s.manager(c)

	s.state.Lock()
	ts, err := ifacestate.Disconnect(s.state, "consumer", "plug", "producer", "slot")
	c.Assert(err, IsNil)
	ts.Tasks()[0].Set("snap-setup", &snapstate.SnapSetup{
		SideInfo: &snap.SideInfo{
			RealName: "consumer",
		},
	})

	change := s.state.NewChange("disconnect", "")
	change.AddAll(ts)
	s.state.Unlock()

	mgr.Ensure()
	mgr.Wait()
	mgr.Stop()

	s.state.Lock()
	defer s.state.Unlock()

	c.Assert(change.Err(), IsNil)
	c.Check(change.Status(), Equals, state.DoneStatus)

	c.Assert(s.secBackend.SetupCalls, HasLen, 2)
	c.Assert(s.secBackend.RemoveCalls, HasLen, 0)
	c.Check(s.secBackend.SetupCalls[0].SnapInfo.Name(), Equals, "consumer")
	c.Check(s.secBackend.SetupCalls[1].SnapInfo.Name(), Equals, "producer")

	c.Check(s.secBackend.SetupCalls[0].Options, Equals, interfaces.ConfinementOptions{})
	c.Check(s.secBackend.SetupCalls[1].Options, Equals, interfaces.ConfinementOptions{})
}

func (s *interfaceManagerSuite) TestDisconnectTracksConnectionsInState(c *C) {
	s.mockIface(c, &interfaces.TestInterface{InterfaceName: "test"})
	s.mockSnap(c, consumerYaml)
	s.mockSnap(c, producerYaml)
	s.state.Lock()
	s.state.Set("conns", map[string]interface{}{
		"consumer:plug producer:slot": map[string]interface{}{"interface": "test"},
	})
	s.state.Unlock()

	mgr := s.manager(c)

	s.state.Lock()
	ts, err := ifacestate.Disconnect(s.state, "consumer", "plug", "producer", "slot")
	c.Assert(err, IsNil)
	ts.Tasks()[0].Set("snap-setup", &snapstate.SnapSetup{
		SideInfo: &snap.SideInfo{
			RealName: "consumer",
		},
	})

	change := s.state.NewChange("disconnect", "")
	change.AddAll(ts)
	s.state.Unlock()

	mgr.Ensure()
	mgr.Wait()
	mgr.Stop()

	s.state.Lock()
	defer s.state.Unlock()

	c.Assert(change.Err(), IsNil)
	c.Check(change.Status(), Equals, state.DoneStatus)
	var conns map[string]interface{}
	err = s.state.Get("conns", &conns)
	c.Assert(err, IsNil)
	c.Check(conns, DeepEquals, map[string]interface{}{})
}

func (s *interfaceManagerSuite) TestManagerReloadsConnections(c *C) {
	s.mockIface(c, &interfaces.TestInterface{InterfaceName: "test"})
	s.mockSnap(c, consumerYaml)
	s.mockSnap(c, producerYaml)

	s.state.Lock()
	s.state.Set("conns", map[string]interface{}{
		"consumer:plug producer:slot": map[string]interface{}{"interface": "test"},
	})
	s.state.Unlock()

	mgr := s.manager(c)
	repo := mgr.Repository()

	plug := repo.Plug("consumer", "plug")
	slot := repo.Slot("producer", "slot")
	c.Assert(plug.Connections, HasLen, 1)
	c.Assert(slot.Connections, HasLen, 1)
	c.Check(plug.Connections[0], DeepEquals, interfaces.SlotRef{Snap: "producer", Name: "slot"})
	c.Check(slot.Connections[0], DeepEquals, interfaces.PlugRef{Snap: "consumer", Name: "plug"})
}

func (s *interfaceManagerSuite) TestSetupProfilesDevModeMultiple(c *C) {
	mgr := s.manager(c)
	repo := mgr.Repository()

	// setup two snaps that are connected
	siP := s.mockSnap(c, producerYaml)
	siC := s.mockSnap(c, consumerYaml)
	err := repo.AddInterface(&interfaces.TestInterface{
		InterfaceName: "test",
	})
	c.Assert(err, IsNil)
	err = repo.AddSlot(&interfaces.Slot{
		SlotInfo: &snap.SlotInfo{
			Snap:      siC,
			Name:      "slot",
			Interface: "test",
		},
	})
	c.Assert(err, IsNil)
	err = repo.AddPlug(&interfaces.Plug{
		PlugInfo: &snap.PlugInfo{
			Snap:      siP,
			Name:      "plug",
			Interface: "test",
		},
	})
	c.Assert(err, IsNil)
	connRef := interfaces.ConnRef{
		PlugRef: interfaces.PlugRef{Snap: siP.Name(), Name: "plug"},
		SlotRef: interfaces.SlotRef{Snap: siC.Name(), Name: "slot"},
	}
	err = repo.Connect(connRef)
	c.Assert(err, IsNil)

	change := s.addSetupSnapSecurityChange(c, &snapstate.SnapSetup{
		SideInfo: &snap.SideInfo{
			RealName: siC.Name(),
			Revision: siC.Revision,
		},
		Flags: snapstate.Flags{DevMode: true},
	})
	mgr.Ensure()
	mgr.Wait()
	mgr.Stop()

	s.state.Lock()
	defer s.state.Unlock()

	// Ensure that the task succeeded.
	c.Check(change.Err(), IsNil)
	c.Check(change.Status(), Equals, state.DoneStatus)

	// The first snap is setup in devmode, the second is not
	c.Assert(s.secBackend.SetupCalls, HasLen, 2)
	c.Assert(s.secBackend.RemoveCalls, HasLen, 0)
	c.Check(s.secBackend.SetupCalls[0].SnapInfo.Name(), Equals, siC.Name())
	c.Check(s.secBackend.SetupCalls[0].Options, Equals, interfaces.ConfinementOptions{DevMode: true})
	c.Check(s.secBackend.SetupCalls[1].SnapInfo.Name(), Equals, siP.Name())
	c.Check(s.secBackend.SetupCalls[1].Options, Equals, interfaces.ConfinementOptions{})
}

func (s *interfaceManagerSuite) TestCheckInterfacesDeny(c *C) {
	restore := assertstest.MockBuiltinBaseDeclaration([]byte(`
type: base-declaration
authority-id: canonical
series: 16
slots:
  test:
    deny-installation: true
`))
	defer restore()
	s.mockIface(c, &interfaces.TestInterface{InterfaceName: "test"})

	s.mockSnapDecl(c, "producer", "producer-publisher", nil)
	snapInfo := s.mockSnap(c, producerYaml)

	s.state.Lock()
	defer s.state.Unlock()
	c.Check(ifacestate.CheckInterfaces(s.state, snapInfo), ErrorMatches, "installation denied.*")
}

func (s *interfaceManagerSuite) TestCheckInterfacesDenySkippedIfNoDecl(c *C) {
	restore := assertstest.MockBuiltinBaseDeclaration([]byte(`
type: base-declaration
authority-id: canonical
series: 16
slots:
  test:
    deny-installation: true
`))
	defer restore()
	s.mockIface(c, &interfaces.TestInterface{InterfaceName: "test"})

	// crucially, this test is missing this: s.mockSnapDecl(c, "producer", "producer-publisher", nil)
	snapInfo := s.mockSnap(c, producerYaml)

	s.state.Lock()
	defer s.state.Unlock()
	c.Check(ifacestate.CheckInterfaces(s.state, snapInfo), IsNil)
}

func (s *interfaceManagerSuite) TestCheckInterfacesAllow(c *C) {
	restore := assertstest.MockBuiltinBaseDeclaration([]byte(`
type: base-declaration
authority-id: canonical
series: 16
slots:
  test:
    deny-installation: true
`))
	defer restore()
	s.mockIface(c, &interfaces.TestInterface{InterfaceName: "test"})

	s.mockSnapDecl(c, "producer", "producer-publisher", map[string]interface{}{
		"slots": map[string]interface{}{
			"test": "true",
		},
	})
	snapInfo := s.mockSnap(c, producerYaml)

	s.state.Lock()
	defer s.state.Unlock()
	c.Check(ifacestate.CheckInterfaces(s.state, snapInfo), IsNil)
}

func (s *interfaceManagerSuite) TestCheckInterfacesConsidersImplicitSlots(c *C) {
	snapInfo := s.mockSnap(c, osSnapYaml)

	s.state.Lock()
	defer s.state.Unlock()
	c.Check(ifacestate.CheckInterfaces(s.state, snapInfo), IsNil)
	c.Check(snapInfo.Slots["home"], NotNil)
}

// Test that setup-snap-security gets undone correctly when a snap is installed
// but the installation fails (the security profiles are removed).
func (s *interfaceManagerSuite) TestUndoSetupProfilesOnInstall(c *C) {
	// Create the interface manager
	mgr := s.manager(c)

	// Mock a snap and remove the side info from the state (it is implicitly
	// added by mockSnap) so that we can emulate a undo during a fresh
	// install.
	snapInfo := s.mockSnap(c, sampleSnapYaml)
	s.state.Lock()
	snapstate.Set(s.state, snapInfo.Name(), nil)
	s.state.Unlock()

	// Add a change that undoes "setup-snap-security"
	change := s.addSetupSnapSecurityChange(c, &snapstate.SnapSetup{
		SideInfo: &snap.SideInfo{
			RealName: snapInfo.Name(),
			Revision: snapInfo.Revision,
		},
	})
	s.state.Lock()
	change.Tasks()[0].SetStatus(state.UndoStatus)
	s.state.Unlock()

	// Turn the crank
	mgr.Ensure()
	mgr.Wait()
	mgr.Stop()

	s.state.Lock()
	defer s.state.Unlock()

	// Ensure that the change got undone.
	c.Assert(change.Err(), IsNil)
	c.Check(change.Status(), Equals, state.UndoneStatus)

	// Ensure that since we had no prior revisions of this snap installed the
	// undo task removed the security profile from the system.
	c.Assert(s.secBackend.SetupCalls, HasLen, 0)
	c.Assert(s.secBackend.RemoveCalls, HasLen, 1)
	c.Check(s.secBackend.RemoveCalls, DeepEquals, []string{snapInfo.Name()})
}

// Test that setup-snap-security gets undone correctly when a snap is refreshed
// but the installation fails (the security profiles are restored to the old state).
func (s *interfaceManagerSuite) TestUndoSetupProfilesOnRefresh(c *C) {
	// Create the interface manager
	mgr := s.manager(c)

	// Mock a snap. The mockSnap call below also puts the side info into the
	// state so it seems like it was installed already.
	snapInfo := s.mockSnap(c, sampleSnapYaml)

	// Add a change that undoes "setup-snap-security"
	change := s.addSetupSnapSecurityChange(c, &snapstate.SnapSetup{
		SideInfo: &snap.SideInfo{
			RealName: snapInfo.Name(),
			Revision: snapInfo.Revision,
		},
	})
	s.state.Lock()
	change.Tasks()[0].SetStatus(state.UndoStatus)
	s.state.Unlock()

	// Turn the crank
	mgr.Ensure()
	mgr.Wait()
	mgr.Stop()

	s.state.Lock()
	defer s.state.Unlock()

	// Ensure that the change got undone.
	c.Assert(change.Err(), IsNil)
	c.Check(change.Status(), Equals, state.UndoneStatus)

	// Ensure that since had a revision in the state the undo task actually
	// setup the security of the snap we had in the state.
	c.Assert(s.secBackend.SetupCalls, HasLen, 1)
	c.Assert(s.secBackend.RemoveCalls, HasLen, 0)
	c.Check(s.secBackend.SetupCalls[0].SnapInfo.Name(), Equals, snapInfo.Name())
	c.Check(s.secBackend.SetupCalls[0].SnapInfo.Revision, Equals, snapInfo.Revision)
	c.Check(s.secBackend.SetupCalls[0].Options, Equals, interfaces.ConfinementOptions{})
}<|MERGE_RESOLUTION|>--- conflicted
+++ resolved
@@ -55,11 +55,7 @@
 	extraIfaces     []interfaces.Interface
 	secBackend      *interfaces.TestSecurityBackend
 	restoreBackends func()
-<<<<<<< HEAD
-	command         *testutil.MockCmd
-=======
 	mockSnapCmd     *testutil.MockCmd
->>>>>>> c00295e7
 	storeSigning    *assertstest.StoreStack
 }
 
@@ -94,13 +90,7 @@
 }
 
 func (s *interfaceManagerSuite) TearDownTest(c *C) {
-<<<<<<< HEAD
-	if s.command != nil {
-		s.command.Restore()
-	}
-=======
 	s.mockSnapCmd.Restore()
->>>>>>> c00295e7
 
 	if s.privateMgr != nil {
 		s.privateMgr.Stop()
@@ -158,17 +148,6 @@
 	i := 0
 	task := ts.Tasks()[i]
 	c.Check(task.Kind(), Equals, "run-hook")
-<<<<<<< HEAD
-	err = task.Get("hook-setup", &hs)
-	c.Assert(err, IsNil)
-	c.Assert(hs.Hook, Equals, "prepare-plug-plug")
-	i++
-	task = ts.Tasks()[i]
-	c.Check(task.Kind(), Equals, "run-hook")
-	err = task.Get("hook-setup", &hs)
-	c.Assert(err, IsNil)
-	c.Assert(hs.Hook, Equals, "prepare-slot-slot")
-=======
 	var hookSetup hookstate.HookSetup
 	err = task.Get("hook-setup", &hookSetup)
 	c.Assert(err, IsNil)
@@ -179,7 +158,6 @@
 	err = task.Get("hook-setup", &hookSetup)
 	c.Assert(err, IsNil)
 	c.Assert(hookSetup, Equals, hookstate.HookSetup{Snap: "producer", Hook: "prepare-slot-slot", Optional: true})
->>>>>>> c00295e7
 	i++
 	task = ts.Tasks()[i]
 	c.Assert(task.Kind(), Equals, "connect")
@@ -193,39 +171,27 @@
 	c.Assert(err, IsNil)
 	c.Assert(slot.Snap, Equals, "producer")
 	c.Assert(slot.Name, Equals, "slot")
-<<<<<<< HEAD
 	// verify initial attributes are present in connect task
 	var attrs map[string]interface{}
 	err = task.Get("attributes", &attrs)
 	c.Assert(err, IsNil)
 	c.Assert(attrs["attr1"], Equals, "value1")
 	c.Assert(attrs["attr2"], Equals, "value2")
-=======
->>>>>>> c00295e7
 	i++
 	task = ts.Tasks()[i]
 	c.Check(task.Kind(), Equals, "run-hook")
 	err = task.Get("hook-setup", &hs)
 	c.Assert(err, IsNil)
-<<<<<<< HEAD
-	c.Assert(hs.Hook, Equals, "confirm-plug-plug")
-=======
 	c.Assert(hs, Equals, hookstate.HookSetup{Snap: "producer", Hook: "connect-slot-slot", Optional: true})
->>>>>>> c00295e7
 	i++
 	task = ts.Tasks()[i]
 	c.Check(task.Kind(), Equals, "run-hook")
 	err = task.Get("hook-setup", &hs)
 	c.Assert(err, IsNil)
-<<<<<<< HEAD
-	c.Assert(hs.Hook, Equals, "confirm-slot-slot")
-=======
 	c.Assert(hs, Equals, hookstate.HookSetup{Snap: "consumer", Hook: "connect-plug-plug", Optional: true})
->>>>>>> c00295e7
 }
 
 func (s *interfaceManagerSuite) TestEnsureProcessesConnectTask(c *C) {
-	s.command = testutil.MockCommand(c, "snap", "")
 	s.mockIface(c, &interfaces.TestInterface{InterfaceName: "test"})
 	s.mockSnap(c, consumerYaml)
 	s.mockSnap(c, producerYaml)
@@ -302,11 +268,7 @@
 	s.state.Lock()
 	defer s.state.Unlock()
 
-<<<<<<< HEAD
-	c.Check(change.Err(), ErrorMatches, `cannot perform the following tasks:\n- Connect consumer:otherplug to producer:slot \(cannot connect mismatched plug interface \"test2\" to slot interface \"test\"\)`)
-=======
 	c.Check(change.Err(), ErrorMatches, `cannot perform the following tasks:\n- Connect consumer:otherplug to producer:slot \(cannot connect plug "consumer:otherplug" \(interface "test2"\) to "producer:slot" \(interface "test".*`)
->>>>>>> c00295e7
 	task := change.Tasks()[2]
 	c.Check(task.Kind(), Equals, "connect")
 	c.Check(task.Status(), Equals, state.ErrorStatus)
@@ -371,35 +333,6 @@
 }
 
 func (s *interfaceManagerSuite) TestConnectTaskCheckNotAllowed(c *C) {
-<<<<<<< HEAD
-	restore := assertstest.MockBuiltinBaseDeclaration([]byte(`
-type: base-declaration
-authority-id: canonical
-series: 16
-slots:
-  test:
-    allow-connection:
-      plug-publisher-id:
-        - $SLOT_PUBLISHER_ID
-`))
-	defer restore()
-	s.mockIface(c, &interfaces.TestInterface{InterfaceName: "test"})
-	s.mockSnapDecl(c, "consumer", "consumer-publisher", nil)
-	s.mockSnap(c, consumerYaml)
-	s.mockSnapDecl(c, "producer", "producer-publisher", nil)
-	s.mockSnap(c, producerYaml)
-	_ = s.manager(c)
-
-	s.state.Lock()
-	change := s.state.NewChange("kind", "summary")
-	ts, err := ifacestate.Connect(s.state, "consumer", "plug", "producer", "slot")
-	c.Assert(err, IsNil)
-	c.Assert(ts.Tasks(), HasLen, 5)
-	ts.Tasks()[2].Set("snap-setup", &snapstate.SnapSetup{
-		SideInfo: &snap.SideInfo{
-			RealName: "consumer",
-		},
-=======
 	s.testConnectTaskCheck(c, func() {
 		s.mockSnapDecl(c, "consumer", "consumer-publisher", nil)
 		s.mockSnap(c, consumerYaml)
@@ -414,22 +347,9 @@
 		slot := repo.Slot("producer", "slot")
 		c.Check(plug.Connections, HasLen, 0)
 		c.Check(slot.Connections, HasLen, 0)
->>>>>>> c00295e7
-	})
-}
-
-<<<<<<< HEAD
-	change.AddAll(ts)
-	s.state.Unlock()
-
-	s.settle(c)
-
-	s.state.Lock()
-	defer s.state.Unlock()
-
-	c.Check(change.Err(), ErrorMatches, `(?s).*connection not allowed by slot rule of interface "test".*`)
-	c.Check(change.Status(), Equals, state.ErrorStatus)
-=======
+	})
+}
+
 func (s *interfaceManagerSuite) TestConnectTaskCheckNotAllowedButNoDecl(c *C) {
 	s.testConnectTaskCheck(c, func() {
 		s.mockSnap(c, consumerYaml)
@@ -445,7 +365,6 @@
 		c.Check(plug.Connections[0], DeepEquals, interfaces.SlotRef{Snap: "producer", Name: "slot"})
 		c.Check(slot.Connections[0], DeepEquals, interfaces.PlugRef{Snap: "consumer", Name: "plug"})
 	})
->>>>>>> c00295e7
 }
 
 func (s *interfaceManagerSuite) TestConnectTaskCheckAllowed(c *C) {
@@ -483,8 +402,6 @@
 
 	setup()
 	_ = s.manager(c)
-
-	mgr := s.manager(c)
 
 	s.state.Lock()
 	change := s.state.NewChange("kind", "summary")
@@ -1323,8 +1240,6 @@
 }
 
 func (s *interfaceManagerSuite) TestConnectTracksConnectionsInState(c *C) {
-	s.command = testutil.MockCommand(c, "snap", "")
-
 	s.mockIface(c, &interfaces.TestInterface{InterfaceName: "test"})
 	s.mockSnap(c, consumerYaml)
 	s.mockSnap(c, producerYaml)
@@ -1364,8 +1279,6 @@
 }
 
 func (s *interfaceManagerSuite) TestConnectSetsUpSecurity(c *C) {
-	s.command = testutil.MockCommand(c, "snap", "")
-
 	s.mockIface(c, &interfaces.TestInterface{InterfaceName: "test"})
 	s.mockSnap(c, consumerYaml)
 	s.mockSnap(c, producerYaml)
