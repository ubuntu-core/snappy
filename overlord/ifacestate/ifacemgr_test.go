--- conflicted
+++ resolved
@@ -1003,19 +1003,11 @@
 		},
 	})
 	c.Assert(err, IsNil)
-<<<<<<< HEAD
-	connRef := &interfaces.ConnRef{
-=======
 	connRef := interfaces.ConnRef{
->>>>>>> 9fe2af73
 		PlugRef: interfaces.PlugRef{Snap: siP.Name(), Name: "plug"},
 		SlotRef: interfaces.SlotRef{Snap: siC.Name(), Name: "slot"},
 	}
 	err = repo.Connect(connRef)
-<<<<<<< HEAD
-
-=======
->>>>>>> 9fe2af73
 	c.Assert(err, IsNil)
 
 	change := s.addSetupSnapSecurityChange(c, &snapstate.SnapSetup{
