// -*- Mode: Go; indent-tabs-mode: t -*-

/*
 * Copyright (C) 2020 Canonical Ltd
 *
 * This program is free software: you can redistribute it and/or modify
 * it under the terms of the GNU General Public License version 3 as
 * published by the Free Software Foundation.
 *
 * This program is distributed in the hope that it will be useful,
 * but WITHOUT ANY WARRANTY; without even the implied warranty of
 * MERCHANTABILITY or FITNESS FOR A PARTICULAR PURPOSE.  See the
 * GNU General Public License for more details.
 *
 * You should have received a copy of the GNU General Public License
 * along with this program.  If not, see <http://www.gnu.org/licenses/>.
 *
 */

package devicestate_test

import (
	"bytes"
	"errors"
	"fmt"
	"os"
	"path/filepath"

	. "gopkg.in/check.v1"

	"github.com/snapcore/snapd/asserts"
	"github.com/snapcore/snapd/asserts/assertstest"
	"github.com/snapcore/snapd/boot"
	"github.com/snapcore/snapd/bootloader"
	"github.com/snapcore/snapd/bootloader/bootloadertest"
	"github.com/snapcore/snapd/dirs"
	"github.com/snapcore/snapd/logger"
	"github.com/snapcore/snapd/overlord/auth"
	"github.com/snapcore/snapd/overlord/devicestate"
	"github.com/snapcore/snapd/overlord/devicestate/devicestatetest"
	"github.com/snapcore/snapd/overlord/snapstate"
	"github.com/snapcore/snapd/overlord/state"
	"github.com/snapcore/snapd/seed"
	"github.com/snapcore/snapd/seed/seedtest"
	"github.com/snapcore/snapd/snap"
	"github.com/snapcore/snapd/snap/snaptest"
	"github.com/snapcore/snapd/strutil"
	"github.com/snapcore/snapd/testutil"
)

type mockedSystemSeed struct {
	label string
	model *asserts.Model
	brand *asserts.Account
}

type deviceMgrSystemsBaseSuite struct {
	deviceMgrBaseSuite

	logbuf            *bytes.Buffer
	mockedSystemSeeds []mockedSystemSeed
	ss                *seedtest.SeedSnaps
}

type deviceMgrSystemsSuite struct {
	deviceMgrSystemsBaseSuite
}

var _ = Suite(&deviceMgrSystemsSuite{})
var _ = Suite(&deviceMgrSystemsCreateSuite{})

func (s *deviceMgrSystemsBaseSuite) SetUpTest(c *C) {
	s.deviceMgrBaseSuite.SetUpTest(c)

	s.brands.Register("other-brand", brandPrivKey3, map[string]interface{}{
		"display-name": "other publisher",
	})
	s.state.Lock()
	defer s.state.Unlock()
	s.ss = &seedtest.SeedSnaps{
		StoreSigning: s.storeSigning,
		Brands:       s.brands,
	}

	s.makeModelAssertionInState(c, "canonical", "pc-20", map[string]interface{}{
		"architecture": "amd64",
		// UC20
		"grade": "dangerous",
		"base":  "core20",
		"snaps": []interface{}{
			map[string]interface{}{
				"name":            "pc-kernel",
				"id":              s.ss.AssertedSnapID("pc-kernel"),
				"type":            "kernel",
				"default-channel": "20",
			},
			map[string]interface{}{
				"name":            "pc",
				"id":              s.ss.AssertedSnapID("pc"),
				"type":            "gadget",
				"default-channel": "20",
			},
			map[string]interface{}{
				"name": "core20",
				"id":   s.ss.AssertedSnapID("core20"),
				"type": "base",
			},
			map[string]interface{}{
				"name": "snapd",
				"id":   s.ss.AssertedSnapID("snapd"),
				"type": "snapd",
			},
		},
	})
	devicestatetest.SetDevice(s.state, &auth.DeviceState{
		Brand:  "canonical",
		Model:  "pc-20",
		Serial: "serialserialserial",
	})
	assertstest.AddMany(s.storeSigning.Database, s.brands.AccountsAndKeys("my-brand")...)
	assertstest.AddMany(s.storeSigning.Database, s.brands.AccountsAndKeys("other-brand")...)

	// all tests should be in run mode by default, if they need to be in
	// different modes they should set that individually
	devicestate.SetSystemMode(s.mgr, "run")

	// state after mark-seeded ran
	modeenv := boot.Modeenv{
		Mode:           "run",
		RecoverySystem: "",
	}
	err := modeenv.WriteTo("")
	s.state.Set("seeded", true)

	c.Assert(err, IsNil)

	logbuf, restore := logger.MockLogger()
	s.logbuf = logbuf
	s.AddCleanup(restore)
}

func (s *deviceMgrSystemsSuite) SetUpTest(c *C) {
	s.deviceMgrSystemsBaseSuite.SetUpTest(c)

	// now create a minimal uc20 seed dir with snaps/assertions
	seed20 := &seedtest.TestingSeed20{
		SeedSnaps: *s.ss,
		SeedDir:   dirs.SnapSeedDir,
	}

	restore := seed.MockTrusted(s.storeSigning.Trusted)
	s.AddCleanup(restore)

	myBrandAcc := s.brands.Account("my-brand")
	otherBrandAcc := s.brands.Account("other-brand")

	// add essential snaps
	seed20.MakeAssertedSnap(c, "name: snapd\nversion: 1\ntype: snapd", nil, snap.R(1), "canonical", seed20.StoreSigning.Database)
	seed20.MakeAssertedSnap(c, "name: pc\nversion: 1\ntype: gadget\nbase: core20", nil, snap.R(1), "canonical", seed20.StoreSigning.Database)
	seed20.MakeAssertedSnap(c, "name: pc-kernel\nversion: 1\ntype: kernel", nil, snap.R(1), "canonical", seed20.StoreSigning.Database)
	seed20.MakeAssertedSnap(c, "name: core20\nversion: 1\ntype: base", nil, snap.R(1), "canonical", seed20.StoreSigning.Database)

	model1 := seed20.MakeSeed(c, "20191119", "my-brand", "my-model", map[string]interface{}{
		"display-name": "my fancy model",
		"architecture": "amd64",
		"base":         "core20",
		"snaps": []interface{}{
			map[string]interface{}{
				"name":            "pc-kernel",
				"id":              seed20.AssertedSnapID("pc-kernel"),
				"type":            "kernel",
				"default-channel": "20",
			},
			map[string]interface{}{
				"name":            "pc",
				"id":              seed20.AssertedSnapID("pc"),
				"type":            "gadget",
				"default-channel": "20",
			}},
	}, nil)
	model2 := seed20.MakeSeed(c, "20200318", "my-brand", "my-model-2", map[string]interface{}{
		"display-name": "same brand different model",
		"architecture": "amd64",
		"base":         "core20",
		"snaps": []interface{}{
			map[string]interface{}{
				"name":            "pc-kernel",
				"id":              seed20.AssertedSnapID("pc-kernel"),
				"type":            "kernel",
				"default-channel": "20",
			},
			map[string]interface{}{
				"name":            "pc",
				"id":              seed20.AssertedSnapID("pc"),
				"type":            "gadget",
				"default-channel": "20",
			}},
	}, nil)
	model3 := seed20.MakeSeed(c, "other-20200318", "other-brand", "other-model", map[string]interface{}{
		"display-name": "different brand different model",
		"architecture": "amd64",
		"base":         "core20",
		"snaps": []interface{}{
			map[string]interface{}{
				"name":            "pc-kernel",
				"id":              seed20.AssertedSnapID("pc-kernel"),
				"type":            "kernel",
				"default-channel": "20",
			},
			map[string]interface{}{
				"name":            "pc",
				"id":              seed20.AssertedSnapID("pc"),
				"type":            "gadget",
				"default-channel": "20",
			}},
	}, nil)

	s.mockedSystemSeeds = []mockedSystemSeed{{
		label: "20191119",
		model: model1,
		brand: myBrandAcc,
	}, {
		label: "20200318",
		model: model2,
		brand: myBrandAcc,
	}, {
		label: "other-20200318",
		model: model3,
		brand: otherBrandAcc,
	}}
}

func (s *deviceMgrSystemsSuite) TestListNoSystems(c *C) {
	dirs.SetRootDir(c.MkDir())

	systems, err := s.mgr.Systems()
	c.Assert(err, Equals, devicestate.ErrNoSystems)
	c.Assert(systems, HasLen, 0)

	err = os.MkdirAll(filepath.Join(dirs.SnapSeedDir, "systems"), 0755)
	c.Assert(err, IsNil)

	systems, err = s.mgr.Systems()
	c.Assert(err, Equals, devicestate.ErrNoSystems)
	c.Assert(systems, HasLen, 0)
}

func (s *deviceMgrSystemsSuite) TestListSystemsNotPossible(c *C) {
	if os.Geteuid() == 0 {
		c.Skip("this test cannot run as root")
	}
	err := os.Chmod(filepath.Join(dirs.SnapSeedDir, "systems"), 0000)
	c.Assert(err, IsNil)
	defer os.Chmod(filepath.Join(dirs.SnapSeedDir, "systems"), 0755)

	// stdlib swallows up the errors when opening the target directory
	systems, err := s.mgr.Systems()
	c.Assert(err, Equals, devicestate.ErrNoSystems)
	c.Assert(systems, HasLen, 0)
}

// TODO:UC20 update once we can list actions
var defaultSystemActions []devicestate.SystemAction = []devicestate.SystemAction{
	{Title: "Install", Mode: "install"},
}
var currentSystemActions []devicestate.SystemAction = []devicestate.SystemAction{
	{Title: "Reinstall", Mode: "install"},
	{Title: "Recover", Mode: "recover"},
	{Title: "Run normally", Mode: "run"},
}

func (s *deviceMgrSystemsSuite) TestListSeedSystemsNoCurrent(c *C) {
	systems, err := s.mgr.Systems()
	c.Assert(err, IsNil)
	c.Assert(systems, HasLen, 3)
	c.Check(systems, DeepEquals, []*devicestate.System{{
		Current: false,
		Label:   s.mockedSystemSeeds[0].label,
		Model:   s.mockedSystemSeeds[0].model,
		Brand:   s.mockedSystemSeeds[0].brand,
		Actions: defaultSystemActions,
	}, {
		Current: false,
		Label:   s.mockedSystemSeeds[1].label,
		Model:   s.mockedSystemSeeds[1].model,
		Brand:   s.mockedSystemSeeds[1].brand,
		Actions: defaultSystemActions,
	}, {
		Current: false,
		Label:   s.mockedSystemSeeds[2].label,
		Model:   s.mockedSystemSeeds[2].model,
		Brand:   s.mockedSystemSeeds[2].brand,
		Actions: defaultSystemActions,
	}})
}

func (s *deviceMgrSystemsSuite) TestListSeedSystemsCurrent(c *C) {
	s.state.Lock()
	s.state.Set("seeded-systems", []devicestate.SeededSystem{
		{
			System:  s.mockedSystemSeeds[1].label,
			Model:   s.mockedSystemSeeds[1].model.Model(),
			BrandID: s.mockedSystemSeeds[1].brand.AccountID(),
		},
	})
	s.state.Unlock()

	systems, err := s.mgr.Systems()
	c.Assert(err, IsNil)
	c.Assert(systems, HasLen, 3)
	c.Check(systems, DeepEquals, []*devicestate.System{{
		Current: false,
		Label:   s.mockedSystemSeeds[0].label,
		Model:   s.mockedSystemSeeds[0].model,
		Brand:   s.mockedSystemSeeds[0].brand,
		Actions: defaultSystemActions,
	}, {
		// this seed was used for installing the running system
		Current: true,
		Label:   s.mockedSystemSeeds[1].label,
		Model:   s.mockedSystemSeeds[1].model,
		Brand:   s.mockedSystemSeeds[1].brand,
		Actions: currentSystemActions,
	}, {
		Current: false,
		Label:   s.mockedSystemSeeds[2].label,
		Model:   s.mockedSystemSeeds[2].model,
		Brand:   s.mockedSystemSeeds[2].brand,
		Actions: defaultSystemActions,
	}})
}

func (s *deviceMgrSystemsSuite) TestBrokenSeedSystems(c *C) {
	// break the first seed
	err := os.Remove(filepath.Join(dirs.SnapSeedDir, "systems", s.mockedSystemSeeds[0].label, "model"))
	c.Assert(err, IsNil)

	systems, err := s.mgr.Systems()
	c.Assert(err, IsNil)
	c.Assert(systems, HasLen, 2)
	c.Check(systems, DeepEquals, []*devicestate.System{{
		Current: false,
		Label:   s.mockedSystemSeeds[1].label,
		Model:   s.mockedSystemSeeds[1].model,
		Brand:   s.mockedSystemSeeds[1].brand,
		Actions: defaultSystemActions,
	}, {
		Current: false,
		Label:   s.mockedSystemSeeds[2].label,
		Model:   s.mockedSystemSeeds[2].model,
		Brand:   s.mockedSystemSeeds[2].brand,
		Actions: defaultSystemActions,
	}})
}

func (s *deviceMgrSystemsSuite) TestRequestModeInstallHappyForAny(c *C) {
	// no current system
	err := s.mgr.RequestSystemAction("20191119", devicestate.SystemAction{Mode: "install", Title: "Install"})
	c.Assert(err, IsNil)

	m, err := s.bootloader.GetBootVars("snapd_recovery_mode", "snapd_recovery_system")
	c.Assert(err, IsNil)
	c.Check(m, DeepEquals, map[string]string{
		"snapd_recovery_system": "20191119",
		"snapd_recovery_mode":   "install",
	})
	c.Check(s.restartRequests, DeepEquals, []state.RestartType{state.RestartSystemNow})
	c.Check(s.logbuf.String(), Matches, `.*: restarting into system "20191119" for action "Install"\n`)
}

func (s *deviceMgrSystemsSuite) TestRequestSameModeSameSystem(c *C) {
	s.state.Lock()
	s.state.Set("seeded-systems", []devicestate.SeededSystem{
		{
			System:  s.mockedSystemSeeds[0].label,
			Model:   s.mockedSystemSeeds[0].model.Model(),
			BrandID: s.mockedSystemSeeds[0].brand.AccountID(),
		},
	})
	s.state.Unlock()

	label := s.mockedSystemSeeds[0].label

	happyModes := []string{"run"}
	sadModes := []string{"install", "recover"}

	for _, mode := range append(happyModes, sadModes...) {
		s.logbuf.Reset()

		c.Logf("checking mode: %q", mode)
		// non run modes use modeenv
		modeenv := boot.Modeenv{
			Mode: mode,
		}
		if mode != "run" {
			modeenv.RecoverySystem = s.mockedSystemSeeds[0].label
		}
		err := modeenv.WriteTo("")
		c.Assert(err, IsNil)

		devicestate.SetSystemMode(s.mgr, mode)
		err = s.bootloader.SetBootVars(map[string]string{
			"snapd_recovery_mode":   mode,
			"snapd_recovery_system": label,
		})
		c.Assert(err, IsNil)
		err = s.mgr.RequestSystemAction(label, devicestate.SystemAction{Mode: mode})
		if strutil.ListContains(sadModes, mode) {
			c.Assert(err, Equals, devicestate.ErrUnsupportedAction)
		} else {
			c.Assert(err, IsNil)
		}
		// bootloader vars shouldn't change
		m, err := s.bootloader.GetBootVars("snapd_recovery_mode", "snapd_recovery_system")
		c.Assert(err, IsNil)
		c.Check(m, DeepEquals, map[string]string{
			"snapd_recovery_mode":   mode,
			"snapd_recovery_system": label,
		})
		// should never restart
		c.Check(s.restartRequests, HasLen, 0)
		// no log output
		c.Check(s.logbuf.String(), Equals, "")
	}
}

func (s *deviceMgrSystemsSuite) TestRequestSeedingSameConflict(c *C) {
	label := s.mockedSystemSeeds[0].label

	devicestate.SetSystemMode(s.mgr, "run")

	s.state.Lock()
	s.state.Set("seeded", nil)
	s.state.Unlock()

	for _, mode := range []string{"run", "install", "recover"} {
		s.logbuf.Reset()

		c.Logf("checking mode: %q", mode)
		modeenv := boot.Modeenv{
			Mode:           mode,
			RecoverySystem: s.mockedSystemSeeds[0].label,
		}
		err := modeenv.WriteTo("")
		c.Assert(err, IsNil)

		err = s.bootloader.SetBootVars(map[string]string{
			"snapd_recovery_mode":   "",
			"snapd_recovery_system": label,
		})
		c.Assert(err, IsNil)
		err = s.mgr.RequestSystemAction(label, devicestate.SystemAction{Mode: mode})
		c.Assert(err, ErrorMatches, "cannot request system action, system is seeding")
		// no log output
		c.Check(s.logbuf.String(), Equals, "")
	}
}

func (s *deviceMgrSystemsSuite) TestRequestSeedingDifferentNoConflict(c *C) {
	label := s.mockedSystemSeeds[0].label
	otherLabel := s.mockedSystemSeeds[1].label

	devicestate.SetSystemMode(s.mgr, "run")

	modeenv := boot.Modeenv{
		Mode:           "run",
		RecoverySystem: label,
	}
	err := modeenv.WriteTo("")
	c.Assert(err, IsNil)

	s.state.Lock()
	s.state.Set("seeded", nil)
	s.state.Unlock()

	// we can only go to install mode of other system when one is currently
	// being seeded
	err = s.bootloader.SetBootVars(map[string]string{
		"snapd_recovery_mode":   "",
		"snapd_recovery_system": label,
	})
	c.Assert(err, IsNil)
	err = s.mgr.RequestSystemAction(otherLabel, devicestate.SystemAction{Mode: "install"})
	c.Assert(err, IsNil)
	m, err := s.bootloader.GetBootVars("snapd_recovery_mode", "snapd_recovery_system")
	c.Assert(err, IsNil)
	c.Check(m, DeepEquals, map[string]string{
		"snapd_recovery_system": otherLabel,
		"snapd_recovery_mode":   "install",
	})
	c.Check(s.logbuf.String(), Matches, fmt.Sprintf(`.*: restarting into system "%s" for action "Install"\n`, otherLabel))
}

func (s *deviceMgrSystemsSuite) testRequestModeWithRestart(c *C, toModes []string, label string) {
	for _, mode := range toModes {
		c.Logf("checking mode: %q", mode)
		err := s.mgr.RequestSystemAction(label, devicestate.SystemAction{Mode: mode})
		c.Assert(err, IsNil)
		m, err := s.bootloader.GetBootVars("snapd_recovery_mode", "snapd_recovery_system")
		c.Assert(err, IsNil)
		c.Check(m, DeepEquals, map[string]string{
			"snapd_recovery_system": label,
			"snapd_recovery_mode":   mode,
		})
		c.Check(s.restartRequests, DeepEquals, []state.RestartType{state.RestartSystemNow})
		s.restartRequests = nil
		s.bootloader.BootVars = map[string]string{}

		// TODO: also test correct action string logging
		c.Check(s.logbuf.String(), Matches, fmt.Sprintf(`.*: restarting into system "%s" for action ".*"\n`, label))
		s.logbuf.Reset()
	}
}

func (s *deviceMgrSystemsSuite) TestRequestModeRunInstallForRecover(c *C) {
	// we are in recover mode here
	devicestate.SetSystemMode(s.mgr, "recover")
	// non run modes use modeenv
	modeenv := boot.Modeenv{
		Mode:           "recover",
		RecoverySystem: s.mockedSystemSeeds[0].label,
	}
	err := modeenv.WriteTo("")
	c.Assert(err, IsNil)

	s.state.Lock()
	s.state.Set("seeded-systems", []devicestate.SeededSystem{
		{
			System:  s.mockedSystemSeeds[0].label,
			Model:   s.mockedSystemSeeds[0].model.Model(),
			BrandID: s.mockedSystemSeeds[0].brand.AccountID(),
		},
	})
	s.state.Unlock()

	s.testRequestModeWithRestart(c, []string{"install", "run"}, s.mockedSystemSeeds[0].label)
}

func (s *deviceMgrSystemsSuite) TestRequestModeInstallRecoverForCurrent(c *C) {
	devicestate.SetSystemMode(s.mgr, "run")
	// non run modes use modeenv
	modeenv := boot.Modeenv{
		Mode: "run",
	}
	err := modeenv.WriteTo("")
	c.Assert(err, IsNil)

	s.state.Lock()
	s.state.Set("seeded-systems", []devicestate.SeededSystem{
		{
			System:  s.mockedSystemSeeds[0].label,
			Model:   s.mockedSystemSeeds[0].model.Model(),
			BrandID: s.mockedSystemSeeds[0].brand.AccountID(),
		},
	})
	s.state.Unlock()

	s.testRequestModeWithRestart(c, []string{"install", "recover"}, s.mockedSystemSeeds[0].label)
}

func (s *deviceMgrSystemsSuite) TestRequestModeErrInBoot(c *C) {
	s.bootloader.SetErr = errors.New("no can do")
	err := s.mgr.RequestSystemAction("20191119", devicestate.SystemAction{Mode: "install"})
	c.Assert(err, ErrorMatches, `cannot set device to boot into system "20191119" in mode "install": no can do`)
	c.Check(s.restartRequests, HasLen, 0)
	c.Check(s.logbuf.String(), Equals, "")
}

func (s *deviceMgrSystemsSuite) TestRequestModeNotFound(c *C) {
	err := s.mgr.RequestSystemAction("not-found", devicestate.SystemAction{Mode: "install"})
	c.Assert(err, NotNil)
	c.Assert(os.IsNotExist(err), Equals, true)
	c.Check(s.restartRequests, HasLen, 0)
	c.Check(s.logbuf.String(), Equals, "")
}

func (s *deviceMgrSystemsSuite) TestRequestModeBadMode(c *C) {
	err := s.mgr.RequestSystemAction("20191119", devicestate.SystemAction{Mode: "unknown-mode"})
	c.Assert(err, Equals, devicestate.ErrUnsupportedAction)
	c.Check(s.restartRequests, HasLen, 0)
	c.Check(s.logbuf.String(), Equals, "")
}

func (s *deviceMgrSystemsSuite) TestRequestModeBroken(c *C) {
	// break the first seed
	err := os.Remove(filepath.Join(dirs.SnapSeedDir, "systems", s.mockedSystemSeeds[0].label, "model"))
	c.Assert(err, IsNil)

	err = s.mgr.RequestSystemAction("20191119", devicestate.SystemAction{Mode: "install"})
	c.Assert(err, ErrorMatches, "cannot load seed system: cannot load assertions: .*")
	c.Check(s.restartRequests, HasLen, 0)
	c.Check(s.logbuf.String(), Equals, "")
}

func (s *deviceMgrSystemsSuite) TestRequestModeNonUC20(c *C) {
	s.setPCModelInState(c)
	err := s.mgr.RequestSystemAction("20191119", devicestate.SystemAction{Mode: "install"})
	c.Assert(err, ErrorMatches, `cannot set device to boot into system "20191119" in mode "install": system mode is unsupported`)
	c.Check(s.restartRequests, HasLen, 0)
	c.Check(s.logbuf.String(), Equals, "")
}

func (s *deviceMgrSystemsSuite) TestRequestActionNoLabel(c *C) {
	err := s.mgr.RequestSystemAction("", devicestate.SystemAction{Mode: "install"})
	c.Assert(err, ErrorMatches, "internal error: system label is unset")
	c.Check(s.logbuf.String(), Equals, "")
}

func (s *deviceMgrSystemsSuite) TestRequestModeForNonCurrent(c *C) {
	s.state.Lock()
	s.state.Set("seeded-systems", []devicestate.SeededSystem{
		{
			System:  s.mockedSystemSeeds[0].label,
			Model:   s.mockedSystemSeeds[0].model.Model(),
			BrandID: s.mockedSystemSeeds[0].brand.AccountID(),
		},
	})

	s.state.Unlock()
	s.setPCModelInState(c)
	// request mode reserved for current system
	err := s.mgr.RequestSystemAction(s.mockedSystemSeeds[1].label, devicestate.SystemAction{Mode: "run"})
	c.Assert(err, Equals, devicestate.ErrUnsupportedAction)
	err = s.mgr.RequestSystemAction(s.mockedSystemSeeds[1].label, devicestate.SystemAction{Mode: "recover"})
	c.Assert(err, Equals, devicestate.ErrUnsupportedAction)
	c.Check(s.restartRequests, HasLen, 0)
	c.Check(s.logbuf.String(), Equals, "")
}

func (s *deviceMgrSystemsSuite) TestRequestInstallForOther(c *C) {
	devicestate.SetSystemMode(s.mgr, "run")
	// non run modes use modeenv
	modeenv := boot.Modeenv{
		Mode: "run",
	}
	err := modeenv.WriteTo("")
	c.Assert(err, IsNil)

	s.state.Lock()
	s.state.Set("seeded-systems", []devicestate.SeededSystem{
		{
			System:  s.mockedSystemSeeds[0].label,
			Model:   s.mockedSystemSeeds[0].model.Model(),
			BrandID: s.mockedSystemSeeds[0].brand.AccountID(),
		},
	})
	s.state.Unlock()
	// reinstall from different system seed is ok
	s.testRequestModeWithRestart(c, []string{"install"}, s.mockedSystemSeeds[1].label)
}

func (s *deviceMgrSystemsSuite) TestRequestAction1618(c *C) {
	s.setPCModelInState(c)
	// system mode is unset in 16/18
	devicestate.SetSystemMode(s.mgr, "")
	// no modeenv either
	err := os.Remove(dirs.SnapModeenvFileUnder(dirs.GlobalRootDir))
	c.Assert(err, IsNil)

	s.state.Lock()
	s.state.Set("seeded-systems", nil)
	s.state.Set("seeded", nil)
	s.state.Unlock()
	// a label exists
	err = s.mgr.RequestSystemAction(s.mockedSystemSeeds[0].label, devicestate.SystemAction{Mode: "install"})
	c.Assert(err, ErrorMatches, "cannot set device to boot .*: system mode is unsupported")

	s.state.Lock()
	s.state.Set("seeded", true)
	s.state.Unlock()

	// even with system mode explicitly set, the action is not executed
	devicestate.SetSystemMode(s.mgr, "run")

	err = s.mgr.RequestSystemAction(s.mockedSystemSeeds[0].label, devicestate.SystemAction{Mode: "install"})
	c.Assert(err, ErrorMatches, "cannot set device to boot .*: system mode is unsupported")

	devicestate.SetSystemMode(s.mgr, "")
	// also no UC20 style system seeds
	for _, m := range s.mockedSystemSeeds {
		os.RemoveAll(filepath.Join(dirs.SnapSeedDir, "systems", m.label))
	}

	err = s.mgr.RequestSystemAction(s.mockedSystemSeeds[0].label, devicestate.SystemAction{Mode: "install"})
	c.Assert(err, ErrorMatches, ".*/seed/systems/20191119: no such file or directory")
	c.Check(s.logbuf.String(), Equals, "")
}

func (s *deviceMgrSystemsSuite) TestRebootNoLabelNoModeHappy(c *C) {
	err := s.mgr.Reboot("", "")
	c.Assert(err, IsNil)

	m, err := s.bootloader.GetBootVars("snapd_recovery_mode", "snapd_recovery_system")
	c.Assert(err, IsNil)
	// requested restart
	c.Check(s.restartRequests, DeepEquals, []state.RestartType{state.RestartSystemNow})
	// but no bootloader changes
	c.Check(m, DeepEquals, map[string]string{
		"snapd_recovery_system": "",
		"snapd_recovery_mode":   "",
	})
	c.Check(s.logbuf.String(), Matches, `.*: rebooting system\n`)
}

func (s *deviceMgrSystemsSuite) TestRebootLabelAndModeHappy(c *C) {
	s.state.Lock()
	s.state.Set("seeded-systems", []devicestate.SeededSystem{
		{
			System:  s.mockedSystemSeeds[0].label,
			Model:   s.mockedSystemSeeds[0].model.Model(),
			BrandID: s.mockedSystemSeeds[0].brand.AccountID(),
		},
	})
	s.state.Unlock()

	err := s.mgr.Reboot("20191119", "install")
	c.Assert(err, IsNil)

	m, err := s.bootloader.GetBootVars("snapd_recovery_mode", "snapd_recovery_system")
	c.Assert(err, IsNil)
	c.Check(m, DeepEquals, map[string]string{
		"snapd_recovery_system": "20191119",
		"snapd_recovery_mode":   "install",
	})
	c.Check(s.restartRequests, DeepEquals, []state.RestartType{state.RestartSystemNow})
	c.Check(s.logbuf.String(), Matches, `.*: rebooting into system "20191119" in "install" mode\n`)
}

func (s *deviceMgrSystemsSuite) TestRebootModeOnlyHappy(c *C) {
	s.state.Lock()
	s.state.Set("seeded-systems", []devicestate.SeededSystem{
		{
			System:  s.mockedSystemSeeds[0].label,
			Model:   s.mockedSystemSeeds[0].model.Model(),
			BrandID: s.mockedSystemSeeds[0].brand.AccountID(),
		},
	})
	s.state.Unlock()

	for _, mode := range []string{"recover", "install"} {
		s.restartRequests = nil
		s.bootloader.BootVars = make(map[string]string)
		s.logbuf.Reset()

		err := s.mgr.Reboot("", mode)
		c.Assert(err, IsNil)

		m, err := s.bootloader.GetBootVars("snapd_recovery_mode", "snapd_recovery_system")
		c.Assert(err, IsNil)
		c.Check(m, DeepEquals, map[string]string{
			"snapd_recovery_system": s.mockedSystemSeeds[0].label,
			"snapd_recovery_mode":   mode,
		})
		c.Check(s.restartRequests, DeepEquals, []state.RestartType{state.RestartSystemNow})
		c.Check(s.logbuf.String(), Matches, fmt.Sprintf(`.*: rebooting into system "20191119" in "%s" mode\n`, mode))
	}
}

func (s *deviceMgrSystemsSuite) TestRebootFromRecoverToRun(c *C) {
	modeenv := boot.Modeenv{
		Mode:           "recover",
		RecoverySystem: s.mockedSystemSeeds[0].label,
	}
	err := modeenv.WriteTo("")
	c.Assert(err, IsNil)

	devicestate.SetSystemMode(s.mgr, "recover")
	err = s.bootloader.SetBootVars(map[string]string{
		"snapd_recovery_mode":   "recover",
		"snapd_recovery_system": s.mockedSystemSeeds[0].label,
	})
	c.Assert(err, IsNil)

	s.state.Lock()
	s.state.Set("seeded-systems", []devicestate.SeededSystem{
		{
			System:  s.mockedSystemSeeds[0].label,
			Model:   s.mockedSystemSeeds[0].model.Model(),
			BrandID: s.mockedSystemSeeds[0].brand.AccountID(),
		},
	})
	s.state.Unlock()

	err = s.mgr.Reboot("", "run")
	c.Assert(err, IsNil)

	m, err := s.bootloader.GetBootVars("snapd_recovery_mode", "snapd_recovery_system")
	c.Assert(err, IsNil)
	c.Check(m, DeepEquals, map[string]string{
		"snapd_recovery_mode":   "run",
		"snapd_recovery_system": s.mockedSystemSeeds[0].label,
	})
	c.Check(s.restartRequests, DeepEquals, []state.RestartType{state.RestartSystemNow})
	c.Check(s.logbuf.String(), Matches, fmt.Sprintf(`.*: rebooting into system "%s" in "run" mode\n`, s.mockedSystemSeeds[0].label))
}

func (s *deviceMgrSystemsSuite) TestRebootAlreadyInRunMode(c *C) {
	devicestate.SetSystemMode(s.mgr, "run")

	s.state.Lock()
	s.state.Set("seeded-systems", []devicestate.SeededSystem{
		{
			System:  s.mockedSystemSeeds[0].label,
			Model:   s.mockedSystemSeeds[0].model.Model(),
			BrandID: s.mockedSystemSeeds[0].brand.AccountID(),
		},
	})
	s.state.Unlock()

	// we are already in "run" mode so this should just reboot
	err := s.mgr.Reboot("", "run")
	c.Assert(err, IsNil)

	m, err := s.bootloader.GetBootVars("snapd_recovery_mode", "snapd_recovery_system")
	c.Assert(err, IsNil)
	c.Check(m, DeepEquals, map[string]string{
		"snapd_recovery_mode":   "",
		"snapd_recovery_system": "",
	})
	c.Check(s.restartRequests, DeepEquals, []state.RestartType{state.RestartSystemNow})
	c.Check(s.logbuf.String(), Matches, `.*: rebooting system\n`)
}

func (s *deviceMgrSystemsSuite) TestRebootUnhappy(c *C) {
	s.state.Lock()
	s.state.Set("seeded-systems", []devicestate.SeededSystem{
		{
			System:  s.mockedSystemSeeds[0].label,
			Model:   s.mockedSystemSeeds[0].model.Model(),
			BrandID: s.mockedSystemSeeds[0].brand.AccountID(),
		},
	})
	s.state.Unlock()

	errUnsupportedActionStr := devicestate.ErrUnsupportedAction.Error()
	for _, tc := range []struct {
		systemLabel, mode string
		expectedErr       string
	}{
		{"", "unknown-mode", errUnsupportedActionStr},
		{"unknown-system", "run", `stat /.*: no such file or directory`},
		{"unknown-system", "unknown-mode", `stat /.*: no such file or directory`},
	} {
		s.restartRequests = nil
		s.bootloader.BootVars = make(map[string]string)

		err := s.mgr.Reboot(tc.systemLabel, tc.mode)
		c.Assert(err, ErrorMatches, tc.expectedErr)

		c.Check(s.restartRequests, HasLen, 0)
		c.Check(s.logbuf.String(), Equals, "")
	}
	c.Check(s.logbuf.String(), Equals, "")
}

func (s *deviceMgrSystemsSuite) TestDeviceManagerEnsureTriedSystemSuccessfuly(c *C) {
	err := s.bootloader.SetBootVars(map[string]string{
		"try_recovery_system":    "1234",
		"recovery_system_status": "tried",
	})
	c.Assert(err, IsNil)
	devicestate.SetBootOkRan(s.mgr, true)

	modeenv := boot.Modeenv{
		Mode: boot.ModeRun,
		// the system is in CurrentRecoverySystems
		CurrentRecoverySystems: []string{"29112019", "1234"},
	}
	err = modeenv.WriteTo("")
	c.Assert(err, IsNil)

	// system is considered successful, bootenv is cleared, the label is
	// recorded in tried-systems
	err = s.mgr.Ensure()
	c.Assert(err, IsNil)

	m, err := s.bootloader.GetBootVars("try_recovery_system", "recovery_system_status")
	c.Assert(err, IsNil)
	c.Check(m, DeepEquals, map[string]string{
		"try_recovery_system":    "",
		"recovery_system_status": "",
	})

	var triedSystems []string
	s.state.Lock()
	err = s.state.Get("tried-systems", &triedSystems)
	c.Assert(err, IsNil)
	c.Check(triedSystems, DeepEquals, []string{"1234"})
	// also logged
	c.Check(s.logbuf.String(), testutil.Contains, `tried recovery system "1234" was successful`)
	s.state.Unlock()

	// reset and run again, we need to populate boot variables again
	err = s.bootloader.SetBootVars(map[string]string{
		"try_recovery_system":    "1234",
		"recovery_system_status": "tried",
	})
	c.Assert(err, IsNil)
	devicestate.SetTriedSystemsRan(s.mgr, false)

	err = s.mgr.Ensure()
	c.Assert(err, IsNil)
	s.state.Lock()
	defer s.state.Unlock()
	err = s.state.Get("tried-systems", &triedSystems)
	c.Assert(err, IsNil)
	// the system was already there, no duplicate got appended
	c.Assert(triedSystems, DeepEquals, []string{"1234"})
}

func (s *deviceMgrSystemsSuite) TestDeviceManagerEnsureTriedSystemMissingInModeenvUnhappy(c *C) {
	err := s.bootloader.SetBootVars(map[string]string{
		"try_recovery_system":    "1234",
		"recovery_system_status": "tried",
	})
	c.Assert(err, IsNil)
	devicestate.SetBootOkRan(s.mgr, true)

	modeenv := boot.Modeenv{
		Mode: boot.ModeRun,
		// the system is not in CurrentRecoverySystems
		CurrentRecoverySystems: []string{"29112019"},
	}
	err = modeenv.WriteTo("")
	c.Assert(err, IsNil)

	// system is considered successful, bootenv is cleared, the label is
	// recorded in tried-systems
	err = s.mgr.Ensure()
	c.Assert(err, IsNil)

	m, err := s.bootloader.GetBootVars("try_recovery_system", "recovery_system_status")
	c.Assert(err, IsNil)
	c.Check(m, DeepEquals, map[string]string{
		"try_recovery_system":    "",
		"recovery_system_status": "",
	})

	var triedSystems []string
	s.state.Lock()
	err = s.state.Get("tried-systems", &triedSystems)
	c.Assert(err, Equals, state.ErrNoState)
	// also logged
	c.Check(s.logbuf.String(), testutil.Contains, `tried recovery system outcome error: recovery system "1234" was tried, but is not present in the modeenv CurrentRecoverySystems`)
	s.state.Unlock()
}

func (s *deviceMgrSystemsSuite) TestDeviceManagerEnsureTriedSystemBad(c *C) {
	// after reboot, the recovery system status is still try
	err := s.bootloader.SetBootVars(map[string]string{
		"try_recovery_system":    "1234",
		"recovery_system_status": "try",
	})
	c.Assert(err, IsNil)
	devicestate.SetBootOkRan(s.mgr, true)

	// thus the system is considered bad, bootenv is cleared, and system is
	// not recorded as successful
	err = s.mgr.Ensure()
	c.Assert(err, IsNil)

	m, err := s.bootloader.GetBootVars("try_recovery_system", "recovery_system_status")
	c.Assert(err, IsNil)
	c.Check(m, DeepEquals, map[string]string{
		"try_recovery_system":    "",
		"recovery_system_status": "",
	})

	var triedSystems []string
	s.state.Lock()
	err = s.state.Get("tried-systems", &triedSystems)
	c.Assert(err, Equals, state.ErrNoState)
	c.Check(s.logbuf.String(), testutil.Contains, `tried recovery system "1234" failed`)
	s.state.Unlock()

	// procure an inconsistent state, reset and run again
	err = s.bootloader.SetBootVars(map[string]string{
		"try_recovery_system":    "",
		"recovery_system_status": "try",
	})
	c.Assert(err, IsNil)
	devicestate.SetTriedSystemsRan(s.mgr, false)

	// clear the log buffer
	s.logbuf.Reset()

	err = s.mgr.Ensure()
	c.Assert(err, IsNil)
	s.state.Lock()
	defer s.state.Unlock()
	err = s.state.Get("tried-systems", &triedSystems)
	c.Assert(err, Equals, state.ErrNoState)
	// bootenv got cleared
	m, err = s.bootloader.GetBootVars("try_recovery_system", "recovery_system_status")
	c.Assert(err, IsNil)
	c.Check(m, DeepEquals, map[string]string{
		"try_recovery_system":    "",
		"recovery_system_status": "",
	})
	c.Check(s.logbuf.String(), testutil.Contains, `tried recovery system outcome error: try recovery system is unset but status is "try"`)
	c.Check(s.logbuf.String(), testutil.Contains, `inconsistent outcome of a tried recovery system`)
}

func (s *deviceMgrSystemsSuite) TestDeviceManagerEnsureTriedSystemManyLabels(c *C) {
	err := s.bootloader.SetBootVars(map[string]string{
		"try_recovery_system":    "1234",
		"recovery_system_status": "tried",
	})
	c.Assert(err, IsNil)
	devicestate.SetBootOkRan(s.mgr, true)

	s.state.Lock()
	s.state.Set("tried-systems", []string{"0000", "1111"})
	s.state.Unlock()

	modeenv := boot.Modeenv{
		Mode: boot.ModeRun,
		// the system is in CurrentRecoverySystems
		CurrentRecoverySystems: []string{"29112019", "1234"},
	}
	err = modeenv.WriteTo("")
	c.Assert(err, IsNil)

	// successful system label is appended
	err = s.mgr.Ensure()
	c.Assert(err, IsNil)

	m, err := s.bootloader.GetBootVars("try_recovery_system", "recovery_system_status")
	c.Assert(err, IsNil)
	c.Check(m, DeepEquals, map[string]string{
		"try_recovery_system":    "",
		"recovery_system_status": "",
	})

	s.state.Lock()
	defer s.state.Unlock()

	var triedSystems []string
	err = s.state.Get("tried-systems", &triedSystems)
	c.Assert(err, IsNil)
	c.Assert(triedSystems, DeepEquals, []string{"0000", "1111", "1234"})

	c.Check(s.logbuf.String(), testutil.Contains, `tried recovery system "1234" was successful`)
}

type deviceMgrSystemsCreateSuite struct {
	deviceMgrSystemsBaseSuite

	bootloader *bootloadertest.MockRecoveryAwareTrustedAssetsBootloader
}

func (s *deviceMgrSystemsCreateSuite) SetUpTest(c *C) {
	s.deviceMgrSystemsBaseSuite.SetUpTest(c)

	s.bootloader = s.deviceMgrSystemsBaseSuite.bootloader.WithRecoveryAwareTrustedAssets()
	bootloader.Force(s.bootloader)
	s.AddCleanup(func() { bootloader.Force(nil) })
}

func (s *deviceMgrSystemsCreateSuite) TestDeviceManagerCreateRecoverySystemTasksAndChange(c *C) {
	devicestate.SetBootOkRan(s.mgr, true)

	s.state.Lock()
	defer s.state.Unlock()
	chg, err := devicestate.CreateRecoverySystem(s.state, "1234")
	c.Assert(err, IsNil)
	c.Assert(chg, NotNil)
	tsks := chg.Tasks()
	c.Check(tsks, HasLen, 2)
	tskCreate := tsks[0]
	tskFinalize := tsks[1]
	c.Check(tskCreate.Summary(), Matches, `Create recovery system with label "1234"`)
	c.Check(tskFinalize.Summary(), Matches, `Finalize recovery system with label "1234"`)
	var systemSetupData map[string]interface{}
	err = tskCreate.Get("recovery-system-setup", &systemSetupData)
	c.Assert(err, IsNil)
	c.Assert(systemSetupData, DeepEquals, map[string]interface{}{
<<<<<<< HEAD
		"label": "1234",
		// not set yet
		"directory":        "",
		"new-common-files": nil,
=======
		"label":            "1234",
		"directory":        filepath.Join(boot.InitramfsUbuntuSeedDir, "systems/1234"),
>>>>>>> 74d92d95
		"snap-setup-tasks": nil,
	})

	var otherTaskID string
	err = tskFinalize.Get("recovery-system-setup-task", &otherTaskID)
	c.Assert(err, IsNil)
	c.Assert(otherTaskID, Equals, tskCreate.ID())
}

<<<<<<< HEAD
func (s *deviceMgrSystemsCreateSuite) makeSnapInState(c *C, name string, rev snap.Revision) *snap.Info {
	snapID := s.ss.AssertedSnapID(name)
	c.Logf("snap %q ID %q rev %v", name, snapID, rev.String())
=======
func (s *deviceMgrSystemsCreateSuite) TestDeviceManagerCreateRecoverySystemTasksWhenDirExists(c *C) {
	devicestate.SetBootOkRan(s.mgr, true)

	c.Assert(os.MkdirAll(filepath.Join(boot.InitramfsUbuntuSeedDir, "systems/1234"), 0755), IsNil)

	s.state.Lock()
	defer s.state.Unlock()
	chg, err := devicestate.CreateRecoverySystem(s.state, "1234")
	c.Assert(err, ErrorMatches, `recovery system "1234" already exists`)
	c.Check(chg, IsNil)
}

func (s *deviceMgrSystemsCreateSuite) TestDeviceManagerCreateRecoverySystemNotSeeded(c *C) {
	devicestate.SetBootOkRan(s.mgr, true)

	s.state.Lock()
	defer s.state.Unlock()
	s.state.Set("seeded", nil)

	chg, err := devicestate.CreateRecoverySystem(s.state, "1234")
	c.Assert(err, ErrorMatches, `cannot create new recovery systems until fully seeded`)
	c.Check(chg, IsNil)
}

func (s *deviceMgrSystemsCreateSuite) makeSnapInState(c *C, name string, rev snap.Revision) *snap.Info {
	snapID := s.ss.AssertedSnapID(name)
>>>>>>> 74d92d95
	if rev.Unset() || rev.Local() {
		snapID = ""
	}
	si := &snap.SideInfo{
		RealName: name,
		SnapID:   snapID,
		Revision: rev,
	}
<<<<<<< HEAD
	// asserted?
	info := snaptest.MakeSnapFileAndDir(c, snapYamls[name], snapFiles[name], si)
=======
	info := snaptest.MakeSnapFileAndDir(c, snapYamls[name], snapFiles[name], si)
	// asserted?
>>>>>>> 74d92d95
	if !rev.Unset() && !rev.Local() {
		s.setupSnapDecl(c, info, "canonical")
		s.setupSnapRevision(c, info, "canonical", rev)
	}
<<<<<<< HEAD
	c.Logf("setting type: %v", info.Type())
=======
>>>>>>> 74d92d95
	snapstate.Set(s.state, info.InstanceName(), &snapstate.SnapState{
		SnapType: string(info.Type()),
		Active:   true,
		Sequence: []*snap.SideInfo{si},
		Current:  si.Revision,
	})

	return info
}

func (s *deviceMgrSystemsCreateSuite) mockStandardSnapsModeenvAndBootloaderState(c *C) {
	s.makeSnapInState(c, "pc", snap.R(1))
	s.makeSnapInState(c, "pc-kernel", snap.R(2))
	s.makeSnapInState(c, "core20", snap.R(3))
	s.makeSnapInState(c, "snapd", snap.R(4))

	err := s.bootloader.SetBootVars(map[string]string{
		"snap_kernel": "pc-kernel_2.snap",
		"snap_core":   "core20_3.snap",
	})
	c.Assert(err, IsNil)
	modeenv := boot.Modeenv{
		Mode:                   "run",
		Base:                   "core20_3.snap",
		CurrentKernels:         []string{"pc-kernel_2.snap"},
		CurrentRecoverySystems: []string{"othersystem"},
		GoodRecoverySystems:    []string{"othersystem"},
	}
	err = modeenv.WriteTo("")
	c.Assert(err, IsNil)
}

func (s *deviceMgrSystemsCreateSuite) TestDeviceManagerCreateRecoverySystemHappy(c *C) {
	devicestate.SetBootOkRan(s.mgr, true)

	s.state.Lock()
	chg, err := devicestate.CreateRecoverySystem(s.state, "1234")
	c.Assert(err, IsNil)
	c.Assert(chg, NotNil)
	tsks := chg.Tasks()
	c.Check(tsks, HasLen, 2)
	tskCreate := tsks[0]
	tskFinalize := tsks[1]
	c.Assert(tskCreate.Summary(), Matches, `Create recovery system with label "1234"`)
	c.Check(tskFinalize.Summary(), Matches, `Finalize recovery system with label "1234"`)

	s.mockStandardSnapsModeenvAndBootloaderState(c)

	s.state.Unlock()
	s.settle(c)
	s.state.Lock()

	c.Assert(chg.Err(), IsNil)
	c.Assert(tskCreate.Status(), Equals, state.DoneStatus)
	c.Assert(tskFinalize.Status(), Equals, state.DoingStatus)
<<<<<<< HEAD

=======
	// a reboot is expected
>>>>>>> 74d92d95
	c.Check(s.restartRequests, DeepEquals, []state.RestartType{state.RestartSystemNow})

	validateSeed(c, "1234", s.storeSigning.Trusted)
	m, err := s.bootloader.GetBootVars("try_recovery_system", "recovery_system_status")
	c.Assert(err, IsNil)
	c.Check(m, DeepEquals, map[string]string{
		"try_recovery_system":    "1234",
		"recovery_system_status": "try",
	})
	modeenvAfterCreate, err := boot.ReadModeenv("")
	c.Assert(err, IsNil)
	c.Check(modeenvAfterCreate.CurrentRecoverySystems, DeepEquals, []string{"othersystem", "1234"})
	c.Check(modeenvAfterCreate.GoodRecoverySystems, DeepEquals, []string{"othersystem"})
<<<<<<< HEAD
=======
	// verify that new files are tracked correctly
	expectedFilesLog := &bytes.Buffer{}
	// new snap files are logged in this order
	for _, fname := range []string{"snapd_4.snap", "pc-kernel_2.snap", "core20_3.snap", "pc_1.snap"} {
		fmt.Fprintln(expectedFilesLog, filepath.Join(boot.InitramfsUbuntuSeedDir, "snaps", fname))
	}
	c.Check(filepath.Join(boot.InitramfsUbuntuSeedDir, "systems", "1234", "snapd-new-file-log"),
		testutil.FileEquals, expectedFilesLog.String())
>>>>>>> 74d92d95

	// these things happen on snapd startup
	state.MockRestarting(s.state, state.RestartUnset)
	s.state.Set("tried-systems", []string{"1234"})
	s.bootloader.SetBootVars(map[string]string{
		"try_recovery_system":    "",
		"recovery_system_status": "",
	})
	s.bootloader.SetBootVarsCalls = 0

	s.state.Unlock()
	s.settle(c)
	s.state.Lock()
	defer s.state.Unlock()

	c.Assert(chg.Err(), IsNil)
	c.Check(chg.IsReady(), Equals, true)
	c.Assert(tskCreate.Status(), Equals, state.DoneStatus)
	c.Assert(tskFinalize.Status(), Equals, state.DoneStatus)

	var triedSystemsAfterFinalize []string
	err = s.state.Get("tried-systems", &triedSystemsAfterFinalize)
	c.Assert(err, Equals, state.ErrNoState)

	modeenvAfterFinalize, err := boot.ReadModeenv("")
	c.Assert(err, IsNil)
	c.Check(modeenvAfterFinalize.CurrentRecoverySystems, DeepEquals, []string{"othersystem", "1234"})
	c.Check(modeenvAfterFinalize.GoodRecoverySystems, DeepEquals, []string{"othersystem", "1234"})
	// no more calls to the bootloader past creating the system
	c.Check(s.bootloader.SetBootVarsCalls, Equals, 0)
<<<<<<< HEAD
=======
	c.Check(filepath.Join(boot.InitramfsUbuntuSeedDir, "systems", "1234", "snapd-new-file-log"), testutil.FileAbsent)
>>>>>>> 74d92d95
}

func (s *deviceMgrSystemsCreateSuite) TestDeviceManagerCreateRecoverySystemUndo(c *C) {
	devicestate.SetBootOkRan(s.mgr, true)

	s.state.Lock()
	chg, err := devicestate.CreateRecoverySystem(s.state, "1234undo")
	c.Assert(err, IsNil)
	c.Assert(chg, NotNil)
	tsks := chg.Tasks()
	c.Check(tsks, HasLen, 2)
	tskCreate := tsks[0]
	tskFinalize := tsks[1]
	terr := s.state.NewTask("error-trigger", "provoking total undo")
	terr.WaitFor(tskFinalize)
	chg.AddTask(terr)

	s.mockStandardSnapsModeenvAndBootloaderState(c)

<<<<<<< HEAD
=======
	snaptest.PopulateDir(filepath.Join(boot.InitramfsUbuntuSeedDir, "snaps"), [][]string{
		{"core20_10.snap", "canary"},
		{"some-snap_1.snap", "canary"},
	})

>>>>>>> 74d92d95
	s.state.Unlock()
	s.settle(c)
	s.state.Lock()

	c.Assert(chg.Err(), IsNil)
	c.Assert(tskCreate.Status(), Equals, state.DoneStatus)
	c.Assert(tskFinalize.Status(), Equals, state.DoingStatus)
<<<<<<< HEAD

	c.Check(s.restartRequests, DeepEquals, []state.RestartType{state.RestartSystemNow})
=======
	// a reboot is expected
	c.Check(s.restartRequests, DeepEquals, []state.RestartType{state.RestartSystemNow})
	// sanity check asserted snaps location
	c.Check(filepath.Join(boot.InitramfsUbuntuSeedDir, "systems/1234undo"), testutil.FilePresent)
	p, err := filepath.Glob(filepath.Join(boot.InitramfsUbuntuSeedDir, "snaps/*"))
	c.Assert(err, IsNil)
	c.Check(p, DeepEquals, []string{
		filepath.Join(boot.InitramfsUbuntuSeedDir, "snaps/core20_10.snap"),
		filepath.Join(boot.InitramfsUbuntuSeedDir, "snaps/core20_3.snap"),
		filepath.Join(boot.InitramfsUbuntuSeedDir, "snaps/pc-kernel_2.snap"),
		filepath.Join(boot.InitramfsUbuntuSeedDir, "snaps/pc_1.snap"),
		filepath.Join(boot.InitramfsUbuntuSeedDir, "snaps/snapd_4.snap"),
		filepath.Join(boot.InitramfsUbuntuSeedDir, "snaps/some-snap_1.snap"),
	})
	// do more extensive validation
>>>>>>> 74d92d95
	validateSeed(c, "1234undo", s.storeSigning.Trusted)
	m, err := s.bootloader.GetBootVars("try_recovery_system", "recovery_system_status")
	c.Assert(err, IsNil)
	c.Check(m, DeepEquals, map[string]string{
		"try_recovery_system":    "1234undo",
		"recovery_system_status": "try",
	})
	modeenvAfterCreate, err := boot.ReadModeenv("")
	c.Assert(err, IsNil)
	c.Check(modeenvAfterCreate.CurrentRecoverySystems, DeepEquals, []string{"othersystem", "1234undo"})
	c.Check(modeenvAfterCreate.GoodRecoverySystems, DeepEquals, []string{"othersystem"})

	// these things happen on snapd startup
	state.MockRestarting(s.state, state.RestartUnset)
	s.state.Set("tried-systems", []string{"1234undo"})
	s.bootloader.SetBootVars(map[string]string{
		"try_recovery_system":    "",
		"recovery_system_status": "",
	})
	s.bootloader.SetBootVarsCalls = 0

	s.state.Unlock()
	s.settle(c)
	s.state.Lock()
	defer s.state.Unlock()

	c.Assert(chg.Err(), ErrorMatches, "(?s)cannot perform the following tasks.* provoking total undo.*")
	c.Check(chg.IsReady(), Equals, true)
	c.Assert(tskCreate.Status(), Equals, state.UndoneStatus)
	c.Assert(tskFinalize.Status(), Equals, state.UndoneStatus)

	var triedSystemsAfter []string
	err = s.state.Get("tried-systems", &triedSystemsAfter)
	c.Assert(err, Equals, state.ErrNoState)

	modeenvAfterFinalize, err := boot.ReadModeenv("")
	c.Assert(err, IsNil)
	c.Check(modeenvAfterFinalize.CurrentRecoverySystems, DeepEquals, []string{"othersystem"})
	c.Check(modeenvAfterFinalize.GoodRecoverySystems, DeepEquals, []string{"othersystem"})
	// no more calls to the bootloader
	c.Check(s.bootloader.SetBootVarsCalls, Equals, 0)
<<<<<<< HEAD
=======
	// system directory was removed
	c.Check(filepath.Join(boot.InitramfsUbuntuSeedDir, "systems/1234undo"), testutil.FileAbsent)
	// only the canary files are left now
	p, err = filepath.Glob(filepath.Join(boot.InitramfsUbuntuSeedDir, "snaps/*"))
	c.Assert(err, IsNil)
	c.Check(p, DeepEquals, []string{
		filepath.Join(boot.InitramfsUbuntuSeedDir, "snaps/core20_10.snap"),
		filepath.Join(boot.InitramfsUbuntuSeedDir, "snaps/some-snap_1.snap"),
	})
>>>>>>> 74d92d95
}

func (s *deviceMgrSystemsCreateSuite) TestDeviceManagerCreateRecoverySystemFinalizeErrsWhenSystemFailed(c *C) {
	devicestate.SetBootOkRan(s.mgr, true)

	s.state.Lock()
	chg, err := devicestate.CreateRecoverySystem(s.state, "1234")
	c.Assert(err, IsNil)
	c.Assert(chg, NotNil)
	tsks := chg.Tasks()
	c.Check(tsks, HasLen, 2)
	tskCreate := tsks[0]
	tskFinalize := tsks[1]
	terr := s.state.NewTask("error-trigger", "provoking total undo")
	terr.WaitFor(tskFinalize)
	chg.AddTask(terr)

	s.mockStandardSnapsModeenvAndBootloaderState(c)

	s.state.Unlock()
	s.settle(c)
	s.state.Lock()

	c.Assert(chg.Err(), IsNil)
	c.Assert(tskCreate.Status(), Equals, state.DoneStatus)
	c.Assert(tskFinalize.Status(), Equals, state.DoingStatus)
<<<<<<< HEAD

=======
	// a reboot is expected
>>>>>>> 74d92d95
	c.Check(s.restartRequests, DeepEquals, []state.RestartType{state.RestartSystemNow})

	validateSeed(c, "1234", s.storeSigning.Trusted)
	m, err := s.bootloader.GetBootVars("try_recovery_system", "recovery_system_status")
	c.Assert(err, IsNil)
	c.Check(m, DeepEquals, map[string]string{
		"try_recovery_system":    "1234",
		"recovery_system_status": "try",
	})
	modeenvAfterCreate, err := boot.ReadModeenv("")
	c.Assert(err, IsNil)
	c.Check(modeenvAfterCreate.CurrentRecoverySystems, DeepEquals, []string{"othersystem", "1234"})
	c.Check(modeenvAfterCreate.GoodRecoverySystems, DeepEquals, []string{"othersystem"})

	// these things happen on snapd startup
	state.MockRestarting(s.state, state.RestartUnset)
	// after reboot the relevant startup code identified that the tried
	// system failed to operate properly
	s.state.Set("tried-systems", []string{})
	s.bootloader.SetBootVars(map[string]string{
		"try_recovery_system":    "",
		"recovery_system_status": "",
	})
	s.bootloader.SetBootVarsCalls = 0

	s.state.Unlock()
	s.settle(c)
	s.state.Lock()
	defer s.state.Unlock()

	c.Assert(chg.Err(), ErrorMatches, `(?s)cannot perform the following tasks.* Finalize recovery system with label "1234" \(cannot promote recovery system "1234": system has not been successfully tried\)`)
	c.Check(chg.IsReady(), Equals, true)
	c.Assert(tskCreate.Status(), Equals, state.UndoneStatus)
	c.Assert(tskFinalize.Status(), Equals, state.ErrorStatus)

	var triedSystemsAfter []string
	err = s.state.Get("tried-systems", &triedSystemsAfter)
	c.Assert(err, IsNil)
	c.Assert(triedSystemsAfter, HasLen, 0)

	modeenvAfterFinalize, err := boot.ReadModeenv("")
	c.Assert(err, IsNil)
	c.Check(modeenvAfterFinalize.CurrentRecoverySystems, DeepEquals, []string{"othersystem"})
	c.Check(modeenvAfterFinalize.GoodRecoverySystems, DeepEquals, []string{"othersystem"})
	// no more calls to the bootloader
	c.Check(s.bootloader.SetBootVarsCalls, Equals, 0)
<<<<<<< HEAD
=======
	// seed directory was removed
	c.Check(filepath.Join(boot.InitramfsUbuntuSeedDir, "systems/1234"), testutil.FileAbsent)
	// all common snaps were cleaned up
	p, err := filepath.Glob(filepath.Join(boot.InitramfsUbuntuSeedDir, "snaps/*"))
	c.Assert(err, IsNil)
	c.Check(p, HasLen, 0)
}

func (s *deviceMgrSystemsCreateSuite) TestDeviceManagerCreateRecoverySystemErrCleanup(c *C) {
	devicestate.SetBootOkRan(s.mgr, true)

	s.state.Lock()
	chg, err := devicestate.CreateRecoverySystem(s.state, "1234error")
	c.Assert(err, IsNil)
	c.Assert(chg, NotNil)
	tsks := chg.Tasks()
	c.Check(tsks, HasLen, 2)
	tskCreate := tsks[0]
	tskFinalize := tsks[1]

	s.mockStandardSnapsModeenvAndBootloaderState(c)
	s.bootloader.SetBootVarsCalls = 0

	s.bootloader.SetErrFunc = func() error {
		c.Logf("boot calls: %v", s.bootloader.SetBootVarsCalls)
		// for simplicity error out only when we try to set the recovery
		// system variables in bootenv (and not in the cleanup path)
		if s.bootloader.SetBootVarsCalls == 1 {
			return fmt.Errorf("mock bootloader error")
		}
		return nil
	}

	snaptest.PopulateDir(filepath.Join(boot.InitramfsUbuntuSeedDir, "snaps"), [][]string{
		{"core20_10.snap", "canary"},
		{"some-snap_1.snap", "canary"},
	})

	s.state.Unlock()
	s.settle(c)
	s.state.Lock()
	defer s.state.Unlock()

	c.Assert(chg.Err(), ErrorMatches, `(?s)cannot perform the following tasks.* \(cannot attempt booting into recovery system "1234error": mock bootloader error\)`)
	c.Check(chg.IsReady(), Equals, true)
	c.Assert(tskCreate.Status(), Equals, state.ErrorStatus)
	c.Assert(tskFinalize.Status(), Equals, state.HoldStatus)

	c.Check(s.restartRequests, HasLen, 0)
	// sanity check asserted snaps location
	c.Check(filepath.Join(boot.InitramfsUbuntuSeedDir, "systems/1234error"), testutil.FileAbsent)
	p, err := filepath.Glob(filepath.Join(boot.InitramfsUbuntuSeedDir, "snaps/*"))
	c.Assert(err, IsNil)
	c.Check(p, DeepEquals, []string{
		filepath.Join(boot.InitramfsUbuntuSeedDir, "snaps/core20_10.snap"),
		filepath.Join(boot.InitramfsUbuntuSeedDir, "snaps/some-snap_1.snap"),
	})
	m, err := s.bootloader.GetBootVars("try_recovery_system", "recovery_system_status")
	c.Assert(err, IsNil)
	c.Check(m, DeepEquals, map[string]string{
		"try_recovery_system":    "",
		"recovery_system_status": "",
	})
	modeenvAfterCreate, err := boot.ReadModeenv("")
	c.Assert(err, IsNil)
	c.Check(modeenvAfterCreate.CurrentRecoverySystems, DeepEquals, []string{"othersystem"})
	c.Check(modeenvAfterCreate.GoodRecoverySystems, DeepEquals, []string{"othersystem"})
}

func (s *deviceMgrSystemsCreateSuite) TestDeviceManagerCreateRecoverySystemReboot(c *C) {
	devicestate.SetBootOkRan(s.mgr, true)

	s.state.Lock()
	chg, err := devicestate.CreateRecoverySystem(s.state, "1234reboot")
	c.Assert(err, IsNil)
	c.Assert(chg, NotNil)
	tsks := chg.Tasks()
	c.Check(tsks, HasLen, 2)
	tskCreate := tsks[0]
	tskFinalize := tsks[1]

	s.mockStandardSnapsModeenvAndBootloaderState(c)
	s.bootloader.SetBootVarsCalls = 0

	setBootVarsOk := true
	s.bootloader.SetErrFunc = func() error {
		c.Logf("boot calls: %v", s.bootloader.SetBootVarsCalls)
		if setBootVarsOk {
			return nil
		}
		return fmt.Errorf("unexpected call")
	}

	snaptest.PopulateDir(filepath.Join(boot.InitramfsUbuntuSeedDir, "snaps"), [][]string{
		{"core20_10.snap", "canary"},
		{"some-snap_1.snap", "canary"},
	})

	s.state.Unlock()
	s.settle(c)
	s.state.Lock()

	// so far so good
	c.Assert(chg.Err(), IsNil)
	c.Assert(tskCreate.Status(), Equals, state.DoneStatus)
	c.Assert(tskFinalize.Status(), Equals, state.DoingStatus)
	// a reboot is expected
	c.Check(s.restartRequests, DeepEquals, []state.RestartType{state.RestartSystemNow})
	c.Check(s.bootloader.SetBootVarsCalls, Equals, 2)
	s.restartRequests = nil

	c.Check(filepath.Join(boot.InitramfsUbuntuSeedDir, "systems/1234reboot"), testutil.FilePresent)
	// since we can't inject a panic into the task and recover from it in
	// the tests, reset the task states to as state which we would have if
	// the system unexpectedly reboots before the task is marked as done
	tskCreate.SetStatus(state.DoStatus)
	tskFinalize.SetStatus(state.DoStatus)
	state.MockRestarting(s.state, state.RestartUnset)
	// we may have rebooted just before the task was marked as done, in
	// which case tried systems would be populated
	s.state.Set("tried-systems", []string{"1234undo"})
	s.bootloader.SetBootVars(map[string]string{
		"try_recovery_system":    "",
		"recovery_system_status": "",
	})
	setBootVarsOk = false

	s.state.Unlock()
	s.settle(c)
	s.state.Lock()
	defer s.state.Unlock()

	c.Assert(chg.Err(), ErrorMatches, `(?s)cannot perform the following tasks.* \(cannot create a recovery system with label "1234reboot" for pc-20: system "1234reboot" already exists\)`)
	c.Assert(tskCreate.Status(), Equals, state.ErrorStatus)
	c.Assert(tskFinalize.Status(), Equals, state.HoldStatus)
	c.Check(s.restartRequests, HasLen, 0)

	// recovery system was removed
	c.Check(filepath.Join(boot.InitramfsUbuntuSeedDir, "systems/1234reboot"), testutil.FileAbsent)
	// and so were the new snaps
	p, err := filepath.Glob(filepath.Join(boot.InitramfsUbuntuSeedDir, "snaps/*"))
	c.Assert(err, IsNil)
	c.Check(p, DeepEquals, []string{
		filepath.Join(boot.InitramfsUbuntuSeedDir, "snaps/core20_10.snap"),
		filepath.Join(boot.InitramfsUbuntuSeedDir, "snaps/some-snap_1.snap"),
	})
	m, err := s.bootloader.GetBootVars("try_recovery_system", "recovery_system_status")
	c.Assert(err, IsNil)
	c.Check(m, DeepEquals, map[string]string{
		"try_recovery_system":    "",
		"recovery_system_status": "",
	})
	modeenvAfterCreate, err := boot.ReadModeenv("")
	c.Assert(err, IsNil)
	c.Check(modeenvAfterCreate.CurrentRecoverySystems, DeepEquals, []string{"othersystem"})
	c.Check(modeenvAfterCreate.GoodRecoverySystems, DeepEquals, []string{"othersystem"})
	var triedSystems []string
	s.state.Get("tried-systems", &triedSystems)
	c.Check(triedSystems, HasLen, 0)
}

type systemSnapTrackingSuite struct {
	deviceMgrSystemsBaseSuite
}

var _ = Suite(&systemSnapTrackingSuite{})

func (s *systemSnapTrackingSuite) TestSnapFileTracking(c *C) {
	otherDir := c.MkDir()
	systemDir := filepath.Join(boot.InitramfsUbuntuSeedDir, "systems/1234")
	flog := filepath.Join(otherDir, "files-log")

	snaptest.PopulateDir(systemDir, [][]string{
		{"this-will-be-removed", "canary"},
		{"this-one-too", "canary"},
		{"this-one-stays", "canary"},
		{"snaps/to-be-removed", "canary"},
		{"snaps/this-one-stays", "canary"},
	})

	// complain loudly if the file is under unexpected location
	err := devicestate.LogNewSystemSnapFile(flog, filepath.Join(otherDir, "some-file"))
	c.Assert(err, ErrorMatches, `internal error: unexpected recovery system snap location ".*/some-file"`)
	c.Check(flog, testutil.FileAbsent)

	expectedContent := &bytes.Buffer{}

	for _, p := range []string{
		filepath.Join(systemDir, "this-will-be-removed"),
		filepath.Join(systemDir, "this-one-too"),
		filepath.Join(systemDir, "does-not-exist"),
		filepath.Join(systemDir, "snaps/to-be-removed"),
	} {
		err = devicestate.LogNewSystemSnapFile(flog, p)
		c.Check(err, IsNil)
		fmt.Fprintln(expectedContent, p)
		// logged content is accumulated
		c.Check(flog, testutil.FileEquals, expectedContent.String())
	}

	// add some empty spaces to log file, which should get ignored when purging
	f, err := os.OpenFile(flog, os.O_APPEND, 0644)
	c.Assert(err, IsNil)
	defer f.Close()
	fmt.Fprintln(f, "    ")
	fmt.Fprintln(f, "")
	// and double some entries
	fmt.Fprintln(f, filepath.Join(systemDir, "this-will-be-removed"))

	err = devicestate.PurgeNewSystemSnapFiles(flog)
	c.Assert(err, IsNil)

	// those are removed
	for _, p := range []string{
		filepath.Join(systemDir, "this-will-be-removed"),
		filepath.Join(systemDir, "this-one-too"),
		filepath.Join(systemDir, "snaps/to-be-removed"),
	} {
		c.Check(p, testutil.FileAbsent)
	}
	c.Check(filepath.Join(systemDir, "this-one-stays"), testutil.FileEquals, "canary")
	c.Check(filepath.Join(systemDir, "snaps/this-one-stays"), testutil.FileEquals, "canary")
}

func (s *systemSnapTrackingSuite) TestSnapFilePurgeWhenNoLog(c *C) {
	otherDir := c.MkDir()
	flog := filepath.Join(otherDir, "files-log")
	// purge is still happy even if log file does not exist
	err := devicestate.PurgeNewSystemSnapFiles(flog)
	c.Assert(err, IsNil)
>>>>>>> 74d92d95
}<|MERGE_RESOLUTION|>--- conflicted
+++ resolved
@@ -1075,15 +1075,8 @@
 	err = tskCreate.Get("recovery-system-setup", &systemSetupData)
 	c.Assert(err, IsNil)
 	c.Assert(systemSetupData, DeepEquals, map[string]interface{}{
-<<<<<<< HEAD
-		"label": "1234",
-		// not set yet
-		"directory":        "",
-		"new-common-files": nil,
-=======
 		"label":            "1234",
 		"directory":        filepath.Join(boot.InitramfsUbuntuSeedDir, "systems/1234"),
->>>>>>> 74d92d95
 		"snap-setup-tasks": nil,
 	})
 
@@ -1093,11 +1086,6 @@
 	c.Assert(otherTaskID, Equals, tskCreate.ID())
 }
 
-<<<<<<< HEAD
-func (s *deviceMgrSystemsCreateSuite) makeSnapInState(c *C, name string, rev snap.Revision) *snap.Info {
-	snapID := s.ss.AssertedSnapID(name)
-	c.Logf("snap %q ID %q rev %v", name, snapID, rev.String())
-=======
 func (s *deviceMgrSystemsCreateSuite) TestDeviceManagerCreateRecoverySystemTasksWhenDirExists(c *C) {
 	devicestate.SetBootOkRan(s.mgr, true)
 
@@ -1124,7 +1112,6 @@
 
 func (s *deviceMgrSystemsCreateSuite) makeSnapInState(c *C, name string, rev snap.Revision) *snap.Info {
 	snapID := s.ss.AssertedSnapID(name)
->>>>>>> 74d92d95
 	if rev.Unset() || rev.Local() {
 		snapID = ""
 	}
@@ -1133,21 +1120,12 @@
 		SnapID:   snapID,
 		Revision: rev,
 	}
-<<<<<<< HEAD
-	// asserted?
-	info := snaptest.MakeSnapFileAndDir(c, snapYamls[name], snapFiles[name], si)
-=======
 	info := snaptest.MakeSnapFileAndDir(c, snapYamls[name], snapFiles[name], si)
 	// asserted?
->>>>>>> 74d92d95
 	if !rev.Unset() && !rev.Local() {
 		s.setupSnapDecl(c, info, "canonical")
 		s.setupSnapRevision(c, info, "canonical", rev)
 	}
-<<<<<<< HEAD
-	c.Logf("setting type: %v", info.Type())
-=======
->>>>>>> 74d92d95
 	snapstate.Set(s.state, info.InstanceName(), &snapstate.SnapState{
 		SnapType: string(info.Type()),
 		Active:   true,
@@ -1203,11 +1181,7 @@
 	c.Assert(chg.Err(), IsNil)
 	c.Assert(tskCreate.Status(), Equals, state.DoneStatus)
 	c.Assert(tskFinalize.Status(), Equals, state.DoingStatus)
-<<<<<<< HEAD
-
-=======
 	// a reboot is expected
->>>>>>> 74d92d95
 	c.Check(s.restartRequests, DeepEquals, []state.RestartType{state.RestartSystemNow})
 
 	validateSeed(c, "1234", s.storeSigning.Trusted)
@@ -1221,8 +1195,6 @@
 	c.Assert(err, IsNil)
 	c.Check(modeenvAfterCreate.CurrentRecoverySystems, DeepEquals, []string{"othersystem", "1234"})
 	c.Check(modeenvAfterCreate.GoodRecoverySystems, DeepEquals, []string{"othersystem"})
-<<<<<<< HEAD
-=======
 	// verify that new files are tracked correctly
 	expectedFilesLog := &bytes.Buffer{}
 	// new snap files are logged in this order
@@ -1231,7 +1203,6 @@
 	}
 	c.Check(filepath.Join(boot.InitramfsUbuntuSeedDir, "systems", "1234", "snapd-new-file-log"),
 		testutil.FileEquals, expectedFilesLog.String())
->>>>>>> 74d92d95
 
 	// these things happen on snapd startup
 	state.MockRestarting(s.state, state.RestartUnset)
@@ -1262,10 +1233,7 @@
 	c.Check(modeenvAfterFinalize.GoodRecoverySystems, DeepEquals, []string{"othersystem", "1234"})
 	// no more calls to the bootloader past creating the system
 	c.Check(s.bootloader.SetBootVarsCalls, Equals, 0)
-<<<<<<< HEAD
-=======
 	c.Check(filepath.Join(boot.InitramfsUbuntuSeedDir, "systems", "1234", "snapd-new-file-log"), testutil.FileAbsent)
->>>>>>> 74d92d95
 }
 
 func (s *deviceMgrSystemsCreateSuite) TestDeviceManagerCreateRecoverySystemUndo(c *C) {
@@ -1285,14 +1253,11 @@
 
 	s.mockStandardSnapsModeenvAndBootloaderState(c)
 
-<<<<<<< HEAD
-=======
 	snaptest.PopulateDir(filepath.Join(boot.InitramfsUbuntuSeedDir, "snaps"), [][]string{
 		{"core20_10.snap", "canary"},
 		{"some-snap_1.snap", "canary"},
 	})
 
->>>>>>> 74d92d95
 	s.state.Unlock()
 	s.settle(c)
 	s.state.Lock()
@@ -1300,10 +1265,6 @@
 	c.Assert(chg.Err(), IsNil)
 	c.Assert(tskCreate.Status(), Equals, state.DoneStatus)
 	c.Assert(tskFinalize.Status(), Equals, state.DoingStatus)
-<<<<<<< HEAD
-
-	c.Check(s.restartRequests, DeepEquals, []state.RestartType{state.RestartSystemNow})
-=======
 	// a reboot is expected
 	c.Check(s.restartRequests, DeepEquals, []state.RestartType{state.RestartSystemNow})
 	// sanity check asserted snaps location
@@ -1319,7 +1280,6 @@
 		filepath.Join(boot.InitramfsUbuntuSeedDir, "snaps/some-snap_1.snap"),
 	})
 	// do more extensive validation
->>>>>>> 74d92d95
 	validateSeed(c, "1234undo", s.storeSigning.Trusted)
 	m, err := s.bootloader.GetBootVars("try_recovery_system", "recovery_system_status")
 	c.Assert(err, IsNil)
@@ -1361,8 +1321,6 @@
 	c.Check(modeenvAfterFinalize.GoodRecoverySystems, DeepEquals, []string{"othersystem"})
 	// no more calls to the bootloader
 	c.Check(s.bootloader.SetBootVarsCalls, Equals, 0)
-<<<<<<< HEAD
-=======
 	// system directory was removed
 	c.Check(filepath.Join(boot.InitramfsUbuntuSeedDir, "systems/1234undo"), testutil.FileAbsent)
 	// only the canary files are left now
@@ -1372,7 +1330,6 @@
 		filepath.Join(boot.InitramfsUbuntuSeedDir, "snaps/core20_10.snap"),
 		filepath.Join(boot.InitramfsUbuntuSeedDir, "snaps/some-snap_1.snap"),
 	})
->>>>>>> 74d92d95
 }
 
 func (s *deviceMgrSystemsCreateSuite) TestDeviceManagerCreateRecoverySystemFinalizeErrsWhenSystemFailed(c *C) {
@@ -1399,11 +1356,7 @@
 	c.Assert(chg.Err(), IsNil)
 	c.Assert(tskCreate.Status(), Equals, state.DoneStatus)
 	c.Assert(tskFinalize.Status(), Equals, state.DoingStatus)
-<<<<<<< HEAD
-
-=======
 	// a reboot is expected
->>>>>>> 74d92d95
 	c.Check(s.restartRequests, DeepEquals, []state.RestartType{state.RestartSystemNow})
 
 	validateSeed(c, "1234", s.storeSigning.Trusted)
@@ -1450,8 +1403,6 @@
 	c.Check(modeenvAfterFinalize.GoodRecoverySystems, DeepEquals, []string{"othersystem"})
 	// no more calls to the bootloader
 	c.Check(s.bootloader.SetBootVarsCalls, Equals, 0)
-<<<<<<< HEAD
-=======
 	// seed directory was removed
 	c.Check(filepath.Join(boot.InitramfsUbuntuSeedDir, "systems/1234"), testutil.FileAbsent)
 	// all common snaps were cleaned up
@@ -1682,5 +1633,4 @@
 	// purge is still happy even if log file does not exist
 	err := devicestate.PurgeNewSystemSnapFiles(flog)
 	c.Assert(err, IsNil)
->>>>>>> 74d92d95
 }