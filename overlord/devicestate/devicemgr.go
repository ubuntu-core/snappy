--- conflicted
+++ resolved
@@ -167,10 +167,7 @@
 	// recovery systems
 	runner.AddHandler("create-recovery-system", m.doCreateRecoverySystem, m.undoCreateRecoverySystem)
 	runner.AddHandler("finalize-recovery-system", m.doFinalizeTriedRecoverySystem, m.undoFinalizeTriedRecoverySystem)
-<<<<<<< HEAD
-=======
 	runner.AddCleanup("finalize-recovery-system", m.cleanupRecoverySystem)
->>>>>>> 74d92d95
 
 	runner.AddBlocked(gadgetUpdateBlocked)
 
@@ -1087,13 +1084,9 @@
 	if release.OnClassic {
 		return nil
 	}
-<<<<<<< HEAD
-	if m.SystemMode() != "run" {
-=======
 	// use direct check rather than though a getter, so that we know that
 	// the mode was explicitly set like it is on UC20 devices
 	if m.systemMode != "run" {
->>>>>>> 74d92d95
 		return nil
 	}
 	if m.ensureTriedRecoverySystemRan {
