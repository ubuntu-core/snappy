// -*- Mode: Go; indent-tabs-mode: t -*-

/*
 * Copyright (C) 2016-2019 Canonical Ltd
 *
 * This program is free software: you can redistribute it and/or modify
 * it under the terms of the GNU General Public License version 3 as
 * published by the Free Software Foundation.
 *
 * This program is distributed in the hope that it will be useful,
 * but WITHOUT ANY WARRANTY; without even the implied warranty of
 * MERCHANTABILITY or FITNESS FOR A PARTICULAR PURPOSE.  See the
 * GNU General Public License for more details.
 *
 * You should have received a copy of the GNU General Public License
 * along with this program.  If not, see <http://www.gnu.org/licenses/>.
 *
 */

package devicestate

import (
	"fmt"
	"os"
	"regexp"
	"strings"
	"time"

	"github.com/snapcore/snapd/asserts"
	"github.com/snapcore/snapd/asserts/sysdb"
	"github.com/snapcore/snapd/boot"
	"github.com/snapcore/snapd/dirs"
	"github.com/snapcore/snapd/i18n"
	"github.com/snapcore/snapd/overlord/assertstate"
	"github.com/snapcore/snapd/overlord/auth"
	"github.com/snapcore/snapd/overlord/configstate/config"
	"github.com/snapcore/snapd/overlord/devicestate/internal"
	"github.com/snapcore/snapd/overlord/hookstate"
	"github.com/snapcore/snapd/overlord/snapstate"
	"github.com/snapcore/snapd/overlord/state"
	"github.com/snapcore/snapd/overlord/storecontext"
	"github.com/snapcore/snapd/release"
	"github.com/snapcore/snapd/timings"
)

// DeviceManager is responsible for managing the device identity and device
// policies.
type DeviceManager struct {
	// operatingMode of a UC20 system. "","run","install","recover"
	operatingMode string

	state      *state.State
	keypairMgr asserts.KeypairManager

	// newStore can make new stores for remodeling
	newStore func(storecontext.DeviceBackend) snapstate.StoreService

	bootOkRan            bool
	bootRevisionsUpdated bool

	ensureSeedInConfigRan bool

	ensureInstalledRan bool

	lastBecomeOperationalAttempt time.Time
	becomeOperationalBackoff     time.Duration
	registered                   bool
	reg                          chan struct{}
	recoveryMode                 string
}

// Manager returns a new device manager.
func Manager(s *state.State, hookManager *hookstate.HookManager, runner *state.TaskRunner, newStore func(storecontext.DeviceBackend) snapstate.StoreService) (*DeviceManager, error) {
	delayedCrossMgrInit()

	keypairMgr, err := asserts.OpenFSKeypairManager(dirs.SnapDeviceDir)
	if err != nil {
		return nil, err

	}

	m := &DeviceManager{
		state:      s,
		keypairMgr: keypairMgr,
		newStore:   newStore,
		reg:        make(chan struct{}),
	}

	modeEnv, err := boot.ReadModeenv("")
<<<<<<< HEAD
	if !os.IsNotExist(err) {
		return nil, err
	}
	if modeEnv != nil {
		m.recoveryMode = modeEnv.Mode
=======
	if err != nil && !os.IsNotExist(err) {
		return nil, err
	}
	if modeEnv != nil {
		m.operatingMode = modeEnv.Mode
>>>>>>> 1dbf5df8
	}

	s.Lock()
	s.Cache(deviceMgrKey{}, m)
	s.Unlock()

	if err := m.confirmRegistered(); err != nil {
		return nil, err
	}

	hookManager.Register(regexp.MustCompile("^prepare-device$"), newPrepareDeviceHandler)

	runner.AddHandler("generate-device-key", m.doGenerateDeviceKey, nil)
	runner.AddHandler("request-serial", m.doRequestSerial, nil)
	runner.AddHandler("mark-seeded", m.doMarkSeeded, nil)
	runner.AddHandler("create-partitions", m.doCreatePartitions, nil)
	runner.AddHandler("prepare-remodeling", m.doPrepareRemodeling, nil)
	runner.AddCleanup("prepare-remodeling", m.cleanupRemodel)
	// this *must* always run last and finalizes a remodel
	runner.AddHandler("set-model", m.doSetModel, nil)
	runner.AddCleanup("set-model", m.cleanupRemodel)
	// There is no undo for successful gadget updates. The system is
	// rebooted during update, if it boots up to the point where snapd runs
	// we deem the new assets (be it bootloader or firmware) functional. The
	// deployed boot assets must be backward compatible with reverted kernel
	// or gadget snaps. There are no further changes to the boot assets,
	// unless a new gadget update is deployed.
	runner.AddHandler("update-gadget-assets", m.doUpdateGadgetAssets, nil)

	runner.AddBlocked(gadgetUpdateBlocked)

	return m, nil
}

type deviceMgrKey struct{}

func deviceMgr(st *state.State) *DeviceManager {
	mgr := st.Cached(deviceMgrKey{})
	if mgr == nil {
		panic("internal error: device manager is not yet associated with state")
	}
	return mgr.(*DeviceManager)
}

func (m *DeviceManager) CanStandby() bool {
	var seeded bool
	if err := m.state.Get("seeded", &seeded); err != nil {
		return false
	}
	return seeded
}

func (m *DeviceManager) confirmRegistered() error {
	m.state.Lock()
	defer m.state.Unlock()

	device, err := m.device()
	if err != nil {
		return err
	}

	if device.Serial != "" {
		m.markRegistered()
	}
	return nil
}

func (m *DeviceManager) markRegistered() {
	if m.registered {
		return
	}
	m.registered = true
	close(m.reg)
}

func gadgetUpdateBlocked(cand *state.Task, running []*state.Task) bool {
	if cand.Kind() == "update-gadget-assets" && len(running) != 0 {
		// update-gadget-assets must be the only task running
		return true
	} else {
		for _, other := range running {
			if other.Kind() == "update-gadget-assets" {
				// no other task can be started when
				// update-gadget-assets is running
				return true
			}
		}
	}

	return false
}

type prepareDeviceHandler struct{}

func newPrepareDeviceHandler(context *hookstate.Context) hookstate.Handler {
	return prepareDeviceHandler{}
}

func (h prepareDeviceHandler) Before() error {
	return nil
}

func (h prepareDeviceHandler) Done() error {
	return nil
}

func (h prepareDeviceHandler) Error(err error) error {
	return nil
}

func (m *DeviceManager) changeInFlight(kind string) bool {
	for _, chg := range m.state.Changes() {
		if chg.Kind() == kind && !chg.Status().Ready() {
			// change already in motion
			return true
		}
	}
	return false
}

// helpers to keep count of attempts to get a serial, useful to decide
// to give up holding off trying to auto-refresh

type ensureOperationalAttemptsKey struct{}

func incEnsureOperationalAttempts(st *state.State) {
	cur, _ := st.Cached(ensureOperationalAttemptsKey{}).(int)
	st.Cache(ensureOperationalAttemptsKey{}, cur+1)
}

func ensureOperationalAttempts(st *state.State) int {
	cur, _ := st.Cached(ensureOperationalAttemptsKey{}).(int)
	return cur
}

// ensureOperationalShouldBackoff returns whether we should abstain from
// further become-operational tentatives while its backoff interval is
// not expired.
func (m *DeviceManager) ensureOperationalShouldBackoff(now time.Time) bool {
	if !m.lastBecomeOperationalAttempt.IsZero() && m.lastBecomeOperationalAttempt.Add(m.becomeOperationalBackoff).After(now) {
		return true
	}
	if m.becomeOperationalBackoff == 0 {
		m.becomeOperationalBackoff = 5 * time.Minute
	} else {
		newBackoff := m.becomeOperationalBackoff * 2
		if newBackoff > (12 * time.Hour) {
			newBackoff = 24 * time.Hour
		}
		m.becomeOperationalBackoff = newBackoff
	}
	m.lastBecomeOperationalAttempt = now
	return false
}

func setClassicFallbackModel(st *state.State, device *auth.DeviceState) error {
	err := assertstate.Add(st, sysdb.GenericClassicModel())
	if err != nil && !asserts.IsUnaccceptedUpdate(err) {
		return fmt.Errorf(`cannot install "generic-classic" fallback model assertion: %v`, err)
	}
	device.Brand = "generic"
	device.Model = "generic-classic"
	if err := internal.SetDevice(st, device); err != nil {
		return err
	}
	return nil
}

func (m *DeviceManager) ensureOperational() error {
	m.state.Lock()
	defer m.state.Unlock()

	if m.operatingMode == "install" {
		// avoid doing registration in install mode
		return nil
	}

	perfTimings := timings.New(map[string]string{"ensure": "become-operational"})

	if m.recoveryMode == "install" {
		// avoid doing registration in install mode
		return nil
	}

	device, err := m.device()
	if err != nil {
		return err
	}

	if device.Serial != "" {
		// serial is set, we are all set
		return nil
	}

	// conditions to trigger device registration
	//
	// * have a model assertion with a gadget (core and
	//   device-like classic) in which case we need also to wait
	//   for the gadget to have been installed though
	// TODO: consider a way to support lazy registration on classic
	// even with a gadget and some preseeded snaps
	//
	// * classic with a model assertion with a non-default store specified
	// * lazy classic case (might have a model with no gadget nor store
	//   or no model): we wait to have some snaps installed or be
	//   in the process to install some

	var seeded bool
	err = m.state.Get("seeded", &seeded)
	if err != nil && err != state.ErrNoState {
		return err
	}

	if device.Brand == "" || device.Model == "" {
		if !release.OnClassic || !seeded {
			return nil
		}
		// we are on classic and seeded but there is no model:
		// use a fallback model!
		err := setClassicFallbackModel(m.state, device)
		if err != nil {
			return err
		}
	}

	if m.changeInFlight("become-operational") {
		return nil
	}

	var storeID, gadget string
	model, err := m.Model()
	if err != nil && err != state.ErrNoState {
		return err
	}
	if err == nil {
		gadget = model.Gadget()
		storeID = model.Store()
	} else {
		return fmt.Errorf("internal error: core device brand and model are set but there is no model assertion")
	}

	if gadget == "" && storeID == "" {
		// classic: if we have no gadget and no non-default store
		// wait to have snaps or snap installation

		n, err := snapstate.NumSnaps(m.state)
		if err != nil {
			return err
		}
		if n == 0 && !snapstate.Installing(m.state) {
			return nil
		}
	}

	var hasPrepareDeviceHook bool
	// if there's a gadget specified wait for it
	if gadget != "" {
		// if have a gadget wait until seeded to proceed
		if !seeded {
			// this will be run again, so eventually when the system is
			// seeded the code below runs
			return nil

		}

		gadgetInfo, err := snapstate.CurrentInfo(m.state, gadget)
		if err != nil {
			return err
		}
		hasPrepareDeviceHook = (gadgetInfo.Hooks["prepare-device"] != nil)
	}

	// have some backoff between full retries
	if m.ensureOperationalShouldBackoff(time.Now()) {
		return nil
	}
	// increment attempt count
	incEnsureOperationalAttempts(m.state)

	// XXX: some of these will need to be split and use hooks
	// retries might need to embrace more than one "task" then,
	// need to be careful

	tasks := []*state.Task{}

	var prepareDevice *state.Task
	if hasPrepareDeviceHook {
		summary := i18n.G("Run prepare-device hook")
		hooksup := &hookstate.HookSetup{
			Snap: gadget,
			Hook: "prepare-device",
		}
		prepareDevice = hookstate.HookTask(m.state, summary, hooksup, nil)
		tasks = append(tasks, prepareDevice)
		// hooks are under a different manager, make sure we consider
		// it immediately
		m.state.EnsureBefore(0)
	}

	genKey := m.state.NewTask("generate-device-key", i18n.G("Generate device key"))
	if prepareDevice != nil {
		genKey.WaitFor(prepareDevice)
	}
	tasks = append(tasks, genKey)
	requestSerial := m.state.NewTask("request-serial", i18n.G("Request device serial"))
	requestSerial.WaitFor(genKey)
	tasks = append(tasks, requestSerial)

	chg := m.state.NewChange("become-operational", i18n.G("Initialize device"))
	chg.AddAll(state.NewTaskSet(tasks...))

	perfTimings.AddTag("change-id", chg.ID())
	perfTimings.Save(m.state)

	return nil
}

var populateStateFromSeed = populateStateFromSeedImpl

// ensureSeeded makes sure that the snaps from seed.yaml get installed
// with the matching assertions
func (m *DeviceManager) ensureSeeded() error {
	m.state.Lock()
	defer m.state.Unlock()

	perfTimings := timings.New(map[string]string{"ensure": "seed"})

	var seeded bool
	err := m.state.Get("seeded", &seeded)
	if err != nil && err != state.ErrNoState {
		return err
	}
	if seeded {
		return nil
	}

	if m.changeInFlight("seed") {
		return nil
	}

	// TODO: Core 20: how do we establish whether this is a Core 20
	// system, how do we receive mode here and also how to pick a label?
	var tsAll []*state.TaskSet
	timings.Run(perfTimings, "state-from-seed", "populate state from seed", func(tm timings.Measurer) {
		tsAll, err = populateStateFromSeed(m.state, nil, tm)
	})
	if err != nil {
		return err
	}
	if len(tsAll) == 0 {
		return nil
	}

	msg := fmt.Sprintf("Initialize system state")
	chg := m.state.NewChange("seed", msg)
	for _, ts := range tsAll {
		chg.AddAll(ts)
	}
	m.state.EnsureBefore(0)

	perfTimings.AddTag("change-id", chg.ID())
	perfTimings.Save(m.state)
	return nil
}

// ResetBootOk is only useful for integration testing
func (m *DeviceManager) ResetBootOk() {
	m.bootOkRan = false
	m.bootRevisionsUpdated = false
}

func (m *DeviceManager) ensureBootOk() error {
	m.state.Lock()
	defer m.state.Unlock()

	if release.OnClassic {
		return nil
	}

	if !m.bootOkRan {
		if err := boot.MarkBootSuccessful(); err != nil {
			return err
		}
		m.bootOkRan = true
	}

	if !m.bootRevisionsUpdated {
		if err := snapstate.UpdateBootRevisions(m.state); err != nil {
			return err
		}
		m.bootRevisionsUpdated = true
	}

	return nil
}

func (m *DeviceManager) ensureInstalled() error {
	m.state.Lock()
	defer m.state.Unlock()

	if release.OnClassic {
		return nil
	}

	if m.ensureInstalledRan {
		return nil
	}

	if m.recoveryMode != "install" {
		return nil
	}

	var seeded bool
	err := m.state.Get("seeded", &seeded)
	if err != nil {
		return err
	}
	if !seeded {
		return nil
	}

	if m.changeInFlight("install-system") {
		return nil
	}

	m.ensureInstalledRan = true

	tasks := []*state.Task{}
	createPartitions := m.state.NewTask("create-partitions", i18n.G("Create new partitions"))
	tasks = append(tasks, createPartitions)

	chg := m.state.NewChange("install-system", i18n.G("Install the system"))
	chg.AddAll(state.NewTaskSet(tasks...))

	return nil
}

func markSeededInConfig(st *state.State) error {
	var seedDone bool
	tr := config.NewTransaction(st)
	if err := tr.Get("core", "seed.loaded", &seedDone); err != nil && !config.IsNoOption(err) {
		return err
	}
	if !seedDone {
		if err := tr.Set("core", "seed.loaded", true); err != nil {
			return err
		}
		tr.Commit()
	}
	return nil
}

func (m *DeviceManager) ensureSeedInConfig() error {
	m.state.Lock()
	defer m.state.Unlock()

	if !m.ensureSeedInConfigRan {
		// get global seeded option
		var seeded bool
		if err := m.state.Get("seeded", &seeded); err != nil && err != state.ErrNoState {
			return err
		}
		if !seeded {
			// wait for ensure again, this is fine because
			// doMarkSeeded will run "EnsureBefore(0)"
			return nil
		}

		// Sync seeding with the configuration state. We need to
		// do this here to ensure that old systems which did not
		// set the configuration on seeding get the configuration
		// update too.
		if err := markSeededInConfig(m.state); err != nil {
			return err
		}
		m.ensureSeedInConfigRan = true
	}

	return nil

}

type ensureError struct {
	errs []error
}

func (e *ensureError) Error() string {
	if len(e.errs) == 1 {
		return fmt.Sprintf("devicemgr: %v", e.errs[0])
	}
	parts := []string{"devicemgr:"}
	for _, e := range e.errs {
		parts = append(parts, e.Error())
	}
	return strings.Join(parts, "\n - ")
}

// Ensure implements StateManager.Ensure.
func (m *DeviceManager) Ensure() error {
	var errs []error

	if err := m.ensureSeeded(); err != nil {
		errs = append(errs, err)
	}
	if err := m.ensureOperational(); err != nil {
		errs = append(errs, err)
	}

	if err := m.ensureBootOk(); err != nil {
		errs = append(errs, err)
	}

	if err := m.ensureSeedInConfig(); err != nil {
		errs = append(errs, err)
	}

	if err := m.ensureInstalled(); err != nil {
		errs = append(errs, err)
	}

	if len(errs) > 0 {
		return &ensureError{errs}
	}

	return nil
}

func (m *DeviceManager) keyPair() (asserts.PrivateKey, error) {
	device, err := m.device()
	if err != nil {
		return nil, err
	}

	if device.KeyID == "" {
		return nil, state.ErrNoState
	}

	privKey, err := m.keypairMgr.Get(device.KeyID)
	if err != nil {
		return nil, fmt.Errorf("cannot read device key pair: %v", err)
	}
	return privKey, nil
}

// Registered returns a channel that is closed when the device is known to have been registered.
func (m *DeviceManager) Registered() <-chan struct{} {
	return m.reg
}

// device returns current device state.
func (m *DeviceManager) device() (*auth.DeviceState, error) {
	return internal.Device(m.state)
}

// setDevice sets the device details in the state.
func (m *DeviceManager) setDevice(device *auth.DeviceState) error {
	return internal.SetDevice(m.state, device)
}

// Model returns the device model assertion.
func (m *DeviceManager) Model() (*asserts.Model, error) {
	return findModel(m.state)
}

// Serial returns the device serial assertion.
func (m *DeviceManager) Serial() (*asserts.Serial, error) {
	return findSerial(m.state, nil)
}

// implement storecontext.Backend

type storeContextBackend struct {
	*DeviceManager
}

func (scb storeContextBackend) Device() (*auth.DeviceState, error) {
	return scb.DeviceManager.device()
}

func (scb storeContextBackend) SetDevice(device *auth.DeviceState) error {
	return scb.DeviceManager.setDevice(device)
}

func (scb storeContextBackend) ProxyStore() (*asserts.Store, error) {
	st := scb.DeviceManager.state
	return proxyStore(st, config.NewTransaction(st))
}

// SignDeviceSessionRequest produces a signed device-session-request with for given serial assertion and nonce.
func (scb storeContextBackend) SignDeviceSessionRequest(serial *asserts.Serial, nonce string) (*asserts.DeviceSessionRequest, error) {
	if serial == nil {
		// shouldn't happen, but be safe
		return nil, fmt.Errorf("internal error: cannot sign a session request without a serial")
	}

	privKey, err := scb.DeviceManager.keyPair()
	if err == state.ErrNoState {
		return nil, fmt.Errorf("internal error: inconsistent state with serial but no device key")
	}
	if err != nil {
		return nil, err
	}

	a, err := asserts.SignWithoutAuthority(asserts.DeviceSessionRequestType, map[string]interface{}{
		"brand-id":  serial.BrandID(),
		"model":     serial.Model(),
		"serial":    serial.Serial(),
		"nonce":     nonce,
		"timestamp": time.Now().UTC().Format(time.RFC3339),
	}, nil, privKey)
	if err != nil {
		return nil, err
	}

	return a.(*asserts.DeviceSessionRequest), nil
}

func (m *DeviceManager) StoreContextBackend() storecontext.Backend {
	return storeContextBackend{m}
}<|MERGE_RESOLUTION|>--- conflicted
+++ resolved
@@ -66,7 +66,6 @@
 	becomeOperationalBackoff     time.Duration
 	registered                   bool
 	reg                          chan struct{}
-	recoveryMode                 string
 }
 
 // Manager returns a new device manager.
@@ -87,19 +86,11 @@
 	}
 
 	modeEnv, err := boot.ReadModeenv("")
-<<<<<<< HEAD
-	if !os.IsNotExist(err) {
-		return nil, err
-	}
-	if modeEnv != nil {
-		m.recoveryMode = modeEnv.Mode
-=======
 	if err != nil && !os.IsNotExist(err) {
 		return nil, err
 	}
 	if modeEnv != nil {
 		m.operatingMode = modeEnv.Mode
->>>>>>> 1dbf5df8
 	}
 
 	s.Lock()
@@ -279,7 +270,7 @@
 
 	perfTimings := timings.New(map[string]string{"ensure": "become-operational"})
 
-	if m.recoveryMode == "install" {
+	if m.operatingMode == "install" {
 		// avoid doing registration in install mode
 		return nil
 	}
@@ -508,7 +499,7 @@
 		return nil
 	}
 
-	if m.recoveryMode != "install" {
+	if m.operatingMode != "install" {
 		return nil
 	}
 
