// -*- Mode: Go; indent-tabs-mode: t -*-

/*
 * Copyright (C) 2016-2021 Canonical Ltd
 *
 * This program is free software: you can redistribute it and/or modify
 * it under the terms of the GNU General Public License version 3 as
 * published by the Free Software Foundation.
 *
 * This program is distributed in the hope that it will be useful,
 * but WITHOUT ANY WARRANTY; without even the implied warranty of
 * MERCHANTABILITY or FITNESS FOR A PARTICULAR PURPOSE.  See the
 * GNU General Public License for more details.
 *
 * You should have received a copy of the GNU General Public License
 * along with this program.  If not, see <http://www.gnu.org/licenses/>.
 *
 */

package devicestate_test

import (
	"context"
	"errors"
	"fmt"
	"io/ioutil"
	"path/filepath"
	"reflect"
	"time"

	. "gopkg.in/check.v1"
	"gopkg.in/tomb.v2"

	"github.com/snapcore/snapd/asserts"
	"github.com/snapcore/snapd/asserts/assertstest"
	"github.com/snapcore/snapd/boot"
	"github.com/snapcore/snapd/gadget"
	"github.com/snapcore/snapd/gadget/quantity"
	"github.com/snapcore/snapd/overlord/assertstate"
	"github.com/snapcore/snapd/overlord/assertstate/assertstatetest"
	"github.com/snapcore/snapd/overlord/auth"
	"github.com/snapcore/snapd/overlord/devicestate"
	"github.com/snapcore/snapd/overlord/devicestate/devicestatetest"
	"github.com/snapcore/snapd/overlord/snapstate"
	"github.com/snapcore/snapd/overlord/snapstate/snapstatetest"
	"github.com/snapcore/snapd/overlord/state"
	"github.com/snapcore/snapd/overlord/storecontext"
	"github.com/snapcore/snapd/release"
	"github.com/snapcore/snapd/snap"
	"github.com/snapcore/snapd/snap/snapfile"
	"github.com/snapcore/snapd/snap/snaptest"
	"github.com/snapcore/snapd/store/storetest"
)

type deviceMgrRemodelSuite struct {
	deviceMgrBaseSuite
}

var _ = Suite(&deviceMgrRemodelSuite{})

func (s *deviceMgrRemodelSuite) TestRemodelUnhappyNotSeeded(c *C) {
	s.state.Lock()
	defer s.state.Unlock()
	s.state.Set("seeded", false)

	newModel := s.brands.Model("canonical", "pc", map[string]interface{}{
		"architecture": "amd64",
		"kernel":       "pc-kernel",
		"gadget":       "pc",
	})
	_, err := devicestate.Remodel(s.state, newModel)
	c.Assert(err, ErrorMatches, "cannot remodel until fully seeded")
}

var mockCore20ModelHeaders = map[string]interface{}{
	"brand":        "canonical",
	"model":        "pc-model-20",
	"architecture": "amd64",
	"grade":        "dangerous",
	"base":         "core20",
	"snaps":        mockCore20ModelSnaps,
}

var mockCore20ModelSnaps = []interface{}{
	map[string]interface{}{
		"name":            "pc-kernel",
		"id":              "pckernelidididididididididididid",
		"type":            "kernel",
		"default-channel": "20",
	},
	map[string]interface{}{
		"name":            "pc",
		"id":              "pcididididididididididididididid",
		"type":            "gadget",
		"default-channel": "20",
	},
}

// copy current model unless new model test data is different
// and delete nil keys in new model
func mergeMockModelHeaders(cur, new map[string]interface{}) {
	for k, v := range cur {
		if v, ok := new[k]; ok {
			if v == nil {
				delete(new, k)
			}
			continue
		}
		new[k] = v
	}
}

func (s *deviceMgrRemodelSuite) TestRemodelUnhappy(c *C) {
	s.state.Lock()
	defer s.state.Unlock()
	s.state.Set("seeded", true)

	// set a model assertion
	cur := map[string]interface{}{
		"brand":        "canonical",
		"model":        "pc-model",
		"architecture": "amd64",
		"kernel":       "pc-kernel",
		"gadget":       "pc",
	}
	s.makeModelAssertionInState(c, cur["brand"].(string), cur["model"].(string), map[string]interface{}{
		"architecture": cur["architecture"],
		"kernel":       cur["kernel"],
		"gadget":       cur["gadget"],
	})
	s.makeSerialAssertionInState(c, cur["brand"].(string), cur["model"].(string), "orig-serial")
	devicestatetest.SetDevice(s.state, &auth.DeviceState{
		Brand:  cur["brand"].(string),
		Model:  cur["model"].(string),
		Serial: "orig-serial",
	})

	restore := devicestate.AllowUC20RemodelTesting(false)
	defer restore()
	// ensure all error cases are checked
	for _, t := range []struct {
		new    map[string]interface{}
		errStr string
	}{
		{map[string]interface{}{"architecture": "pdp-7"}, "cannot remodel to different architectures yet"},
		{map[string]interface{}{"base": "core18"}, "cannot remodel from core to bases yet"},
		{map[string]interface{}{"base": "core20", "kernel": nil, "gadget": nil, "snaps": mockCore20ModelSnaps}, "cannot remodel to Ubuntu Core 20 models yet"},
	} {
		mergeMockModelHeaders(cur, t.new)
		new := s.brands.Model(t.new["brand"].(string), t.new["model"].(string), t.new)
		chg, err := devicestate.Remodel(s.state, new)
		c.Check(chg, IsNil)
		c.Check(err, ErrorMatches, t.errStr)
	}

	restore = devicestate.AllowUC20RemodelTesting(true)
	defer restore()

	for _, t := range []struct {
		new    map[string]interface{}
		errStr string
	}{
		// pre-UC20 to UC20
		{map[string]interface{}{"base": "core20", "kernel": nil, "gadget": nil, "snaps": mockCore20ModelSnaps}, "cannot remodel from grade unset to grade signed"},
	} {
		mergeMockModelHeaders(cur, t.new)
		new := s.brands.Model(t.new["brand"].(string), t.new["model"].(string), t.new)
		chg, err := devicestate.Remodel(s.state, new)
		c.Check(chg, IsNil)
		c.Check(err, ErrorMatches, t.errStr)
	}

}

func (s *deviceMgrRemodelSuite) TestRemodelCheckGrade(c *C) {
	s.state.Lock()
	defer s.state.Unlock()
	s.state.Set("seeded", true)

	restore := devicestate.AllowUC20RemodelTesting(true)
	defer restore()

	// set a model assertion
	cur := mockCore20ModelHeaders
	s.makeModelAssertionInState(c, cur["brand"].(string), cur["model"].(string), map[string]interface{}{
		"architecture": cur["architecture"],
		"base":         cur["base"],
		"grade":        cur["grade"],
		"snaps":        cur["snaps"],
	})
	s.makeSerialAssertionInState(c, cur["brand"].(string), cur["model"].(string), "orig-serial")
	devicestatetest.SetDevice(s.state, &auth.DeviceState{
		Brand:  cur["brand"].(string),
		Model:  cur["model"].(string),
		Serial: "orig-serial",
	})

	// ensure all error cases are checked
	for idx, t := range []struct {
		new    map[string]interface{}
		errStr string
	}{
		// uc20 model
		{map[string]interface{}{"grade": "signed"}, "cannot remodel from grade dangerous to grade signed"},
		{map[string]interface{}{"grade": "secured"}, "cannot remodel from grade dangerous to grade secured"},
		// non-uc20 model
		{map[string]interface{}{"snaps": nil, "grade": nil, "base": "core", "gadget": "pc", "kernel": "pc-kernel"}, "cannot remodel from grade dangerous to grade unset"},
	} {
		c.Logf("tc: %v", idx)
		mergeMockModelHeaders(cur, t.new)
		new := s.brands.Model(t.new["brand"].(string), t.new["model"].(string), t.new)
		chg, err := devicestate.Remodel(s.state, new)
		c.Check(chg, IsNil)
		c.Check(err, ErrorMatches, t.errStr)
	}
}

func (s *deviceMgrRemodelSuite) TestRemodelRequiresSerial(c *C) {
	s.state.Lock()
	defer s.state.Unlock()
	s.state.Set("seeded", true)

	// set a model assertion
	cur := map[string]interface{}{
		"brand":        "canonical",
		"model":        "pc-model",
		"architecture": "amd64",
		"kernel":       "pc-kernel",
		"gadget":       "pc",
	}
	s.makeModelAssertionInState(c, "canonical", "pc-model", map[string]interface{}{
		"architecture": "amd64",
		"kernel":       "pc-kernel",
		"gadget":       "pc",
	})
	// no serial assertion, no serial in state
	devicestatetest.SetDevice(s.state, &auth.DeviceState{
		Brand: "canonical",
		Model: "pc-model",
	})

	newModelHdrs := map[string]interface{}{
		"revision": "2",
	}
	mergeMockModelHeaders(cur, newModelHdrs)
	new := s.brands.Model("canonical", "pc-model", newModelHdrs)
	chg, err := devicestate.Remodel(s.state, new)
	c.Check(chg, IsNil)
	c.Check(err, ErrorMatches, "cannot remodel without a serial")
}

func (s *deviceMgrRemodelSuite) TestRemodelTasksSwitchGadgetTrack(c *C) {
	s.testRemodelTasksSwitchTrack(c, "pc", map[string]interface{}{
		"gadget": "pc=18",
	})
}

func (s *deviceMgrRemodelSuite) TestRemodelTasksSwitchKernelTrack(c *C) {
	s.testRemodelTasksSwitchTrack(c, "pc-kernel", map[string]interface{}{
		"kernel": "pc-kernel=18",
	})
}

func (s *deviceMgrRemodelSuite) testRemodelTasksSwitchTrack(c *C, whatRefreshes string, newModelOverrides map[string]interface{}) {
	s.state.Lock()
	defer s.state.Unlock()
	s.state.Set("seeded", true)
	s.state.Set("refresh-privacy-key", "some-privacy-key")

	var testDeviceCtx snapstate.DeviceContext

	restore := devicestate.MockSnapstateInstallWithDeviceContext(func(ctx context.Context, st *state.State, name string, opts *snapstate.RevisionOptions, userID int, flags snapstate.Flags, deviceCtx snapstate.DeviceContext, fromChange string) (*state.TaskSet, error) {
		c.Check(flags.Required, Equals, true)
		c.Check(deviceCtx, Equals, testDeviceCtx)
		c.Check(fromChange, Equals, "99")

		tDownload := s.state.NewTask("fake-download", fmt.Sprintf("Download %s", name))
		tValidate := s.state.NewTask("validate-snap", fmt.Sprintf("Validate %s", name))
		tValidate.WaitFor(tDownload)
		tInstall := s.state.NewTask("fake-install", fmt.Sprintf("Install %s", name))
		tInstall.WaitFor(tValidate)
		ts := state.NewTaskSet(tDownload, tValidate, tInstall)
		ts.MarkEdge(tValidate, snapstate.DownloadAndChecksDoneEdge)
		return ts, nil
	})
	defer restore()

	restore = devicestate.MockSnapstateUpdateWithDeviceContext(func(st *state.State, name string, opts *snapstate.RevisionOptions, userID int, flags snapstate.Flags, deviceCtx snapstate.DeviceContext, fromChange string) (*state.TaskSet, error) {
		c.Check(flags.Required, Equals, false)
		c.Check(flags.NoReRefresh, Equals, true)
		c.Check(deviceCtx, Equals, testDeviceCtx)
		c.Check(fromChange, Equals, "99")
		c.Check(name, Equals, whatRefreshes)
		c.Check(opts.Channel, Equals, "18")

		tDownload := s.state.NewTask("fake-download", fmt.Sprintf("Download %s to track %s", name, opts.Channel))
		tValidate := s.state.NewTask("validate-snap", fmt.Sprintf("Validate %s", name))
		tValidate.WaitFor(tDownload)
		tUpdate := s.state.NewTask("fake-update", fmt.Sprintf("Update %s to track %s", name, opts.Channel))
		tUpdate.WaitFor(tValidate)
		ts := state.NewTaskSet(tDownload, tValidate, tUpdate)
		ts.MarkEdge(tValidate, snapstate.DownloadAndChecksDoneEdge)
		return ts, nil
	})
	defer restore()

	// set a model assertion
	current := s.brands.Model("canonical", "pc-model", map[string]interface{}{
		"architecture": "amd64",
		"kernel":       "pc-kernel",
		"gadget":       "pc",
		"base":         "core18",
	})
	err := assertstate.Add(s.state, current)
	c.Assert(err, IsNil)
	devicestatetest.SetDevice(s.state, &auth.DeviceState{
		Brand: "canonical",
		Model: "pc-model",
	})

	headers := map[string]interface{}{
		"architecture":   "amd64",
		"kernel":         "pc-kernel",
		"gadget":         "pc",
		"base":           "core18",
		"required-snaps": []interface{}{"new-required-snap-1", "new-required-snap-2"},
		"revision":       "1",
	}
	for k, v := range newModelOverrides {
		headers[k] = v
	}
	new := s.brands.Model("canonical", "pc-model", headers)

	testDeviceCtx = &snapstatetest.TrivialDeviceContext{Remodeling: true}

	tss, err := devicestate.RemodelTasks(context.Background(), s.state, current, new, testDeviceCtx, "99")
	c.Assert(err, IsNil)
	// 2 snaps, plus one track switch plus the remodel task, the
	// wait chain is tested in TestRemodel*
	c.Assert(tss, HasLen, 4)
}

func (s *deviceMgrRemodelSuite) TestRemodelTasksSwitchGadget(c *C) {
	s.testRemodelSwitchTasks(c, "other-gadget", "18", map[string]interface{}{
		"gadget": "other-gadget=18",
	})
}

func (s *deviceMgrRemodelSuite) TestRemodelTasksSwitchKernel(c *C) {
	s.testRemodelSwitchTasks(c, "other-kernel", "18", map[string]interface{}{
		"kernel": "other-kernel=18",
	})
}

func (s *deviceMgrRemodelSuite) testRemodelSwitchTasks(c *C, whatsNew, whatNewTrack string, newModelOverrides map[string]interface{}) {
	c.Check(newModelOverrides, HasLen, 1, Commentf("test expects a single model property to change"))
	s.state.Lock()
	defer s.state.Unlock()
	s.state.Set("seeded", true)
	s.state.Set("refresh-privacy-key", "some-privacy-key")

	var testDeviceCtx snapstate.DeviceContext

	var snapstateInstallWithDeviceContextCalled int
	restore := devicestate.MockSnapstateInstallWithDeviceContext(func(ctx context.Context, st *state.State, name string, opts *snapstate.RevisionOptions, userID int, flags snapstate.Flags, deviceCtx snapstate.DeviceContext, fromChange string) (*state.TaskSet, error) {
		snapstateInstallWithDeviceContextCalled++
		c.Check(name, Equals, whatsNew)
		if whatNewTrack != "" {
			c.Check(opts.Channel, Equals, whatNewTrack)
		}

		tDownload := s.state.NewTask("fake-download", fmt.Sprintf("Download %s", name))
		tValidate := s.state.NewTask("validate-snap", fmt.Sprintf("Validate %s", name))
		tValidate.WaitFor(tDownload)
		tInstall := s.state.NewTask("fake-install", fmt.Sprintf("Install %s", name))
		tInstall.WaitFor(tValidate)
		ts := state.NewTaskSet(tDownload, tValidate, tInstall)
		ts.MarkEdge(tValidate, snapstate.DownloadAndChecksDoneEdge)
		return ts, nil
	})
	defer restore()

	// set a model assertion
	current := s.brands.Model("canonical", "pc-model", map[string]interface{}{
		"architecture": "amd64",
		"kernel":       "pc-kernel",
		"gadget":       "pc",
		"base":         "core18",
	})
	err := assertstate.Add(s.state, current)
	c.Assert(err, IsNil)
	devicestatetest.SetDevice(s.state, &auth.DeviceState{
		Brand: "canonical",
		Model: "pc-model",
	})

	headers := map[string]interface{}{
		"architecture": "amd64",
		"kernel":       "pc-kernel",
		"gadget":       "pc",
		"base":         "core18",
		"revision":     "1",
	}
	for k, v := range newModelOverrides {
		headers[k] = v
	}
	new := s.brands.Model("canonical", "pc-model", headers)

	testDeviceCtx = &snapstatetest.TrivialDeviceContext{Remodeling: true}

	tss, err := devicestate.RemodelTasks(context.Background(), s.state, current, new, testDeviceCtx, "99")
	c.Assert(err, IsNil)
	// 1 of switch-kernel/base/gadget plus the remodel task
	c.Assert(tss, HasLen, 2)
	// API was hit
	c.Assert(snapstateInstallWithDeviceContextCalled, Equals, 1)
}

func (s *deviceMgrRemodelSuite) TestRemodelRequiredSnaps(c *C) {
	s.state.Lock()
	defer s.state.Unlock()
	s.state.Set("seeded", true)
	s.state.Set("refresh-privacy-key", "some-privacy-key")

	restore := devicestate.MockSnapstateInstallWithDeviceContext(func(ctx context.Context, st *state.State, name string, opts *snapstate.RevisionOptions, userID int, flags snapstate.Flags, deviceCtx snapstate.DeviceContext, fromChange string) (*state.TaskSet, error) {
		c.Check(flags.Required, Equals, true)
		c.Check(deviceCtx, NotNil)
		c.Check(deviceCtx.ForRemodeling(), Equals, true)

		tDownload := s.state.NewTask("fake-download", fmt.Sprintf("Download %s", name))
		tValidate := s.state.NewTask("validate-snap", fmt.Sprintf("Validate %s", name))
		tValidate.WaitFor(tDownload)
		tInstall := s.state.NewTask("fake-install", fmt.Sprintf("Install %s", name))
		tInstall.WaitFor(tValidate)
		ts := state.NewTaskSet(tDownload, tValidate, tInstall)
		ts.MarkEdge(tValidate, snapstate.DownloadAndChecksDoneEdge)
		return ts, nil
	})
	defer restore()

	// set a model assertion
	s.makeModelAssertionInState(c, "canonical", "pc-model", map[string]interface{}{
		"architecture": "amd64",
		"kernel":       "pc-kernel",
		"gadget":       "pc",
		"base":         "core18",
	})
	s.makeSerialAssertionInState(c, "canonical", "pc-model", "1234")
	devicestatetest.SetDevice(s.state, &auth.DeviceState{
		Brand:  "canonical",
		Model:  "pc-model",
		Serial: "1234",
	})

	new := s.brands.Model("canonical", "pc-model", map[string]interface{}{
		"architecture":   "amd64",
		"kernel":         "pc-kernel",
		"gadget":         "pc",
		"base":           "core18",
		"required-snaps": []interface{}{"new-required-snap-1", "new-required-snap-2"},
		"revision":       "1",
	})
	chg, err := devicestate.Remodel(s.state, new)
	c.Assert(err, IsNil)
	c.Assert(chg.Summary(), Equals, "Refresh model assertion from revision 0 to 1")

	tl := chg.Tasks()
	// 2 snaps,
	c.Assert(tl, HasLen, 2*3+1)

	deviceCtx, err := devicestate.DeviceCtx(s.state, tl[0], nil)
	c.Assert(err, IsNil)
	// deviceCtx is actually a remodelContext here
	remodCtx, ok := deviceCtx.(devicestate.RemodelContext)
	c.Assert(ok, Equals, true)
	c.Check(remodCtx.ForRemodeling(), Equals, true)
	c.Check(remodCtx.Kind(), Equals, devicestate.UpdateRemodel)
	c.Check(remodCtx.Model(), DeepEquals, new)
	c.Check(remodCtx.Store(), IsNil)

	// check the tasks
	tDownloadSnap1 := tl[0]
	tValidateSnap1 := tl[1]
	tInstallSnap1 := tl[2]
	tDownloadSnap2 := tl[3]
	tValidateSnap2 := tl[4]
	tInstallSnap2 := tl[5]
	tSetModel := tl[6]

	// check the tasks
	c.Assert(tDownloadSnap1.Kind(), Equals, "fake-download")
	c.Assert(tDownloadSnap1.Summary(), Equals, "Download new-required-snap-1")
	c.Assert(tDownloadSnap1.WaitTasks(), HasLen, 0)
	c.Assert(tValidateSnap1.Kind(), Equals, "validate-snap")
	c.Assert(tValidateSnap1.Summary(), Equals, "Validate new-required-snap-1")
	c.Assert(tDownloadSnap1.WaitTasks(), HasLen, 0)
	c.Assert(tDownloadSnap2.Kind(), Equals, "fake-download")
	c.Assert(tDownloadSnap2.Summary(), Equals, "Download new-required-snap-2")
	// check the ordering, download/validate everything first, then install

	// snap2 downloads wait for the downloads of snap1
	c.Assert(tDownloadSnap1.WaitTasks(), HasLen, 0)
	c.Assert(tValidateSnap1.WaitTasks(), DeepEquals, []*state.Task{
		tDownloadSnap1,
	})
	c.Assert(tDownloadSnap2.WaitTasks(), DeepEquals, []*state.Task{
		tValidateSnap1,
	})
	c.Assert(tValidateSnap2.WaitTasks(), DeepEquals, []*state.Task{
		tDownloadSnap2,
	})
	c.Assert(tInstallSnap1.WaitTasks(), DeepEquals, []*state.Task{
		// wait for own check-snap
		tValidateSnap1,
		// and also the last check-snap of the download chain
		tValidateSnap2,
	})
	c.Assert(tInstallSnap2.WaitTasks(), DeepEquals, []*state.Task{
		// last snap of the download chain
		tValidateSnap2,
		// previous install chain
		tInstallSnap1,
	})

	c.Assert(tSetModel.Kind(), Equals, "set-model")
	c.Assert(tSetModel.Summary(), Equals, "Set new model assertion")
	// setModel waits for everything in the change
	c.Assert(tSetModel.WaitTasks(), DeepEquals, []*state.Task{tDownloadSnap1, tValidateSnap1, tInstallSnap1, tDownloadSnap2, tValidateSnap2, tInstallSnap2})
}

func (s *deviceMgrRemodelSuite) TestRemodelSwitchKernelTrack(c *C) {
	s.state.Lock()
	defer s.state.Unlock()
	s.state.Set("seeded", true)
	s.state.Set("refresh-privacy-key", "some-privacy-key")

	restore := devicestate.MockSnapstateInstallWithDeviceContext(func(ctx context.Context, st *state.State, name string, opts *snapstate.RevisionOptions, userID int, flags snapstate.Flags, deviceCtx snapstate.DeviceContext, fromChange string) (*state.TaskSet, error) {
		c.Check(flags.Required, Equals, true)
		c.Check(deviceCtx, NotNil)
		c.Check(deviceCtx.ForRemodeling(), Equals, true)

		tDownload := s.state.NewTask("fake-download", fmt.Sprintf("Download %s", name))
		tValidate := s.state.NewTask("validate-snap", fmt.Sprintf("Validate %s", name))
		tValidate.WaitFor(tDownload)
		tInstall := s.state.NewTask("fake-install", fmt.Sprintf("Install %s", name))
		tInstall.WaitFor(tValidate)
		ts := state.NewTaskSet(tDownload, tValidate, tInstall)
		ts.MarkEdge(tValidate, snapstate.DownloadAndChecksDoneEdge)
		return ts, nil
	})
	defer restore()

	restore = devicestate.MockSnapstateUpdateWithDeviceContext(func(st *state.State, name string, opts *snapstate.RevisionOptions, userID int, flags snapstate.Flags, deviceCtx snapstate.DeviceContext, fromChange string) (*state.TaskSet, error) {
		c.Check(flags.Required, Equals, false)
		c.Check(flags.NoReRefresh, Equals, true)
		c.Check(deviceCtx, NotNil)
		c.Check(deviceCtx.ForRemodeling(), Equals, true)

		tDownload := s.state.NewTask("fake-download", fmt.Sprintf("Download %s to track %s", name, opts.Channel))
		tValidate := s.state.NewTask("validate-snap", fmt.Sprintf("Validate %s", name))
		tValidate.WaitFor(tDownload)
		tUpdate := s.state.NewTask("fake-update", fmt.Sprintf("Update %s to track %s", name, opts.Channel))
		tUpdate.WaitFor(tValidate)
		ts := state.NewTaskSet(tDownload, tValidate, tUpdate)
		ts.MarkEdge(tValidate, snapstate.DownloadAndChecksDoneEdge)
		return ts, nil
	})
	defer restore()

	// set a model assertion
	s.makeModelAssertionInState(c, "canonical", "pc-model", map[string]interface{}{
		"architecture": "amd64",
		"kernel":       "pc-kernel",
		"gadget":       "pc",
		"base":         "core18",
	})
	s.makeSerialAssertionInState(c, "canonical", "pc-model", "1234")
	devicestatetest.SetDevice(s.state, &auth.DeviceState{
		Brand:  "canonical",
		Model:  "pc-model",
		Serial: "1234",
	})

	new := s.brands.Model("canonical", "pc-model", map[string]interface{}{
		"architecture":   "amd64",
		"kernel":         "pc-kernel=18",
		"gadget":         "pc",
		"base":           "core18",
		"required-snaps": []interface{}{"new-required-snap-1"},
		"revision":       "1",
	})
	chg, err := devicestate.Remodel(s.state, new)
	c.Assert(err, IsNil)
	c.Assert(chg.Summary(), Equals, "Refresh model assertion from revision 0 to 1")

	tl := chg.Tasks()
	c.Assert(tl, HasLen, 2*3+1)

	tDownloadKernel := tl[0]
	tValidateKernel := tl[1]
	tUpdateKernel := tl[2]
	tDownloadSnap1 := tl[3]
	tValidateSnap1 := tl[4]
	tInstallSnap1 := tl[5]
	tSetModel := tl[6]

	c.Assert(tDownloadKernel.Kind(), Equals, "fake-download")
	c.Assert(tDownloadKernel.Summary(), Equals, "Download pc-kernel to track 18")
	c.Assert(tValidateKernel.Kind(), Equals, "validate-snap")
	c.Assert(tValidateKernel.Summary(), Equals, "Validate pc-kernel")
	c.Assert(tUpdateKernel.Kind(), Equals, "fake-update")
	c.Assert(tUpdateKernel.Summary(), Equals, "Update pc-kernel to track 18")
	c.Assert(tDownloadSnap1.Kind(), Equals, "fake-download")
	c.Assert(tDownloadSnap1.Summary(), Equals, "Download new-required-snap-1")
	c.Assert(tValidateSnap1.Kind(), Equals, "validate-snap")
	c.Assert(tValidateSnap1.Summary(), Equals, "Validate new-required-snap-1")
	c.Assert(tInstallSnap1.Kind(), Equals, "fake-install")
	c.Assert(tInstallSnap1.Summary(), Equals, "Install new-required-snap-1")

	c.Assert(tSetModel.Kind(), Equals, "set-model")
	c.Assert(tSetModel.Summary(), Equals, "Set new model assertion")

	// check the ordering
	c.Assert(tDownloadSnap1.WaitTasks(), DeepEquals, []*state.Task{
		// previous download finished
		tValidateKernel,
	})
	c.Assert(tInstallSnap1.WaitTasks(), DeepEquals, []*state.Task{
		// last download in the chain finished
		tValidateSnap1,
		// and kernel got updated
		tUpdateKernel,
	})
	c.Assert(tUpdateKernel.WaitTasks(), DeepEquals, []*state.Task{
		// kernel is valid
		tValidateKernel,
		// and last download in the chain finished
		tValidateSnap1,
	})
}

func (s *deviceMgrRemodelSuite) TestRemodelLessRequiredSnaps(c *C) {
	s.state.Lock()
	defer s.state.Unlock()
	s.state.Set("seeded", true)
	s.state.Set("refresh-privacy-key", "some-privacy-key")

	// set a model assertion
	s.makeModelAssertionInState(c, "canonical", "pc-model", map[string]interface{}{
		"architecture":   "amd64",
		"kernel":         "pc-kernel",
		"gadget":         "pc",
		"base":           "core18",
		"required-snaps": []interface{}{"some-required-snap"},
	})
	s.makeSerialAssertionInState(c, "canonical", "pc-model", "1234")
	devicestatetest.SetDevice(s.state, &auth.DeviceState{
		Brand:  "canonical",
		Model:  "pc-model",
		Serial: "1234",
	})

	new := s.brands.Model("canonical", "pc-model", map[string]interface{}{
		"architecture": "amd64",
		"kernel":       "pc-kernel",
		"gadget":       "pc",
		"base":         "core18",
		"revision":     "1",
	})
	chg, err := devicestate.Remodel(s.state, new)
	c.Assert(err, IsNil)
	c.Assert(chg.Summary(), Equals, "Refresh model assertion from revision 0 to 1")

	tl := chg.Tasks()
	c.Assert(tl, HasLen, 1)
	tSetModel := tl[0]
	c.Assert(tSetModel.Kind(), Equals, "set-model")
	c.Assert(tSetModel.Summary(), Equals, "Set new model assertion")
}

type freshSessionStore struct {
	storetest.Store

	ensureDeviceSession int
}

func (sto *freshSessionStore) EnsureDeviceSession() (*auth.DeviceState, error) {
	sto.ensureDeviceSession += 1
	return nil, nil
}

func (s *deviceMgrRemodelSuite) TestRemodelStoreSwitch(c *C) {
	s.state.Lock()
	defer s.state.Unlock()
	s.state.Set("seeded", true)
	s.state.Set("refresh-privacy-key", "some-privacy-key")

	var testStore snapstate.StoreService

	restore := devicestate.MockSnapstateInstallWithDeviceContext(func(ctx context.Context, st *state.State, name string, opts *snapstate.RevisionOptions, userID int, flags snapstate.Flags, deviceCtx snapstate.DeviceContext, fromChange string) (*state.TaskSet, error) {
		c.Check(flags.Required, Equals, true)
		c.Check(deviceCtx, NotNil)
		c.Check(deviceCtx.ForRemodeling(), Equals, true)

		c.Check(deviceCtx.Store(), Equals, testStore)

		tDownload := s.state.NewTask("fake-download", fmt.Sprintf("Download %s", name))
		tValidate := s.state.NewTask("validate-snap", fmt.Sprintf("Validate %s", name))
		tValidate.WaitFor(tDownload)
		tInstall := s.state.NewTask("fake-install", fmt.Sprintf("Install %s", name))
		tInstall.WaitFor(tValidate)
		ts := state.NewTaskSet(tDownload, tValidate, tInstall)
		ts.MarkEdge(tValidate, snapstate.DownloadAndChecksDoneEdge)
		return ts, nil
	})
	defer restore()

	// set a model assertion
	s.makeModelAssertionInState(c, "canonical", "pc-model", map[string]interface{}{
		"architecture": "amd64",
		"kernel":       "pc-kernel",
		"gadget":       "pc",
		"base":         "core18",
	})
	s.makeSerialAssertionInState(c, "canonical", "pc-model", "1234")
	devicestatetest.SetDevice(s.state, &auth.DeviceState{
		Brand:  "canonical",
		Model:  "pc-model",
		Serial: "1234",
	})

	new := s.brands.Model("canonical", "pc-model", map[string]interface{}{
		"architecture":   "amd64",
		"kernel":         "pc-kernel",
		"gadget":         "pc",
		"base":           "core18",
		"store":          "switched-store",
		"required-snaps": []interface{}{"new-required-snap-1", "new-required-snap-2"},
		"revision":       "1",
	})

	freshStore := &freshSessionStore{}
	testStore = freshStore

	s.newFakeStore = func(devBE storecontext.DeviceBackend) snapstate.StoreService {
		mod, err := devBE.Model()
		c.Check(err, IsNil)
		if err == nil {
			c.Check(mod, DeepEquals, new)
		}
		return testStore
	}

	chg, err := devicestate.Remodel(s.state, new)
	c.Assert(err, IsNil)
	c.Assert(chg.Summary(), Equals, "Refresh model assertion from revision 0 to 1")

	c.Check(freshStore.ensureDeviceSession, Equals, 1)

	tl := chg.Tasks()
	// 2 snaps * 3 tasks (from the mock install above) +
	// 1 "set-model" task at the end
	c.Assert(tl, HasLen, 2*3+1)

	deviceCtx, err := devicestate.DeviceCtx(s.state, tl[0], nil)
	c.Assert(err, IsNil)
	// deviceCtx is actually a remodelContext here
	remodCtx, ok := deviceCtx.(devicestate.RemodelContext)
	c.Assert(ok, Equals, true)
	c.Check(remodCtx.ForRemodeling(), Equals, true)
	c.Check(remodCtx.Kind(), Equals, devicestate.StoreSwitchRemodel)
	c.Check(remodCtx.Model(), DeepEquals, new)
	c.Check(remodCtx.Store(), Equals, testStore)
}

func (s *deviceMgrRemodelSuite) TestRemodelRereg(c *C) {
	s.state.Lock()
	defer s.state.Unlock()
	s.state.Set("seeded", true)

	// set a model assertion
	s.makeModelAssertionInState(c, "canonical", "pc-model", map[string]interface{}{
		"architecture": "amd64",
		"kernel":       "pc-kernel",
		"gadget":       "pc",
		"base":         "core18",
	})
	s.makeSerialAssertionInState(c, "canonical", "pc-model", "orig-serial")
	devicestatetest.SetDevice(s.state, &auth.DeviceState{
		Brand:           "canonical",
		Model:           "pc-model",
		Serial:          "orig-serial",
		SessionMacaroon: "old-session",
	})

	new := s.brands.Model("canonical", "rereg-model", map[string]interface{}{
		"architecture":   "amd64",
		"kernel":         "pc-kernel",
		"gadget":         "pc",
		"base":           "core18",
		"required-snaps": []interface{}{"new-required-snap-1", "new-required-snap-2"},
	})

	s.newFakeStore = func(devBE storecontext.DeviceBackend) snapstate.StoreService {
		mod, err := devBE.Model()
		c.Check(err, IsNil)
		if err == nil {
			c.Check(mod, DeepEquals, new)
		}
		return nil
	}

	chg, err := devicestate.Remodel(s.state, new)
	c.Assert(err, IsNil)

	c.Assert(chg.Summary(), Equals, "Remodel device to canonical/rereg-model (0)")

	tl := chg.Tasks()
	c.Assert(tl, HasLen, 2)

	// check the tasks
	tRequestSerial := tl[0]
	tPrepareRemodeling := tl[1]

	// check the tasks
	c.Assert(tRequestSerial.Kind(), Equals, "request-serial")
	c.Assert(tRequestSerial.Summary(), Equals, "Request new device serial")
	c.Assert(tRequestSerial.WaitTasks(), HasLen, 0)

	c.Assert(tPrepareRemodeling.Kind(), Equals, "prepare-remodeling")
	c.Assert(tPrepareRemodeling.Summary(), Equals, "Prepare remodeling")
	c.Assert(tPrepareRemodeling.WaitTasks(), DeepEquals, []*state.Task{tRequestSerial})
}

func (s *deviceMgrRemodelSuite) TestRemodelClash(c *C) {
	s.state.Lock()
	defer s.state.Unlock()
	s.state.Set("seeded", true)
	s.state.Set("refresh-privacy-key", "some-privacy-key")

	var clashing *asserts.Model

	restore := devicestate.MockSnapstateInstallWithDeviceContext(func(ctx context.Context, st *state.State, name string, opts *snapstate.RevisionOptions, userID int, flags snapstate.Flags, deviceCtx snapstate.DeviceContext, fromChange string) (*state.TaskSet, error) {
		// simulate things changing under our feet
		assertstatetest.AddMany(st, clashing)
		devicestatetest.SetDevice(s.state, &auth.DeviceState{
			Brand: "canonical",
			Model: clashing.Model(),
		})

		tDownload := s.state.NewTask("fake-download", fmt.Sprintf("Download %s", name))
		tValidate := s.state.NewTask("validate-snap", fmt.Sprintf("Validate %s", name))
		tValidate.WaitFor(tDownload)
		tInstall := s.state.NewTask("fake-install", fmt.Sprintf("Install %s", name))
		tInstall.WaitFor(tValidate)
		ts := state.NewTaskSet(tDownload, tValidate, tInstall)
		ts.MarkEdge(tValidate, snapstate.DownloadAndChecksDoneEdge)
		return ts, nil
	})
	defer restore()

	// set a model assertion
	s.makeModelAssertionInState(c, "canonical", "pc-model", map[string]interface{}{
		"architecture": "amd64",
		"kernel":       "pc-kernel",
		"gadget":       "pc",
		"base":         "core18",
	})
	s.makeSerialAssertionInState(c, "canonical", "pc-model", "1234")
	devicestatetest.SetDevice(s.state, &auth.DeviceState{
		Brand:  "canonical",
		Model:  "pc-model",
		Serial: "1234",
	})

	new := s.brands.Model("canonical", "pc-model", map[string]interface{}{
		"architecture":   "amd64",
		"kernel":         "pc-kernel",
		"gadget":         "pc",
		"base":           "core18",
		"required-snaps": []interface{}{"new-required-snap-1", "new-required-snap-2"},
		"revision":       "1",
	})
	other := s.brands.Model("canonical", "pc-model-other", map[string]interface{}{
		"architecture":   "amd64",
		"kernel":         "pc-kernel",
		"gadget":         "pc",
		"base":           "core18",
		"required-snaps": []interface{}{"new-required-snap-1", "new-required-snap-2"},
	})

	clashing = other
	_, err := devicestate.Remodel(s.state, new)
	c.Check(err, DeepEquals, &snapstate.ChangeConflictError{
		Message: "cannot start remodel, clashing with concurrent remodel to canonical/pc-model-other (0)",
	})

	// reset
	devicestatetest.SetDevice(s.state, &auth.DeviceState{
		Brand:  "canonical",
		Model:  "pc-model",
		Serial: "1234",
	})
	clashing = new
	_, err = devicestate.Remodel(s.state, new)
	c.Check(err, DeepEquals, &snapstate.ChangeConflictError{
		Message: "cannot start remodel, clashing with concurrent remodel to canonical/pc-model (1)",
	})
}

func (s *deviceMgrRemodelSuite) TestRemodelClashInProgress(c *C) {
	s.state.Lock()
	defer s.state.Unlock()
	s.state.Set("seeded", true)
	s.state.Set("refresh-privacy-key", "some-privacy-key")

	restore := devicestate.MockSnapstateInstallWithDeviceContext(func(ctx context.Context, st *state.State, name string, opts *snapstate.RevisionOptions, userID int, flags snapstate.Flags, deviceCtx snapstate.DeviceContext, fromChange string) (*state.TaskSet, error) {
		// simulate another started remodeling
		st.NewChange("remodel", "other remodel")

		tDownload := s.state.NewTask("fake-download", fmt.Sprintf("Download %s", name))
		tValidate := s.state.NewTask("validate-snap", fmt.Sprintf("Validate %s", name))
		tValidate.WaitFor(tDownload)
		tInstall := s.state.NewTask("fake-install", fmt.Sprintf("Install %s", name))
		tInstall.WaitFor(tValidate)
		ts := state.NewTaskSet(tDownload, tValidate, tInstall)
		ts.MarkEdge(tValidate, snapstate.DownloadAndChecksDoneEdge)
		return ts, nil
	})
	defer restore()

	// set a model assertion
	s.makeModelAssertionInState(c, "canonical", "pc-model", map[string]interface{}{
		"architecture": "amd64",
		"kernel":       "pc-kernel",
		"gadget":       "pc",
		"base":         "core18",
	})
	s.makeSerialAssertionInState(c, "canonical", "pc-model", "1234")
	devicestatetest.SetDevice(s.state, &auth.DeviceState{
		Brand:  "canonical",
		Model:  "pc-model",
		Serial: "1234",
	})

	new := s.brands.Model("canonical", "pc-model", map[string]interface{}{
		"architecture":   "amd64",
		"kernel":         "pc-kernel",
		"gadget":         "pc",
		"base":           "core18",
		"required-snaps": []interface{}{"new-required-snap-1", "new-required-snap-2"},
		"revision":       "1",
	})

	_, err := devicestate.Remodel(s.state, new)
	c.Check(err, DeepEquals, &snapstate.ChangeConflictError{
		Message: "cannot start remodel, clashing with concurrent one",
	})
}

func (s *deviceMgrRemodelSuite) TestReregRemodelClashAnyChange(c *C) {
	s.state.Lock()
	defer s.state.Unlock()
	s.state.Set("seeded", true)

	// set a model assertion
	s.makeModelAssertionInState(c, "canonical", "pc-model", map[string]interface{}{
		"architecture": "amd64",
		"kernel":       "pc-kernel",
		"gadget":       "pc",
		"base":         "core18",
	})
	s.makeSerialAssertionInState(c, "canonical", "pc-model", "orig-serial")
	devicestatetest.SetDevice(s.state, &auth.DeviceState{
		Brand:           "canonical",
		Model:           "pc-model",
		Serial:          "orig-serial",
		SessionMacaroon: "old-session",
	})

	new := s.brands.Model("canonical", "pc-model-2", map[string]interface{}{
		"architecture":   "amd64",
		"kernel":         "pc-kernel",
		"gadget":         "pc",
		"base":           "core18",
		"required-snaps": []interface{}{"new-required-snap-1", "new-required-snap-2"},
		"revision":       "1",
	})
	s.newFakeStore = func(devBE storecontext.DeviceBackend) snapstate.StoreService {
		// we never reach the place where this gets called
		c.Fatalf("unexpected call")
		return nil
	}

	// simulate any other change
	chg := s.state.NewChange("chg", "other change")
	chg.SetStatus(state.DoingStatus)

	_, err := devicestate.Remodel(s.state, new)
	c.Assert(err, NotNil)
	c.Assert(err, DeepEquals, &snapstate.ChangeConflictError{
		ChangeKind: "chg",
		Message:    `other changes in progress (conflicting change "chg"), change "remodel" not allowed until they are done`,
	})
}

func (s *deviceMgrRemodelSuite) TestRemodeling(c *C) {
	s.state.Lock()
	defer s.state.Unlock()

	// no changes
	c.Check(devicestate.Remodeling(s.state), Equals, false)

	// other change
	s.state.NewChange("other", "...")
	c.Check(devicestate.Remodeling(s.state), Equals, false)

	// remodel change
	chg := s.state.NewChange("remodel", "...")
	c.Check(devicestate.Remodeling(s.state), Equals, true)

	// done
	chg.SetStatus(state.DoneStatus)
	c.Check(devicestate.Remodeling(s.state), Equals, false)
}

func (s *deviceMgrRemodelSuite) TestDeviceCtxNoTask(c *C) {
	s.state.Lock()
	defer s.state.Unlock()
	// nothing in the state

	_, err := devicestate.DeviceCtx(s.state, nil, nil)
	c.Check(err, Equals, state.ErrNoState)

	// have a model assertion
	model := s.brands.Model("canonical", "pc", map[string]interface{}{
		"gadget":       "pc",
		"kernel":       "kernel",
		"architecture": "amd64",
	})
	assertstatetest.AddMany(s.state, model)
	devicestatetest.SetDevice(s.state, &auth.DeviceState{
		Brand: "canonical",
		Model: "pc",
	})

	deviceCtx, err := devicestate.DeviceCtx(s.state, nil, nil)
	c.Assert(err, IsNil)
	c.Assert(deviceCtx.Model().BrandID(), Equals, "canonical")

	c.Check(deviceCtx.Classic(), Equals, false)
	c.Check(deviceCtx.Kernel(), Equals, "kernel")
	c.Check(deviceCtx.Base(), Equals, "")
	c.Check(deviceCtx.RunMode(), Equals, true)
	// not a uc20 model, so no modeenv
	c.Check(deviceCtx.HasModeenv(), Equals, false)
}

func (s *deviceMgrRemodelSuite) TestDeviceCtxGroundContext(c *C) {
	s.state.Lock()
	defer s.state.Unlock()

	// have a model assertion
	model := s.brands.Model("canonical", "pc", map[string]interface{}{
		"gadget":       "pc",
		"kernel":       "kernel",
		"architecture": "amd64",
	})
	assertstatetest.AddMany(s.state, model)
	devicestatetest.SetDevice(s.state, &auth.DeviceState{
		Brand: "canonical",
		Model: "pc",
	})

	deviceCtx, err := devicestate.DeviceCtx(s.state, nil, nil)
	c.Assert(err, IsNil)
	c.Assert(deviceCtx.Model().BrandID(), Equals, "canonical")
	groundCtx := deviceCtx.GroundContext()
	c.Check(groundCtx.ForRemodeling(), Equals, false)
	c.Check(groundCtx.Model().Model(), Equals, "pc")
	c.Check(groundCtx.Store, PanicMatches, `retrieved ground context is not intended to drive store operations`)
}

func (s *deviceMgrRemodelSuite) TestDeviceCtxProvided(c *C) {
	s.state.Lock()
	defer s.state.Unlock()

	model := assertstest.FakeAssertion(map[string]interface{}{
		"type":         "model",
		"authority-id": "canonical",
		"series":       "16",
		"brand-id":     "canonical",
		"model":        "pc",
		"gadget":       "pc",
		"kernel":       "kernel",
		"architecture": "amd64",
	}).(*asserts.Model)

	deviceCtx := &snapstatetest.TrivialDeviceContext{DeviceModel: model}

	deviceCtx1, err := devicestate.DeviceCtx(s.state, nil, deviceCtx)
	c.Assert(err, IsNil)
	c.Assert(deviceCtx1, Equals, deviceCtx)
}

func (s *deviceMgrRemodelSuite) TestCheckGadgetRemodelCompatible(c *C) {
	s.state.Lock()
	defer s.state.Unlock()

	currentSnapYaml := `
name: gadget
type: gadget
version: 123
`
	remodelSnapYaml := `
name: new-gadget
type: gadget
version: 123
`
	mockGadget := `
type: gadget
name: gadget
volumes:
  volume:
    schema: gpt
    bootloader: grub
`
	siCurrent := &snap.SideInfo{Revision: snap.R(123), RealName: "gadget"}
	// so that we get a directory
	currInfo := snaptest.MockSnapWithFiles(c, currentSnapYaml, siCurrent, nil)
	info := snaptest.MockSnapWithFiles(c, remodelSnapYaml, &snap.SideInfo{Revision: snap.R(1)}, nil)
	snapf, err := snapfile.Open(info.MountDir())
	c.Assert(err, IsNil)

	s.setupBrands(c)

	oldModel := fakeMyModel(map[string]interface{}{
		"architecture": "amd64",
		"gadget":       "gadget",
		"kernel":       "kernel",
	})
	deviceCtx := &snapstatetest.TrivialDeviceContext{DeviceModel: oldModel}

	// model assertion in device context
	newModel := fakeMyModel(map[string]interface{}{
		"architecture": "amd64",
		"gadget":       "new-gadget",
		"kernel":       "kernel",
	})
	remodelCtx := &snapstatetest.TrivialDeviceContext{DeviceModel: newModel, Remodeling: true, OldDeviceModel: oldModel}

	restore := devicestate.MockGadgetIsCompatible(func(current, update *gadget.Info) error {
		c.Assert(current.Volumes, HasLen, 1)
		c.Assert(update.Volumes, HasLen, 1)
		return errors.New("fail")
	})
	defer restore()

	// not on classic
	release.OnClassic = true
	err = devicestate.CheckGadgetRemodelCompatible(s.state, info, currInfo, snapf, snapstate.Flags{}, remodelCtx)
	c.Check(err, IsNil)
	release.OnClassic = false

	// nothing if not remodeling
	err = devicestate.CheckGadgetRemodelCompatible(s.state, info, currInfo, snapf, snapstate.Flags{}, deviceCtx)
	c.Check(err, IsNil)

	err = devicestate.CheckGadgetRemodelCompatible(s.state, info, currInfo, snapf, snapstate.Flags{}, remodelCtx)
	c.Check(err, ErrorMatches, "cannot read new gadget metadata: .*/new-gadget/1/meta/gadget.yaml: no such file or directory")

	// drop gadget.yaml to the new gadget
	err = ioutil.WriteFile(filepath.Join(info.MountDir(), "meta/gadget.yaml"), []byte(mockGadget), 0644)
	c.Assert(err, IsNil)

	err = devicestate.CheckGadgetRemodelCompatible(s.state, info, currInfo, snapf, snapstate.Flags{}, remodelCtx)
	c.Check(err, ErrorMatches, "cannot read current gadget metadata: .*/gadget/123/meta/gadget.yaml: no such file or directory")

	// drop gadget.yaml to the current gadget
	err = ioutil.WriteFile(filepath.Join(currInfo.MountDir(), "meta/gadget.yaml"), []byte(mockGadget), 0644)
	c.Assert(err, IsNil)

	err = devicestate.CheckGadgetRemodelCompatible(s.state, info, currInfo, snapf, snapstate.Flags{}, remodelCtx)
	c.Check(err, ErrorMatches, "cannot remodel to an incompatible gadget: fail")

	restore = devicestate.MockGadgetIsCompatible(func(current, update *gadget.Info) error {
		c.Assert(current.Volumes, HasLen, 1)
		c.Assert(update.Volumes, HasLen, 1)
		return nil
	})
	defer restore()

	err = devicestate.CheckGadgetRemodelCompatible(s.state, info, currInfo, snapf, snapstate.Flags{}, remodelCtx)
	c.Check(err, IsNil)

	// when remodeling to completely new gadget snap, there is no current
	// snap passed to the check callback
	err = devicestate.CheckGadgetRemodelCompatible(s.state, info, nil, snapf, snapstate.Flags{}, remodelCtx)
	c.Check(err, ErrorMatches, "cannot identify the current gadget snap")

	// mock data to obtain current gadget info
	devicestatetest.SetDevice(s.state, &auth.DeviceState{
		Brand: "canonical",
		Model: "gadget",
	})
	s.makeModelAssertionInState(c, "canonical", "gadget", map[string]interface{}{
		"architecture": "amd64",
		"kernel":       "kernel",
		"gadget":       "gadget",
	})

	err = devicestate.CheckGadgetRemodelCompatible(s.state, info, nil, snapf, snapstate.Flags{}, remodelCtx)
	c.Check(err, ErrorMatches, "cannot identify the current gadget snap")

	snapstate.Set(s.state, "gadget", &snapstate.SnapState{
		SnapType: "gadget",
		Sequence: []*snap.SideInfo{siCurrent},
		Current:  siCurrent.Revision,
		Active:   true,
	})

	err = devicestate.CheckGadgetRemodelCompatible(s.state, info, nil, snapf, snapstate.Flags{}, remodelCtx)
	c.Check(err, IsNil)
}

var (
	compatibleTestMockOkGadget = `
type: gadget
name: gadget
volumes:
  volume:
    schema: gpt
    bootloader: grub
    structure:
      - name: foo
        size: 10M
        type: 00000000-0000-0000-0000-0000deadbeef
`
)

func (s *deviceMgrRemodelSuite) testCheckGadgetRemodelCompatibleWithYaml(c *C, currentGadgetYaml, newGadgetYaml string, expErr string) {
	s.state.Lock()
	defer s.state.Unlock()

	currentSnapYaml := `
name: gadget
type: gadget
version: 123
`
	remodelSnapYaml := `
name: new-gadget
type: gadget
version: 123
`

	currInfo := snaptest.MockSnapWithFiles(c, currentSnapYaml, &snap.SideInfo{Revision: snap.R(123)}, [][]string{
		{"meta/gadget.yaml", currentGadgetYaml},
	})
	// gadget we're remodeling to is identical
	info := snaptest.MockSnapWithFiles(c, remodelSnapYaml, &snap.SideInfo{Revision: snap.R(1)}, [][]string{
		{"meta/gadget.yaml", newGadgetYaml},
	})
	snapf, err := snapfile.Open(info.MountDir())
	c.Assert(err, IsNil)

	s.setupBrands(c)
	// model assertion in device context
	oldModel := fakeMyModel(map[string]interface{}{
		"architecture": "amd64",
		"gadget":       "new-gadget",
		"kernel":       "krnl",
	})
	model := fakeMyModel(map[string]interface{}{
		"architecture": "amd64",
		"gadget":       "new-gadget",
		"kernel":       "krnl",
	})
	remodelCtx := &snapstatetest.TrivialDeviceContext{DeviceModel: model, Remodeling: true, OldDeviceModel: oldModel}

	err = devicestate.CheckGadgetRemodelCompatible(s.state, info, currInfo, snapf, snapstate.Flags{}, remodelCtx)
	if expErr == "" {
		c.Check(err, IsNil)
	} else {
		c.Check(err, ErrorMatches, expErr)
	}

}

func (s *deviceMgrRemodelSuite) TestCheckGadgetRemodelCompatibleWithYamlHappy(c *C) {
	s.testCheckGadgetRemodelCompatibleWithYaml(c, compatibleTestMockOkGadget, compatibleTestMockOkGadget, "")
}

func (s *deviceMgrRemodelSuite) TestCheckGadgetRemodelCompatibleWithYamlBad(c *C) {
	mockBadGadgetYaml := `
type: gadget
name: gadget
volumes:
  volume:
    schema: gpt
    bootloader: grub
    structure:
      - name: foo
        size: 20M
        type: 00000000-0000-0000-0000-0000deadbeef
`

	errMatch := `cannot remodel to an incompatible gadget: incompatible layout change: incompatible structure #0 \("foo"\) change: cannot change structure size from 10485760 to 20971520`
	s.testCheckGadgetRemodelCompatibleWithYaml(c, compatibleTestMockOkGadget, mockBadGadgetYaml, errMatch)
}

func (s *deviceMgrRemodelSuite) TestRemodelGadgetAssetsUpdate(c *C) {
	var currentGadgetYaml = `
volumes:
  pc:
    bootloader: grub
    structure:
       - name: foo
         type: 00000000-0000-0000-0000-0000deadcafe
         filesystem: ext4
         size: 10M
         content:
            - source: foo-content
              target: /
       - name: bare-one
         type: bare
         size: 1M
         content:
            - image: bare.img
`

	var remodelGadgetYaml = `
volumes:
  pc:
    bootloader: grub
    structure:
       - name: foo
         type: 00000000-0000-0000-0000-0000deadcafe
         filesystem: ext4
         size: 10M
         content:
            - source: new-foo-content
              target: /
       - name: bare-one
         type: bare
         size: 1M
         content:
            - image: new-bare-content.img
`

	s.state.Lock()
	s.state.Set("seeded", true)
	s.state.Set("refresh-privacy-key", "some-privacy-key")

	nopHandler := func(task *state.Task, _ *tomb.Tomb) error {
		return nil
	}
	s.o.TaskRunner().AddHandler("fake-download", nopHandler, nil)
	s.o.TaskRunner().AddHandler("validate-snap", nopHandler, nil)
	s.o.TaskRunner().AddHandler("set-model", nopHandler, nil)

	// set a model assertion we remodel from
	s.makeModelAssertionInState(c, "canonical", "pc-model", map[string]interface{}{
		"architecture": "amd64",
		"kernel":       "pc-kernel",
		"gadget":       "pc",
		"base":         "core18",
	})
	s.makeSerialAssertionInState(c, "canonical", "pc-model", "serial")
	devicestatetest.SetDevice(s.state, &auth.DeviceState{
		Brand:  "canonical",
		Model:  "pc-model",
		Serial: "serial",
	})

	// the target model
	new := s.brands.Model("canonical", "pc-model", map[string]interface{}{
		"architecture": "amd64",
		"kernel":       "pc-kernel",
		"base":         "core18",
		"revision":     "1",
		// remodel to new gadget
		"gadget": "new-gadget",
	})

	// current gadget
	siModelGadget := &snap.SideInfo{
		RealName: "pc",
		Revision: snap.R(33),
		SnapID:   "foo-id",
	}
	currentGadgetInfo := snaptest.MockSnapWithFiles(c, snapYaml, siModelGadget, [][]string{
		{"meta/gadget.yaml", currentGadgetYaml},
	})
	snapstate.Set(s.state, "pc", &snapstate.SnapState{
		SnapType: "gadget",
		Sequence: []*snap.SideInfo{siModelGadget},
		Current:  siModelGadget.Revision,
		Active:   true,
	})

	// new gadget snap
	siNewModelGadget := &snap.SideInfo{
		RealName: "new-gadget",
		Revision: snap.R(34),
	}
	newGadgetInfo := snaptest.MockSnapWithFiles(c, snapYaml, siNewModelGadget, [][]string{
		{"meta/gadget.yaml", remodelGadgetYaml},
	})

	restore := devicestate.MockSnapstateInstallWithDeviceContext(func(ctx context.Context, st *state.State, name string, opts *snapstate.RevisionOptions, userID int, flags snapstate.Flags, deviceCtx snapstate.DeviceContext, fromChange string) (*state.TaskSet, error) {
		tDownload := s.state.NewTask("fake-download", fmt.Sprintf("Download %s", name))
		tValidate := s.state.NewTask("validate-snap", fmt.Sprintf("Validate %s", name))
		tValidate.WaitFor(tDownload)
		tGadgetUpdate := s.state.NewTask("update-gadget-assets", fmt.Sprintf("Update gadget %s", name))
		tGadgetUpdate.Set("snap-setup", &snapstate.SnapSetup{
			SideInfo: siNewModelGadget,
			Type:     snap.TypeGadget,
		})
		tGadgetUpdate.WaitFor(tValidate)
		ts := state.NewTaskSet(tDownload, tValidate, tGadgetUpdate)
		ts.MarkEdge(tValidate, snapstate.DownloadAndChecksDoneEdge)
		return ts, nil
	})
	defer restore()
	restore = release.MockOnClassic(false)
	defer restore()

	gadgetUpdateCalled := false
	restore = devicestate.MockGadgetUpdate(func(current, update gadget.GadgetData, path string, policy gadget.UpdatePolicyFunc, _ gadget.ContentUpdateObserver) error {
		gadgetUpdateCalled = true
		c.Check(policy, NotNil)
		c.Check(reflect.ValueOf(policy).Pointer(), Equals, reflect.ValueOf(gadget.RemodelUpdatePolicy).Pointer())
		c.Check(current, DeepEquals, gadget.GadgetData{
			Info: &gadget.Info{
				Volumes: map[string]*gadget.Volume{
					"pc": {
						Bootloader: "grub",
						Schema:     "gpt",
						Structure: []gadget.VolumeStructure{{
							Name:       "foo",
							Type:       "00000000-0000-0000-0000-0000deadcafe",
							Size:       10 * quantity.SizeMiB,
							Filesystem: "ext4",
							Content: []gadget.VolumeContent{
								{UnresolvedSource: "foo-content", Target: "/"},
							},
						}, {
							Name: "bare-one",
							Type: "bare",
							Size: quantity.SizeMiB,
							Content: []gadget.VolumeContent{
								{Image: "bare.img"},
							},
						}},
					},
				},
			},
			RootDir: currentGadgetInfo.MountDir(),
		})
		c.Check(update, DeepEquals, gadget.GadgetData{
			Info: &gadget.Info{
				Volumes: map[string]*gadget.Volume{
					"pc": {
						Bootloader: "grub",
						Schema:     "gpt",
						Structure: []gadget.VolumeStructure{{
							Name:       "foo",
							Type:       "00000000-0000-0000-0000-0000deadcafe",
							Size:       10 * quantity.SizeMiB,
							Filesystem: "ext4",
							Content: []gadget.VolumeContent{
								{UnresolvedSource: "new-foo-content", Target: "/"},
							},
						}, {
							Name: "bare-one",
							Type: "bare",
							Size: quantity.SizeMiB,
							Content: []gadget.VolumeContent{
								{Image: "new-bare-content.img"},
							},
						}},
					},
				},
			},
			RootDir: newGadgetInfo.MountDir(),
		})
		return nil
	})
	defer restore()

	chg, err := devicestate.Remodel(s.state, new)
	c.Assert(err, IsNil)
	s.state.Unlock()

	s.settle(c)

	s.state.Lock()
	defer s.state.Unlock()
	c.Check(chg.IsReady(), Equals, true)
	c.Check(chg.Err(), IsNil)
	c.Check(gadgetUpdateCalled, Equals, true)
	c.Check(s.restartRequests, DeepEquals, []state.RestartType{state.RestartSystem})
}

func (s *deviceMgrRemodelSuite) TestRemodelGadgetAssetsParanoidCheck(c *C) {
	s.state.Lock()
	s.state.Set("seeded", true)
	s.state.Set("refresh-privacy-key", "some-privacy-key")

	nopHandler := func(task *state.Task, _ *tomb.Tomb) error {
		return nil
	}
	s.o.TaskRunner().AddHandler("fake-download", nopHandler, nil)
	s.o.TaskRunner().AddHandler("validate-snap", nopHandler, nil)
	s.o.TaskRunner().AddHandler("set-model", nopHandler, nil)

	// set a model assertion we remodel from
	s.makeModelAssertionInState(c, "canonical", "pc-model", map[string]interface{}{
		"architecture": "amd64",
		"kernel":       "pc-kernel",
		"gadget":       "pc",
		"base":         "core18",
	})
	s.makeSerialAssertionInState(c, "canonical", "pc-model", "serial")
	devicestatetest.SetDevice(s.state, &auth.DeviceState{
		Brand:  "canonical",
		Model:  "pc-model",
		Serial: "serial",
	})

	// the target model
	new := s.brands.Model("canonical", "pc-model", map[string]interface{}{
		"architecture": "amd64",
		"kernel":       "pc-kernel",
		"base":         "core18",
		"revision":     "1",
		// remodel to new gadget
		"gadget": "new-gadget",
	})

	// current gadget
	siModelGadget := &snap.SideInfo{
		RealName: "pc",
		Revision: snap.R(33),
		SnapID:   "foo-id",
	}
	snapstate.Set(s.state, "pc", &snapstate.SnapState{
		SnapType: "gadget",
		Sequence: []*snap.SideInfo{siModelGadget},
		Current:  siModelGadget.Revision,
		Active:   true,
	})

	// new gadget snap, name does not match the new model
	siUnexpectedModelGadget := &snap.SideInfo{
		RealName: "new-gadget-unexpected",
		Revision: snap.R(34),
	}
	restore := devicestate.MockSnapstateInstallWithDeviceContext(func(ctx context.Context, st *state.State, name string, opts *snapstate.RevisionOptions, userID int, flags snapstate.Flags, deviceCtx snapstate.DeviceContext, fromChange string) (*state.TaskSet, error) {
		tDownload := s.state.NewTask("fake-download", fmt.Sprintf("Download %s", name))
		tValidate := s.state.NewTask("validate-snap", fmt.Sprintf("Validate %s", name))
		tValidate.WaitFor(tDownload)
		tGadgetUpdate := s.state.NewTask("update-gadget-assets", fmt.Sprintf("Update gadget %s", name))
		tGadgetUpdate.Set("snap-setup", &snapstate.SnapSetup{
			SideInfo: siUnexpectedModelGadget,
			Type:     snap.TypeGadget,
		})
		tGadgetUpdate.WaitFor(tValidate)
		ts := state.NewTaskSet(tDownload, tValidate, tGadgetUpdate)
		ts.MarkEdge(tValidate, snapstate.DownloadAndChecksDoneEdge)
		return ts, nil
	})
	defer restore()
	restore = release.MockOnClassic(false)
	defer restore()

	gadgetUpdateCalled := false
	restore = devicestate.MockGadgetUpdate(func(current, update gadget.GadgetData, path string, policy gadget.UpdatePolicyFunc, _ gadget.ContentUpdateObserver) error {
		return errors.New("unexpected call")
	})
	defer restore()

	chg, err := devicestate.Remodel(s.state, new)
	c.Assert(err, IsNil)
	s.state.Unlock()

	s.settle(c)

	s.state.Lock()
	defer s.state.Unlock()
	c.Check(chg.IsReady(), Equals, true)
	c.Assert(chg.Err(), ErrorMatches, `(?s).*\(cannot apply gadget assets update from non-model gadget snap "new-gadget-unexpected", expected "new-gadget" snap\)`)
	c.Check(gadgetUpdateCalled, Equals, false)
	c.Check(s.restartRequests, HasLen, 0)
}

func (s *deviceMgrSuite) TestRemodelSwitchBase(c *C) {
	s.state.Lock()
	defer s.state.Unlock()
	s.state.Set("seeded", true)
	s.state.Set("refresh-privacy-key", "some-privacy-key")

	var testDeviceCtx snapstate.DeviceContext

	var snapstateInstallWithDeviceContextCalled int
	restore := devicestate.MockSnapstateInstallWithDeviceContext(func(ctx context.Context, st *state.State, name string, opts *snapstate.RevisionOptions, userID int, flags snapstate.Flags, deviceCtx snapstate.DeviceContext, fromChange string) (*state.TaskSet, error) {
		snapstateInstallWithDeviceContextCalled++
		c.Check(name, Equals, "core20")

		tDownload := s.state.NewTask("fake-download", fmt.Sprintf("Download %s", name))
		tValidate := s.state.NewTask("validate-snap", fmt.Sprintf("Validate %s", name))
		tValidate.WaitFor(tDownload)
		tInstall := s.state.NewTask("fake-install", fmt.Sprintf("Install %s", name))
		tInstall.WaitFor(tValidate)
		ts := state.NewTaskSet(tDownload, tValidate, tInstall)
		ts.MarkEdge(tValidate, snapstate.DownloadAndChecksDoneEdge)
		return ts, nil
	})
	defer restore()

	// set a model assertion
	current := s.brands.Model("canonical", "pc-model", map[string]interface{}{
		"architecture": "amd64",
		"kernel":       "pc-kernel",
		"gadget":       "pc",
		"base":         "core18",
	})
	err := assertstate.Add(s.state, current)
	c.Assert(err, IsNil)
	devicestatetest.SetDevice(s.state, &auth.DeviceState{
		Brand: "canonical",
		Model: "pc-model",
	})

	new := s.brands.Model("canonical", "pc-model", map[string]interface{}{
		"architecture": "amd64",
		"kernel":       "pc-kernel",
		"gadget":       "pc",
		"base":         "core20",
		"revision":     "1",
	})

	testDeviceCtx = &snapstatetest.TrivialDeviceContext{Remodeling: true}

	tss, err := devicestate.RemodelTasks(context.Background(), s.state, current, new, testDeviceCtx, "99")
	c.Assert(err, IsNil)
	// 1 switch to a new base plus the remodel task
	c.Assert(tss, HasLen, 2)
	// API was hit
	c.Assert(snapstateInstallWithDeviceContextCalled, Equals, 1)
}

func (s *deviceMgrRemodelSuite) TestRemodelUC20RequiredSnapsAndRecoverySystem(c *C) {
	s.state.Lock()
	defer s.state.Unlock()
	s.state.Set("seeded", true)
	s.state.Set("refresh-privacy-key", "some-privacy-key")

	restore := devicestate.MockSnapstateInstallWithDeviceContext(func(ctx context.Context, st *state.State, name string, opts *snapstate.RevisionOptions, userID int, flags snapstate.Flags, deviceCtx snapstate.DeviceContext, fromChange string) (*state.TaskSet, error) {
		c.Check(flags.Required, Equals, true)
		c.Check(deviceCtx, NotNil)
		c.Check(deviceCtx.ForRemodeling(), Equals, true)

		tDownload := s.state.NewTask("fake-download", fmt.Sprintf("Download %s", name))
		tValidate := s.state.NewTask("validate-snap", fmt.Sprintf("Validate %s", name))
		tValidate.WaitFor(tDownload)
		tInstall := s.state.NewTask("fake-install", fmt.Sprintf("Install %s", name))
		tInstall.WaitFor(tValidate)
		ts := state.NewTaskSet(tDownload, tValidate, tInstall)
		ts.MarkEdge(tValidate, snapstate.DownloadAndChecksDoneEdge)
		return ts, nil
	})
	defer restore()

	now := time.Now()
	restore = devicestate.MockTimeNow(func() time.Time { return now })
	defer restore()

	restore = devicestate.AllowUC20RemodelTesting(true)
	defer restore()

	// set a model assertion
	s.makeModelAssertionInState(c, "canonical", "pc-model", map[string]interface{}{
		"architecture": "amd64",
		"base":         "core20",
		"grade":        "dangerous",
		"snaps": []interface{}{
			map[string]interface{}{
				"name":            "pc-kernel",
				"id":              snaptest.AssertedSnapID("pc-kernel"),
				"type":            "kernel",
				"default-channel": "20",
			},
			map[string]interface{}{
				"name":            "pc",
				"id":              snaptest.AssertedSnapID("pc"),
				"type":            "gadget",
				"default-channel": "20",
			},
		},
	})
	s.makeSerialAssertionInState(c, "canonical", "pc-model", "serial")
	devicestatetest.SetDevice(s.state, &auth.DeviceState{
		Brand:  "canonical",
		Model:  "pc-model",
		Serial: "serial",
	})

	new := s.brands.Model("canonical", "pc-model", map[string]interface{}{
		"architecture": "amd64",
		"base":         "core20",
		"grade":        "dangerous",
		"revision":     "1",
		"snaps": []interface{}{
			map[string]interface{}{
				"name":            "pc-kernel",
				"id":              snaptest.AssertedSnapID("pc-kernel"),
				"type":            "kernel",
				"default-channel": "20",
			},
			map[string]interface{}{
				"name":            "pc",
				"id":              snaptest.AssertedSnapID("pc"),
				"type":            "gadget",
				"default-channel": "20",
			},
			map[string]interface{}{
				"name":     "new-required-snap-1",
				"id":       snaptest.AssertedSnapID("new-required-snap-1"),
				"presence": "required",
			},
			map[string]interface{}{
				"name":     "new-required-snap-2",
				"id":       snaptest.AssertedSnapID("new-required-snap-2"),
				"presence": "required",
			},
		},
	})
	chg, err := devicestate.Remodel(s.state, new)
	c.Assert(err, IsNil)
	c.Assert(chg.Summary(), Equals, "Refresh model assertion from revision 0 to 1")

	tl := chg.Tasks()
	// 2 snaps (3 tasks for each) + recovery system (2 tasks) + set-model
	c.Assert(tl, HasLen, 2*3+2+1)

	deviceCtx, err := devicestate.DeviceCtx(s.state, tl[0], nil)
	c.Assert(err, IsNil)
	// deviceCtx is actually a remodelContext here
	remodCtx, ok := deviceCtx.(devicestate.RemodelContext)
	c.Assert(ok, Equals, true)
	c.Check(remodCtx.ForRemodeling(), Equals, true)
	c.Check(remodCtx.Kind(), Equals, devicestate.UpdateRemodel)
	c.Check(remodCtx.Model(), DeepEquals, new)
	c.Check(remodCtx.Store(), IsNil)

	// check the tasks
	tDownloadSnap1 := tl[0]
	tValidateSnap1 := tl[1]
	tInstallSnap1 := tl[2]
	tDownloadSnap2 := tl[3]
	tValidateSnap2 := tl[4]
	tInstallSnap2 := tl[5]
	tCreateRecovery := tl[6]
	tFinalizeRecovery := tl[7]
	tSetModel := tl[8]

	// check the tasks
	c.Assert(tDownloadSnap1.Kind(), Equals, "fake-download")
	c.Assert(tDownloadSnap1.Summary(), Equals, "Download new-required-snap-1")
	c.Assert(tDownloadSnap1.WaitTasks(), HasLen, 0)
	c.Assert(tValidateSnap1.Kind(), Equals, "validate-snap")
	c.Assert(tValidateSnap1.Summary(), Equals, "Validate new-required-snap-1")
	expectedLabel := now.Format("20060102")
	c.Assert(tCreateRecovery.Kind(), Equals, "create-recovery-system")
	c.Assert(tCreateRecovery.Summary(), Equals, fmt.Sprintf("Create recovery system with label %q", expectedLabel))
	c.Assert(tFinalizeRecovery.Kind(), Equals, "finalize-recovery-system")
	c.Assert(tFinalizeRecovery.Summary(), Equals, fmt.Sprintf("Finalize recovery system with label %q", expectedLabel))
	// check the ordering, download/validate everything first, then install

	// snap2 downloads wait for the downloads of snap1
	c.Assert(tDownloadSnap1.WaitTasks(), HasLen, 0)
	c.Assert(tValidateSnap1.WaitTasks(), DeepEquals, []*state.Task{
		tDownloadSnap1,
	})
	c.Assert(tInstallSnap1.WaitTasks(), DeepEquals, []*state.Task{
		tValidateSnap1,
		tValidateSnap2,
		// wait for recovery system to be created
		tCreateRecovery,
		// and then finalized
		tFinalizeRecovery,
	})
	c.Assert(tInstallSnap2.WaitTasks(), DeepEquals, []*state.Task{
		tValidateSnap2,
		// previous install chain
		tInstallSnap1,
	})
	c.Assert(tCreateRecovery.WaitTasks(), DeepEquals, []*state.Task{
		// last snap of the download chain
		tValidateSnap2,
	})
	c.Assert(tFinalizeRecovery.WaitTasks(), DeepEquals, []*state.Task{
		// recovery system being created
		tCreateRecovery,
		// last snap of the download chain (added later)
		tValidateSnap2,
	})

	c.Assert(tSetModel.Kind(), Equals, "set-model")
	c.Assert(tSetModel.Summary(), Equals, "Set new model assertion")
	// setModel waits for everything in the change
	c.Assert(tSetModel.WaitTasks(), DeepEquals, []*state.Task{
		tDownloadSnap1, tValidateSnap1, tInstallSnap1,
		tDownloadSnap2, tValidateSnap2, tInstallSnap2,
		tCreateRecovery, tFinalizeRecovery,
	})
<<<<<<< HEAD
=======

	// verify recovery system setup data on appropriate tasks
	var systemSetupData map[string]interface{}
	err = tCreateRecovery.Get("recovery-system-setup", &systemSetupData)
	c.Assert(err, IsNil)
	c.Assert(systemSetupData, DeepEquals, map[string]interface{}{
		"label":            expectedLabel,
		"directory":        filepath.Join(boot.InitramfsUbuntuSeedDir, "systems", expectedLabel),
		"snap-setup-tasks": []interface{}{tDownloadSnap1.ID(), tDownloadSnap2.ID()},
	})
	// cross references of to recovery system setup data
	for _, tsk := range []*state.Task{tFinalizeRecovery, tSetModel} {
		var otherTaskID string
		// finalize-recovery-system points to create-recovery-system
		err = tsk.Get("recovery-system-setup-task", &otherTaskID)
		c.Assert(err, IsNil, Commentf("recovery system setup task ID missing in %s", tsk.Kind()))
		c.Assert(otherTaskID, Equals, tCreateRecovery.ID())
	}
>>>>>>> 00688094
}<|MERGE_RESOLUTION|>--- conflicted
+++ resolved
@@ -1815,8 +1815,6 @@
 		tDownloadSnap2, tValidateSnap2, tInstallSnap2,
 		tCreateRecovery, tFinalizeRecovery,
 	})
-<<<<<<< HEAD
-=======
 
 	// verify recovery system setup data on appropriate tasks
 	var systemSetupData map[string]interface{}
@@ -1835,5 +1833,4 @@
 		c.Assert(err, IsNil, Commentf("recovery system setup task ID missing in %s", tsk.Kind()))
 		c.Assert(otherTaskID, Equals, tCreateRecovery.ID())
 	}
->>>>>>> 00688094
 }