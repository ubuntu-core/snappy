// -*- Mode: Go; indent-tabs-mode: t -*-

/*
 * Copyright (C) 2019 Canonical Ltd
 *
 * This program is free software: you can redistribute it and/or modify
 * it under the terms of the GNU General Public License version 3 as
 * published by the Free Software Foundation.
 *
 * This program is distributed in the hope that it will be useful,
 * but WITHOUT ANY WARRANTY; without even the implied warranty of
 * MERCHANTABILITY or FITNESS FOR A PARTICULAR PURPOSE.  See the
 * GNU General Public License for more details.
 *
 * You should have received a copy of the GNU General Public License
 * along with this program.  If not, see <http://www.gnu.org/licenses/>.
 *
 */

package devicestate_test

import (
	"fmt"
	"io/ioutil"
	"os"
	"path/filepath"

	. "gopkg.in/check.v1"

	"github.com/snapcore/snapd/asserts"
	"github.com/snapcore/snapd/boot"
	"github.com/snapcore/snapd/dirs"
	"github.com/snapcore/snapd/overlord/auth"
	"github.com/snapcore/snapd/overlord/devicestate"
	"github.com/snapcore/snapd/overlord/devicestate/devicestatetest"
	"github.com/snapcore/snapd/overlord/snapstate"
	"github.com/snapcore/snapd/overlord/state"
	"github.com/snapcore/snapd/release"
	"github.com/snapcore/snapd/snap"
	"github.com/snapcore/snapd/snap/snaptest"
	"github.com/snapcore/snapd/testutil"
)

type deviceMgrInstallModeSuite struct {
	deviceMgrBaseSuite
}

var _ = Suite(&deviceMgrInstallModeSuite{})

func (s *deviceMgrInstallModeSuite) findInstallSystem() *state.Change {
	for _, chg := range s.state.Changes() {
		if chg.Kind() == "install-system" {
			return chg
		}
	}
	return nil
}

func (s *deviceMgrInstallModeSuite) SetUpTest(c *C) {
	s.deviceMgrBaseSuite.SetUpTest(c)

	s.state.Lock()
	defer s.state.Unlock()
	s.state.Set("seeded", true)
}

func (s *deviceMgrInstallModeSuite) makeMockInstalledPcGadget(c *C, grade string) *asserts.Model {
	const (
		pcSnapID       = "pcididididididididididididididid"
		pcKernelSnapID = "pckernelidididididididididididid"
		core20SnapID   = "core20ididididididididididididid"
	)
	si := &snap.SideInfo{
		RealName: "pc-kernel",
		Revision: snap.R(1),
		SnapID:   pcKernelSnapID,
	}
	snapstate.Set(s.state, "pc-kernel", &snapstate.SnapState{
		SnapType: "kernel",
		Sequence: []*snap.SideInfo{si},
		Current:  si.Revision,
		Active:   true,
	})
	kernelInfo := snaptest.MockSnapWithFiles(c, "name: pc-kernel\ntype: kernel", si, nil)
	kernelFn := snaptest.MakeTestSnapWithFiles(c, "name: pc-kernel\ntype: kernel\nversion: 1.0", nil)
	err := os.Rename(kernelFn, kernelInfo.MountFile())
	c.Assert(err, IsNil)

	si = &snap.SideInfo{
		RealName: "pc",
		Revision: snap.R(1),
		SnapID:   pcSnapID,
	}
	snapstate.Set(s.state, "pc", &snapstate.SnapState{
		SnapType: "gadget",
		Sequence: []*snap.SideInfo{si},
		Current:  si.Revision,
		Active:   true,
	})
	snaptest.MockSnapWithFiles(c, "name: pc\ntype: gadget", si, [][]string{
		{"meta/gadget.yaml", gadgetYaml},
	})

	si = &snap.SideInfo{
		RealName: "core20",
		Revision: snap.R(2),
		SnapID:   core20SnapID,
	}
	snapstate.Set(s.state, "core20", &snapstate.SnapState{
		SnapType: "base",
		Sequence: []*snap.SideInfo{si},
		Current:  si.Revision,
		Active:   true,
	})
	snaptest.MockSnapWithFiles(c, "name: core20\ntype: base", si, nil)

	mockModel := s.makeModelAssertionInState(c, "my-brand", "my-model", map[string]interface{}{
		"display-name": "my model",
		"architecture": "amd64",
		"base":         "core20",
		"grade":        grade,
		"snaps": []interface{}{
			map[string]interface{}{
				"name":            "pc-kernel",
				"id":              pcKernelSnapID,
				"type":            "kernel",
				"default-channel": "20",
			},
			map[string]interface{}{
				"name":            "pc",
				"id":              pcSnapID,
				"type":            "gadget",
				"default-channel": "20",
			}},
	})
	devicestatetest.SetDevice(s.state, &auth.DeviceState{
		Brand: "my-brand",
		Model: "my-model",
		// no serial in install mode
	})

	return mockModel
}

type encTestCase struct {
	tpm     bool
	bypass  bool
	encrypt bool
}

func (s *deviceMgrInstallModeSuite) doRunChangeTestWithEncryption(c *C, grade string, tc encTestCase) error {
	restore := release.MockOnClassic(false)
	defer restore()

	mockSnapBootstrapCmd := testutil.MockCommand(c, filepath.Join(dirs.DistroLibExecDir, "snap-bootstrap"), "")
	defer mockSnapBootstrapCmd.Restore()

	restoreTPM := devicestate.MockCheckTPMAvailability(func() error {
		if tc.tpm {
			return nil
		} else {
			return fmt.Errorf("TPM not available")
		}
	})
	defer restoreTPM()

	s.state.Lock()
	mockModel := s.makeMockInstalledPcGadget(c, grade)
	s.state.Unlock()

	bypassEncryptionPath := filepath.Join(dirs.RunMnt, "ubuntu-seed", ".force-unencrypted")
	if tc.bypass {
		err := os.MkdirAll(filepath.Dir(bypassEncryptionPath), 0755)
		c.Assert(err, IsNil)
		f, err := os.Create(bypassEncryptionPath)
		c.Assert(err, IsNil)
		f.Close()
	} else {
		os.RemoveAll(bypassEncryptionPath)
	}

	bootMakeBootableCalled := 0
	restore = devicestate.MockBootMakeBootable(func(model *asserts.Model, rootdir string, bootWith *boot.BootableSet) error {
		c.Check(model, DeepEquals, mockModel)
		c.Check(rootdir, Equals, dirs.GlobalRootDir)
		c.Check(bootWith.KernelPath, Matches, ".*/var/lib/snapd/snaps/pc-kernel_1.snap")
		c.Check(bootWith.BasePath, Matches, ".*/var/lib/snapd/snaps/core20_2.snap")
		c.Check(bootWith.RecoverySystemDir, Matches, "/systems/20191218")
		bootMakeBootableCalled++
		return nil
	})
	defer restore()

	devicestate.SetOperatingMode(s.mgr, "install")
	devicestate.SetRecoverySystem(s.mgr, "20191218")

	s.settle(c)

	// the install-system change is created
	s.state.Lock()
	defer s.state.Unlock()
	installSystem := s.findInstallSystem()
	c.Assert(installSystem, NotNil)

	// and was run successfully
	if err := installSystem.Err(); err != nil {
		// we failed, no further checks needed
		return err
	}

	c.Assert(installSystem.Status(), Equals, state.DoneStatus)

	// in the right way
	if tc.encrypt {
		c.Assert(mockSnapBootstrapCmd.Calls(), DeepEquals, [][]string{
			{
				"snap-bootstrap", "create-partitions", "--mount", "--encrypt",
				"--key-file", filepath.Join(dirs.RunMnt, "ubuntu-boot/ubuntu-data.keyfile.unsealed"),
				filepath.Join(dirs.SnapMountDir, "/pc/1"),
			},
		})
	} else {
		c.Assert(mockSnapBootstrapCmd.Calls(), DeepEquals, [][]string{
			{
				"snap-bootstrap", "create-partitions", "--mount",
				filepath.Join(dirs.SnapMountDir, "/pc/1"),
			},
		})
	}
	c.Assert(bootMakeBootableCalled, Equals, 1)
	c.Assert(s.restartRequests, DeepEquals, []state.RestartType{state.RestartSystem})

	return nil
}

func (s *deviceMgrInstallModeSuite) TestInstallTaskErrors(c *C) {
	restore := release.MockOnClassic(false)
	defer restore()

	mockSnapBootstrapCmd := testutil.MockCommand(c, filepath.Join(dirs.DistroLibExecDir, "snap-bootstrap"), `echo "The horror, The horror"; exit 1`)
	defer mockSnapBootstrapCmd.Restore()

	s.state.Lock()
	s.makeMockInstalledPcGadget(c, "dangerous")
	devicestate.SetOperatingMode(s.mgr, "install")
	s.state.Unlock()

	s.settle(c)

	s.state.Lock()
	defer s.state.Unlock()

	installSystem := s.findInstallSystem()
	c.Check(installSystem.Err(), ErrorMatches, `(?ms)cannot perform the following tasks:
- Setup system for run mode \(cannot create partitions: The horror, The horror\)`)
	// no restart request on failure
	c.Check(s.restartRequests, HasLen, 0)
}

func (s *deviceMgrInstallModeSuite) TestInstallModeNotInstallmodeNoChg(c *C) {
	restore := release.MockOnClassic(false)
	defer restore()

	s.state.Lock()
	devicestate.SetOperatingMode(s.mgr, "")
	s.state.Unlock()

	s.settle(c)

	s.state.Lock()
	defer s.state.Unlock()

	// the install-system change is *not* created (not in install mode)
	installSystem := s.findInstallSystem()
	c.Assert(installSystem, IsNil)
}

func (s *deviceMgrInstallModeSuite) TestInstallModeNotClassic(c *C) {
	restore := release.MockOnClassic(true)
	defer restore()

	s.state.Lock()
	devicestate.SetOperatingMode(s.mgr, "install")
	s.state.Unlock()

	s.settle(c)

	s.state.Lock()
	defer s.state.Unlock()

	// the install-system change is *not* created (we're on classic)
	installSystem := s.findInstallSystem()
	c.Assert(installSystem, IsNil)
}

func (s *deviceMgrInstallModeSuite) TestInstallDangerous(c *C) {
	err := s.doRunChangeTestWithEncryption(c, "dangerous", encTestCase{tpm: false, bypass: false, encrypt: false})
	c.Assert(err, IsNil)
}

func (s *deviceMgrInstallModeSuite) TestInstallDangerousWithTPM(c *C) {
	err := s.doRunChangeTestWithEncryption(c, "dangerous", encTestCase{tpm: true, bypass: false, encrypt: true})
	c.Assert(err, IsNil)
}

func (s *deviceMgrInstallModeSuite) TestInstallDangerousBypassEncryption(c *C) {
	err := s.doRunChangeTestWithEncryption(c, "dangerous", encTestCase{tpm: false, bypass: true, encrypt: false})
	c.Assert(err, IsNil)
}

func (s *deviceMgrInstallModeSuite) TestInstallDangerousWithTPMBypassEncryption(c *C) {
	err := s.doRunChangeTestWithEncryption(c, "dangerous", encTestCase{tpm: true, bypass: true, encrypt: false})
	c.Assert(err, IsNil)
}

func (s *deviceMgrInstallModeSuite) TestInstallSigned(c *C) {
	err := s.doRunChangeTestWithEncryption(c, "signed", encTestCase{tpm: false, bypass: false, encrypt: false})
	c.Assert(err, IsNil)
}

func (s *deviceMgrInstallModeSuite) TestInstallSignedWithTPM(c *C) {
	err := s.doRunChangeTestWithEncryption(c, "signed", encTestCase{tpm: true, bypass: false, encrypt: true})
	c.Assert(err, IsNil)
}

func (s *deviceMgrInstallModeSuite) TestInstallSignedBypassEncryption(c *C) {
	err := s.doRunChangeTestWithEncryption(c, "signed", encTestCase{tpm: false, bypass: true, encrypt: false})
	c.Assert(err, IsNil)
}

func (s *deviceMgrInstallModeSuite) TestInstallSecured(c *C) {
	err := s.doRunChangeTestWithEncryption(c, "secured", encTestCase{tpm: false, bypass: false, encrypt: false})
	c.Assert(err, ErrorMatches, "(?s).*cannot encrypt secured device: TPM not available.*")
}

func (s *deviceMgrInstallModeSuite) TestInstallSecuredWithTPM(c *C) {
	err := s.doRunChangeTestWithEncryption(c, "secured", encTestCase{tpm: true, bypass: false, encrypt: true})
	c.Assert(err, IsNil)
}

func (s *deviceMgrInstallModeSuite) TestInstallSecuredBypassEncryption(c *C) {
	err := s.doRunChangeTestWithEncryption(c, "secured", encTestCase{tpm: false, bypass: true, encrypt: false})
	c.Assert(err, ErrorMatches, "(?s).*cannot encrypt secured device: TPM not available.*")
}

<<<<<<< HEAD
func (s *deviceMgrInstallModeSuite) testInstallModeSupportsCloudInit(c *C, modelGrade string) {
=======
func (s *deviceMgrInstallModeSuite) TestInstallModeDisablesCloudInit(c *C) {
>>>>>>> 5516ddd3
	restore := release.MockOnClassic(false)
	defer restore()

	mockSnapBootstrapCmd := testutil.MockCommand(c, filepath.Join(dirs.DistroLibExecDir, "snap-bootstrap"), "")
	defer mockSnapBootstrapCmd.Restore()

	s.state.Lock()
<<<<<<< HEAD
	mockModel := s.makeMockInstalledPcGadget(c, modelGrade)
	s.state.Unlock()
	c.Check(mockModel.Grade(), Equals, asserts.ModelGrade(modelGrade))
=======
	s.makeMockInstalledPcGadget(c, "dangerous")
	s.state.Unlock()
>>>>>>> 5516ddd3

	restore = devicestate.MockBootMakeBootable(func(model *asserts.Model, rootdir string, bootWith *boot.BootableSet) error {
		return nil
	})
	defer restore()

<<<<<<< HEAD
	// pretend we have a cloud-init config on the seed partition
	cloudCfg := filepath.Join(dirs.RunMnt, "ubuntu-seed/cloud.cfg.d")
	err := os.MkdirAll(cloudCfg, 0755)
	c.Assert(err, IsNil)
	for _, mockCfg := range []string{"foo.cfg", "bar.cfg"} {
		err = ioutil.WriteFile(filepath.Join(cloudCfg, mockCfg), []byte(fmt.Sprintf("%s config", mockCfg)), 0644)
		c.Assert(err, IsNil)
	}
=======
>>>>>>> 5516ddd3
	devicestate.SetOperatingMode(s.mgr, "install")
	devicestate.SetRecoverySystem(s.mgr, "20191218")

	s.settle(c)
	s.state.Lock()
	defer s.state.Unlock()

	// the install-system change is created
	installSystem := s.findInstallSystem()
	c.Assert(installSystem, NotNil)

	// and was run successfully
	c.Check(installSystem.Err(), IsNil)
	c.Check(installSystem.Status(), Equals, state.DoneStatus)
<<<<<<< HEAD
}

func (s *deviceMgrInstallModeSuite) TestInstallModeSupportsCloudInitInDangerous(c *C) {
	s.testInstallModeSupportsCloudInit(c, "dangerous")

	// and did copy the cloud-init files
	ubuntuDataCloudCfg := filepath.Join(dirs.RunMnt, "ubuntu-data/system-data/etc/cloud/cloud.cfg.d/")
	c.Check(filepath.Join(ubuntuDataCloudCfg, "foo.cfg"), testutil.FileEquals, "foo.cfg config")
	c.Check(filepath.Join(ubuntuDataCloudCfg, "bar.cfg"), testutil.FileEquals, "bar.cfg config")
}

func (s *deviceMgrInstallModeSuite) TestInstallModeNoCloudInitForSigned(c *C) {
	s.testInstallModeSupportsCloudInit(c, "signed")

	// and did copy the cloud-init files
	ubuntuDataCloudCfg := filepath.Join(dirs.RunMnt, "ubuntu-data/system-data/etc/cloud/cloud.cfg.d/")
	c.Check(filepath.Join(ubuntuDataCloudCfg, "foo.cfg"), testutil.FileAbsent)
	c.Check(filepath.Join(ubuntuDataCloudCfg, "bar.cfg"), testutil.FileAbsent)
=======

	// and cloud init is disabled
	ubuntuDataCloudDisabled := filepath.Join(dirs.RunMnt, "ubuntu-data/system-data/etc/cloud/cloud-init.disabled/")
	c.Check(ubuntuDataCloudDisabled, testutil.FilePresent)
>>>>>>> 5516ddd3
}<|MERGE_RESOLUTION|>--- conflicted
+++ resolved
@@ -343,11 +343,7 @@
 	c.Assert(err, ErrorMatches, "(?s).*cannot encrypt secured device: TPM not available.*")
 }
 
-<<<<<<< HEAD
 func (s *deviceMgrInstallModeSuite) testInstallModeSupportsCloudInit(c *C, modelGrade string) {
-=======
-func (s *deviceMgrInstallModeSuite) TestInstallModeDisablesCloudInit(c *C) {
->>>>>>> 5516ddd3
 	restore := release.MockOnClassic(false)
 	defer restore()
 
@@ -355,21 +351,15 @@
 	defer mockSnapBootstrapCmd.Restore()
 
 	s.state.Lock()
-<<<<<<< HEAD
 	mockModel := s.makeMockInstalledPcGadget(c, modelGrade)
 	s.state.Unlock()
 	c.Check(mockModel.Grade(), Equals, asserts.ModelGrade(modelGrade))
-=======
-	s.makeMockInstalledPcGadget(c, "dangerous")
-	s.state.Unlock()
->>>>>>> 5516ddd3
 
 	restore = devicestate.MockBootMakeBootable(func(model *asserts.Model, rootdir string, bootWith *boot.BootableSet) error {
 		return nil
 	})
 	defer restore()
 
-<<<<<<< HEAD
 	// pretend we have a cloud-init config on the seed partition
 	cloudCfg := filepath.Join(dirs.RunMnt, "ubuntu-seed/cloud.cfg.d")
 	err := os.MkdirAll(cloudCfg, 0755)
@@ -378,8 +368,6 @@
 		err = ioutil.WriteFile(filepath.Join(cloudCfg, mockCfg), []byte(fmt.Sprintf("%s config", mockCfg)), 0644)
 		c.Assert(err, IsNil)
 	}
-=======
->>>>>>> 5516ddd3
 	devicestate.SetOperatingMode(s.mgr, "install")
 	devicestate.SetRecoverySystem(s.mgr, "20191218")
 
@@ -394,7 +382,6 @@
 	// and was run successfully
 	c.Check(installSystem.Err(), IsNil)
 	c.Check(installSystem.Status(), Equals, state.DoneStatus)
-<<<<<<< HEAD
 }
 
 func (s *deviceMgrInstallModeSuite) TestInstallModeSupportsCloudInitInDangerous(c *C) {
@@ -413,10 +400,40 @@
 	ubuntuDataCloudCfg := filepath.Join(dirs.RunMnt, "ubuntu-data/system-data/etc/cloud/cloud.cfg.d/")
 	c.Check(filepath.Join(ubuntuDataCloudCfg, "foo.cfg"), testutil.FileAbsent)
 	c.Check(filepath.Join(ubuntuDataCloudCfg, "bar.cfg"), testutil.FileAbsent)
-=======
+}
+
+func (s *deviceMgrInstallModeSuite) TestInstallModeDisablesCloudInit(c *C) {
+	restore := release.MockOnClassic(false)
+	defer restore()
+
+	mockSnapBootstrapCmd := testutil.MockCommand(c, filepath.Join(dirs.DistroLibExecDir, "snap-bootstrap"), "")
+	defer mockSnapBootstrapCmd.Restore()
+
+	s.state.Lock()
+	s.makeMockInstalledPcGadget(c, "dangerous")
+	s.state.Unlock()
+
+	restore = devicestate.MockBootMakeBootable(func(model *asserts.Model, rootdir string, bootWith *boot.BootableSet) error {
+		return nil
+	})
+	defer restore()
+
+	devicestate.SetOperatingMode(s.mgr, "install")
+	devicestate.SetRecoverySystem(s.mgr, "20191218")
+
+	s.settle(c)
+	s.state.Lock()
+	defer s.state.Unlock()
+
+	// the install-system change is created
+	installSystem := s.findInstallSystem()
+	c.Assert(installSystem, NotNil)
+
+	// and was run successfully
+	c.Check(installSystem.Err(), IsNil)
+	c.Check(installSystem.Status(), Equals, state.DoneStatus)
 
 	// and cloud init is disabled
 	ubuntuDataCloudDisabled := filepath.Join(dirs.RunMnt, "ubuntu-data/system-data/etc/cloud/cloud-init.disabled/")
 	c.Check(ubuntuDataCloudDisabled, testutil.FilePresent)
->>>>>>> 5516ddd3
 }