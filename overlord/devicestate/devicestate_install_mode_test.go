// -*- Mode: Go; indent-tabs-mode: t -*-

/*
 * Copyright (C) 2019 Canonical Ltd
 *
 * This program is free software: you can redistribute it and/or modify
 * it under the terms of the GNU General Public License version 3 as
 * published by the Free Software Foundation.
 *
 * This program is distributed in the hope that it will be useful,
 * but WITHOUT ANY WARRANTY; without even the implied warranty of
 * MERCHANTABILITY or FITNESS FOR A PARTICULAR PURPOSE.  See the
 * GNU General Public License for more details.
 *
 * You should have received a copy of the GNU General Public License
 * along with this program.  If not, see <http://www.gnu.org/licenses/>.
 *
 */

package devicestate_test

import (
	"bytes"
	"fmt"
	"io/ioutil"
	"os"
	"path/filepath"

	. "gopkg.in/check.v1"

	"github.com/snapcore/snapd/asserts"
	"github.com/snapcore/snapd/boot"
	"github.com/snapcore/snapd/cmd/snap-bootstrap/bootstrap"
	"github.com/snapcore/snapd/dirs"
	"github.com/snapcore/snapd/overlord/auth"
	"github.com/snapcore/snapd/overlord/devicestate"
	"github.com/snapcore/snapd/overlord/devicestate/devicestatetest"
	"github.com/snapcore/snapd/overlord/snapstate"
	"github.com/snapcore/snapd/overlord/state"
	"github.com/snapcore/snapd/release"
	"github.com/snapcore/snapd/snap"
	"github.com/snapcore/snapd/snap/snaptest"
	"github.com/snapcore/snapd/sysconfig"
	"github.com/snapcore/snapd/testutil"
)

type deviceMgrInstallModeSuite struct {
	deviceMgrBaseSuite

	configureRunSystemOptsPassed []*sysconfig.Options
	configureRunSystemErr        error
}

var _ = Suite(&deviceMgrInstallModeSuite{})

func (s *deviceMgrInstallModeSuite) findInstallSystem() *state.Change {
	for _, chg := range s.state.Changes() {
		if chg.Kind() == "install-system" {
			return chg
		}
	}
	return nil
}

func (s *deviceMgrInstallModeSuite) SetUpTest(c *C) {
	s.deviceMgrBaseSuite.SetUpTest(c)

	s.configureRunSystemOptsPassed = nil
	s.configureRunSystemErr = nil
	restore := devicestate.MockSysconfigConfigureRunSystem(func(opts *sysconfig.Options) error {
		s.configureRunSystemOptsPassed = append(s.configureRunSystemOptsPassed, opts)
		return s.configureRunSystemErr
	})
	s.AddCleanup(restore)

	restore = devicestate.MockSecbootCheckKeySealingSupported(func() error {
		return fmt.Errorf("TPM not available")
	})
	s.AddCleanup(restore)

	s.state.Lock()
	defer s.state.Unlock()
	s.state.Set("seeded", true)
}

func (s *deviceMgrInstallModeSuite) makeMockInstalledPcGadget(c *C, grade string) *asserts.Model {
	const (
		pcSnapID       = "pcididididididididididididididid"
		pcKernelSnapID = "pckernelidididididididididididid"
		core20SnapID   = "core20ididididididididididididid"
	)
	si := &snap.SideInfo{
		RealName: "pc-kernel",
		Revision: snap.R(1),
		SnapID:   pcKernelSnapID,
	}
	snapstate.Set(s.state, "pc-kernel", &snapstate.SnapState{
		SnapType: "kernel",
		Sequence: []*snap.SideInfo{si},
		Current:  si.Revision,
		Active:   true,
	})
	kernelInfo := snaptest.MockSnapWithFiles(c, "name: pc-kernel\ntype: kernel", si, nil)
	kernelFn := snaptest.MakeTestSnapWithFiles(c, "name: pc-kernel\ntype: kernel\nversion: 1.0", nil)
	err := os.Rename(kernelFn, kernelInfo.MountFile())
	c.Assert(err, IsNil)

	si = &snap.SideInfo{
		RealName: "pc",
		Revision: snap.R(1),
		SnapID:   pcSnapID,
	}
	snapstate.Set(s.state, "pc", &snapstate.SnapState{
		SnapType: "gadget",
		Sequence: []*snap.SideInfo{si},
		Current:  si.Revision,
		Active:   true,
	})
	snaptest.MockSnapWithFiles(c, "name: pc\ntype: gadget", si, [][]string{
		{"meta/gadget.yaml", gadgetYaml},
	})

	si = &snap.SideInfo{
		RealName: "core20",
		Revision: snap.R(2),
		SnapID:   core20SnapID,
	}
	snapstate.Set(s.state, "core20", &snapstate.SnapState{
		SnapType: "base",
		Sequence: []*snap.SideInfo{si},
		Current:  si.Revision,
		Active:   true,
	})
	snaptest.MockSnapWithFiles(c, "name: core20\ntype: base", si, nil)

	mockModel := s.makeModelAssertionInState(c, "my-brand", "my-model", map[string]interface{}{
		"display-name": "my model",
		"architecture": "amd64",
		"base":         "core20",
		"grade":        grade,
		"snaps": []interface{}{
			map[string]interface{}{
				"name":            "pc-kernel",
				"id":              pcKernelSnapID,
				"type":            "kernel",
				"default-channel": "20",
			},
			map[string]interface{}{
				"name":            "pc",
				"id":              pcSnapID,
				"type":            "gadget",
				"default-channel": "20",
			}},
	})
	devicestatetest.SetDevice(s.state, &auth.DeviceState{
		Brand: "my-brand",
		Model: "my-model",
		// no serial in install mode
	})

	return mockModel
}

type encTestCase struct {
	tpm     bool
	bypass  bool
	encrypt bool
}

func (s *deviceMgrInstallModeSuite) doRunChangeTestWithEncryption(c *C, grade string, tc encTestCase) error {
	restore := release.MockOnClassic(false)
	defer restore()

	var brGadgetRoot, brDevice string
	var brOpts bootstrap.Options
	var bootstrapRunCalled int
	restore = devicestate.MockBootstrapRun(func(gadgetRoot, device string, options bootstrap.Options) error {
		// ensure we can grab the lock here, i.e. that it's not taken
		s.state.Lock()
		s.state.Unlock()

		brGadgetRoot = gadgetRoot
		brDevice = device
		brOpts = options
		bootstrapRunCalled++
		return nil
	})
	defer restore()

	restore = devicestate.MockSecbootCheckKeySealingSupported(func() error {
		if tc.tpm {
			return nil
		} else {
			return fmt.Errorf("TPM not available")
		}
	})
	defer restore()

	s.state.Lock()
	mockModel := s.makeMockInstalledPcGadget(c, grade)
	s.state.Unlock()

	bypassEncryptionPath := filepath.Join(boot.InitramfsUbuntuSeedDir, ".force-unencrypted")
	if tc.bypass {
		err := os.MkdirAll(filepath.Dir(bypassEncryptionPath), 0755)
		c.Assert(err, IsNil)
		f, err := os.Create(bypassEncryptionPath)
		c.Assert(err, IsNil)
		f.Close()
	} else {
		os.RemoveAll(bypassEncryptionPath)
	}

	bootMakeBootableCalled := 0
	restore = devicestate.MockBootMakeBootable(func(model *asserts.Model, rootdir string, bootWith *boot.BootableSet) error {
		c.Check(model, DeepEquals, mockModel)
		c.Check(rootdir, Equals, dirs.GlobalRootDir)
		c.Check(bootWith.KernelPath, Matches, ".*/var/lib/snapd/snaps/pc-kernel_1.snap")
		c.Check(bootWith.BasePath, Matches, ".*/var/lib/snapd/snaps/core20_2.snap")
		c.Check(bootWith.RecoverySystemDir, Matches, "/systems/20191218")
		bootMakeBootableCalled++
		return nil
	})
	defer restore()

	modeenv := boot.Modeenv{
		Mode:           "install",
		RecoverySystem: "20191218",
	}
	c.Assert(modeenv.WriteTo(""), IsNil)
	devicestate.SetSystemMode(s.mgr, "install")

	// normally done by snap-bootstrap
	err := os.MkdirAll(boot.InitramfsUbuntuBootDir, 0755)
	c.Assert(err, IsNil)

	s.settle(c)

	// the install-system change is created
	s.state.Lock()
	defer s.state.Unlock()
	installSystem := s.findInstallSystem()
	c.Assert(installSystem, NotNil)

	// and was run successfully
	if err := installSystem.Err(); err != nil {
		// we failed, no further checks needed
		return err
	}

	c.Assert(installSystem.Status(), Equals, state.DoneStatus)

	// in the right way
	if tc.encrypt {
<<<<<<< HEAD
		c.Assert(mockSnapBootstrapCmd.Calls(), DeepEquals, [][]string{
			{
				"snap-bootstrap", "create-partitions", "--mount", "--encrypt",
				"--key-file", filepath.Join(boot.InitramfsEncryptionKeyDir, "ubuntu-data.sealed-key"),
				"--recovery-key-file", filepath.Join(boot.InitramfsWritableDir, "var/lib/snapd/device/fde/recovery.key"),
				"--tpm-lockout-auth", filepath.Join(boot.InitramfsWritableDir, "var/lib/snapd/device/fde/tpm-lockout-auth"),
				"--policy-update-data-file", filepath.Join(boot.InitramfsWritableDir, "var/lib/snapd/device/fde/policy-update-data"),
				"--kernel", filepath.Join(dirs.SnapMountDir, "pc-kernel/1/kernel.efi"), "--system-label", "20191218",
				filepath.Join(dirs.SnapMountDir, "/pc/1"),
			},
=======
		c.Assert(brGadgetRoot, Equals, filepath.Join(dirs.SnapMountDir, "/pc/1"))
		c.Assert(brDevice, Equals, "")
		c.Assert(brOpts, DeepEquals, bootstrap.Options{
			Mount:                true,
			Encrypt:              true,
			KeyFile:              filepath.Join(boot.InitramfsEncryptionKeyDir, "ubuntu-data.sealed-key"),
			RecoveryKeyFile:      filepath.Join(boot.InitramfsWritableDir, "var/lib/snapd/device/fde/recovery.key"),
			TPMLockoutAuthFile:   filepath.Join(boot.InitramfsWritableDir, "var/lib/snapd/device/fde/tpm-lockout-auth"),
			PolicyUpdateDataFile: filepath.Join(boot.InitramfsWritableDir, "var/lib/snapd/device/fde/policy-update-data"),
			KernelPath:           filepath.Join(dirs.SnapMountDir, "pc-kernel/1/kernel.efi"),
>>>>>>> 8d1d9f8f
		})
	} else {
		c.Assert(brGadgetRoot, Equals, filepath.Join(dirs.SnapMountDir, "/pc/1"))
		c.Assert(brDevice, Equals, "")
		c.Assert(brOpts, DeepEquals, bootstrap.Options{
			Mount: true,
		})
	}
	c.Assert(bootstrapRunCalled, Equals, 1)
	c.Assert(bootMakeBootableCalled, Equals, 1)
	c.Assert(s.restartRequests, DeepEquals, []state.RestartType{state.RestartSystemNow})

	return nil
}

func (s *deviceMgrInstallModeSuite) TestInstallTaskErrors(c *C) {
	restore := release.MockOnClassic(false)
	defer restore()

	restore = devicestate.MockBootstrapRun(func(gadgetRoot, device string, options bootstrap.Options) error {
		return fmt.Errorf("The horror, The horror")
	})
	defer restore()

	err := ioutil.WriteFile(filepath.Join(dirs.GlobalRootDir, "/var/lib/snapd/modeenv"), nil, 0644)
	c.Assert(err, IsNil)

	s.state.Lock()
	s.makeMockInstalledPcGadget(c, "dangerous")
	devicestate.SetSystemMode(s.mgr, "install")
	s.state.Unlock()

	s.settle(c)

	s.state.Lock()
	defer s.state.Unlock()

	installSystem := s.findInstallSystem()
	c.Check(installSystem.Err(), ErrorMatches, `(?ms)cannot perform the following tasks:
- Setup system for run mode \(cannot create partitions: The horror, The horror\)`)
	// no restart request on failure
	c.Check(s.restartRequests, HasLen, 0)
}

func (s *deviceMgrInstallModeSuite) TestInstallTaskErrorsNoModeenv(c *C) {
	restore := release.MockOnClassic(false)
	defer restore()

	mockSnapBootstrapCmd := testutil.MockCommand(c, filepath.Join(dirs.DistroLibExecDir, "snap-bootstrap"), `echo "The horror, The horror"; exit 1`)
	defer mockSnapBootstrapCmd.Restore()

	s.state.Lock()
	s.makeMockInstalledPcGadget(c, "dangerous")
	devicestate.SetSystemMode(s.mgr, "install")
	s.state.Unlock()

	s.settle(c)

	s.state.Lock()
	defer s.state.Unlock()

	installSystem := s.findInstallSystem()
	c.Check(installSystem.Err(), ErrorMatches, `(?ms)cannot perform the following tasks:
- Setup system for run mode \(missing modeenv, cannot proceed\)`)
	// no restart request on failure
	c.Check(s.restartRequests, HasLen, 0)
}

func (s *deviceMgrInstallModeSuite) TestInstallModeNotInstallmodeNoChg(c *C) {
	restore := release.MockOnClassic(false)
	defer restore()

	s.state.Lock()
	devicestate.SetSystemMode(s.mgr, "")
	s.state.Unlock()

	s.settle(c)

	s.state.Lock()
	defer s.state.Unlock()

	// the install-system change is *not* created (not in install mode)
	installSystem := s.findInstallSystem()
	c.Assert(installSystem, IsNil)
}

func (s *deviceMgrInstallModeSuite) TestInstallModeNotClassic(c *C) {
	restore := release.MockOnClassic(true)
	defer restore()

	s.state.Lock()
	devicestate.SetSystemMode(s.mgr, "install")
	s.state.Unlock()

	s.settle(c)

	s.state.Lock()
	defer s.state.Unlock()

	// the install-system change is *not* created (we're on classic)
	installSystem := s.findInstallSystem()
	c.Assert(installSystem, IsNil)
}

func (s *deviceMgrInstallModeSuite) TestInstallDangerous(c *C) {
	err := s.doRunChangeTestWithEncryption(c, "dangerous", encTestCase{tpm: false, bypass: false, encrypt: false})
	c.Assert(err, IsNil)
}

func (s *deviceMgrInstallModeSuite) TestInstallDangerousWithTPM(c *C) {
	err := s.doRunChangeTestWithEncryption(c, "dangerous", encTestCase{tpm: true, bypass: false, encrypt: true})
	c.Assert(err, IsNil)
}

func (s *deviceMgrInstallModeSuite) TestInstallDangerousBypassEncryption(c *C) {
	err := s.doRunChangeTestWithEncryption(c, "dangerous", encTestCase{tpm: false, bypass: true, encrypt: false})
	c.Assert(err, IsNil)
}

func (s *deviceMgrInstallModeSuite) TestInstallDangerousWithTPMBypassEncryption(c *C) {
	err := s.doRunChangeTestWithEncryption(c, "dangerous", encTestCase{tpm: true, bypass: true, encrypt: false})
	c.Assert(err, IsNil)
}

func (s *deviceMgrInstallModeSuite) TestInstallSigned(c *C) {
	err := s.doRunChangeTestWithEncryption(c, "signed", encTestCase{tpm: false, bypass: false, encrypt: false})
	c.Assert(err, IsNil)
}

func (s *deviceMgrInstallModeSuite) TestInstallSignedWithTPM(c *C) {
	err := s.doRunChangeTestWithEncryption(c, "signed", encTestCase{tpm: true, bypass: false, encrypt: true})
	c.Assert(err, IsNil)
}

func (s *deviceMgrInstallModeSuite) TestInstallSignedBypassEncryption(c *C) {
	err := s.doRunChangeTestWithEncryption(c, "signed", encTestCase{tpm: false, bypass: true, encrypt: false})
	c.Assert(err, IsNil)
}

func (s *deviceMgrInstallModeSuite) TestInstallSecured(c *C) {
	err := s.doRunChangeTestWithEncryption(c, "secured", encTestCase{tpm: false, bypass: false, encrypt: false})
	c.Assert(err, ErrorMatches, "(?s).*cannot encrypt secured device: TPM not available.*")
}

func (s *deviceMgrInstallModeSuite) TestInstallSecuredWithTPM(c *C) {
	err := s.doRunChangeTestWithEncryption(c, "secured", encTestCase{tpm: true, bypass: false, encrypt: true})
	c.Assert(err, IsNil)
}

func (s *deviceMgrInstallModeSuite) TestInstallSecuredBypassEncryption(c *C) {
	err := s.doRunChangeTestWithEncryption(c, "secured", encTestCase{tpm: false, bypass: true, encrypt: false})
	c.Assert(err, ErrorMatches, "(?s).*cannot encrypt secured device: TPM not available.*")
}

func (s *deviceMgrInstallModeSuite) mockInstallModeChange(c *C, modelGrade string) *asserts.Model {
	restore := release.MockOnClassic(false)
	defer restore()

	restore = devicestate.MockBootstrapRun(func(gadgetRoot, device string, options bootstrap.Options) error {
		return nil
	})
	defer restore()

	s.state.Lock()
	mockModel := s.makeMockInstalledPcGadget(c, modelGrade)
	s.state.Unlock()
	c.Check(mockModel.Grade(), Equals, asserts.ModelGrade(modelGrade))

	restore = devicestate.MockBootMakeBootable(func(model *asserts.Model, rootdir string, bootWith *boot.BootableSet) error {
		return nil
	})
	defer restore()

	modeenv := boot.Modeenv{
		Mode:           "install",
		RecoverySystem: "20191218",
	}
	c.Assert(modeenv.WriteTo(""), IsNil)
	devicestate.SetSystemMode(s.mgr, "install")

	// normally done by snap-bootstrap
	err := os.MkdirAll(boot.InitramfsUbuntuBootDir, 0755)
	c.Assert(err, IsNil)

	s.settle(c)

	return mockModel
}

func (s *deviceMgrInstallModeSuite) TestInstallModeRunSysconfig(c *C) {
	s.mockInstallModeChange(c, "dangerous")

	s.state.Lock()
	defer s.state.Unlock()

	// the install-system change is created
	installSystem := s.findInstallSystem()
	c.Assert(installSystem, NotNil)

	// and was run successfully
	c.Check(installSystem.Err(), IsNil)
	c.Check(installSystem.Status(), Equals, state.DoneStatus)

	// and sysconfig.ConfigureRunSystem was run exactly once
	c.Assert(s.configureRunSystemOptsPassed, DeepEquals, []*sysconfig.Options{
		{TargetRootDir: boot.InitramfsWritableDir},
	})
}

func (s *deviceMgrInstallModeSuite) TestInstallModeRunSysconfigErr(c *C) {
	s.configureRunSystemErr = fmt.Errorf("error from sysconfig.ConfigureRunSystem")
	s.mockInstallModeChange(c, "dangerous")

	s.state.Lock()
	defer s.state.Unlock()

	// the install-system was run but errorred as specified in the above mock
	installSystem := s.findInstallSystem()
	c.Check(installSystem.Err(), ErrorMatches, `(?ms)cannot perform the following tasks:
- Setup system for run mode \(error from sysconfig.ConfigureRunSystem\)`)
	// and sysconfig.ConfigureRunSystem was run exactly once
	c.Assert(s.configureRunSystemOptsPassed, DeepEquals, []*sysconfig.Options{
		{TargetRootDir: boot.InitramfsWritableDir},
	})
}

func (s *deviceMgrInstallModeSuite) TestInstallModeSupportsCloudInitInDangerous(c *C) {
	// pretend we have a cloud-init config on the seed partition
	cloudCfg := filepath.Join(boot.InitramfsUbuntuSeedDir, "data/etc/cloud/cloud.cfg.d")
	err := os.MkdirAll(cloudCfg, 0755)
	c.Assert(err, IsNil)
	for _, mockCfg := range []string{"foo.cfg", "bar.cfg"} {
		err = ioutil.WriteFile(filepath.Join(cloudCfg, mockCfg), []byte(fmt.Sprintf("%s config", mockCfg)), 0644)
		c.Assert(err, IsNil)
	}

	s.mockInstallModeChange(c, "dangerous")

	// and did tell sysconfig about the cloud-init files
	c.Assert(s.configureRunSystemOptsPassed, DeepEquals, []*sysconfig.Options{
		{
			CloudInitSrcDir: filepath.Join(boot.InitramfsUbuntuSeedDir, "data/etc/cloud/cloud.cfg.d"),
			TargetRootDir:   boot.InitramfsWritableDir,
		},
	})
}

func (s *deviceMgrInstallModeSuite) TestInstallModeNoCloudInitForSigned(c *C) {
	// pretend we have a cloud-init config on the seed partition
	cloudCfg := filepath.Join(boot.InitramfsUbuntuSeedDir, "data/etc/cloud/cloud.cfg.d")
	err := os.MkdirAll(cloudCfg, 0755)
	c.Assert(err, IsNil)
	for _, mockCfg := range []string{"foo.cfg", "bar.cfg"} {
		err = ioutil.WriteFile(filepath.Join(cloudCfg, mockCfg), []byte(fmt.Sprintf("%s config", mockCfg)), 0644)
		c.Assert(err, IsNil)
	}

	// but it is signed
	s.mockInstallModeChange(c, "signed")

	// so no cloud-init src dir is passed
	c.Assert(s.configureRunSystemOptsPassed, DeepEquals, []*sysconfig.Options{
		{TargetRootDir: boot.InitramfsWritableDir},
	})
}

func (s *deviceMgrInstallModeSuite) TestInstallModeWritesModel(c *C) {
	// pretend we have a cloud-init config on the seed partition
	model := s.mockInstallModeChange(c, "dangerous")

	var buf bytes.Buffer
	err := asserts.NewEncoder(&buf).Encode(model)
	c.Assert(err, IsNil)

	s.state.Lock()
	defer s.state.Unlock()

	installSystem := s.findInstallSystem()
	c.Assert(installSystem, NotNil)

	// and was run successfully
	c.Check(installSystem.Err(), IsNil)
	c.Check(installSystem.Status(), Equals, state.DoneStatus)

	c.Check(filepath.Join(boot.InitramfsUbuntuBootDir, "model"), testutil.FileEquals, buf.String())
}<|MERGE_RESOLUTION|>--- conflicted
+++ resolved
@@ -252,18 +252,6 @@
 
 	// in the right way
 	if tc.encrypt {
-<<<<<<< HEAD
-		c.Assert(mockSnapBootstrapCmd.Calls(), DeepEquals, [][]string{
-			{
-				"snap-bootstrap", "create-partitions", "--mount", "--encrypt",
-				"--key-file", filepath.Join(boot.InitramfsEncryptionKeyDir, "ubuntu-data.sealed-key"),
-				"--recovery-key-file", filepath.Join(boot.InitramfsWritableDir, "var/lib/snapd/device/fde/recovery.key"),
-				"--tpm-lockout-auth", filepath.Join(boot.InitramfsWritableDir, "var/lib/snapd/device/fde/tpm-lockout-auth"),
-				"--policy-update-data-file", filepath.Join(boot.InitramfsWritableDir, "var/lib/snapd/device/fde/policy-update-data"),
-				"--kernel", filepath.Join(dirs.SnapMountDir, "pc-kernel/1/kernel.efi"), "--system-label", "20191218",
-				filepath.Join(dirs.SnapMountDir, "/pc/1"),
-			},
-=======
 		c.Assert(brGadgetRoot, Equals, filepath.Join(dirs.SnapMountDir, "/pc/1"))
 		c.Assert(brDevice, Equals, "")
 		c.Assert(brOpts, DeepEquals, bootstrap.Options{
@@ -274,7 +262,6 @@
 			TPMLockoutAuthFile:   filepath.Join(boot.InitramfsWritableDir, "var/lib/snapd/device/fde/tpm-lockout-auth"),
 			PolicyUpdateDataFile: filepath.Join(boot.InitramfsWritableDir, "var/lib/snapd/device/fde/policy-update-data"),
 			KernelPath:           filepath.Join(dirs.SnapMountDir, "pc-kernel/1/kernel.efi"),
->>>>>>> 8d1d9f8f
 		})
 	} else {
 		c.Assert(brGadgetRoot, Equals, filepath.Join(dirs.SnapMountDir, "/pc/1"))
