// -*- Mode: Go; indent-tabs-mode: t -*-

/*
 * Copyright (C) 2016-2019 Canonical Ltd
 *
 * This program is free software: you can redistribute it and/or modify
 * it under the terms of the GNU General Public License version 3 as
 * published by the Free Software Foundation.
 *
 * This program is distributed in the hope that it will be useful,
 * but WITHOUT ANY WARRANTY; without even the implied warranty of
 * MERCHANTABILITY or FITNESS FOR A PARTICULAR PURPOSE.  See the
 * GNU General Public License for more details.
 *
 * You should have received a copy of the GNU General Public License
 * along with this program.  If not, see <http://www.gnu.org/licenses/>.
 *
 */

// Package devicestate implements the manager and state aspects responsible
// for the device identity and policies.
package devicestate

import (
	"context"
	"fmt"
	"path/filepath"
	"sync"

	"github.com/snapcore/snapd/asserts"
	"github.com/snapcore/snapd/boot"
	"github.com/snapcore/snapd/gadget"
	"github.com/snapcore/snapd/i18n"
	"github.com/snapcore/snapd/logger"
	"github.com/snapcore/snapd/netutil"
	"github.com/snapcore/snapd/osutil"
	"github.com/snapcore/snapd/overlord/assertstate"
	"github.com/snapcore/snapd/overlord/auth"
	"github.com/snapcore/snapd/overlord/configstate/config"
	"github.com/snapcore/snapd/overlord/devicestate/internal"
	"github.com/snapcore/snapd/overlord/ifacestate/ifacerepo"
	"github.com/snapcore/snapd/overlord/snapstate"
	"github.com/snapcore/snapd/overlord/state"
	"github.com/snapcore/snapd/release"
	"github.com/snapcore/snapd/snap"
	"github.com/snapcore/snapd/snap/naming"
)

var (
	snapstateInstallWithDeviceContext = snapstate.InstallWithDeviceContext
	snapstateUpdateWithDeviceContext  = snapstate.UpdateWithDeviceContext
)

// findModel returns the device model assertion.
func findModel(st *state.State) (*asserts.Model, error) {
	device, err := internal.Device(st)
	if err != nil {
		return nil, err
	}

	if device.Brand == "" || device.Model == "" {
		return nil, state.ErrNoState
	}

	a, err := assertstate.DB(st).Find(asserts.ModelType, map[string]string{
		"series":   release.Series,
		"brand-id": device.Brand,
		"model":    device.Model,
	})
	if asserts.IsNotFound(err) {
		return nil, state.ErrNoState
	}
	if err != nil {
		return nil, err
	}

	return a.(*asserts.Model), nil
}

// findSerial returns the device serial assertion. device is optional and used instead of the global state if provided.
func findSerial(st *state.State, device *auth.DeviceState) (*asserts.Serial, error) {
	if device == nil {
		var err error
		device, err = internal.Device(st)
		if err != nil {
			return nil, err
		}
	}

	if device.Serial == "" {
		return nil, state.ErrNoState
	}

	a, err := assertstate.DB(st).Find(asserts.SerialType, map[string]string{
		"brand-id": device.Brand,
		"model":    device.Model,
		"serial":   device.Serial,
	})
	if asserts.IsNotFound(err) {
		return nil, state.ErrNoState
	}
	if err != nil {
		return nil, err
	}

	return a.(*asserts.Serial), nil
}

// auto-refresh
func canAutoRefresh(st *state.State) (bool, error) {
	// we need to be seeded first
	var seeded bool
	st.Get("seeded", &seeded)
	if !seeded {
		return false, nil
	}

	// Either we have a serial or we try anyway if we attempted
	// for a while to get a serial, this would allow us to at
	// least upgrade core if that can help.
	if ensureOperationalAttempts(st) >= 3 {
		return true, nil
	}

	// Check model exists, for sanity. We always have a model, either
	// seeded or a generic one that ships with snapd.
	_, err := findModel(st)
	if err == state.ErrNoState {
		return false, nil
	}
	if err != nil {
		return false, err
	}

	_, err = findSerial(st, nil)
	if err == state.ErrNoState {
		return false, nil
	}
	if err != nil {
		return false, err
	}

	return true, nil
}

func checkGadgetOrKernel(st *state.State, snapInfo, curInfo *snap.Info, _ snap.Container, flags snapstate.Flags, deviceCtx snapstate.DeviceContext) error {
	kind := ""
	var snapType snap.Type
	var getName func(*asserts.Model) string
	switch snapInfo.Type() {
	case snap.TypeGadget:
		kind = "gadget"
		snapType = snap.TypeGadget
		getName = (*asserts.Model).Gadget
	case snap.TypeKernel:
		if release.OnClassic {
			return fmt.Errorf("cannot install a kernel snap on classic")
		}

		kind = "kernel"
		snapType = snap.TypeKernel
		getName = (*asserts.Model).Kernel
	default:
		// not a relevant check
		return nil
	}

	model := deviceCtx.Model()

	if snapInfo.SnapID != "" {
		snapDecl, err := assertstate.SnapDeclaration(st, snapInfo.SnapID)
		if err != nil {
			return fmt.Errorf("internal error: cannot find snap declaration for %q: %v", snapInfo.InstanceName(), err)
		}
		publisher := snapDecl.PublisherID()
		if publisher != "canonical" && publisher != model.BrandID() {
			return fmt.Errorf("cannot install %s %q published by %q for model by %q", kind, snapInfo.InstanceName(), publisher, model.BrandID())
		}
	} else {
		logger.Noticef("installing unasserted %s %q", kind, snapInfo.InstanceName())
	}

	found, err := snapstate.HasSnapOfType(st, snapType)
	if err != nil {
		return fmt.Errorf("cannot detect original %s snap: %v", kind, err)
	}
	if found {
		// already installed, snapstate takes care
		return nil
	}
	// first installation of a gadget/kernel

	expectedName := getName(model)
	if expectedName == "" { // can happen only on classic
		return fmt.Errorf("cannot install %s snap on classic if not requested by the model", kind)
	}

	if snapInfo.InstanceName() != snapInfo.SnapName() {
		return fmt.Errorf("cannot install %q, parallel installation of kernel or gadget snaps is not supported", snapInfo.InstanceName())
	}

	if snapInfo.InstanceName() != expectedName {
		return fmt.Errorf("cannot install %s %q, model assertion requests %q", kind, snapInfo.InstanceName(), expectedName)
	}

	return nil
}

func checkGadgetValid(st *state.State, snapInfo, _ *snap.Info, snapf snap.Container, flags snapstate.Flags, deviceCtx snapstate.DeviceContext) error {
	if snapInfo.Type() != snap.TypeGadget {
		// not a gadget, nothing to do
		return nil
	}
	if deviceCtx.ForRemodeling() {
		// in this case the gadget is checked by
		// checkGadgetRemodelCompatible
		return nil
	}

	// do basic validity checks on the gadget against its model constraints
	_, err := gadget.ReadInfoFromSnapFile(snapf, deviceCtx.Model())
	return err
}

var once sync.Once

func delayedCrossMgrInit() {
	once.Do(func() {
		snapstate.AddCheckSnapCallback(checkGadgetOrKernel)
		snapstate.AddCheckSnapCallback(checkGadgetValid)
		snapstate.AddCheckSnapCallback(checkGadgetRemodelCompatible)
	})
	snapstate.CanAutoRefresh = canAutoRefresh
	snapstate.CanManageRefreshes = CanManageRefreshes
	snapstate.IsOnMeteredConnection = netutil.IsOnMeteredConnection
	snapstate.DeviceCtx = DeviceCtx
	snapstate.Remodeling = Remodeling
}

// proxyStore returns the store assertion for the proxy store if one is set.
func proxyStore(st *state.State, tr *config.Transaction) (*asserts.Store, error) {
	var proxyStore string
	err := tr.GetMaybe("core", "proxy.store", &proxyStore)
	if err != nil {
		return nil, err
	}
	if proxyStore == "" {
		return nil, state.ErrNoState
	}

	a, err := assertstate.DB(st).Find(asserts.StoreType, map[string]string{
		"store": proxyStore,
	})
	if asserts.IsNotFound(err) {
		return nil, state.ErrNoState
	}
	if err != nil {
		return nil, err
	}

	return a.(*asserts.Store), nil
}

// interfaceConnected returns true if the given snap/interface names
// are connected
func interfaceConnected(st *state.State, snapName, ifName string) bool {
	conns, err := ifacerepo.Get(st).Connected(snapName, ifName)
	return err == nil && len(conns) > 0
}

// CanManageRefreshes returns true if the device can be
// switched to the "core.refresh.schedule=managed" mode.
//
// TODO:
// - Move the CanManageRefreshes code into the ifstate
// - Look at the connections and find the connection for snapd-control
//   with the managed attribute
// - Take the snap from this connection and look at the snapstate to see
//   if that snap has a snap declaration (to ensure it comes from the store)
func CanManageRefreshes(st *state.State) bool {
	snapStates, err := snapstate.All(st)
	if err != nil {
		return false
	}
	for _, snapst := range snapStates {
		// Always get the current info even if the snap is currently
		// being operated on or if its disabled.
		info, err := snapst.CurrentInfo()
		if err != nil {
			continue
		}
		if info.Broken != "" {
			continue
		}
		// The snap must have a snap declaration (implies that
		// its from the store)
		if _, err := assertstate.SnapDeclaration(st, info.SideInfo.SnapID); err != nil {
			continue
		}

		for _, plugInfo := range info.Plugs {
			if plugInfo.Interface == "snapd-control" && plugInfo.Attrs["refresh-schedule"] == "managed" {
				snapName := info.InstanceName()
				plugName := plugInfo.Name
				if interfaceConnected(st, snapName, plugName) {
					return true
				}
			}
		}
	}

	return false
}

func getAllRequiredSnapsForModel(model *asserts.Model) *naming.SnapSet {
	reqSnaps := model.RequiredWithEssentialSnaps()
	return naming.NewSnapSet(reqSnaps)
}

// extractDownloadInstallEdgesFromTs extracts the first, last download
// phase and install phase tasks from a TaskSet
func extractDownloadInstallEdgesFromTs(ts *state.TaskSet) (firstDl, lastDl, firstInst, lastInst *state.Task, err error) {
	edgeTask, err := ts.Edge(snapstate.DownloadAndChecksDoneEdge)
	if err != nil {
		return nil, nil, nil, nil, err
	}
	tasks := ts.Tasks()
	// we know we always start with downloads
	firstDl = tasks[0]
	// and always end with installs
	lastInst = tasks[len(tasks)-1]

	var edgeTaskIndex int
	for i, task := range tasks {
		if task == edgeTask {
			edgeTaskIndex = i
			break
		}
	}
	return firstDl, tasks[edgeTaskIndex], tasks[edgeTaskIndex+1], lastInst, nil
}

func notInstalled(st *state.State, name string) (bool, error) {
	_, err := snapstate.CurrentInfo(st, name)
	_, isNotInstalled := err.(*snap.NotInstalledError)
	if isNotInstalled {
		return true, nil
	}
	return false, err
}

func remodelTasks(ctx context.Context, st *state.State, current, new *asserts.Model, deviceCtx snapstate.DeviceContext, fromChange string) ([]*state.TaskSet, error) {
	userID := 0
	var tss []*state.TaskSet

	// kernel
	if current.Kernel() == new.Kernel() && current.KernelTrack() != new.KernelTrack() {
		ts, err := snapstateUpdateWithDeviceContext(st, new.Kernel(), &snapstate.RevisionOptions{Channel: new.KernelTrack()}, userID, snapstate.Flags{NoReRefresh: true}, deviceCtx, fromChange)
		if err != nil {
			return nil, err
		}
		tss = append(tss, ts)
	}

	var ts *state.TaskSet
	if current.Kernel() != new.Kernel() {
		needsInstall, err := notInstalled(st, new.Kernel())
		if err != nil {
			return nil, err
		}
		if needsInstall {
			ts, err = snapstateInstallWithDeviceContext(ctx, st, new.Kernel(), &snapstate.RevisionOptions{Channel: new.KernelTrack()}, userID, snapstate.Flags{}, deviceCtx, fromChange)
		} else {
			ts, err = snapstate.LinkNewBaseOrKernel(st, new.Base())
		}
		if err != nil {
			return nil, err
		}
		tss = append(tss, ts)
	}
	if current.Base() != new.Base() {
		needsInstall, err := notInstalled(st, new.Base())
		if err != nil {
			return nil, err
		}
		if needsInstall {
			ts, err = snapstateInstallWithDeviceContext(ctx, st, new.Base(), nil, userID, snapstate.Flags{}, deviceCtx, fromChange)
		} else {
			ts, err = snapstate.LinkNewBaseOrKernel(st, new.Base())
		}
		if err != nil {
			return nil, err
		}
		tss = append(tss, ts)
	}
	// gadget
	if current.Gadget() == new.Gadget() && current.GadgetTrack() != new.GadgetTrack() {
		ts, err := snapstateUpdateWithDeviceContext(st, new.Gadget(), &snapstate.RevisionOptions{Channel: new.GadgetTrack()}, userID, snapstate.Flags{NoReRefresh: true}, deviceCtx, fromChange)
		if err != nil {
			return nil, err
		}
		tss = append(tss, ts)
	}
	if current.Gadget() != new.Gadget() {
		ts, err := snapstateInstallWithDeviceContext(ctx, st, new.Gadget(), &snapstate.RevisionOptions{Channel: new.GadgetTrack()}, userID, snapstate.Flags{}, deviceCtx, fromChange)
		if err != nil {
			return nil, err
		}
		tss = append(tss, ts)
	}

	// add new required-snaps, no longer required snaps will be cleaned
	// in "set-model"
	for _, snapRef := range new.RequiredNoEssentialSnaps() {
		// TODO|XXX: have methods that take refs directly
		// to respect the snap ids
		needsInstall, err := notInstalled(st, snapRef.SnapName())
		if err != nil {
			return nil, err
		}
		if needsInstall {
			// If the snap is not installed we need to install it now.
			ts, err := snapstateInstallWithDeviceContext(ctx, st, snapRef.SnapName(), nil, userID, snapstate.Flags{Required: true}, deviceCtx, fromChange)
			if err != nil {
				return nil, err
			}
			tss = append(tss, ts)
		}
	}
	// TODO: Validate that all bases and default-providers are part
	//       of the install tasksets and error if not. If the
	//       prereq task handler check starts adding installs into
	//       our remodel change our carefully constructed wait chain
	//       breaks down.

	// Keep track of downloads tasks carrying snap-setup which is needed for
	// recovery system tasks
	var snapSetupTasks []string

	// Ensure all download/check tasks are run *before* the install
	// tasks. During a remodel the network may not be available so
	// we need to ensure we have everything local.
	var lastDownloadInChain, firstInstallInChain *state.Task
	var prevDownload, prevInstall *state.Task
	for _, ts := range tss {
		// make sure all things happen sequentially
		// Terminology
		// A <- B means B waits for A
		// "download,verify" are part of the "Download" phase
		// "link,start" is part of "Install" phase
		//
		// - all tasks inside ts{Download,Install} already wait for
		//   each other so the chains look something like this:
		//     download1 <- verify1 <- install1
		//     download2 <- verify2 <- install2
		//     download3 <- verify3 <- install3
		// - add wait of each first ts{Download,Install} task for
		//   the last previous ts{Download,Install} task
		//   Our chains now looks like:
		//     download1 <- verify1 <- install1 (as before)
		//     download2 <- verify2 <- install2 (as before)
		//     download3 <- verify3 <- install3 (as before)
		//     verify1 <- download2 (added)
		//     verify2 <- download3 (added)
		//     install1  <- install2 (added)
		//     install2  <- install3 (added)
		downloadStart, downloadLast, installFirst, installLast, err := extractDownloadInstallEdgesFromTs(ts)
		if err != nil {
			return nil, fmt.Errorf("cannot remodel: %v", err)
		}
		if prevDownload != nil {
			// XXX: we don't strictly need to serialize the download
			downloadStart.WaitFor(prevDownload)
		}
		if prevInstall != nil {
			installFirst.WaitFor(prevInstall)
		}
		prevDownload = downloadLast
		prevInstall = installLast
		// update global state
		lastDownloadInChain = downloadLast
		if firstInstallInChain == nil {
			firstInstallInChain = installFirst
		}
		// download is always a first task of the 'download' phase
		snapSetupTasks = append(snapSetupTasks, downloadStart.ID())
	}
	// Make sure the first install waits for the recovery system (only in
	// UC20) which waits for the last download. With this our (simplified)
	// wait chain looks like this:
	//
	// download1
	//   ^- verify1
	//        ^- download2
	//             ^- verify2
	//                  ^- download3
	//                       ^- verify3
	//                            ^- recovery (UC20)
	//                                 ^- install1
	//                                      ^- install2
	//                                           ^- install3
	if firstInstallInChain != nil && lastDownloadInChain != nil {
		firstInstallInChain.WaitFor(lastDownloadInChain)
	}

	recoverySetupTaskID := ""
	if new.Grade() != asserts.ModelGradeUnset {
		// create a recovery when remodeling to a UC20 system, actual
		// policy for possible remodels has already been verified by the
		// caller
		label := timeNow().Format("20060102")
		createRecoveryTasks, err := createRecoverySystemTasks(st, label, snapSetupTasks)
		if err != nil {
			return nil, err
		}
		if lastDownloadInChain != nil {
			// wait for all snaps that need to be downloaded
			createRecoveryTasks.WaitFor(lastDownloadInChain)
		}
		if firstInstallInChain != nil {
			// when any snap installations need to happen, they
			// should also wait for recovery system to be created
			firstInstallInChain.WaitAll(createRecoveryTasks)
		}
		tss = append(tss, createRecoveryTasks)
		recoverySetupTaskID = createRecoveryTasks.Tasks()[0].ID()
	}

	// Set the new model assertion - this *must* be the last thing done
	// by the change.
	setModel := st.NewTask("set-model", i18n.G("Set new model assertion"))
	for _, tsPrev := range tss {
		setModel.WaitAll(tsPrev)
	}
	if recoverySetupTaskID != "" {
		// set model needs to access information about the recovery
		// system
		setModel.Set("recovery-system-setup-task", recoverySetupTaskID)
	}
	tss = append(tss, state.NewTaskSet(setModel))

	return tss, nil
}

var allowUC20RemodelTesting = false

// AllowUC20RemodelTesting is a temporary helper to allow testing remodeling of
// UC20 before the implementation is complete and the policy for this settled.
<<<<<<< HEAD
// It will be removed once implemented is made available for general use.
func AllowUC20RemodelTesting(allow bool) (restore func()) {
	osutil.MustBeTestBinary("uc20 remodel testin only can be mocked in tests")
=======
// It will be removed once remodel is fully implemented and made available for
// general use.
func AllowUC20RemodelTesting(allow bool) (restore func()) {
	osutil.MustBeTestBinary("uc20 remodel testing only can be mocked in tests")
>>>>>>> 388786a5
	oldAllowUC20RemodelTesting := allowUC20RemodelTesting
	allowUC20RemodelTesting = allow
	return func() {
		allowUC20RemodelTesting = oldAllowUC20RemodelTesting
	}
}

// Remodel takes a new model assertion and generates a change that
// takes the device from the old to the new model or an error if the
// transition is not possible.
//
// TODO:
// - Check estimated disk size delta
// - Check all relevant snaps exist in new store
//   (need to check that even unchanged snaps are accessible)
// - Make sure this works with Core 20 as well, in the Core 20 case
//   we must enforce the default-channels from the model as well
func Remodel(st *state.State, new *asserts.Model) (*state.Change, error) {
	var seeded bool
	err := st.Get("seeded", &seeded)
	if err != nil && err != state.ErrNoState {
		return nil, err
	}
	if !seeded {
		return nil, fmt.Errorf("cannot remodel until fully seeded")
	}

	current, err := findModel(st)
	if err != nil {
		return nil, err
	}

	if _, err := findSerial(st, nil); err != nil {
		if err == state.ErrNoState {
			return nil, fmt.Errorf("cannot remodel without a serial")
		}
		return nil, err
	}

	if current.Series() != new.Series() {
		return nil, fmt.Errorf("cannot remodel to different series yet")
	}

	// TODO:UC20: support remodel, also ensure we never remodel to a lower
	// grade
	if !allowUC20RemodelTesting {
		if current.Grade() != asserts.ModelGradeUnset {
			return nil, fmt.Errorf("cannot remodel Ubuntu Core 20 models yet")
		}
		if new.Grade() != asserts.ModelGradeUnset {
			return nil, fmt.Errorf("cannot remodel to Ubuntu Core 20 models yet")
		}
	} else {
		// also disallows remodel from non-UC20 (grade unset) to UC20
		if current.Grade() != new.Grade() {
			return nil, fmt.Errorf("cannot remodel from grade %v to grade %v", current.Grade(), new.Grade())
		}
	}

	// TODO: we need dedicated assertion language to permit for
	// model transitions before we allow cross vault
	// transitions.

	remodelKind := ClassifyRemodel(current, new)

	// TODO: should we restrict remodel from one arch to another?
	// There are valid use-cases here though, i.e. amd64 machine that
	// remodels itself to/from i386 (if the HW can do both 32/64 bit)
	if current.Architecture() != new.Architecture() {
		return nil, fmt.Errorf("cannot remodel to different architectures yet")
	}

	// calculate snap differences between the two models
	// FIXME: this needs work to switch from core->bases
	if current.Base() == "" && new.Base() != "" {
		return nil, fmt.Errorf("cannot remodel from core to bases yet")
	}

	// Do we do this only for the more complicated cases (anything
	// more than adding required-snaps really)?
	if err := snapstate.CheckChangeConflictRunExclusively(st, "remodel"); err != nil {
		return nil, err
	}

	remodCtx, err := remodelCtx(st, current, new)
	if err != nil {
		return nil, err
	}

	var tss []*state.TaskSet
	switch remodelKind {
	case ReregRemodel:
		requestSerial := st.NewTask("request-serial", i18n.G("Request new device serial"))

		prepare := st.NewTask("prepare-remodeling", i18n.G("Prepare remodeling"))
		prepare.WaitFor(requestSerial)
		ts := state.NewTaskSet(requestSerial, prepare)
		tss = []*state.TaskSet{ts}
	case StoreSwitchRemodel:
		sto := remodCtx.Store()
		if sto == nil {
			return nil, fmt.Errorf("internal error: a store switch remodeling should have built a store")
		}
		// ensure a new session accounting for the new brand store
		st.Unlock()
		_, err := sto.EnsureDeviceSession()
		st.Lock()
		if err != nil {
			return nil, fmt.Errorf("cannot get a store session based on the new model assertion: %v", err)
		}
		fallthrough
	case UpdateRemodel:
		var err error
		tss, err = remodelTasks(context.TODO(), st, current, new, remodCtx, "")
		if err != nil {
			return nil, err
		}
	}

	// we potentially released the lock a couple of times here:
	// make sure the current model is essentially the same as when
	// we started
	current1, err := findModel(st)
	if err != nil {
		return nil, err
	}
	if current.BrandID() != current1.BrandID() || current.Model() != current1.Model() || current.Revision() != current1.Revision() {
		return nil, &snapstate.ChangeConflictError{Message: fmt.Sprintf("cannot start remodel, clashing with concurrent remodel to %v/%v (%v)", current1.BrandID(), current1.Model(), current1.Revision())}
	}
	// make sure another unfinished remodel wasn't already setup either
	if Remodeling(st) {
		return nil, &snapstate.ChangeConflictError{Message: "cannot start remodel, clashing with concurrent one"}
	}

	var msg string
	if current.BrandID() == new.BrandID() && current.Model() == new.Model() {
		msg = fmt.Sprintf(i18n.G("Refresh model assertion from revision %v to %v"), current.Revision(), new.Revision())
	} else {
		msg = fmt.Sprintf(i18n.G("Remodel device to %v/%v (%v)"), new.BrandID(), new.Model(), new.Revision())
	}

	chg := st.NewChange("remodel", msg)
	remodCtx.Init(chg)
	for _, ts := range tss {
		chg.AddAll(ts)
	}

	return chg, nil
}

// Remodeling returns true whether there's a remodeling in progress
func Remodeling(st *state.State) bool {
	for _, chg := range st.Changes() {
		if !chg.IsReady() && chg.Kind() == "remodel" {
			return true
		}
	}
	return false
}

type recoverySystemSetup struct {
	// Label of the recovery system, selected when tasks are created
	Label string `json:"label"`
	// Directory inside the seed filesystem where the recovery system files
	// are kept, typically /run/mnt/ubuntu-seed/systems/<label>, set when
	// tasks are created
	Directory string `json:"directory"`
	// SnapSetupTasks is a list of task IDs that carry snap setup
	// information, relevant only during remodel, set when tasks are created
	SnapSetupTasks []string `json:"snap-setup-tasks"`
}

func createRecoverySystemTasks(st *state.State, label string, snapSetupTasks []string) (*state.TaskSet, error) {
	// sanity check, the directory should not exist yet
	// TODO: we should have a common helper to derive this path
	systemDirectory := filepath.Join(boot.InitramfsUbuntuSeedDir, "systems", label)
	exists, _, err := osutil.DirExists(systemDirectory)
	if err != nil {
		return nil, err
	}
	if exists {
		return nil, fmt.Errorf("recovery system %q already exists", label)
	}

	create := st.NewTask("create-recovery-system", fmt.Sprintf("Create recovery system with label %q", label))
	// the label we want
	create.Set("recovery-system-setup", &recoverySystemSetup{
		Label:     label,
		Directory: systemDirectory,
		// IDs of the tasks carrying snap-setup
		SnapSetupTasks: snapSetupTasks,
	})

	finalize := st.NewTask("finalize-recovery-system", fmt.Sprintf("Finalize recovery system with label %q", label))
	finalize.WaitFor(create)
	// finalize needs to know the label too
	finalize.Set("recovery-system-setup-task", create.ID())
	return state.NewTaskSet(create, finalize), nil
}

func CreateRecoverySystem(st *state.State, label string) (*state.Change, error) {
	var seeded bool
	err := st.Get("seeded", &seeded)
	if err != nil && err != state.ErrNoState {
		return nil, err
	}
	if !seeded {
		return nil, fmt.Errorf("cannot create new recovery systems until fully seeded")
	}
	chg := st.NewChange("create-recovery-system", fmt.Sprintf("Create new recovery system with label %q", label))
	ts, err := createRecoverySystemTasks(st, label, nil)
	if err != nil {
		return nil, err
	}
	chg.AddAll(ts)
	return chg, nil
}<|MERGE_RESOLUTION|>--- conflicted
+++ resolved
@@ -546,16 +546,10 @@
 
 // AllowUC20RemodelTesting is a temporary helper to allow testing remodeling of
 // UC20 before the implementation is complete and the policy for this settled.
-<<<<<<< HEAD
-// It will be removed once implemented is made available for general use.
-func AllowUC20RemodelTesting(allow bool) (restore func()) {
-	osutil.MustBeTestBinary("uc20 remodel testin only can be mocked in tests")
-=======
 // It will be removed once remodel is fully implemented and made available for
 // general use.
 func AllowUC20RemodelTesting(allow bool) (restore func()) {
 	osutil.MustBeTestBinary("uc20 remodel testing only can be mocked in tests")
->>>>>>> 388786a5
 	oldAllowUC20RemodelTesting := allowUC20RemodelTesting
 	allowUC20RemodelTesting = allow
 	return func() {
