--- conflicted
+++ resolved
@@ -639,18 +639,6 @@
 }
 
 type recoverySystemSetup struct {
-<<<<<<< HEAD
-	// Label of the recovery system
-	Label string `json:"label"`
-	// Directory inside the seed filesystem where the recovery system files
-	// are kept
-	Directory string `json:"directory"`
-	// NewCommonFiles is a list of new files added to the shared snaps
-	// directory in seed
-	NewCommonFiles []string `json:"new-common-files"`
-	// SnapSetupTasks is a list of tasks that carry snap setup information,
-	// relevant only during remodel
-=======
 	// Label of the recovery system, selected when tasks are created
 	Label string `json:"label"`
 	// Directory inside the seed filesystem where the recovery system files
@@ -662,7 +650,6 @@
 	NewCommonFiles []string `json:"new-common-files"`
 	// SnapSetupTasks is a list of tasks that carry snap setup information,
 	// relevant only during remodel, set when creating the tasks
->>>>>>> d3810f64
 	SnapSetupTasks []string `json:"snap-setup-tasks"`
 }
 
