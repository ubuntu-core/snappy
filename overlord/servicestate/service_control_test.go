// -*- Mode: Go; indent-tabs-mode: t -*-

/*
 * Copyright (C) 2020 Canonical Ltd
 *
 * This program is free software: you can redistribute it and/or modify
 * it under the terms of the GNU General Public License version 3 as
 * published by the Free Software Foundation.
 *
 * This program is distributed in the hope that it will be useful,
 * but WITHOUT ANY WARRANTY; without even the implied warranty of
 * MERCHANTABILITY or FITNESS FOR A PARTICULAR PURPOSE.  See the
 * GNU General Public License for more details.
 *
 * You should have received a copy of the GNU General Public License
 * along with this program.  If not, see <http://www.gnu.org/licenses/>.
 *
 */

package servicestate_test

import (
	"io/ioutil"
	"os"
	"path/filepath"
	"testing"
	"time"

	. "gopkg.in/check.v1"

	"github.com/snapcore/snapd/client"
	"github.com/snapcore/snapd/dirs"
	"github.com/snapcore/snapd/overlord"
	"github.com/snapcore/snapd/overlord/servicestate"
	"github.com/snapcore/snapd/overlord/snapstate"
	"github.com/snapcore/snapd/overlord/state"
	"github.com/snapcore/snapd/snap"
	"github.com/snapcore/snapd/snap/snaptest"
	"github.com/snapcore/snapd/systemd"
	"github.com/snapcore/snapd/testutil"
)

func TestServiceControl(t *testing.T) { TestingT(t) }

type serviceControlSuite struct {
	testutil.BaseTest
	state      *state.State
	o          *overlord.Overlord
	se         *overlord.StateEngine
	serviceMgr *servicestate.ServiceManager
	sysctlArgs [][]string
}

var _ = Suite(&serviceControlSuite{})

const servicesSnapYaml1 = `name: test-snap
version: 1.0
apps:
  someapp:
    command: cmd
  foo:
    daemon: simple
  bar:
    daemon: simple
    after: [foo]
`

func (s *serviceControlSuite) SetUpTest(c *C) {
	s.BaseTest.SetUpTest(c)

	dirs.SetRootDir(c.MkDir())
	s.AddCleanup(func() { dirs.SetRootDir("") })

	s.o = overlord.Mock()
	s.state = s.o.State()

	s.sysctlArgs = nil
	systemctlRestorer := systemd.MockSystemctl(func(cmd ...string) (buf []byte, err error) {
		s.sysctlArgs = append(s.sysctlArgs, cmd)
		if cmd[0] == "show" {
			return []byte("ActiveState=inactive\n"), nil
		}
		return nil, nil
	})
	s.AddCleanup(systemctlRestorer)

	s.serviceMgr = servicestate.Manager(s.state, s.o.TaskRunner())
	s.o.AddManager(s.serviceMgr)
	s.o.AddManager(s.o.TaskRunner())
	s.se = s.o.StateEngine()
	c.Assert(s.o.StartUp(), IsNil)
}

func (s *serviceControlSuite) mockTestSnap(c *C) *snap.Info {
	si := snap.SideInfo{
		RealName: "test-snap",
		Revision: snap.R(7),
	}
	info := snaptest.MockSnap(c, servicesSnapYaml1, &si)
	snapstate.Set(s.state, "test-snap", &snapstate.SnapState{
		Active:   true,
		Sequence: []*snap.SideInfo{&si},
		Current:  snap.R(7),
		SnapType: "app",
	})

	// mock systemd service units, this is required when testing "stop"
	err := os.MkdirAll(filepath.Join(dirs.GlobalRootDir, "etc/systemd/system/"), 0775)
	c.Assert(err, IsNil)
	err = ioutil.WriteFile(filepath.Join(dirs.GlobalRootDir, "etc/systemd/system/snap.test-snap.foo.service"), nil, 0644)
	c.Assert(err, IsNil)

	return info
}

func verifyControlTasks(c *C, tasks []*state.Task, expectedAction, supportAction string, expectedServices ...string) {
	// sanity, ensures test checks below are hit
	c.Assert(len(tasks) > 0, Equals, true)
	var i int
	for i < len(tasks) {
		var argv []string
		if tasks[i].Kind() == "exec-command" {
			switch expectedAction {
			case "start":
				if supportAction != "" {
					c.Assert(tasks[i].Get("argv", &argv), IsNil)
					c.Check(argv, DeepEquals, append([]string{"systemctl", supportAction}, expectedServices...))
					i++
					wt := tasks[i].WaitTasks()
					c.Assert(wt, HasLen, 1)
					c.Assert(wt[0].ID(), Equals, tasks[i-1].ID())
				}
				c.Assert(tasks[i].Get("argv", &argv), IsNil)
				c.Check(argv, DeepEquals, append([]string{"systemctl", "start"}, expectedServices...))
			case "stop":
				if supportAction != "" {
					c.Assert(tasks[i].Get("argv", &argv), IsNil)
					c.Check(argv, DeepEquals, append([]string{"systemctl", supportAction}, expectedServices...))
					i++
					wt := tasks[i].WaitTasks()
					c.Assert(wt, HasLen, 1)
					c.Assert(wt[0].ID(), Equals, tasks[i-1].ID())
				}
				c.Assert(tasks[i].Get("argv", &argv), IsNil)
				c.Check(argv, DeepEquals, append([]string{"systemctl", "stop"}, expectedServices...))
			case "restart":
				if supportAction != "" {
					c.Assert(tasks[i].Get("argv", &argv), IsNil)
					c.Check(argv, DeepEquals, append([]string{"systemctl", "reload-or-restart"}, expectedServices...))
				} else {
					c.Assert(tasks[i].Get("argv", &argv), IsNil)
					c.Check(argv, DeepEquals, append([]string{"systemctl", "restart"}, expectedServices...))
				}
			default:
				c.Fatalf("unhandled action %s", expectedAction)
			}
		} else {
			c.Fatalf("unexpected task: %s", tasks[i].Kind())
		}
		i++
	}
}

func makeControlChange(c *C, st *state.State, inst *servicestate.Instruction, info *snap.Info) *state.Change {
	apps := []*snap.AppInfo{}
	for _, name := range inst.Names {
		c.Assert(info.Apps[name], NotNil)
		apps = append(apps, info.Apps[name])
	}
	st.Unlock()
	tss, err := servicestate.Control(st, apps, inst, nil)
	st.Lock()
	c.Assert(err, IsNil)

	chg := st.NewChange("service-control", "...")
	for _, ts := range tss {
		chg.AddAll(ts)
	}
	return chg
}

func (s *serviceControlSuite) TestControlConflict(c *C) {
	st := s.state
	st.Lock()

	inf := s.mockTestSnap(c)

	// create conflicting change
	t := st.NewTask("link-snap", "...")
	snapsup := &snapstate.SnapSetup{SideInfo: &snap.SideInfo{RealName: "test-snap"}}
	t.Set("snap-setup", snapsup)
	chg := st.NewChange("manip", "...")
	chg.AddTask(t)
	st.Unlock()

	inst := &servicestate.Instruction{Action: "start", Names: []string{"foo"}}
	_, err := servicestate.Control(st, []*snap.AppInfo{inf.Apps["foo"]}, inst, nil)
	c.Check(err, ErrorMatches, `snap "test-snap" has "manip" change in progress`)
}

func (s *serviceControlSuite) TestControlStartInstruction(c *C) {
	st := s.state
	st.Lock()
	defer st.Unlock()

	inf := s.mockTestSnap(c)

	inst := &servicestate.Instruction{
		Action: "start",
		Names:  []string{"foo"},
	}

	chg := makeControlChange(c, st, inst, inf)
	verifyControlTasks(c, chg.Tasks(), "start", "", "snap.test-snap.foo.service")
}

func (s *serviceControlSuite) TestControlStartEnableMultipleInstruction(c *C) {
	st := s.state
	st.Lock()
	defer st.Unlock()

	inf := s.mockTestSnap(c)

	inst := &servicestate.Instruction{
		Action:       "start",
		Names:        []string{"foo", "bar"},
		StartOptions: client.StartOptions{Enable: true},
	}

	chg := makeControlChange(c, st, inst, inf)
	verifyControlTasks(c, chg.Tasks(), "start", "enable", "snap.test-snap.foo.service", "snap.test-snap.bar.service")
}

func (s *serviceControlSuite) TestControlStopInstruction(c *C) {
	st := s.state
	st.Lock()
	defer st.Unlock()

	inf := s.mockTestSnap(c)

	inst := &servicestate.Instruction{
		Action: "stop",
		Names:  []string{"foo"},
	}

	chg := makeControlChange(c, st, inst, inf)
	verifyControlTasks(c, chg.Tasks(), "stop", "", "snap.test-snap.foo.service")
}

func (s *serviceControlSuite) TestControlStopDisableInstruction(c *C) {
	st := s.state
	st.Lock()
	defer st.Unlock()

	inf := s.mockTestSnap(c)

	inst := &servicestate.Instruction{
		Action:      "stop",
		Names:       []string{"bar"},
		StopOptions: client.StopOptions{Disable: true},
	}

	chg := makeControlChange(c, st, inst, inf)
	verifyControlTasks(c, chg.Tasks(), "stop", "disable", "snap.test-snap.bar.service")
}

func (s *serviceControlSuite) TestControlRestartInstruction(c *C) {
	st := s.state
	st.Lock()
	defer st.Unlock()

	inf := s.mockTestSnap(c)

	inst := &servicestate.Instruction{
		Action: "restart",
		Names:  []string{"bar"},
	}

	chg := makeControlChange(c, st, inst, inf)
	verifyControlTasks(c, chg.Tasks(), "restart", "", "snap.test-snap.bar.service")
}

func (s *serviceControlSuite) TestControlRestartReloadMultipleInstruction(c *C) {
	st := s.state
	st.Lock()
	defer st.Unlock()

	inf := s.mockTestSnap(c)

	inst := &servicestate.Instruction{
		Action:         "restart",
		Names:          []string{"foo", "bar"},
		RestartOptions: client.RestartOptions{Reload: true},
	}

	chg := makeControlChange(c, st, inst, inf)
	verifyControlTasks(c, chg.Tasks(), "restart", "reload", "snap.test-snap.foo.service", "snap.test-snap.bar.service")
}

func (s *serviceControlSuite) TestControlUnknownInstruction(c *C) {
	st := s.state
	st.Lock()
	defer st.Unlock()

	inst := &servicestate.Instruction{
		Action:         "boo",
		Names:          []string{"foo"},
		RestartOptions: client.RestartOptions{Reload: true},
	}

	_, err := servicestate.Control(st, []*snap.AppInfo{}, inst, nil)
	c.Assert(err, ErrorMatches, `unknown action "boo"`)
}

func (s *serviceControlSuite) TestControlStopDisableMultipleInstruction(c *C) {
	st := s.state
	st.Lock()
	defer st.Unlock()

	inf := s.mockTestSnap(c)

	inst := &servicestate.Instruction{
		Action:      "stop",
		Names:       []string{"foo", "bar"},
		StopOptions: client.StopOptions{Disable: true},
	}

	chg := makeControlChange(c, st, inst, inf)
	verifyControlTasks(c, chg.Tasks(), "stop", "disable", "snap.test-snap.foo.service", "snap.test-snap.bar.service")
}

func (s *serviceControlSuite) TestNoServiceCommandError(c *C) {
	st := s.state
	st.Lock()

	chg := st.NewChange("service-control", "...")
	t := st.NewTask("service-control", "...")
	chg.AddTask(t)

	st.Unlock()
	defer s.se.Stop()
	c.Assert(s.o.Settle(5*time.Second), IsNil)
	st.Lock()

	c.Assert(t.Status(), Equals, state.ErrorStatus)
	c.Check(chg.Err(), ErrorMatches, `cannot perform the following tasks:\n.*internal error: cannot get service-action: no state entry for key.*`)
}

func (s *serviceControlSuite) TestNoopWhenNoServices(c *C) {
	st := s.state
	st.Lock()

	si := snap.SideInfo{RealName: "test-snap", Revision: snap.R(7)}
	snaptest.MockSnap(c, `name: test-snap`, &si)
	snapstate.Set(st, "test-snap", &snapstate.SnapState{
		Active:   true,
		Sequence: []*snap.SideInfo{&si},
		Current:  snap.R(7),
		SnapType: "app",
	})

	chg := st.NewChange("service-control", "...")
	t := st.NewTask("service-control", "...")
	cmd := &servicestate.ServiceAction{SnapName: "test-snap"}
	t.Set("service-action", cmd)
	chg.AddTask(t)

	st.Unlock()
	defer s.se.Stop()
	c.Assert(s.o.Settle(5*time.Second), IsNil)
	st.Lock()

	c.Check(t.Status(), Equals, state.DoneStatus)
}

func (s *serviceControlSuite) TestUnhandledServiceAction(c *C) {
	st := s.state
	st.Lock()

	s.mockTestSnap(c)

	chg := st.NewChange("service-control", "...")
	t := st.NewTask("service-control", "...")
	cmd := &servicestate.ServiceAction{SnapName: "test-snap", Action: "foo"}
	t.Set("service-action", cmd)
	chg.AddTask(t)

	st.Unlock()
	defer s.se.Stop()
	c.Assert(s.o.Settle(5*time.Second), IsNil)
	st.Lock()

	c.Assert(t.Status(), Equals, state.ErrorStatus)
	c.Check(chg.Err(), ErrorMatches, `cannot perform the following tasks:\n.*unhandled service action: "foo".*`)
}

func (s *serviceControlSuite) TestUnknownService(c *C) {
	st := s.state
	st.Lock()

	s.mockTestSnap(c)

	chg := st.NewChange("service-control", "...")
	t := st.NewTask("service-control", "...")
	cmd := &servicestate.ServiceAction{
		SnapName: "test-snap",
		Action:   "start",
		Services: []string{"baz"},
	}
	t.Set("service-action", cmd)
	chg.AddTask(t)

	st.Unlock()
	defer s.se.Stop()
	c.Assert(s.o.Settle(5*time.Second), IsNil)
	st.Lock()

	c.Assert(t.Status(), Equals, state.ErrorStatus)
	c.Check(chg.Err(), ErrorMatches, `cannot perform the following tasks:\n.*no such service: baz.*`)
}

func (s *serviceControlSuite) TestNotAService(c *C) {
	st := s.state
	st.Lock()

	s.mockTestSnap(c)

	chg := st.NewChange("service-control", "...")
	t := st.NewTask("service-control", "...")
	cmd := &servicestate.ServiceAction{
		SnapName: "test-snap",
		Action:   "start",
		Services: []string{"someapp"},
	}
	t.Set("service-action", cmd)
	chg.AddTask(t)

	st.Unlock()
	defer s.se.Stop()
	c.Assert(s.o.Settle(5*time.Second), IsNil)
	st.Lock()

	c.Assert(t.Status(), Equals, state.ErrorStatus)
	c.Check(chg.Err(), ErrorMatches, `cannot perform the following tasks:\n.*someapp is not a service.*`)
}

func (s *serviceControlSuite) TestStartAllServices(c *C) {
	st := s.state
	st.Lock()

	s.mockTestSnap(c)

	chg := st.NewChange("service-control", "...")
	t := st.NewTask("service-control", "...")
	cmd := &servicestate.ServiceAction{
		SnapName: "test-snap",
		Action:   "start",
	}
	t.Set("service-action", cmd)
	chg.AddTask(t)

	st.Unlock()
	defer s.se.Stop()
	c.Assert(s.o.Settle(5*time.Second), IsNil)
	st.Lock()

	c.Assert(t.Status(), Equals, state.DoneStatus)

	c.Check(s.sysctlArgs, DeepEquals, [][]string{
		{"start", "snap.test-snap.foo.service"},
		{"start", "snap.test-snap.bar.service"},
	})
}

func (s *serviceControlSuite) TestStartListedServices(c *C) {
	st := s.state
	st.Lock()

	s.mockTestSnap(c)

	chg := st.NewChange("service-control", "...")
	t := st.NewTask("service-control", "...")
	cmd := &servicestate.ServiceAction{
		SnapName: "test-snap",
		Action:   "start",
		Services: []string{"foo"},
	}
	t.Set("service-action", cmd)
	chg.AddTask(t)

	st.Unlock()
	defer s.se.Stop()
	c.Assert(s.o.Settle(5*time.Second), IsNil)
	st.Lock()

	c.Assert(t.Status(), Equals, state.DoneStatus)
	c.Check(s.sysctlArgs, DeepEquals, [][]string{
		{"start", "snap.test-snap.foo.service"},
	})
}

func (s *serviceControlSuite) TestStartEnableServices(c *C) {
	st := s.state
	st.Lock()

	s.mockTestSnap(c)

	chg := st.NewChange("service-control", "...")
	t := st.NewTask("service-control", "...")
	cmd := &servicestate.ServiceAction{
		SnapName:       "test-snap",
		Action:         "start",
		ActionModifier: "enable",
		Services:       []string{"foo"},
	}
	t.Set("service-action", cmd)
	chg.AddTask(t)

	st.Unlock()
	defer s.se.Stop()
	c.Assert(s.o.Settle(5*time.Second), IsNil)
	st.Lock()

	c.Assert(t.Status(), Equals, state.DoneStatus)
	c.Check(s.sysctlArgs, DeepEquals, [][]string{
		{"--root", dirs.GlobalRootDir, "enable", "snap.test-snap.foo.service"},
		{"start", "snap.test-snap.foo.service"},
	})
}

func (s *serviceControlSuite) TestStartEnableMultipleServices(c *C) {
	st := s.state
	st.Lock()

	s.mockTestSnap(c)

	chg := st.NewChange("service-control", "...")
	t := st.NewTask("service-control", "...")
	cmd := &servicestate.ServiceAction{
		SnapName:       "test-snap",
		Action:         "start",
		ActionModifier: "enable",
	}
	t.Set("service-action", cmd)
	chg.AddTask(t)

	st.Unlock()
	defer s.se.Stop()
	c.Assert(s.o.Settle(5*time.Second), IsNil)
	st.Lock()

	c.Assert(t.Status(), Equals, state.DoneStatus)
	c.Check(s.sysctlArgs, DeepEquals, [][]string{
		{"--root", dirs.GlobalRootDir, "enable", "snap.test-snap.foo.service"},
		{"--root", dirs.GlobalRootDir, "enable", "snap.test-snap.bar.service"},
		{"start", "snap.test-snap.foo.service"},
		{"start", "snap.test-snap.bar.service"},
	})
}

func (s *serviceControlSuite) TestStopServices(c *C) {
	st := s.state
	st.Lock()

	s.mockTestSnap(c)

	chg := st.NewChange("service-control", "...")
	t := st.NewTask("service-control", "...")
	cmd := &servicestate.ServiceAction{
		SnapName: "test-snap",
		Action:   "stop",
		Services: []string{"foo"},
	}
	t.Set("service-action", cmd)
	chg.AddTask(t)

	st.Unlock()
	defer s.se.Stop()
	c.Assert(s.o.Settle(5*time.Second), IsNil)
	st.Lock()

	c.Assert(t.Status(), Equals, state.DoneStatus)
	c.Check(s.sysctlArgs, DeepEquals, [][]string{
		{"stop", "snap.test-snap.foo.service"},
		{"show", "--property=ActiveState", "snap.test-snap.foo.service"},
	})
}

func (s *serviceControlSuite) TestStopDisableServices(c *C) {
	st := s.state
	st.Lock()

	s.mockTestSnap(c)

	chg := st.NewChange("service-control", "...")
	t := st.NewTask("service-control", "...")
	cmd := &servicestate.ServiceAction{
		SnapName:       "test-snap",
		Action:         "stop",
		ActionModifier: "disable",
		Services:       []string{"foo"},
	}
	t.Set("service-action", cmd)
	chg.AddTask(t)

	st.Unlock()
	defer s.se.Stop()
	c.Assert(s.o.Settle(5*time.Second), IsNil)
	st.Lock()

	c.Assert(t.Status(), Equals, state.DoneStatus)
	c.Check(s.sysctlArgs, DeepEquals, [][]string{
		{"stop", "snap.test-snap.foo.service"},
		{"show", "--property=ActiveState", "snap.test-snap.foo.service"},
		{"--root", dirs.GlobalRootDir, "disable", "snap.test-snap.foo.service"},
	})
}

func (s *serviceControlSuite) TestRestartServices(c *C) {
	st := s.state
	st.Lock()

	s.mockTestSnap(c)

	chg := st.NewChange("service-control", "...")
	t := st.NewTask("service-control", "...")
	cmd := &servicestate.ServiceAction{
		SnapName: "test-snap",
		Action:   "restart",
		Services: []string{"foo"},
	}
	t.Set("service-action", cmd)
	chg.AddTask(t)

	st.Unlock()
	defer s.se.Stop()
	c.Assert(s.o.Settle(5*time.Second), IsNil)
	st.Lock()

	c.Assert(t.Status(), Equals, state.DoneStatus)
	c.Check(s.sysctlArgs, DeepEquals, [][]string{
		{"stop", "snap.test-snap.foo.service"},
		{"show", "--property=ActiveState", "snap.test-snap.foo.service"},
		{"start", "snap.test-snap.foo.service"},
	})
}

func (s *serviceControlSuite) TestReloadServices(c *C) {
	st := s.state
	st.Lock()

	s.mockTestSnap(c)

	chg := st.NewChange("service-control", "...")
	t := st.NewTask("service-control", "...")
	cmd := &servicestate.ServiceAction{
		SnapName: "test-snap",
		Action:   "reload-or-restart",
		Services: []string{"foo"},
	}
	t.Set("service-action", cmd)
	chg.AddTask(t)

	st.Unlock()
	defer s.se.Stop()
	c.Assert(s.o.Settle(5*time.Second), IsNil)
	st.Lock()

	c.Assert(t.Status(), Equals, state.DoneStatus)
	c.Check(s.sysctlArgs, DeepEquals, [][]string{
		{"reload-or-restart", "snap.test-snap.foo.service"},
	})
}

func (s *serviceControlSuite) TestConflict(c *C) {
	st := s.state
	st.Lock()
	defer st.Unlock()

	s.mockTestSnap(c)

	chg := st.NewChange("service-control", "...")
	t := st.NewTask("service-control", "...")
	cmd := &servicestate.ServiceAction{
		SnapName: "test-snap",
		Action:   "reload-or-restart",
		Services: []string{"foo"},
	}
	t.Set("service-action", cmd)
	chg.AddTask(t)

	_, err := snapstate.Remove(st, "test-snap", snap.Revision{}, nil)
	c.Assert(err, ErrorMatches, `snap "test-snap" has "service-control" change in progress`)
}

func (s *serviceControlSuite) TestUpdateSnapstateServices(c *C) {
	var tests = []struct {
		enable                    []string
		disable                   []string
		expectedSnapstateEnabled  []string
		expectedSnapstateDisabled []string
		changed                   bool
	}{
<<<<<<< HEAD
=======
		// These test scenarios share a single SnapState instance and accumulate
		// changes to ServicesEnabledByHooks and ServicesDisabledByHooks.
>>>>>>> 46559c2a
		{
			changed: false,
		},
		{
<<<<<<< HEAD
			enable:                   []string{"a"},
=======
			enable: []string{"a"},
>>>>>>> 46559c2a
			expectedSnapstateEnabled: []string{"a"},
			changed:                  true,
		},
		// enable again does nothing
		{
<<<<<<< HEAD
			enable:                   []string{"a"},
=======
			enable: []string{"a"},
>>>>>>> 46559c2a
			expectedSnapstateEnabled: []string{"a"},
			changed:                  false,
		},
		{
			disable:                   []string{"a"},
			expectedSnapstateDisabled: []string{"a"},
			changed:                   true,
		},
		{
<<<<<<< HEAD
			enable:                   []string{"a", "c"},
=======
			enable: []string{"a", "c"},
>>>>>>> 46559c2a
			expectedSnapstateEnabled: []string{"a", "c"},
			changed:                  true,
		},
		{
			disable:                   []string{"b"},
			expectedSnapstateEnabled:  []string{"a", "c"},
			expectedSnapstateDisabled: []string{"b"},
			changed:                   true,
		},
		{
			disable:                   []string{"b", "c"},
			expectedSnapstateEnabled:  []string{"a"},
			expectedSnapstateDisabled: []string{"b", "c"},
			changed:                   true,
		},
	}

	snapst := snapstate.SnapState{}

	for _, tst := range tests {
		var enable, disable []*snap.AppInfo
		for _, srv := range tst.enable {
			enable = append(enable, &snap.AppInfo{Name: srv})
		}
		for _, srv := range tst.disable {
			disable = append(disable, &snap.AppInfo{Name: srv})
		}
		result, err := servicestate.UpdateSnapstateServices(&snapst, enable, disable)
		c.Assert(err, IsNil)
		c.Check(result, Equals, tst.changed)
		c.Check(snapst.ServicesEnabledByHooks, DeepEquals, tst.expectedSnapstateEnabled)
		c.Check(snapst.ServicesDisabledByHooks, DeepEquals, tst.expectedSnapstateDisabled)
	}

	services := []*snap.AppInfo{{Name: "foo"}}
	_, err := servicestate.UpdateSnapstateServices(nil, services, services)
	c.Assert(err, ErrorMatches, `internal error: cannot handle enabled and disabled services at the same time`)
}<|MERGE_RESOLUTION|>--- conflicted
+++ resolved
@@ -701,30 +701,19 @@
 		expectedSnapstateDisabled []string
 		changed                   bool
 	}{
-<<<<<<< HEAD
-=======
 		// These test scenarios share a single SnapState instance and accumulate
 		// changes to ServicesEnabledByHooks and ServicesDisabledByHooks.
->>>>>>> 46559c2a
 		{
 			changed: false,
 		},
 		{
-<<<<<<< HEAD
-			enable:                   []string{"a"},
-=======
 			enable: []string{"a"},
->>>>>>> 46559c2a
 			expectedSnapstateEnabled: []string{"a"},
 			changed:                  true,
 		},
 		// enable again does nothing
 		{
-<<<<<<< HEAD
-			enable:                   []string{"a"},
-=======
 			enable: []string{"a"},
->>>>>>> 46559c2a
 			expectedSnapstateEnabled: []string{"a"},
 			changed:                  false,
 		},
@@ -734,11 +723,7 @@
 			changed:                   true,
 		},
 		{
-<<<<<<< HEAD
-			enable:                   []string{"a", "c"},
-=======
 			enable: []string{"a", "c"},
->>>>>>> 46559c2a
 			expectedSnapstateEnabled: []string{"a", "c"},
 			changed:                  true,
 		},
