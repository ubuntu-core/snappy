// -*- Mode: Go; indent-tabs-mode: t -*-

/*
 * Copyright (C) 2016 Canonical Ltd
 *
 * This program is free software: you can redistribute it and/or modify
 * it under the terms of the GNU General Public License version 3 as
 * published by the Free Software Foundation.
 *
 * This program is distributed in the hope that it will be useful,
 * but WITHOUT ANY WARRANTY; without even the implied warranty of
 * MERCHANTABILITY or FITNESS FOR A PARTICULAR PURPOSE.  See the
 * GNU General Public License for more details.
 *
 * You should have received a copy of the GNU General Public License
 * along with this program.  If not, see <http://www.gnu.org/licenses/>.
 *
 */

// Package overlord implements the overall control of a snappy system.
package overlord

import (
	"fmt"
	"os"
	"path/filepath"
	"sync"
	"time"

	"gopkg.in/tomb.v2"

	"github.com/snapcore/snapd/dirs"
	"github.com/snapcore/snapd/logger"
	"github.com/snapcore/snapd/osutil"

	"github.com/snapcore/snapd/overlord/assertstate"
	"github.com/snapcore/snapd/overlord/auth"
	"github.com/snapcore/snapd/overlord/configstate"
	"github.com/snapcore/snapd/overlord/devicestate"
	"github.com/snapcore/snapd/overlord/hookstate"
	"github.com/snapcore/snapd/overlord/ifacestate"
	"github.com/snapcore/snapd/overlord/patch"
	"github.com/snapcore/snapd/overlord/snapstate"
	"github.com/snapcore/snapd/overlord/state"
	"github.com/snapcore/snapd/store"
)

var (
	ensureInterval = 5 * time.Minute
	pruneInterval  = 10 * time.Minute
	pruneWait      = 24 * time.Hour * 1
	abortWait      = 24 * time.Hour * 7
)

// Overlord is the central manager of a snappy system, keeping
// track of all available state managers and related helpers.
type Overlord struct {
	stateEng *StateEngine
	// ensure loop
	loopTomb    *tomb.Tomb
	ensureLock  sync.Mutex
	ensureTimer *time.Timer
	ensureNext  time.Time
	pruneTimer  *time.Timer
	// restarts
	restartHandler func(t state.RestartType)
	// managers
	snapMgr   *snapstate.SnapManager
	assertMgr *assertstate.AssertManager
	ifaceMgr  *ifacestate.InterfaceManager
	hookMgr   *hookstate.HookManager
	configMgr *configstate.ConfigManager
	deviceMgr *devicestate.DeviceManager
}

var storeNew = store.New

// New creates a new Overlord with all its state managers.
func New() (*Overlord, error) {
	o := &Overlord{
		loopTomb: new(tomb.Tomb),
	}

	backend := &overlordStateBackend{
		path:           dirs.SnapStateFile,
		ensureBefore:   o.ensureBefore,
		requestRestart: o.requestRestart,
	}
	s, err := loadState(backend)
	if err != nil {
		return nil, err
	}

	o.stateEng = NewStateEngine(s)

	hookMgr, err := hookstate.Manager(s)
	if err != nil {
		return nil, err
	}
	o.hookMgr = hookMgr
	o.stateEng.AddManager(o.hookMgr)

	snapMgr, err := snapstate.Manager(s)
	if err != nil {
		return nil, err
	}
	o.snapMgr = snapMgr
	o.stateEng.AddManager(o.snapMgr)

	assertMgr, err := assertstate.Manager(s)
	if err != nil {
		return nil, err
	}
	o.assertMgr = assertMgr
	o.stateEng.AddManager(o.assertMgr)

	ifaceMgr, err := ifacestate.Manager(s, nil)
	if err != nil {
		return nil, err
	}
	o.ifaceMgr = ifaceMgr
	o.stateEng.AddManager(o.ifaceMgr)

<<<<<<< HEAD
	ifacestate.SetupHooks(hookMgr)

=======
>>>>>>> 77031c9a
	configMgr, err := configstate.Manager(s, hookMgr)
	if err != nil {
		return nil, err
	}
	o.configMgr = configMgr

	deviceMgr, err := devicestate.Manager(s, hookMgr)
	if err != nil {
		return nil, err
	}
	o.deviceMgr = deviceMgr
	o.stateEng.AddManager(o.deviceMgr)

	// setting up the store
	authContext := auth.NewAuthContext(s, o.deviceMgr)
	sto := storeNew(nil, authContext)
	s.Lock()
	snapstate.ReplaceStore(s, sto)
	s.Unlock()

	return o, nil
}

func loadState(backend state.Backend) (*state.State, error) {
	if !osutil.FileExists(dirs.SnapStateFile) {
		// fail fast, mostly interesting for tests, this dir is setup
		// by the snapd package
		stateDir := filepath.Dir(dirs.SnapStateFile)
		if !osutil.IsDirectory(stateDir) {
			return nil, fmt.Errorf("fatal: directory %q must be present", stateDir)
		}
		s := state.New(backend)
		patch.Init(s)
		return s, nil
	}

	r, err := os.Open(dirs.SnapStateFile)
	if err != nil {
		return nil, fmt.Errorf("cannot read the state file: %s", err)
	}
	defer r.Close()

	s, err := state.ReadState(backend, r)
	if err != nil {
		return nil, err
	}

	// one-shot migrations
	err = patch.Apply(s)
	if err != nil {
		return nil, err
	}
	return s, nil
}

func (o *Overlord) ensureTimerSetup() {
	o.ensureLock.Lock()
	defer o.ensureLock.Unlock()
	o.ensureTimer = time.NewTimer(ensureInterval)
	o.ensureNext = time.Now().Add(ensureInterval)
	o.pruneTimer = time.NewTimer(pruneInterval)
}

func (o *Overlord) ensureTimerReset() time.Time {
	o.ensureLock.Lock()
	defer o.ensureLock.Unlock()
	now := time.Now()
	o.ensureTimer.Reset(ensureInterval)
	o.ensureNext = now.Add(ensureInterval)
	return o.ensureNext
}

func (o *Overlord) ensureBefore(d time.Duration) {
	o.ensureLock.Lock()
	defer o.ensureLock.Unlock()
	if o.ensureTimer == nil {
		panic("cannot use EnsureBefore before Overlord.Loop")
	}
	now := time.Now()
	next := now.Add(d)
	if next.Before(o.ensureNext) || o.ensureNext.Before(now) {
		o.ensureTimer.Reset(d)
		o.ensureNext = next
	}
}

func (o *Overlord) requestRestart(t state.RestartType) {
	if o.restartHandler == nil {
		logger.Noticef("restart requested but no handler set")
	} else {
		o.restartHandler(t)
	}
}

// SetRestartHandler sets a handler to fulfill restart requests asynchronously.
func (o *Overlord) SetRestartHandler(handleRestart func(t state.RestartType)) {
	o.restartHandler = handleRestart
}

// Loop runs a loop in a goroutine to ensure the current state regularly through StateEngine Ensure.
func (o *Overlord) Loop() {
	o.ensureTimerSetup()
	o.loopTomb.Go(func() error {
		for {
			o.ensureTimerReset()
			// in case of errors engine logs them,
			// continue to the next Ensure() try for now
			o.stateEng.Ensure()
			select {
			case <-o.loopTomb.Dying():
				return nil
			case <-o.ensureTimer.C:
			case <-o.pruneTimer.C:
				st := o.State()
				st.Lock()
				st.Prune(pruneWait, abortWait)
				st.Unlock()
			}
		}
	})
}

// Stop stops the ensure loop and the managers under the StateEngine.
func (o *Overlord) Stop() error {
	o.loopTomb.Kill(nil)
	err1 := o.loopTomb.Wait()
	o.stateEng.Stop()
	return err1
}

// Settle runs first a state engine Ensure and then wait for activities to settle.
// That's done by waiting for all managers activities to settle while
// making sure no immediate further Ensure is scheduled. Chiefly for tests.
// Cannot be used in conjunction with Loop.
func (o *Overlord) Settle() error {
	func() {
		o.ensureLock.Lock()
		defer o.ensureLock.Unlock()
		if o.ensureTimer != nil {
			panic("cannot use Settle concurrently with other Settle or Loop calls")
		}
		o.ensureTimer = time.NewTimer(0)
	}()

	defer func() {
		o.ensureLock.Lock()
		defer o.ensureLock.Unlock()
		o.ensureTimer.Stop()
		o.ensureTimer = nil
	}()

	done := false
	var errs []error
	for !done {
		next := o.ensureTimerReset()
		err := o.stateEng.Ensure()
		switch ee := err.(type) {
		case nil:
		case *ensureError:
			errs = append(errs, ee.errs...)
		default:
			errs = append(errs, err)
		}
		o.stateEng.Wait()
		o.ensureLock.Lock()
		done = o.ensureNext.Equal(next)
		o.ensureLock.Unlock()
	}
	if len(errs) != 0 {
		return &ensureError{errs}
	}
	return nil
}

// State returns the system state managed by the overlord.
func (o *Overlord) State() *state.State {
	return o.stateEng.State()
}

// SnapManager returns the snap manager responsible for snaps under
// the overlord.
func (o *Overlord) SnapManager() *snapstate.SnapManager {
	return o.snapMgr
}

// AssertManager returns the assertion manager enforcing assertions
// under the overlord.
func (o *Overlord) AssertManager() *assertstate.AssertManager {
	return o.assertMgr
}

// InterfaceManager returns the interface manager maintaining
// interface connections under the overlord.
func (o *Overlord) InterfaceManager() *ifacestate.InterfaceManager {
	return o.ifaceMgr
}

// HookManager returns the hook manager responsible for running hooks under the
// overlord.
func (o *Overlord) HookManager() *hookstate.HookManager {
	return o.hookMgr
}

// DeviceManager returns the device manager responsible for the device identity and policies
func (o *Overlord) DeviceManager() *devicestate.DeviceManager {
	return o.deviceMgr
}<|MERGE_RESOLUTION|>--- conflicted
+++ resolved
@@ -121,11 +121,8 @@
 	o.ifaceMgr = ifaceMgr
 	o.stateEng.AddManager(o.ifaceMgr)
 
-<<<<<<< HEAD
 	ifacestate.SetupHooks(hookMgr)
 
-=======
->>>>>>> 77031c9a
 	configMgr, err := configstate.Manager(s, hookMgr)
 	if err != nil {
 		return nil, err
