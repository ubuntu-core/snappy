// -*- Mode: Go; indent-tabs-mode: t -*-

/*
 * Copyright (C) 2015-2016 Canonical Ltd
 *
 * This program is free software: you can redistribute it and/or modify
 * it under the terms of the GNU General Public License version 3 as
 * published by the Free Software Foundation.
 *
 * This program is distributed in the hope that it will be useful,
 * but WITHOUT ANY WARRANTY; without even the implied warranty of
 * MERCHANTABILITY or FITNESS FOR A PARTICULAR PURPOSE.  See the
 * GNU General Public License for more details.
 *
 * You should have received a copy of the GNU General Public License
 * along with this program.  If not, see <http://www.gnu.org/licenses/>.
 *
 */

package client

import (
	"encoding/json"
	"errors"
	"fmt"
	"net/url"
	"strings"
	"time"

	"github.com/snapcore/snapd/snap"
)

// Snap holds the data for a snap as obtained from snapd.
type Snap struct {
	ID               string        `json:"id" help:"The unique snap-id"`
	Title            string        `json:"title,omitempty" help:"The human-readable name"`
	Summary          string        `json:"summary" help:"The short summary"`
	Description      string        `json:"description" help:"The multi-line description"`
	DownloadSize     int64         `json:"download-size,omitempty" help:"The download size"`
	Icon             string        `json:"icon,omitempty"`
<<<<<<< HEAD
	InstalledSize    int64         `json:"installed-size,omitempty" help:"The installed size in byte"`
	InstallDate      time.Time     `json:"install-date,omitempty" help:"The date of installation (or empty)"`
	Name             string        `json:"name" help:"The human readable name of the snap"`
	Developer        string        `json:"developer" help:"The name of the publisher"`
	Status           string        `json:"status" help:"The active status"`
	Type             string        `json:"type" help:"The type (e.g. "app")`
	Version          string        `json:"version" help:"The human readable version"`
	Channel          string        `json:"channel" help:"The current channel"`
	TrackingChannel  string        `json:"tracking-channel,omitempty" help:"The channel this snap follows"`
=======
	InstalledSize    int64         `json:"installed-size,omitempty"`
	InstallDate      time.Time     `json:"install-date,omitempty"`
	Name             string        `json:"name"`
	Developer        string        `json:"developer"`
	Status           string        `json:"status"`
	Type             string        `json:"type"`
	Base             string        `json:"base,omitempty"`
	Version          string        `json:"version"`
	Channel          string        `json:"channel"`
	TrackingChannel  string        `json:"tracking-channel,omitempty"`
>>>>>>> b6b0bf31
	IgnoreValidation bool          `json:"ignore-validation"`
	Revision         snap.Revision `json:"revision" help:"The snap revision"`
	Confinement      string        `json:"confinement" help:"The confinement used"`
	Private          bool          `json:"private" help:"True if this is a private snap"`
	DevMode          bool          `json:"devmode" help:"True if this snap is in devmode"`
	JailMode         bool          `json:"jailmode" help:"True if this snap is in jailmode"`
	TryMode          bool          `json:"trymode,omitempty" help:"True if this snap is in try-mode"`
	Apps             []AppInfo     `json:"apps,omitempty"`
<<<<<<< HEAD
	Broken           string        `json:"broken,omitempty" help:"True if this snap is currently broken"`
	Contact          string        `json:"contact"  help:"The contact for this snap"`
	License          string        `json:"license,omitempty" help:"The license as a SPDX expression"`
=======
	Broken           string        `json:"broken,omitempty"`
	Contact          string        `json:"contact"`
	License          string        `json:"license,omitempty"`
	CommonIDs        []string      `json:"common-ids,omitempty"`
	MountedFrom      string        `json:"mounted-from,omitempty"`
>>>>>>> b6b0bf31

	Prices      map[string]float64 `json:"prices,omitempty" help:"The price of the snap"`
	Screenshots []Screenshot       `json:"screenshots,omitempty"`

	// The flattended channel map with $track/$risk
	Channels map[string]*snap.ChannelSnapInfo `json:"channels,omitempty"`

	// The ordered list of tracks that contains channels
	Tracks []string `json:"tracks,omitempty"`
}

func (s *Snap) MarshalJSON() ([]byte, error) {
	type auxSnap Snap // use auxiliary type so that Go does not call Snap.MarshalJSON()
	// separate type just for marshalling
	m := struct {
		auxSnap
		InstallDate *time.Time `json:"install-date,omitempty"`
	}{
		auxSnap: auxSnap(*s),
	}
	if !s.InstallDate.IsZero() {
		m.InstallDate = &s.InstallDate
	}
	return json.Marshal(&m)
}

type Screenshot struct {
	URL    string `json:"url"`
	Width  int64  `json:"width,omitempty"`
	Height int64  `json:"height,omitempty"`
}

// Statuses and types a snap may have.
const (
	StatusAvailable = "available"
	StatusInstalled = "installed"
	StatusActive    = "active"
	StatusRemoved   = "removed"
	StatusPriced    = "priced"

	TypeApp    = "app"
	TypeKernel = "kernel"
	TypeGadget = "gadget"
	TypeOS     = "os"

	StrictConfinement  = "strict"
	DevModeConfinement = "devmode"
	ClassicConfinement = "classic"
)

type ResultInfo struct {
	SuggestedCurrency string `json:"suggested-currency"`
}

// FindOptions supports exactly one of the following options:
// - Refresh: only return snaps that are refreshable
// - Private: return snaps that are private
// - Query: only return snaps that match the query string
type FindOptions struct {
	Refresh bool
	Private bool
	Prefix  bool
	Query   string
	Section string
}

var ErrNoSnapsInstalled = errors.New("no snaps installed")

type ListOptions struct {
	All bool
}

// List returns the list of all snaps installed on the system
// with names in the given list; if the list is empty, all snaps.
func (client *Client) List(names []string, opts *ListOptions) ([]*Snap, error) {
	if opts == nil {
		opts = &ListOptions{}
	}

	q := make(url.Values)
	if opts.All {
		q.Add("select", "all")
	}
	if len(names) > 0 {
		q.Add("snaps", strings.Join(names, ","))
	}

	snaps, _, err := client.snapsFromPath("/v2/snaps", q)
	if err != nil {
		return nil, err
	}

	if len(snaps) == 0 {
		return nil, ErrNoSnapsInstalled
	}

	return snaps, nil
}

// Sections returns the list of existing snap sections in the store
func (client *Client) Sections() ([]string, error) {
	var sections []string
	_, err := client.doSync("GET", "/v2/sections", nil, nil, nil, &sections)
	if err != nil {
		return nil, fmt.Errorf("cannot get snap sections: %s", err)
	}
	return sections, nil
}

// Find returns a list of snaps available for install from the
// store for this system and that match the query
func (client *Client) Find(opts *FindOptions) ([]*Snap, *ResultInfo, error) {
	if opts == nil {
		opts = &FindOptions{}
	}

	q := url.Values{}
	if opts.Prefix {
		q.Set("name", opts.Query+"*")
	} else {
		q.Set("q", opts.Query)
	}
	switch {
	case opts.Refresh && opts.Private:
		return nil, nil, fmt.Errorf("cannot specify refresh and private together")
	case opts.Refresh:
		q.Set("select", "refresh")
	case opts.Private:
		q.Set("select", "private")
	}
	if opts.Section != "" {
		q.Set("section", opts.Section)
	}

	return client.snapsFromPath("/v2/find", q)
}

func (client *Client) FindOne(name string) (*Snap, *ResultInfo, error) {
	q := url.Values{}
	q.Set("name", name)

	snaps, ri, err := client.snapsFromPath("/v2/find", q)
	if err != nil {
		return nil, nil, fmt.Errorf("cannot find snap %q: %s", name, err)
	}

	if len(snaps) == 0 {
		return nil, nil, fmt.Errorf("cannot find snap %q", name)
	}

	return snaps[0], ri, nil
}

func (client *Client) snapsFromPath(path string, query url.Values) ([]*Snap, *ResultInfo, error) {
	var snaps []*Snap
	ri, err := client.doSync("GET", path, query, nil, nil, &snaps)
	if e, ok := err.(*Error); ok {
		return nil, nil, e
	}
	if err != nil {
		return nil, nil, fmt.Errorf("cannot list snaps: %s", err)
	}
	return snaps, ri, nil
}

// Snap returns the most recently published revision of the snap with the
// provided name.
func (client *Client) Snap(name string) (*Snap, *ResultInfo, error) {
	var snap *Snap
	path := fmt.Sprintf("/v2/snaps/%s", name)
	ri, err := client.doSync("GET", path, nil, nil, nil, &snap)
	if err != nil {
		return nil, nil, fmt.Errorf("cannot retrieve snap %q: %s", name, err)
	}
	return snap, ri, nil
}<|MERGE_RESOLUTION|>--- conflicted
+++ resolved
@@ -38,28 +38,16 @@
 	Description      string        `json:"description" help:"The multi-line description"`
 	DownloadSize     int64         `json:"download-size,omitempty" help:"The download size"`
 	Icon             string        `json:"icon,omitempty"`
-<<<<<<< HEAD
 	InstalledSize    int64         `json:"installed-size,omitempty" help:"The installed size in byte"`
 	InstallDate      time.Time     `json:"install-date,omitempty" help:"The date of installation (or empty)"`
 	Name             string        `json:"name" help:"The human readable name of the snap"`
 	Developer        string        `json:"developer" help:"The name of the publisher"`
 	Status           string        `json:"status" help:"The active status"`
 	Type             string        `json:"type" help:"The type (e.g. "app")`
+	Base             string        `json:"base,omitempty" help:"The base the snap uses (if any)"`
 	Version          string        `json:"version" help:"The human readable version"`
 	Channel          string        `json:"channel" help:"The current channel"`
 	TrackingChannel  string        `json:"tracking-channel,omitempty" help:"The channel this snap follows"`
-=======
-	InstalledSize    int64         `json:"installed-size,omitempty"`
-	InstallDate      time.Time     `json:"install-date,omitempty"`
-	Name             string        `json:"name"`
-	Developer        string        `json:"developer"`
-	Status           string        `json:"status"`
-	Type             string        `json:"type"`
-	Base             string        `json:"base,omitempty"`
-	Version          string        `json:"version"`
-	Channel          string        `json:"channel"`
-	TrackingChannel  string        `json:"tracking-channel,omitempty"`
->>>>>>> b6b0bf31
 	IgnoreValidation bool          `json:"ignore-validation"`
 	Revision         snap.Revision `json:"revision" help:"The snap revision"`
 	Confinement      string        `json:"confinement" help:"The confinement used"`
@@ -68,17 +56,11 @@
 	JailMode         bool          `json:"jailmode" help:"True if this snap is in jailmode"`
 	TryMode          bool          `json:"trymode,omitempty" help:"True if this snap is in try-mode"`
 	Apps             []AppInfo     `json:"apps,omitempty"`
-<<<<<<< HEAD
 	Broken           string        `json:"broken,omitempty" help:"True if this snap is currently broken"`
 	Contact          string        `json:"contact"  help:"The contact for this snap"`
 	License          string        `json:"license,omitempty" help:"The license as a SPDX expression"`
-=======
-	Broken           string        `json:"broken,omitempty"`
-	Contact          string        `json:"contact"`
-	License          string        `json:"license,omitempty"`
 	CommonIDs        []string      `json:"common-ids,omitempty"`
 	MountedFrom      string        `json:"mounted-from,omitempty"`
->>>>>>> b6b0bf31
 
 	Prices      map[string]float64 `json:"prices,omitempty" help:"The price of the snap"`
 	Screenshots []Screenshot       `json:"screenshots,omitempty"`
