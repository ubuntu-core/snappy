--- conflicted
+++ resolved
@@ -88,11 +88,6 @@
 	defer cancel()
 	response, err := client.raw(ctx, "GET", path, q, nil, nil)
 	if err != nil {
-<<<<<<< HEAD
-		// workaround for silly go1.9 vet that errors because it
-		// does not know about %w
-=======
->>>>>>> f1581ec4
 		fmt := "failed to query assertions: %w"
 		return nil, xerrors.Errorf(fmt, err)
 	}
