summary: Check that upgrade works

# arch: there is no snapd in arch repos
# amazon: enable once it's possible to install snapd from EPEL
systems: [-debian-sid-*, -arch-*, -amazon-*]

restore: |
    if [ "$REMOTE_STORE" = staging ]; then
        echo "skip upgrade tests while talking to the staging store"
        exit 0
    fi
    rm -f /var/tmp/myevil.txt
    rm -f ./do-classic ./prevsnapdver.out

execute: |
    if [ "$REMOTE_STORE" = staging ]; then
        echo "skip upgrade tests while talking to the staging store"
        exit 0
    fi
    #shellcheck source=tests/lib/pkgdb.sh
    . "$TESTSLIB/pkgdb.sh"
    #shellcheck source=tests/lib/snaps.sh
    . "$TESTSLIB/snaps.sh"

    if [[ "$SPREAD_REBOOT" == "0" ]]; then

        echo "Remove snapd and snap-confine"
        distro_purge_package snapd snap-confine || true
        case "$SPREAD_SYSTEM" in
            fedora-*|centos-*)
                distro_purge_package snapd-selinux || true
                ;;
        esac

        echo "Install previous snapd version from the store"
        distro_install_package snap-confine snapd

        case "$SPREAD_SYSTEM" in
            arch-*|centos-*)
                # start the services on distros where that doesn't happen
                # automnatically
                systemctl daemon-reload
                systemctl restart snapd.socket
                systemctl enable snapd.socket
                ;;
        esac

        # need to be seeded to allow snap install
        if ! snap wait 2>&1|MATCH "unknown command" ; then
            snap wait system seed.loaded
        fi
<<<<<<< HEAD

        prevsnapdver=$(snap --version|grep "snapd ")
        echo "$prevsnapdver" > prevsnapdver.out

        if [[ "$SPREAD_SYSTEM" = debian-* ]] ; then
            # For debian we install the latest core snap independently until
            # the bug fix is on stable once 2.27 landed
            snap install core
        fi

        echo "Install sanity check snaps with it"
        snap install test-snapd-tools
        snap install test-snapd-auto-aliases
        # transitional: drop the "snap pack" check once it's released
        do_classic=no
        if is_classic_confinement_supported && snap pack --help >&/dev/null ; then
            install_local_classic test-snapd-classic-confinement
            do_classic=yes
            # preserve the state across reboots if necessary
            touch do-classic
        fi

        echo "Sanity check installs"
        test-snapd-tools.echo Hello | grep Hello
        test-snapd-tools.env | grep SNAP_NAME=test-snapd-tools
        test_snapd_wellknown1|MATCH "ok wellknown 1"
        test_snapd_wellknown2|MATCH "ok wellknown 2"

        context_transition=0
        case "$SPREAD_SYSTEM" in
            fedora-*|centos-*)
                if ! MATCH 'Options=.*context=.' /etc/systemd/system/var-lib-snapd-snap-core-*.mount; then
                    context_transition=1
                fi
                ;;
        esac

        echo "Do upgrade"
        # allow-downgrades prevents errors when new versions hit the archive, for instance,
        # trying to install 2.11ubuntu1 over 2.11+0.16.04
        pkg_extension="$(distro_get_package_extension)"
        if [[ "$SPREAD_SYSTEM" == arch-* ]]; then
            # Arch's pacman is a bit funky here, the command that's run is:
            #    pacman -U --noconfirm --force /home/gopath/snapd-*.pkg.tar.xz
            # The official repo package contains snapd and snap-confine. The local test package
            # conflicts with snap-confine, thus pacman will ask to remove snap-confine, displaying
            # a question, but at the same time it completely ignores --noconfirm and aborts the upgrade.
            # As a workaround, drop --noconfirm and pass 'y' to all the questions.
            yes | pacman -U "$GOHOME"/snap*."$pkg_extension"
        else
            distro_install_local_package --allow-downgrades "$GOHOME"/snap*."$pkg_extension"
            if [ "$context_transition" = "1" ]; then
                echo "requesting reboot to enable SELinux mount context transition"
                # transitioning SELinux mount contexts requires a reboot
                REBOOT
            fi
        fi

    fi # SPREAD_REBOOT == 0

    do_classic=no
    if [ -e do-classic ]; then
        do_classic=yes
    fi

    snapdver=$(snap --version|grep "snapd ")
    [ "$snapdver" != "$(cat prevsnapdver)" ]
=======

        prevsnapdver=$(snap --version|grep "snapd ")
        echo "$prevsnapdver" > prevsnapdver.out

        if [[ "$SPREAD_SYSTEM" = debian-* ]] ; then
            # For debian we install the latest core snap independently until
            # the bug fix is on stable once 2.27 landed
            snap install core
        fi

        echo "Install sanity check snaps with it"
        snap install test-snapd-tools
        snap install test-snapd-auto-aliases
        # transitional: drop the "snap pack" check once it's released
        do_classic=no
        if is_classic_confinement_supported && snap pack --help >&/dev/null ; then
            install_local_classic test-snapd-classic-confinement
            do_classic=yes
            # preserve the state across reboots if necessary
            touch do-classic
        fi

        echo "Sanity check installs"
        test-snapd-tools.echo Hello | grep Hello
        test-snapd-tools.env | grep SNAP_NAME=test-snapd-tools
        test_snapd_wellknown1|MATCH "ok wellknown 1"
        test_snapd_wellknown2|MATCH "ok wellknown 2"

        context_transition=0
        case "$SPREAD_SYSTEM" in
            fedora-*|centos-*)
                if ! MATCH 'Options=.*context=.' /etc/systemd/system/var-lib-snapd-snap-core-*.mount; then
                    context_transition=1
                fi
                ;;
        esac

        echo "Do upgrade"
        # allow-downgrades prevents errors when new versions hit the archive, for instance,
        # trying to install 2.11ubuntu1 over 2.11+0.16.04
        pkg_extension="$(distro_get_package_extension)"
        if [[ "$SPREAD_SYSTEM" == arch-* ]]; then
            # Arch's pacman is a bit funky here, the command that's run is:
            #    pacman -U --noconfirm --force /home/gopath/snapd-*.pkg.tar.xz
            # The official repo package contains snapd and snap-confine. The local test package
            # conflicts with snap-confine, thus pacman will ask to remove snap-confine, displaying
            # a question, but at the same time it completely ignores --noconfirm and aborts the upgrade.
            # As a workaround, drop --noconfirm and pass 'y' to all the questions.
            yes | pacman -U "$GOHOME"/snap*."$pkg_extension"
        else
            distro_install_local_package --allow-downgrades "$GOHOME"/snap*."$pkg_extension"
            if [ "$context_transition" = "1" ]; then
                echo "requesting reboot to enable SELinux mount context transition"
                # transitioning SELinux mount contexts requires a reboot
                REBOOT
            fi
        fi

    fi # SPREAD_REBOOT == 0

    do_classic=no
    if [ -e do-classic ]; then
        do_classic=yes
    fi

    snapdver=$(snap --version|grep "snapd ")
    [ "$snapdver" != "$(cat prevsnapdver)" ]

    #shellcheck source=tests/lib/dirs.sh
    . "$TESTSLIB"/dirs.sh

    case "$SPREAD_SYSTEM" in
        fedora-*|centos-*)
            # all mount units should have been patched on upgrade
            unit_prefix="$(systemd-escape -p ${SNAP_MOUNT_DIR})"
            for unit in /etc/systemd/system/"$unit_prefix"-*.mount; do
                MATCH 'Options=.*context=system_u:object_r:snappy_snap_t:s0' "$unit"
            done
            ;;
    esac

>>>>>>> 9ea0fa7c

    echo "Sanity check already installed snaps after upgrade"
    snap list | grep core
    snap list | grep test-snapd-tools
    test-snapd-tools.echo Hello | grep Hello
    test-snapd-tools.env | grep SNAP_NAME=test-snapd-tools
    if [ "$do_classic" = yes ]; then
        test-snapd-classic-confinement.recurse 5
    fi

    # only test if confinement works and we actually have apparmor available
    # FIXME: this will be converted to a better check once we added the
    # plumbing for that into the snap command.
    if [ -e /sys/kernel/security/apparmor ]; then
        echo Hello > /var/tmp/myevil.txt
        if test-snapd-tools.cat /var/tmp/myevil.txt; then
            exit 1
        fi
    fi

    # check that automatic aliases survived
    test_snapd_wellknown1|MATCH "ok wellknown 1"
    test_snapd_wellknown2|MATCH "ok wellknown 2"
    snap aliases|MATCH "test-snapd-auto-aliases.wellknown1 +test_snapd_wellknown1 +-"
    snap aliases|MATCH "test-snapd-auto-aliases.wellknown2 +test_snapd_wellknown2 +-"

    echo "Check migrating to types in state"
    coreType=$(jq -r '.data.snaps["core"].type' /var/lib/snapd/state.json)
    testSnapType=$(jq -r '.data.snaps["test-snapd-tools"].type' /var/lib/snapd/state.json)
    [ "$coreType" = "os" ]
    [ "$testSnapType" = "app" ]<|MERGE_RESOLUTION|>--- conflicted
+++ resolved
@@ -49,75 +49,6 @@
         if ! snap wait 2>&1|MATCH "unknown command" ; then
             snap wait system seed.loaded
         fi
-<<<<<<< HEAD
-
-        prevsnapdver=$(snap --version|grep "snapd ")
-        echo "$prevsnapdver" > prevsnapdver.out
-
-        if [[ "$SPREAD_SYSTEM" = debian-* ]] ; then
-            # For debian we install the latest core snap independently until
-            # the bug fix is on stable once 2.27 landed
-            snap install core
-        fi
-
-        echo "Install sanity check snaps with it"
-        snap install test-snapd-tools
-        snap install test-snapd-auto-aliases
-        # transitional: drop the "snap pack" check once it's released
-        do_classic=no
-        if is_classic_confinement_supported && snap pack --help >&/dev/null ; then
-            install_local_classic test-snapd-classic-confinement
-            do_classic=yes
-            # preserve the state across reboots if necessary
-            touch do-classic
-        fi
-
-        echo "Sanity check installs"
-        test-snapd-tools.echo Hello | grep Hello
-        test-snapd-tools.env | grep SNAP_NAME=test-snapd-tools
-        test_snapd_wellknown1|MATCH "ok wellknown 1"
-        test_snapd_wellknown2|MATCH "ok wellknown 2"
-
-        context_transition=0
-        case "$SPREAD_SYSTEM" in
-            fedora-*|centos-*)
-                if ! MATCH 'Options=.*context=.' /etc/systemd/system/var-lib-snapd-snap-core-*.mount; then
-                    context_transition=1
-                fi
-                ;;
-        esac
-
-        echo "Do upgrade"
-        # allow-downgrades prevents errors when new versions hit the archive, for instance,
-        # trying to install 2.11ubuntu1 over 2.11+0.16.04
-        pkg_extension="$(distro_get_package_extension)"
-        if [[ "$SPREAD_SYSTEM" == arch-* ]]; then
-            # Arch's pacman is a bit funky here, the command that's run is:
-            #    pacman -U --noconfirm --force /home/gopath/snapd-*.pkg.tar.xz
-            # The official repo package contains snapd and snap-confine. The local test package
-            # conflicts with snap-confine, thus pacman will ask to remove snap-confine, displaying
-            # a question, but at the same time it completely ignores --noconfirm and aborts the upgrade.
-            # As a workaround, drop --noconfirm and pass 'y' to all the questions.
-            yes | pacman -U "$GOHOME"/snap*."$pkg_extension"
-        else
-            distro_install_local_package --allow-downgrades "$GOHOME"/snap*."$pkg_extension"
-            if [ "$context_transition" = "1" ]; then
-                echo "requesting reboot to enable SELinux mount context transition"
-                # transitioning SELinux mount contexts requires a reboot
-                REBOOT
-            fi
-        fi
-
-    fi # SPREAD_REBOOT == 0
-
-    do_classic=no
-    if [ -e do-classic ]; then
-        do_classic=yes
-    fi
-
-    snapdver=$(snap --version|grep "snapd ")
-    [ "$snapdver" != "$(cat prevsnapdver)" ]
-=======
 
         prevsnapdver=$(snap --version|grep "snapd ")
         echo "$prevsnapdver" > prevsnapdver.out
@@ -199,8 +130,6 @@
             ;;
     esac
 
->>>>>>> 9ea0fa7c
-
     echo "Sanity check already installed snaps after upgrade"
     snap list | grep core
     snap list | grep test-snapd-tools
