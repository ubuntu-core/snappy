#!/bin/bash

set -eux

. $TESTSLIB/apt.sh

update_core_snap_for_classic_reexec() {
    # it is possible to disable this to test that snapd (the deb) works
    # fine with whatever is in the core snap
    if [ "$MODIFY_CORE_SNAP_FOR_REEXEC" != "1" ]; then
        echo "Not modifying the core snap as requested via MODIFY_CORE_SNAP_FOR_REEXEC"
        return
    fi

    # We want to use the in-tree snap/snapd/snap-exec/snapctl, because
    # we re-exec by default.
    # To accomplish that, we'll just unpack the core we just grabbed,
    # shove the new snap-exec and snapctl in there, and repack it.

    # First of all, unmount the core
    core="$(readlink -f /snap/core/current || readlink -f /snap/ubuntu-core/current)"
    snap="$(mount | grep " $core" | awk '{print $1}')"
    umount --verbose "$core"

    # Now unpack the core, inject the new snap-exec/snapctl into it
    unsquashfs "$snap"
    cp /usr/lib/snapd/snap-exec squashfs-root/usr/lib/snapd/
    cp /usr/bin/snapctl squashfs-root/usr/bin/
    # also inject new version of snap-confine and snap-scard-ns
<<<<<<< HEAD
    cp /usr/lib/snapd/snap-confine squashfs-root/usr/lib/snapd/
    cp /usr/lib/snapd/snap-discard-ns squashfs-root/usr/lib/snapd/
=======
    cp /usr/lib/snapd/snap-discard-ns squashfs-root/usr/lib/snapd/
    cp /usr/lib/snapd/snap-confine squashfs-root/usr/lib/snapd/
>>>>>>> ee2506be
    # also add snap/snapd because we re-exec by default and want to test
    # this version
    cp /usr/lib/snapd/snapd squashfs-root/usr/lib/snapd/
    cp /usr/lib/snapd/info squashfs-root/usr/lib/snapd/
    cp /usr/bin/snap squashfs-root/usr/bin/snap
    # repack, cheating to speed things up (4sec vs 1.5min)
    mv "$snap" "${snap}.orig"
    if [[ "$SPREAD_SYSTEM" == ubuntu-14.04-* ]]; then
        # trusty does not support  -Xcompression-level 1
        mksquashfs squashfs-root "$snap" -comp gzip
    else
        mksquashfs squashfs-root "$snap" -comp gzip -Xcompression-level 1
    fi
    rm -rf squashfs-root

    # Now mount the new core snap
    mount "$snap" "$core"

    # Make sure we're running with the correct copied bits
    for p in /usr/lib/snapd/snap-exec /usr/lib/snapd/snap-confine /usr/lib/snapd/snap-discard-ns /usr/bin/snapctl /usr/lib/snapd/snapd /usr/bin/snap; do
        if ! cmp ${p} ${core}${p}; then
            echo "$p in tree and $p in core snap are unexpectedly not the same"
            exit 1
        fi
    done
}

prepare_each_classic() {
    mkdir -p /etc/systemd/system/snapd.service.d
    if [ -z "${SNAP_REEXEC:-}" ]; then
        rm -f /etc/systemd/system/snapd.service.d/reexec.conf
    else
        cat <<EOF > /etc/systemd/system/snapd.service.d/reexec.conf
[Service]
Environment=SNAP_REEXEC=$SNAP_REEXEC
EOF
    fi

}

prepare_classic() {
    apt_install_local ${GOPATH}/snap-confine*.deb
    apt_install_local ${GOPATH}/snapd_*.deb
    if snap --version |MATCH unknown; then
        echo "Package build incorrect, 'snap --version' mentions 'unknown'"
        snap --version
        apt-cache policy snapd
        exit 1
    fi
    if /usr/lib/snapd/snap-confine --version | MATCH unknown; then
        echo "Package build incorrect, 'snap-confine --version' mentions 'unknown'"
        /usr/lib/snapd/snap-confine --version
        apt-cache policy snap-confine
        exit 1
    fi

    mkdir -p /etc/systemd/system/snapd.service.d
    cat <<EOF > /etc/systemd/system/snapd.service.d/local.conf
[Unit]
StartLimitInterval=0
[Service]
Environment=SNAPD_DEBUG_HTTP=7 SNAPD_DEBUG=1 SNAPPY_TESTING=1
EOF
    mkdir -p /etc/systemd/system/snapd.socket.d
    cat <<EOF > /etc/systemd/system/snapd.socket.d/local.conf
[Unit]
StartLimitInterval=0
EOF

    # Snapshot the state including core.
    if [ ! -f $SPREAD_PATH/snapd-state.tar.gz ]; then
        ! snap list | grep core || exit 1
        if [ "$REMOTE_STORE" = staging ]; then
            . $TESTSLIB/store.sh
            setup_staging_store
        fi
        # use parameterized core channel (defaults to edge) instead
        # of a fixed one and close to stable in order to detect defects
        # earlier
        snap install --${CORE_CHANNEL} core
        snap list | grep core

        echo "Ensure that the grub-editenv list output is empty on classic"
        output=$(grub-editenv list)
        if [ -n "$output" ]; then
            echo "Expected empty grub environment, got:"
            echo "$output"
            exit 1
        fi

        systemctl stop snapd.service snapd.socket

        update_core_snap_for_classic_reexec

        systemctl daemon-reload
        mounts="$(systemctl list-unit-files | grep '^snap[-.].*\.mount' | cut -f1 -d ' ')"
        services="$(systemctl list-unit-files | grep '^snap[-.].*\.service' | cut -f1 -d ' ')"
        for unit in $services $mounts; do
            systemctl stop $unit
        done
        tar czf $SPREAD_PATH/snapd-state.tar.gz /var/lib/snapd /snap /etc/systemd/system/snap-*core*.mount
        systemctl daemon-reload # Workaround for http://paste.ubuntu.com/17735820/
        for unit in $mounts $services; do
            systemctl start $unit
        done
        systemctl start snapd.socket
    fi
}

setup_reflash_magic() {
        # install the stuff we need
        apt-get install -y kpartx busybox-static
        apt_install_local ${GOPATH}/snapd_*.deb ${GOPATH}/snap-confine_*.deb
        apt-get clean

        snap install --${CORE_CHANNEL} core

        # install ubuntu-image
        snap install --devmode --edge ubuntu-image

        # needs to be under /home because ubuntu-device-flash
        # uses snap-confine and that will hide parts of the hostfs
        IMAGE_HOME=/home/image
        mkdir -p $IMAGE_HOME

        # modify the core snap so that the current root-pw works there
        # for spread to do the first login
        UNPACKD="/tmp/core-snap"
        unsquashfs -d $UNPACKD /var/lib/snapd/snaps/core_*.snap

        # FIXME: netplan workaround
        mkdir -p $UNPACKD/etc/netplan

        # set root pw by concating root line from host and rest from core
        want_pw="$(grep ^root /etc/shadow)"
        echo "$want_pw" > /tmp/new-shadow
        tail -n +2 /etc/shadow >> /tmp/new-shadow
        cp -v /tmp/new-shadow $UNPACKD/etc/shadow
        cp -v /etc/passwd $UNPACKD/etc/passwd

        # ensure spread -reuse works in the core image as well
        if [ -e /.spread.yaml ]; then
            cp -av /.spread.yaml $UNPACKD
        fi

        # we need the test user in the image
        # see the comment in spread.yaml about 12345
        sed -i "s/^test.*$//" $UNPACKD/etc/{shadow,passwd}
        chroot $UNPACKD addgroup --quiet --gid 12345 test
        chroot $UNPACKD adduser --quiet --no-create-home --uid 12345 --gid 12345 --disabled-password --gecos '' test
        echo 'test ALL=(ALL) NOPASSWD:ALL' >> $UNPACKD/etc/sudoers.d/99-test-user

        echo 'ubuntu ALL=(ALL) NOPASSWD:ALL' >> $UNPACKD/etc/sudoers.d/99-ubuntu-user

        # modify sshd so that we can connect as root
        sed -i 's/\(PermitRootLogin\|PasswordAuthentication\)\>.*/\1 yes/' $UNPACKD/etc/ssh/sshd_config

        # FIXME: install would be better but we don't have dpkg on
        #        the image
        # unpack our freshly build snapd into the new core snap
        dpkg-deb -x ${SPREAD_PATH}/../snapd_*.deb $UNPACKD
        dpkg-deb -x ${SPREAD_PATH}/../snap-confine_*.deb $UNPACKD

        # add gpio and iio slots
        cat >> $UNPACKD/meta/snap.yaml <<-EOF
slots:
    gpio-pin:
        interface: gpio
        number: 100
        direction: out
    iio0:
        interface: iio
        path: /dev/iio:device0
EOF

        # build new core snap for the image
        snapbuild $UNPACKD $IMAGE_HOME

        # FIXME: fetch directly once its in the assertion service
        cp "$TESTSLIB/assertions/pc-${REMOTE_STORE}.model" $IMAGE_HOME/pc.model

        # FIXME: how to test store updated of ubuntu-core with sideloaded snap?
        IMAGE=all-snap-amd64.img

        # ensure that ubuntu-image is using our test-build of snapd with the
        # test keys and not the bundled version of usr/bin/snap from the snap.
        # Note that we can not put it into /usr/bin as '/usr' is different
        # when the snap uses confinement.
        cp /usr/bin/snap $IMAGE_HOME
        export UBUNTU_IMAGE_SNAP_CMD=$IMAGE_HOME/snap
        /snap/bin/ubuntu-image -w $IMAGE_HOME $IMAGE_HOME/pc.model --channel edge --extra-snaps $IMAGE_HOME/core_*.snap  --output $IMAGE_HOME/$IMAGE

        # mount fresh image and add all our SPREAD_PROJECT data
        kpartx -avs $IMAGE_HOME/$IMAGE
        # FIXME: hardcoded mapper location, parse from kpartx
        mount /dev/mapper/loop2p3 /mnt
        mkdir -p /mnt/user-data/
        cp -ar /home/gopath /mnt/user-data/

        # create test user home dir
        mkdir -p /mnt/user-data/test
        # using symbolic names requires test:test have the same ids
        # inside and outside which is a pain (see 12345 above), but
        # using the ids directly is the wrong kind of fragile
        chown --verbose test:test /mnt/user-data/test

        # we do what sync-dirs is normally doing on boot, but because
        # we have subdirs/files in /etc/systemd/system (created below)
        # the writeable-path sync-boot won't work
        mkdir -p /mnt/system-data/etc/systemd
        (cd /tmp ; unsquashfs -v $IMAGE_HOME/core_*.snap etc/systemd/system)
        cp -avr /tmp/squashfs-root/etc/systemd/system /mnt/system-data/etc/systemd/

        # FIXUP silly systemd
        mkdir -p /mnt/system-data/etc/systemd/system/snapd.service.d
        cat <<EOF > /mnt/system-data/etc/systemd/system/snapd.service.d/local.conf
[Unit]
StartLimitInterval=0
[Service]
Environment=SNAPD_DEBUG_HTTP=7 SNAPD_DEBUG=1 SNAPPY_TESTING=1 SNAPPY_USE_STAGING_STORE=$SNAPPY_USE_STAGING_STORE
ExecPreStart=/bin/touch /dev/iio:device0
EOF
        mkdir -p /mnt/system-data/etc/systemd/system/snapd.socket.d
        cat <<EOF > /mnt/system-data/etc/systemd/system/snapd.socket.d/local.conf
[Unit]
StartLimitInterval=0
EOF

        umount /mnt
        kpartx -d  $IMAGE_HOME/$IMAGE

        # the reflash magic
        # FIXME: ideally in initrd, but this is good enough for now
        cat > $IMAGE_HOME/reflash.sh << EOF
#!/bin/sh -ex
mount -t tmpfs none /tmp
cp /bin/busybox /tmp
cp $IMAGE_HOME/$IMAGE /tmp
sync
# blow away everything
/tmp/busybox dd if=/tmp/$IMAGE of=/dev/sda bs=4M
# and reboot
/tmp/busybox sync
/tmp/busybox echo b > /proc/sysrq-trigger
EOF
        chmod +x $IMAGE_HOME/reflash.sh

        # extract ROOT from /proc/cmdline
        ROOT=$(cat /proc/cmdline | sed -e 's/^.*root=//' -e 's/ .*$//')
        cat >/boot/grub/grub.cfg <<EOF
set default=0
set timeout=2
menuentry 'flash-all-snaps' {
linux /vmlinuz root=$ROOT ro init=$IMAGE_HOME/reflash.sh console=ttyS0
initrd /initrd.img
}
EOF
}

prepare_all_snap() {
    # we are still a "classic" image, prepare the surgery
    if [ -e /var/lib/dpkg/status ]; then
        setup_reflash_magic
        REBOOT
    fi

    # verify after the first reboot that we are now in the all-snap world
    if [ $SPREAD_REBOOT = 1 ]; then
        echo "Ensure we are now in an all-snap world"
        if [ -e /var/lib/dpkg/status ]; then
            echo "Rebooting into all-snap system did not work"
            exit 1
        fi
    fi

    echo "Wait for firstboot change to be ready"
    while ! snap changes | grep "Done"; do
        snap changes || true
        snap change 1 || true
        sleep 1
    done

    echo "Ensure fundamental snaps are still present"
    . $TESTSLIB/names.sh
    for name in $gadget_name $kernel_name $core_name; do
        if ! snap list | grep $name; then
            echo "Not all fundamental snaps are available, all-snap image not valid"
            echo "Currently installed snaps"
            snap list
            exit 1
        fi
    done

    echo "Kernel has a store revision"
    snap list|grep ^${kernel_name}|grep -E " [0-9]+\s+canonical"

    # Snapshot the fresh state (including boot/bootenv)
    if [ ! -f $SPREAD_PATH/snapd-state.tar.gz ]; then
        # we need to ensure that we also restore the boot environment
        # fully for tests that break it
        BOOT=""
        if ls /boot/uboot/*; then
            BOOT=/boot/uboot/
        elif ls /boot/grub/*; then
            BOOT=/boot/grub/
        else
            echo "Cannot determine bootdir in /boot:"
            ls /boot
            exit 1
        fi

        systemctl stop snapd.service snapd.socket
        tar czf $SPREAD_PATH/snapd-state.tar.gz /var/lib/snapd $BOOT
        systemctl start snapd.socket
    fi
}<|MERGE_RESOLUTION|>--- conflicted
+++ resolved
@@ -27,13 +27,8 @@
     cp /usr/lib/snapd/snap-exec squashfs-root/usr/lib/snapd/
     cp /usr/bin/snapctl squashfs-root/usr/bin/
     # also inject new version of snap-confine and snap-scard-ns
-<<<<<<< HEAD
-    cp /usr/lib/snapd/snap-confine squashfs-root/usr/lib/snapd/
-    cp /usr/lib/snapd/snap-discard-ns squashfs-root/usr/lib/snapd/
-=======
     cp /usr/lib/snapd/snap-discard-ns squashfs-root/usr/lib/snapd/
     cp /usr/lib/snapd/snap-confine squashfs-root/usr/lib/snapd/
->>>>>>> ee2506be
     # also add snap/snapd because we re-exec by default and want to test
     # this version
     cp /usr/lib/snapd/snapd squashfs-root/usr/lib/snapd/
