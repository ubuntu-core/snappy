--- conflicted
+++ resolved
@@ -97,17 +97,13 @@
             "bin" | "$gadget_name" | "$kernel_name" | core | README)
                 ;;
             *)
-<<<<<<< HEAD
-                if ! echo "$SKIP_REMOVE_SNAPS" | grep -w "$snap"; then
-                    snap remove "$snap"
-                fi
-=======
                 # make sure snapd is running before we attempt to remove snaps, in case a test stopped it
                 if ! systemctl status snapd.service snapd.socket; then
                     systemctl start snapd.service snapd.socket
                 fi
-                snap remove "$snap"
->>>>>>> 0f3f7d64
+                if ! echo "$SKIP_REMOVE_SNAPS" | grep -w "$snap"; then
+                    snap remove "$snap"
+                fi
                 ;;
         esac
     done
