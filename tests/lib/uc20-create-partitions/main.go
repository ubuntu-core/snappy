// -*- Mode: Go; indent-tabs-mode: t -*-

/*
 * Copyright (C) 2019-2020 Canonical Ltd
 *
 * This program is free software: you can redistribute it and/or modify
 * it under the terms of the GNU General Public License version 3 as
 * published by the Free Software Foundation.
 *
 * This program is distributed in the hope that it will be useful,
 * but WITHOUT ANY WARRANTY; without even the implied warranty of
 * MERCHANTABILITY or FITNESS FOR A PARTICULAR PURPOSE.  See the
 * GNU General Public License for more details.
 *
 * You should have received a copy of the GNU General Public License
 * along with this program.  If not, see <http://www.gnu.org/licenses/>.
 *
 */

package main

import (
	"io/ioutil"
	"os"

	"github.com/jessevdk/go-flags"

	"github.com/snapcore/snapd/asserts"
	"github.com/snapcore/snapd/gadget"
	"github.com/snapcore/snapd/gadget/install"
	"github.com/snapcore/snapd/secboot"
)

var installRun = install.Run

type cmdCreatePartitions struct {
	Mount   bool `short:"m" long:"mount" description:"Also mount filesystems after creation"`
	Encrypt bool `long:"encrypt" description:"Encrypt the data partition"`

	Positional struct {
		GadgetRoot string `positional-arg-name:"<gadget-root>"`
		KernelRoot string `positional-arg-name:"<kernel-root>"`
		Device     string `positional-arg-name:"<device>"`
	} `positional-args:"yes"`
}

const (
	short = "Create missing partitions for the device"
	long  = ""
)

type simpleObserver struct{}

func (o *simpleObserver) Observe(op gadget.ContentOperation, affectedStruct *gadget.LaidOutStructure, root, dst string, data *gadget.ContentChange) (gadget.ContentChangeAction, error) {
	return gadget.ChangeApply, nil
}

func (o *simpleObserver) ChosenEncryptionKey(key secboot.EncryptionKey) {}

type uc20Constraints struct{}

func (c uc20Constraints) Classic() bool  { return false }
func (c uc20Constraints) Grade() asserts.ModelGrade  { return asserts.ModelSigned }

func main() {
	args := &cmdCreatePartitions{}
	_, err := flags.ParseArgs(args, os.Args[1:])
	if err != nil {
		panic(err)
	}

	obs := &simpleObserver{}

	options := install.Options{
		Mount:   args.Mount,
		Encrypt: args.Encrypt,
	}
<<<<<<< HEAD
	installSideData, err := installRun(args.Positional.GadgetRoot, args.Positional.KernelRoot, args.Positional.Device, options, obs)
=======
	installSideData, err := installRun(uc20Constraints{}, args.Positional.GadgetRoot, args.Positional.Device, options, obs)
>>>>>>> 3bec35e7
	if err != nil {
		panic(err)
	}

	if args.Encrypt {
		if installSideData == nil || installSideData.KeysForRoles == nil {
			panic("expected encryption keys")
		}
		dataKey := installSideData.KeysForRoles[gadget.SystemData]
		if dataKey == nil {
			panic("ubuntu-data encryption key is unset")
		}
		saveKey := installSideData.KeysForRoles[gadget.SystemSave]
		if saveKey == nil {
			panic("ubuntu-save encryption key is unset")
		}
		toWrite := map[string][]byte{
			"unsealed-key":  dataKey.Key[:],
			"recovery-key":  dataKey.RecoveryKey[:],
			"save-key":      saveKey.Key[:],
			"reinstall-key": saveKey.RecoveryKey[:],
		}
		for keyFileName, keyData := range toWrite {
			if err := ioutil.WriteFile(keyFileName, keyData, 0644); err != nil {
				panic(err)
			}
		}
	}
}<|MERGE_RESOLUTION|>--- conflicted
+++ resolved
@@ -59,8 +59,8 @@
 
 type uc20Constraints struct{}
 
-func (c uc20Constraints) Classic() bool  { return false }
-func (c uc20Constraints) Grade() asserts.ModelGrade  { return asserts.ModelSigned }
+func (c uc20Constraints) Classic() bool             { return false }
+func (c uc20Constraints) Grade() asserts.ModelGrade { return asserts.ModelSigned }
 
 func main() {
 	args := &cmdCreatePartitions{}
@@ -75,11 +75,7 @@
 		Mount:   args.Mount,
 		Encrypt: args.Encrypt,
 	}
-<<<<<<< HEAD
-	installSideData, err := installRun(args.Positional.GadgetRoot, args.Positional.KernelRoot, args.Positional.Device, options, obs)
-=======
-	installSideData, err := installRun(uc20Constraints{}, args.Positional.GadgetRoot, args.Positional.Device, options, obs)
->>>>>>> 3bec35e7
+	installSideData, err := installRun(uc20Constraints{}, args.Positional.GadgetRoot, args.Positional.Kernel, args.Positional.Device, options, obs)
 	if err != nil {
 		panic(err)
 	}
