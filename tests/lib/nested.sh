--- conflicted
+++ resolved
@@ -623,16 +623,12 @@
     #
     # XXX: should serial just be logged to stdout so that we just need
     #      to "journalctl -u nested-vm" to see what is going on ?
-<<<<<<< HEAD
-    PARAM_SERIAL="-chardev socket,telnet,host=localhost,server,port=7777,nowait,id=char0,logfile=${NESTED_LOGS_DIR}/serial.log -serial chardev:char0"
-=======
     if "$QEMU" -version | grep '2\.5'; then
         # XXX: remove once we no longer support xenial hosts
         PARAM_SERIAL="-serial file:${NESTED_LOGS_DIR}/serial.log"
     else
         PARAM_SERIAL="-chardev socket,telnet,host=localhost,server,port=7777,nowait,id=char0,logfile=${NESTED_LOGS_DIR}/serial.log,logappend=on -serial chardev:char0"
     fi
->>>>>>> 48e4a050
 
     # Set kvm attribute
     local ATTR_KVM
@@ -903,16 +899,12 @@
     #
     # XXX: should serial just be logged to stdout so that we just need
     #      to "journalctl -u nested-vm" to see what is going on ?
-<<<<<<< HEAD
-    PARAM_SERIAL="-chardev socket,telnet,host=localhost,server,port=7777,nowait,id=char0,logfile=${NESTED_LOGS_DIR}/serial.log -serial chardev:char0"
-=======
     if "$QEMU" -version | grep '2\.5'; then
         # XXX: remove once we no longer support xenial hosts
         PARAM_SERIAL="-serial file:${NESTED_LOGS_DIR}/serial.log"
     else
         PARAM_SERIAL="-chardev socket,telnet,host=localhost,server,port=7777,nowait,id=char0,logfile=${NESTED_LOGS_DIR}/serial.log,logappend=on -serial chardev:char0"
     fi
->>>>>>> 48e4a050
     PARAM_BIOS=""
     PARAM_TPM=""
 
