--- conflicted
+++ resolved
@@ -653,13 +653,8 @@
 }
 
 start_nested_core_vm(){
-<<<<<<< HEAD
     CURRENT_IMAGE="$RUNTIME_DIR/ubuntu-core-current.img"
-=======
-    local IMAGE_DIR CURRENT_IMAGE
     IMAGE_DIR="$(get_image_dir)"
-    CURRENT_IMAGE="$IMAGE_DIR/ubuntu-core-current.img"
->>>>>>> 91d5de53
 
     # In case the current image already exists, it needs to be reused and in that
     # case is neither required to copy the base image nor prepare the ssh
