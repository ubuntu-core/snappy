--- conflicted
+++ resolved
@@ -598,13 +598,6 @@
     python3-yaml
     squashfs-tools
     shellcheck
-<<<<<<< HEAD
-    python
-    jq
-    git
-    openbsd-netcat
-=======
->>>>>>> 1e8268f2
     strace
     xdg-user-dirs
     xfsprogs
