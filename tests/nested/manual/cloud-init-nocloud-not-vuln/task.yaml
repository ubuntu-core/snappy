summary: |
    Test that cloud-init is no longer vulnerable on Ubuntu Core with the fix for
    CVE-2020-11933 in place with a system that used NoCloud configuration.

systems: [ubuntu-18.04-64, ubuntu-16.04-64]

environment:
    # this is for how nested.sh sets up the initial user, we will control
    # cloud-init for the test through -cdrom with users created through
    # system-user assertions to ensure that we are testing the right things
    NESTED_USE_CLOUD_INIT: false
    # this variant ensures that existing images without the fix are no longer
    # vulnerable after refreshing to a version of snapd with the fix
    NESTED_BUILD_FROM_CURRENT/refresh: false
    # this variant ensures that new images with the fix are not vulnerable
    NESTED_BUILD_FROM_CURRENT/firstboot: true
    NESTED_IMAGE_ID: cloud-init-nocloud-$NESTED_BUILD_FROM_CURRENT

prepare: |
    #shellcheck source=tests/lib/nested.sh
    . "$TESTSLIB/nested.sh"

    # first boot - legit NoCloud usage
    nested_build_seed_cdrom "$TESTSLIB/cloud-init-seeds/normal-user" seed.iso cidata user-data meta-data

    # second boot - attacker drive
    nested_build_seed_cdrom "$TESTSLIB/cloud-init-seeds/attacker-user" seed2.iso cidata user-data meta-data

    tests.nested build-image core 

    # first boot uses seed1 to create the normal-user in addition to the 
    # system-user assertion
    tests.nested create-vm core --param-cdrom "-cdrom $(pwd)/seed.iso"

debug: |
    if [ -f snapd-before-reboot.logs ]; then
        echo "logs before reboot"
        cat snapd-before-reboot.logs
    fi
    #shellcheck source=tests/lib/nested.sh
    . "$TESTSLIB/nested.sh"
    echo "logs from current nested VM boot snapd"
    tests.nested exec "sudo journalctl -e --no-pager -u snapd" || true

execute: |
    #shellcheck source=tests/lib/nested.sh
    . "$TESTSLIB/nested.sh"

    #shellcheck source=tests/lib/snaps.sh
    . "$TESTSLIB/snaps.sh"

    # the VM here will use both system-user assertions and cloud-init to create
    # users on the system, the system-user assertion is for the user1 user, and 
    # the legitimate cloud-init user is the normal-user user

    # wait for cloud-init to finish importing the first seed
    tests.nested exec "sudo cloud-init status --wait"

    echo "The initial cloud-init user was created"
    tests.nested exec "cat /var/lib/extrausers/passwd" | MATCH normal-user

    # wait for snap seeding to be done
    tests.nested exec "sudo snap wait system seed.loaded"

    # if we are not building from current, then we need to prep the snapd snap
    # to install with the fix, this simulates/verifies that devices in the field
    # without the fix will actually be fixed after they refresh
    if [ "$NESTED_BUILD_FROM_CURRENT" = "false" ]; then
        echo "Refreshing to a version of snapd with the fix"
        if is_core_16_nested_system; then
            # build the core snap for this run
            repack_snapd_deb_into_core_snap "$PWD"
            tests.nested copy "$PWD/core-from-snapd-deb.snap"

            # install the core snap
            tests.nested exec "sudo snap install core-from-snapd-deb.snap --dangerous"

            # now we wait for the reboot for the new core snap
            tests.nested wait-for no-ssh
            tests.nested wait-for ssh        
        else
            # build the snapd snap for this run
            repack_snapd_deb_into_snapd_snap "$PWD"
            tests.nested copy "$PWD/snapd-from-deb.snap"

            # install the snapd snap
            tests.nested exec "sudo snap install snapd-from-deb.snap --dangerous"
        fi
    fi

    # Note: there is a race here after we have installed the fix (or we have 
    # booted a fresh image with the fix). 
    # Namely, snapd will begin checking on cloud-init status after it has 
    # ensured that the boot was okay in the device manager, but this will not
    # happen immediately in zero time, and moreover, snapd will not do anything
    # substantial or measurable until cloud-init has reached a steady state or
    # otherwise times out. 
    # As such, in this test, we first wait for cloud-init to settle down, and 
    # then wait a bit longer to give snapd a chance to run again and take 
    # action that we can test for.

    echo "Waiting for cloud-init..."
    tests.nested exec "cloud-init status --wait"

    echo "Waiting for snapd to react to cloud-init"
    nested_retry "--wait 1 -n 60 sh -c 'cloud-init status | MATCH \"status: disabled\"'"

    # ensure that snapd restricted cloud-init with the zzzz_snapd.cfg file
    echo "Ensuring that snapd restricted cloud-init"
<<<<<<< HEAD
    tests.nested exec "cloud-init status" | MATCH "status: done"
    tests.nested exec "test ! -f /etc/cloud/cloud-init.disabled"
    tests.nested exec "test -f /etc/cloud/cloud.cfg.d/zzzz_snapd.cfg"
    tests.nested exec "cat /etc/cloud/cloud.cfg.d/zzzz_snapd.cfg" | MATCH "manual_cache_clean: true"
=======
    nested_exec "test ! -f /etc/cloud/cloud-init.disabled"
    nested_exec "test -f /etc/cloud/cloud.cfg.d/zzzz_snapd.cfg"
    nested_exec "cat /etc/cloud/cloud.cfg.d/zzzz_snapd.cfg" | MATCH "manual_cache_clean: true"
>>>>>>> 895b2261

    # save snapd logs before continuing as the logs are not persistent
    tests.nested exec "sudo journalctl -e --no-pager -u snapd" > snapd-before-reboot.logs

    # gracefully shutdown so that we don't have file corruption
    echo "Gracefully shutting down the nested VM to prepare a simulated attack"
    boot_id="$(nested_get_boot_id)"
    tests.nested stop-vm

    # replace the seed.iso with the new attacker iso
    mv seed2.iso seed.iso

    echo "Restarting nested VM with attacker cloud-init CD-ROM drive"
    tests.nested start-vm
    tests.nested wait-for reboot "${boot_id}"

    # cloud-init will actually still run because it was not disabled and we
    # provided a cloud-init drive but importantly, it will not import the drive,
    # so wait for cloud-init to settle down before continuing
    echo "Waiting for cloud-init..."
    tests.nested exec "cloud-init status --wait"

    # the attacker-user should not have been created
    echo "The cloud-init attacker user was not created"
    tests.nested exec "cat /var/lib/extrausers/passwd" | NOMATCH attacker-user

    echo "cloud-init is still restricted"
    tests.nested exec "cloud-init status" | MATCH "status: done"
    tests.nested exec "test ! -f /etc/cloud/cloud-init.disabled"
    tests.nested exec "test -f /etc/cloud/cloud.cfg.d/zzzz_snapd.cfg"<|MERGE_RESOLUTION|>--- conflicted
+++ resolved
@@ -107,16 +107,9 @@
 
     # ensure that snapd restricted cloud-init with the zzzz_snapd.cfg file
     echo "Ensuring that snapd restricted cloud-init"
-<<<<<<< HEAD
-    tests.nested exec "cloud-init status" | MATCH "status: done"
     tests.nested exec "test ! -f /etc/cloud/cloud-init.disabled"
     tests.nested exec "test -f /etc/cloud/cloud.cfg.d/zzzz_snapd.cfg"
     tests.nested exec "cat /etc/cloud/cloud.cfg.d/zzzz_snapd.cfg" | MATCH "manual_cache_clean: true"
-=======
-    nested_exec "test ! -f /etc/cloud/cloud-init.disabled"
-    nested_exec "test -f /etc/cloud/cloud.cfg.d/zzzz_snapd.cfg"
-    nested_exec "cat /etc/cloud/cloud.cfg.d/zzzz_snapd.cfg" | MATCH "manual_cache_clean: true"
->>>>>>> 895b2261
 
     # save snapd logs before continuing as the logs are not persistent
     tests.nested exec "sudo journalctl -e --no-pager -u snapd" > snapd-before-reboot.logs
