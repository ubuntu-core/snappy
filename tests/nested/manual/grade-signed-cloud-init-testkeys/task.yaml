--- conflicted
+++ resolved
@@ -143,14 +143,8 @@
   nested_retry "--wait 1 -n 60 sh -c 'cloud-init status | grep -qE \"status: disabled\"'"
   
   echo "Ensuring that cloud-init got disabled after running"
-<<<<<<< HEAD
-  tests.nested exec "cloud-init status" | MATCH "status: disabled"
   tests.nested exec "test -f /etc/cloud/cloud-init.disabled"
   tests.nested exec "! test -f /etc/cloud/cloud.cfg.d/zzzz_snapd.cfg"
-=======
-  nested_exec "test -f /etc/cloud/cloud-init.disabled"
-  nested_exec "! test -f /etc/cloud/cloud.cfg.d/zzzz_snapd.cfg"
->>>>>>> 895b2261
 
   # gracefully shutdown so that we don't have file corruption
   echo "Gracefully shutting down the nested VM to prepare a simulated attack"
