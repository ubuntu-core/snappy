summary: Test that snapd with testkeys on UC20 can boot a model with grade signed.

systems: [ubuntu-20.04-64]

environment:
  # use tpm + secure boot to get full disk encryption, this is explicitly needed
  # for grade: secured
  NESTED_ENABLE_TPM: true
  NESTED_ENABLE_SECURE_BOOT: true

  # use snapd from the spread run so that we have testkeys trusted in the snapd
  # run
  NESTED_BUILD_SNAPD_FROM_CURRENT: true

  # don't use cloud-init to create the user, we manually use cloud-init via
  # --param-cdrom in the test setup
  NESTED_USE_CLOUD_INIT: false

  # sign all the snaps we build for the image with fakestore
  NESTED_SIGN_SNAPS_FAKESTORE: true

  # use the testrootorg auto-import assertion
  # TODO: commit the Go code used to create this assertion from the json file
  NESTED_CUSTOM_AUTO_IMPORT_ASSERTION: $TESTSLIB/assertions/developer1-auto-import.assert

  NESTED_CUSTOM_MODEL: $TESTSLIB/assertions/developer1-20-signed.model
  NESTED_IMAGE_ID: cloud-init-signed-testkeys

  # for the fake store
  NESTED_FAKESTORE_BLOB_DIR: $(pwd)/fake-store-blobdir
  NESTED_UBUNTU_IMAGE_SNAPPY_FORCE_SAS_URL: http://localhost:11028

  # unset this otherwise ubuntu-image complains about overriding the channel for
  # a model with grade higher than dangerous when building the image
  NESTED_CORE_CHANNEL: ""

prepare: |
  if [ "$TRUST_TEST_KEYS" = "false" ]; then
      echo "This test needs test keys to be trusted"
      exit
  fi

  #shellcheck source=tests/lib/nested.sh
  . "$TESTSLIB/nested.sh"

  #shellcheck source=tests/lib/store.sh
  . "$TESTSLIB"/store.sh

  # setup the fakestore, but don't use it for our snapd here on the host VM, so
  # tear down the staging_store immediately afterwards so that only the SAS is 
  # running and our snapd is not pointed at it, ubuntu-image is the only thing 
  # that actually needs to use the fakestore, and we will manually point it at
  # the fakestore below using NESTED_UBUNTU_IMAGE_SNAPPY_FORCE_SAS_URL
  setup_fake_store "$NESTED_FAKESTORE_BLOB_DIR"
  teardown_staging_store

  echo "Expose the needed assertions through the fakestore"
  cp "$TESTSLIB"/assertions/developer1.account "$NESTED_FAKESTORE_BLOB_DIR/asserts"
  cp "$TESTSLIB"/assertions/developer1.account-key "$NESTED_FAKESTORE_BLOB_DIR/asserts"

  # modify and repack gadget snap to add a defaults section and use our own
  # prepare-device hook to use the fakedevicesvc
  mkdir "$(nested_get_extra_snaps_path)"

  # Get the snakeoil key and cert for signing gadget assets (shim)
  KEY_NAME=$(nested_get_snakeoil_key)
  SNAKEOIL_KEY="$PWD/$KEY_NAME.key"
  SNAKEOIL_CERT="$PWD/$KEY_NAME.pem"

  snap download --basename=pc --channel="20/edge" pc
  unsquashfs -d pc-gadget pc.snap

  # delay all refreshes for a week from now, as otherwise refreshes for our
  # snaps (which are asserted by the testrootorg authority-id) may happen, which
  # will break things because the signing keys won't match, etc. and 
  # specifically snap-bootstrap in the kernel snap from the store won't trust
  # the seed keys to unlock the encrypted data partition in the initramfs
  sed defaults.yaml -e "s/@HOLD-TIME@/$(date --date='next week' +%Y-%m-%dT%H:%M:%S%:z)/" >> \
    pc-gadget/meta/gadget.yaml

  # TODO: enable this bit when things are ready to use a testkeys signed model
  # assertion
  # copy the prepare-device hook to use our fakedevicesvc
  # mkdir -p pc-gadget/meta/hooks/
  # cp prepare-device pc-gadget/meta/hooks/

  nested_secboot_sign_gadget pc-gadget "$SNAKEOIL_KEY" "$SNAKEOIL_CERT"
  snap pack pc-gadget/ extra-snaps/
  rm -rf pc-gadget/

  rm -f "$SNAKEOIL_KEY" "$SNAKEOIL_CERT"

  # TODO: enable this when ready, currently serial assertions requests don't 
  # work with the fakedevicesvc, needs a little bit of work somewhere
  # start fake device svc
  # #shellcheck disable=SC2148
  #  systemd-run --unit fakedevicesvc fakedevicesvc localhost:11029

  # first boot - legit NoCloud usage
  nested_build_seed_cdrom "$TESTSLIB/cloud-init-seeds/normal-user" seed.iso cidata user-data meta-data

  # second boot - attacker drive
  nested_build_seed_cdrom "$TESTSLIB/cloud-init-seeds/attacker-user" seed2.iso cidata user-data meta-data

  tests.nested build-image core
  # first boot will use seed1 to create the normal-user in addition to the 
  # system-user assertion
  tests.nested create-vm core --param-cdrom "-cdrom $(pwd)/seed.iso"

restore: |
  if [ "$TRUST_TEST_KEYS" = "false" ]; then
      echo "This test needs test keys to be trusted"
      exit
  fi

  # stop fake device svc
  # systemctl stop fakedevicesvc

  #shellcheck source=tests/lib/store.sh
  . "$TESTSLIB"/store.sh
  teardown_fake_store "$NESTED_FAKESTORE_BLOB_DIR"

execute: |
  if [ "$TRUST_TEST_KEYS" = "false" ]; then
      echo "This test needs test keys to be trusted"
      exit
  fi

  #shellcheck source=tests/lib/nested.sh
  . "$TESTSLIB/nested.sh"

  echo "The initial cloud-init user was created"
  tests.nested exec "cat /var/lib/extrausers/passwd" | MATCH normal-user

  echo "And we can run things as the normal user"
  tests.nested exec_as normal-user ubuntu "sudo true"

  # TODO: check that we got a serial assertion via the fakedevicesvc
  # for now we just don't get a serial assertion which is fine for the purposes
  # of this test

  echo "Waiting for snapd to react to cloud-init"
<<<<<<< HEAD
  nested_exec "retry --wait 1 -n 60 sh -c 'sudo journalctl --no-pager -u snapd | MATCH \"cloud-init reported\"'"
  
=======
  for i in $(seq 60); do
    if tests.nested exec "journalctl --no-pager -u snapd" | MATCH "Cloud-init reported"; then
        break
    fi
    sleep 1
  done

>>>>>>> 788bd0be
  echo "Ensuring that cloud-init got disabled after running"
  tests.nested exec "cloud-init status" | MATCH "status: disabled"
  tests.nested exec "test -f /etc/cloud/cloud-init.disabled"
  tests.nested exec "! test -f /etc/cloud/cloud.cfg.d/zzzz_snapd.cfg"

  # gracefully shutdown so that we don't have file corruption
  echo "Gracefully shutting down the nested VM to prepare a simulated attack"
  boot_id="$(nested_get_boot_id)"
  nested_shutdown

  # replace the seed.iso with the new attacker iso
  mv seed2.iso seed.iso

  echo "Restarting nested VM with attacker cloud-init CD-ROM drive"
  nested_force_start_vm
  nested_wait_for_reboot "${boot_id}"

  echo "The cloud-init attacker user was not created"
  tests.nested exec "cat /var/lib/extrausers/passwd" | NOMATCH attacker-user

  echo "cloud-init is still disabled"
  tests.nested exec "cloud-init status" | MATCH "status: disabled"
  tests.nested exec "test -f /etc/cloud/cloud-init.disabled"
  tests.nested exec "! test -f /etc/cloud/cloud.cfg.d/zzzz_snapd.cfg"<|MERGE_RESOLUTION|>--- conflicted
+++ resolved
@@ -140,18 +140,8 @@
   # of this test
 
   echo "Waiting for snapd to react to cloud-init"
-<<<<<<< HEAD
-  nested_exec "retry --wait 1 -n 60 sh -c 'sudo journalctl --no-pager -u snapd | MATCH \"cloud-init reported\"'"
+  tests.nested "retry --wait 1 -n 60 sh -c 'sudo journalctl --no-pager -u snapd | MATCH \"cloud-init reported\"'"
   
-=======
-  for i in $(seq 60); do
-    if tests.nested exec "journalctl --no-pager -u snapd" | MATCH "Cloud-init reported"; then
-        break
-    fi
-    sleep 1
-  done
-
->>>>>>> 788bd0be
   echo "Ensuring that cloud-init got disabled after running"
   tests.nested exec "cloud-init status" | MATCH "status: disabled"
   tests.nested exec "test -f /etc/cloud/cloud-init.disabled"
