--- conflicted
+++ resolved
@@ -55,16 +55,13 @@
     tests.nested exec "test -e /var/log/install-mode.log.gz"
 
     echo "Transparently verify that the format is gzip"
-<<<<<<< HEAD
-    nested_exec "zcat /var/log/install-mode.log.gz" | MATCH 'installing a new system'
+
+    tests.nested exec "zcat /var/log/install-mode.log.gz" | MATCH 'installing a new system'
 
     echo "Check that we go the timings after the transition to run mode"
-    nested_exec "test -e /var/log/install-timings.txt.gz"
-    nested_exec "zcat /var/log/install-timings.txt.gz" > install-timings.txt
+    tests.nested exec "test -e /var/log/install-timings.txt.gz"
+    tests.nested exec "zcat /var/log/install-timings.txt.gz" > install-timings.txt
     MATCH "Install the system"        < install-timings.txt
     MATCH "^seed"                     < install-timings.txt
     MATCH "Mark system seeded"        < install-timings.txt
-    MATCH "Setup system for run mode" < install-timings.txt
-=======
-    tests.nested exec "zcat /var/log/install-mode.log.gz" | MATCH 'installing a new system'
->>>>>>> 788bd0be
+    MATCH "Setup system for run mode" < install-timings.txt