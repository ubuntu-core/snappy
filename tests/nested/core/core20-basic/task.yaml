summary: Run a smoke test on UC20 with encryption enabled

details: |
    This test checks basic snapd commands on UC20 with secure boot and encryption enabled

systems: [ubuntu-20.04-64]

execute: |
    #shellcheck source=tests/lib/nested.sh
    . "$TESTSLIB/nested.sh"

    echo "Wait for the system to be seeded first"
    tests.nested exec "sudo snap wait system seed.loaded"

    echo "Ensure 'snap install' works"
    # The install command could cause a ssh break, so || true is used
    # and then we check the installation was completed successfully
    tests.nested exec "sudo snap install test-snapd-sh" || true

    echo "Ensure 'snap list' works and test-snapd-sh snap is installed"
    tests.nested exec "snap list" | MATCH test-snapd-sh

    echo "Ensure 'snap find' works"
    tests.nested exec "snap find test-snapd-sh" | MATCH ^test-snapd-sh

    echo "Ensure 'snap info' works"
    tests.nested exec "snap info test-snapd-sh" | MATCH '^name:\ +test-snapd-sh'

    echo "Ensure 'snap remove' works"
    # The install command could cause a ssh break, so || true is used
    # and then we check the removal was completed successfully
    tests.nested exec "sudo snap remove test-snapd-sh" || true

    echo "Ensure 'snap list' works and test-snapd-sh snap is removed"
    tests.nested exec "! snap list test-snapd-sh"

    echo "Ensure 'snap debug show-keys' works as root"
    tests.nested exec "sudo snap recovery --show-keys" | MATCH 'recovery:\s+[0-9]{5}-[0-9]{5}-[0-9]{5}-[0-9]{5}-[0-9]{5}-[0-9]{5}-[0-9]{5}-[0-9]{5}'
    tests.nested exec "sudo snap recovery --show-keys" | MATCH 'reinstall:\s+[0-9]{5}-[0-9]{5}-[0-9]{5}-[0-9]{5}-[0-9]{5}-[0-9]{5}-[0-9]{5}-[0-9]{5}'
    echo "But not as user (normal file permissions prevent this)"
    if tests.nested exec "snap recovery --show-key"; then
        echo "snap recovery --show-key should not work as a user"
        exit 1
    fi

    echo "Wait for device initialisation to be done"
<<<<<<< HEAD
    tests.nested retry_until_success 10 5 "snap changes | grep -q 'Done.*Initialize device'"
=======
    nested_retry "--wait 5 -n 10 sh -c 'snap changes | grep -qE \"Done.*Initialize device\"'"
>>>>>>> 895b2261

    echo "Check that the serial backed up to save is as expected"
    tests.nested exec 'cat /var/lib/snapd/save/device/asserts-v0/serial/'"$(nested_model_authority)"'/pc/*/active' >serial.saved
    tests.nested exec snap model --serial --assertion >serial
    cmp serial serial.saved

    echo "Check that we go the install log after the transition to run mode"
    tests.nested exec "test -e /var/log/install-mode.log.gz"

    echo "Transparently verify that the format is gzip"
    tests.nested exec "zcat /var/log/install-mode.log.gz" | MATCH 'installing a new system'<|MERGE_RESOLUTION|>--- conflicted
+++ resolved
@@ -44,11 +44,7 @@
     fi
 
     echo "Wait for device initialisation to be done"
-<<<<<<< HEAD
-    tests.nested retry_until_success 10 5 "snap changes | grep -q 'Done.*Initialize device'"
-=======
-    nested_retry "--wait 5 -n 10 sh -c 'snap changes | grep -qE \"Done.*Initialize device\"'"
->>>>>>> 895b2261
+    tests.nested retry "--wait 5 -n 10 sh -c 'snap changes | grep -qE \"Done.*Initialize device\"'"
 
     echo "Check that the serial backed up to save is as expected"
     tests.nested exec 'cat /var/lib/snapd/save/device/asserts-v0/serial/'"$(nested_model_authority)"'/pc/*/active' >serial.saved
