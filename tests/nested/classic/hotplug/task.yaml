summary: Create ubuntu classic image, install snapd and test hotplug feature

prepare: |
    echo "Install snapd.deb in the nested vm"
    tests.nested copy "${GOHOME}"/snapd_*.deb
    tests.nested exec "sudo apt update"
    tests.nested exec "sudo apt install -y ./snapd_*.deb"
    
    echo "Install linux-modules-extra package as it provides ftdi_sio and usbserial kernel modules"
    #shellcheck disable=SC2016
    tests.nested exec 'DEBIAN_FRONTEND=noninteractive sudo -E apt install -y "linux-modules-extra-$(uname -r)"'

    snap pack "$TESTSLIB"/snaps/serial-port-hotplug
    tests.nested copy serial-port-hotplug_1.0_all.snap
    echo "Add test user to dialout group required for ttyUSB* devices"
    tests.nested exec "sudo usermod -a -G dialout user1"

    tests.nested exec "sudo snap install --devmode jq"

restore: |
    rm -f /tmp/serialport{0,1}

debug: |
    set +e
    tests.nested exec "snap connections --all"
    tests.nested exec "snap list"
    tests.nested exec "dmesg"
    tests.nested exec 'sudo jq -r ".data[\"hotplug-slots\"]" /var/lib/snapd/state.json'
    tests.nested exec 'lsmod'
    set -e

execute: |
    #shellcheck source=tests/lib/hotplug.sh
    . "$TESTSLIB/hotplug.sh"
    
    if tests.nested exec "udevadm info -e" | MATCH "ID_MODEL=QEMU_USB_SERIAL"; then
        echo "USB serial already registered, exiting..."
        exit 1
    fi

    tests.nested exec "sudo snap install hello-world"

    echo "Enabling hotplug"
    tests.nested exec "sudo snap set core experimental.hotplug=true"

    echo "Plugging the device"
    hotplug_add_dev1

    # sanity checks to make sure qemu setup is correct
<<<<<<< HEAD
    for _ in $(seq 5); do
        if tests.nested exec "udevadm info -e" | MATCH "ID_MODEL=QEMU_USB_SERIAL"; then
            break
        fi
        sleep 1
    done
=======
    nested_retry "--wait 1 -n 5 sh -c 'udevadm info -e | grep -qE ID_MODEL=QEMU_USB_SERIAL'"
>>>>>>> 895b2261

    tests.nested exec "ls /dev/tty*" | MATCH "ttyUSB0"

    echo "Checking that qemuusbserial hotplug slot is present"
    check_slot_present qemuusbserial
    check_slot_not_gone qemuusbserial
    check_slot_device_path qemuusbserial "/dev/ttyUSB0"

    echo "Unplugging the device with no connections on the slot"
    hotplug_del_dev1

    # sanity check to make sure qemu event was triggered correctly
<<<<<<< HEAD
    for _ in $(seq 5); do
        if tests.nested exec "udevadm info -e" | MATCH "ID_MODEL=QEMU_USB_SERIAL"; then
            sleep 1
        else
            break
        fi
    done
    if tests.nested exec "udevadm info -e" | MATCH "ID_MODEL=QEMU_USB_SERIAL"; then
=======
    nested_retry "--wait 1 -n 5 sh -c '! udevadm info -e | grep -qE ID_MODEL=QEMU_USB_SERIAL'"
    if nested_exec "udevadm info -e" | MATCH "ID_MODEL=QEMU_USB_SERIAL"; then
>>>>>>> 895b2261
        echo "USB serial should not be registered anymore, exiting..."
        exit 1
    fi

    echo "Checking that hotplug slot is no longer present"
    check_slot_not_present qemuusbserial
    check_slot_not_present_in_state qemuusbserial

    echo "Plugging the device back"
    hotplug_add_dev1

    echo "Checking that qemuusbserial hotplug slot is present again"
    check_slot_present qemuusbserial

    echo "Installing test snap with serial port plug"
    tests.nested exec "sudo snap install --dangerous serial-port-hotplug_1.0_all.snap"

    echo "Connecting hotplug slot of the first device"
    tests.nested exec "sudo snap connect serial-port-hotplug:serial-port :qemuusbserial"
    check_slot_connected qemuusbserial

    echo "Veryfing serial-port permissions of the snap"
    verify_apparmor_profile "/dev/ttyUSB0"
    tests.nested exec "/snap/bin/serial-port-hotplug.consumer write-1" | MATCH "Access to /dev/ttyUSB0 ok"
    tests.nested exec "/snap/bin/serial-port-hotplug.consumer write-2" | MATCH "Access to /dev/ttyUSB1 failed"
    MATCH "write-1 on /dev/ttyUSB0" < /tmp/serialport1

    echo "Unplugging the device"
    hotplug_del_dev1

    echo "Checking that qemuusbserial hotplug slot is no longer present, but is remembered"
    check_slot_not_present qemuusbserial
    check_slot_gone qemuusbserial

    echo "Plugging device back, checking that the slot and connection are restored"
    hotplug_add_dev1
    check_slot_connected qemuusbserial
    check_slot_not_gone qemuusbserial

    echo "Unplugging the device again"
    hotplug_del_dev1

    echo "Checking that qemuusbserial hotplug slot is not present, but is still remembered"
    check_slot_not_present qemuusbserial
    check_slot_gone qemuusbserial

    echo "Plugging second device creates a slot with new name and it's expected on /dev/ttyUSB0"
    hotplug_add_dev2
    check_slot_present qemuusbserial-1
    check_slot_not_gone qemuusbserial-1
    check_slot_device_path qemuusbserial-1 "/dev/ttyUSB0"

    echo "Plugging first device back while second device is present, checking that connection is restored"
    hotplug_add_dev1
    check_slot_connected qemuusbserial
    check_slot_not_gone qemuusbserial

    echo "Veryfing serial-port permissions of the snap, the first device is now expected on ttyUSB1"
    check_slot_device_path qemuusbserial "/dev/ttyUSB1"
    verify_apparmor_profile "/dev/ttyUSB1"
    tests.nested exec "/snap/bin/serial-port-hotplug.consumer write-3" | MATCH "Access to /dev/ttyUSB0 failed"
    tests.nested exec "/snap/bin/serial-port-hotplug.consumer write-4" | MATCH "Access to /dev/ttyUSB1 ok"
    MATCH "write-3 on /dev/ttyUSB1" < /tmp/serialport1

    echo "Restarting snapd should restore both hotplug slots since devices are still present"
    tests.nested exec "sudo systemctl stop snapd.service snapd.socket"
    tests.nested exec "sudo systemctl start snapd.service snapd.socket"
    check_slot_connected qemuusbserial
    check_slot_not_gone qemuusbserial
    check_slot_present qemuusbserial-1
    tests.nested exec "/snap/bin/serial-port-hotplug.consumer write-5" | MATCH "Access to /dev/ttyUSB1 ok"
    MATCH "write-5 on /dev/ttyUSB1" < /tmp/serialport1

    echo "Unplugging first device while snapd is stopped and then starting snapd remembers the slot internally due to connection"
    tests.nested exec "sudo systemctl stop snapd.service snapd.socket"
    hotplug_del_dev1
    tests.nested exec "sudo systemctl start snapd.service snapd.socket"
    check_slot_not_present qemuusbserial
    check_slot_gone qemuusbserial

    echo "Plugging first device back restores the slot and connection"
    hotplug_add_dev1
    check_slot_connected qemuusbserial
    check_slot_not_gone qemuusbserial

    echo "Disconnecting first slot and then unplugging the device removes the slot completely"
    # manual snap disconnect doesn't implement retry and errors out if there are conflicting changes, so wait for hotplug changes to complete
    wait_for_all_changes
    tests.nested exec "sudo snap disconnect serial-port-hotplug:serial-port :qemuusbserial"
    check_slot_present qemuusbserial
    hotplug_del_dev1
    check_slot_not_present qemuusbserial
    check_slot_not_present_in_state qemuusbserial

    echo "Unplugging second device removes the slot completely"
    hotplug_del_dev2
    check_slot_not_present qemuusbserial-1
    check_slot_not_present_in_state qemuusbserial-1

    echo "Plugging device back creates the slot again"
    hotplug_add_dev1
    check_slot_present qemuusbserial
    check_slot_not_gone qemuusbserial
    check_slot_device_path qemuusbserial "/dev/ttyUSB0"

    echo "Connecting hotplug slot of the first device again"
    tests.nested exec "sudo snap connect serial-port-hotplug:serial-port :qemuusbserial"
    check_slot_connected qemuusbserial

    echo "Hotplug slot stays after removing the snap"
    tests.nested exec "sudo snap remove serial-port-hotplug"
    check_slot_present qemuusbserial
    check_slot_not_gone qemuusbserial<|MERGE_RESOLUTION|>--- conflicted
+++ resolved
@@ -47,16 +47,8 @@
     hotplug_add_dev1
 
     # sanity checks to make sure qemu setup is correct
-<<<<<<< HEAD
-    for _ in $(seq 5); do
+    nested_retry "--wait 1 -n 5 sh -c 'udevadm info -e | grep -qE ID_MODEL=QEMU_USB_SERIAL'"
         if tests.nested exec "udevadm info -e" | MATCH "ID_MODEL=QEMU_USB_SERIAL"; then
-            break
-        fi
-        sleep 1
-    done
-=======
-    nested_retry "--wait 1 -n 5 sh -c 'udevadm info -e | grep -qE ID_MODEL=QEMU_USB_SERIAL'"
->>>>>>> 895b2261
 
     tests.nested exec "ls /dev/tty*" | MATCH "ttyUSB0"
 
@@ -69,19 +61,8 @@
     hotplug_del_dev1
 
     # sanity check to make sure qemu event was triggered correctly
-<<<<<<< HEAD
-    for _ in $(seq 5); do
-        if tests.nested exec "udevadm info -e" | MATCH "ID_MODEL=QEMU_USB_SERIAL"; then
-            sleep 1
-        else
-            break
-        fi
-    done
+    tests.nested retry "--wait 1 -n 5 sh -c '! udevadm info -e | grep -qE ID_MODEL=QEMU_USB_SERIAL'"
     if tests.nested exec "udevadm info -e" | MATCH "ID_MODEL=QEMU_USB_SERIAL"; then
-=======
-    nested_retry "--wait 1 -n 5 sh -c '! udevadm info -e | grep -qE ID_MODEL=QEMU_USB_SERIAL'"
-    if nested_exec "udevadm info -e" | MATCH "ID_MODEL=QEMU_USB_SERIAL"; then
->>>>>>> 895b2261
         echo "USB serial should not be registered anymore, exiting..."
         exit 1
     fi
