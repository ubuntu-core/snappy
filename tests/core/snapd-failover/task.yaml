--- conflicted
+++ resolved
@@ -50,12 +50,9 @@
         rm -f /etc/systemd/user/snapd.session-agent.service
         rm -f /etc/systemd/user/snapd.session-agent.socket
         rm -f /etc/systemd/user/sockets.target.wants/snapd.session-agent.socket
-<<<<<<< HEAD
+        systemctl --user daemon-reload
         rm -f /etc/dbus-1/session.d/snapd.session-services.conf
         rm -f /etc/dbus-1/system.d/snapd.system-services.conf
-=======
-        systemctl --user daemon-reload
->>>>>>> 0c1a1a2b
     fi
 
 execute: |
