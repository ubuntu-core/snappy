--- conflicted
+++ resolved
@@ -9,14 +9,10 @@
     snap install test-snapd-control-consumer
 
     echo "And snapd is purged"
-<<<<<<< HEAD
-    sh -x ${SPREAD_PATH}/debian/snapd.prerm
-=======
     # only available on trusty
     if [ -x ${SPREAD_PATH}/debian/snapd.prerm ]; then
         sh -x ${SPREAD_PATH}/debian/snapd.prerm
     fi
->>>>>>> d5b143dd
     sh -x ${SPREAD_PATH}/debian/snapd.postrm purge
 
     echo "Nothing is left"
