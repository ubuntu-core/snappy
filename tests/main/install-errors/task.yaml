--- conflicted
+++ resolved
@@ -51,8 +51,7 @@
     echo "Install a snap that is already installed shows a message"
     echo "but does "exit 0" (LP: #1622782)"
     snap install $SNAP_NAME 2> stderr.out
-<<<<<<< HEAD
-    cat stderr.out | MATCH "snap \"$SNAP_NAME\" is already installed"
+    MATCH "snap \"$SNAP_NAME\" is already installed" < stderr.out
 
     echo "============================================"
 
@@ -61,7 +60,4 @@
         echo "Installing ubuntu-core should fail"
         exit 1
     fi
-    cat stderr.out | MATCH 'cannot install "ubuntu-core", please use "core" instead'
-=======
-    MATCH "snap \"$SNAP_NAME\" is already installed" < stderr.out
->>>>>>> 72f61578
+    MATCH 'cannot install "ubuntu-core", please use "core" instead' < stderr.out