summary: Check refresh with a broken configure hook on core still works

# FIXME: for now only
systems: [-ubuntu-core-*]

environment:
    BROKEN_CORE_SNAP: core_broken.snap

restore:
    rm -rf squashfs-root
    rm -f $BROKEN_CORE_SNAP

kill-timeout: 2m

execute: |
    snap list | awk "/^core / {print(\$3)}" > prevBoot
    
    echo "Breaking the configure hook of the core snap to hang forever"
    unsquashfs /var/lib/snapd/snaps/core_$(cat prevBoot).snap
    printf '#!/bin/sh\necho ithangs\nsleep 9999\n' > squashfs-root/meta/hooks/configure
    chmod 755 squashfs-root/meta/hooks/configure

    . $TESTSLIB/snaps.sh
    mksnap_fast "squashfs-root" "$BROKEN_CORE_SNAP"
    rm -rf squshfs-root

    echo "Installing a new core which will trigger running the configure hook"
    snap install --dangerous $BROKEN_CORE_SNAP

    echo "Checking changes"
    . $TESTSLIB/changes.sh
    snap changes
    chg_id=$(change_id "Install \"core\" snap from file \"$BROKEN_CORE_SNAP\"" Done)

    echo "Verify the snap change"
    snap change $chg_id | MATCH ".*ERROR ignoring failure in hook \"configure\".*"
    snap change $chg_id | MATCH ".*ithangs.*"
<<<<<<< HEAD
    snap change $chg_id | MATCH ".*exceeded maximum runtime of 1m0s.*"

    journalctl -u snapd | MATCH "Reported hook failure from \"configure\" for snap \"core\" as.*"
=======
    # max-runtime set in prepare.sh via SNAPD_CONFIGURE_HOOK_TIMEOUT=30s
    # in the environment
    snap change $chg_id | MATCH ".*exceeded maximum runtime of 30s.*"
>>>>>>> 4b21aed9
<|MERGE_RESOLUTION|>--- conflicted
+++ resolved
@@ -35,12 +35,9 @@
     echo "Verify the snap change"
     snap change $chg_id | MATCH ".*ERROR ignoring failure in hook \"configure\".*"
     snap change $chg_id | MATCH ".*ithangs.*"
-<<<<<<< HEAD
-    snap change $chg_id | MATCH ".*exceeded maximum runtime of 1m0s.*"
 
-    journalctl -u snapd | MATCH "Reported hook failure from \"configure\" for snap \"core\" as.*"
-=======
     # max-runtime set in prepare.sh via SNAPD_CONFIGURE_HOOK_TIMEOUT=30s
     # in the environment
     snap change $chg_id | MATCH ".*exceeded maximum runtime of 30s.*"
->>>>>>> 4b21aed9
+
+    journalctl -u snapd | MATCH "Reported hook failure from \"configure\" for snap \"core\" as.*"