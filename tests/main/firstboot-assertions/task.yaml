summary: Check that firstboot assertions are imported
systems: [-ubuntu-core-16-64, -ubuntu-core-16-arm-64, -ubuntu-core-16-arm-32]
environment:
    SEED_DIR: /var/lib/snapd/seed
prepare: |
    systemctl stop snapd.service
    rm -f /var/lib/snapd/firstboot/stamp
    rm -f /var/lib/snapd/state.json
    mkdir -p $SEED_DIR/assertions
    touch $SEED_DIR/seed.yaml
    # pretend to be not classic :)
<<<<<<< HEAD
    mv /var/lib/dpkg/status /var/lib/dpkg/status.save 
=======
    mv /var/lib/dpkg/status /var/lib/dpkg/status.save
restore: |
    mv /var/lib/dpkg/status.save /var/lib/dpkg/status
    systemctl start snapd.service
execute: |
>>>>>>> 535bbebf
    echo Copy the needed assertions to /var/lib/snapd/
    cp $TESTSLIB/assertions/developer1.account $SEED_DIR/assertions
    cp $TESTSLIB/assertions/developer1.account-key $SEED_DIR/assertions
    cp $TESTSLIB/assertions/developer1-pc.model $SEED_DIR/assertions
    cp $TESTSLIB/assertions/testrootorg-store.account-key $SEED_DIR/assertions
restore: |
    mv /var/lib/dpkg/status.save /var/lib/dpkg/status
    systemctl start snapd.service
execute: |
    echo "Start the daemon with an empty state, this will make it import "
    echo "assertions from the $SEED_DIR/assertions subdirectory."
    systemctl start snapd.service

    echo "Verifying the imported assertions"
    if [ $(snap known model|grep "type: model"|wc -l) != "1" ]; then
        echo "Model assertion was not imported on firstboot"
        exit 1
    fi<|MERGE_RESOLUTION|>--- conflicted
+++ resolved
@@ -9,15 +9,7 @@
     mkdir -p $SEED_DIR/assertions
     touch $SEED_DIR/seed.yaml
     # pretend to be not classic :)
-<<<<<<< HEAD
-    mv /var/lib/dpkg/status /var/lib/dpkg/status.save 
-=======
     mv /var/lib/dpkg/status /var/lib/dpkg/status.save
-restore: |
-    mv /var/lib/dpkg/status.save /var/lib/dpkg/status
-    systemctl start snapd.service
-execute: |
->>>>>>> 535bbebf
     echo Copy the needed assertions to /var/lib/snapd/
     cp $TESTSLIB/assertions/developer1.account $SEED_DIR/assertions
     cp $TESTSLIB/assertions/developer1.account-key $SEED_DIR/assertions
