summary: Checks that removing the base directory of a tried snap works.

<<<<<<< HEAD
systems: [-ubuntu-core-16]
=======
systems: [-ubuntu-core-16-64]
>>>>>>> c3bf461e

execute: |
    echo "Given a tried snap"
    base_dir=$(mktemp -d)
    cp -R $TESTSLIB/snaps/test-snapd-tools/* $base_dir
    snap try $base_dir

    echo "Then it is listed as installed"
    installed_pattern="(?s)Name +Version +Rev +Developer +Notes\n\
    test-snapd-tools +.*?try"
    snap list | grep -Pzq "$installed_pattern"

    echo "When its base directory is removed"
    rm -rf $base_dir

    installed_broken_pattern="(?s)Name +Version +Rev +Developer +Notes\n\
    test-snapd-tools +.*?broken"
    echo "Then the snap is listed as a broken install"
    snap list | grep -Pzq "$installed_broken_pattern"<|MERGE_RESOLUTION|>--- conflicted
+++ resolved
@@ -1,10 +1,6 @@
 summary: Checks that removing the base directory of a tried snap works.
 
-<<<<<<< HEAD
-systems: [-ubuntu-core-16]
-=======
 systems: [-ubuntu-core-16-64]
->>>>>>> c3bf461e
 
 execute: |
     echo "Given a tried snap"
