summary: Ensure that the desktop interface gives access to host fonts

details: |
    In order to ensure that confined applications have access to fonts
    covering the user's spoken language, the host system's fonts are
    bind mounted into the sandbox.

systems:
    - -amazon-linux-2-*
    - -centos-7-*
    - -ubuntu-14.04-*
    - -ubuntu-core-*

restore: |
    tests.session -u test restore
    rm -f /usr/share/fonts/dist-font.txt
    rm -f /usr/local/share/fonts/local-font.txt
    rm -f /home/test/.fonts/user-font1.txt
    rm -f /home/test/.local/share/fonts/user-font2.txt
    rm -f /var/cache/fontconfig/cache.txt
    rm -f /usr/lib/fontconfig/cache/cache.txt

prepare: |
    tests.session -u test prepare

    echo "Distribution font" > /usr/share/fonts/dist-font.txt
    # this may not exist across all distributions
    mkdir -p /usr/local/share/fonts
    echo "Local font" > /usr/local/share/fonts/local-font.txt

    cache_dir=/var/cache/fontconfig
    case "$SPREAD_SYSTEM" in
        fedora-*|centos-*)
            cache_dir=/usr/lib/fontconfig/cache
            ;;
    esac
    mkdir -p "$cache_dir"
    echo "Cache file" > "$cache_dir"/cache.txt

    # User directories created via tests.session for correct ownership and SELinux context.
    tests.session -u test exec mkdir -p /home/test/.fonts
    echo "User font 1" | tests.session -u test exec tee /home/test/.fonts/user-font1.txt

    tests.session -u test exec mkdir -p /home/test/.local/share/fonts
    echo "User font 2" | tests.session -u test exec tee /home/test/.local/share/fonts/user-font2.txt

    echo "Install the test-snapd-desktop snap"
    snap try "$TESTSLIB"/snaps/test-snapd-desktop

execute: |
    echo "The plug is connected by default"
    snap interfaces -i desktop | MATCH ":desktop .*test-snapd-desktop"

    echo "Checking access to host /usr/share/fonts"
    tests.session -u test exec test-snapd-desktop.check-files /usr/share/fonts/dist-font.txt | MATCH "Distribution font"

    echo "Checking access to host /usr/local/share/fonts"
    tests.session -u test exec test-snapd-desktop.check-files /usr/local/share/fonts/local-font.txt | MATCH "Local font"

<<<<<<< HEAD
    echo "Checking access to host $cache_dir"
=======
    echo "Checking access to host cache dir"
>>>>>>> 172eaead
    case "$SPREAD_SYSTEM" in
        fedora-*|centos-*|amazon-linux-*|arch-linux-*)
            # system fonts cache is inaccessible due to
            # https://bugs.launchpad.net/snapd/+bug/1877109
<<<<<<< HEAD
            test-snapd-desktop.sh -c "test ! -e $cache_dir/cache.txt"
            ;;
        *)
            test-snapd-desktop.check-files "$cache_dir"/cache.txt | MATCH "Cache file"
=======
            tests.session -u test exec test-snapd-desktop.sh -c "test ! -e /usr/lib/fontconfig/cache/cache.txt"
            ;;
        *)
            tests.session -u test exec test-snapd-desktop.check-files /var/cache/fontconfig/cache.txt | MATCH "Cache file"
>>>>>>> 172eaead
            ;;
    esac

    echo "Checking access to host ~/.fonts"
    tests.session -u test exec test-snapd-desktop.check-files /home/test/.fonts/user-font1.txt | MATCH "User font 1"

    echo "Checking access to host ~/.local/share/fonts"
    tests.session -u test exec test-snapd-desktop.check-files /home/test/.local/share/fonts/user-font2.txt | MATCH "User font 2"<|MERGE_RESOLUTION|>--- conflicted
+++ resolved
@@ -57,26 +57,15 @@
     echo "Checking access to host /usr/local/share/fonts"
     tests.session -u test exec test-snapd-desktop.check-files /usr/local/share/fonts/local-font.txt | MATCH "Local font"
 
-<<<<<<< HEAD
-    echo "Checking access to host $cache_dir"
-=======
     echo "Checking access to host cache dir"
->>>>>>> 172eaead
     case "$SPREAD_SYSTEM" in
         fedora-*|centos-*|amazon-linux-*|arch-linux-*)
             # system fonts cache is inaccessible due to
             # https://bugs.launchpad.net/snapd/+bug/1877109
-<<<<<<< HEAD
-            test-snapd-desktop.sh -c "test ! -e $cache_dir/cache.txt"
-            ;;
-        *)
-            test-snapd-desktop.check-files "$cache_dir"/cache.txt | MATCH "Cache file"
-=======
             tests.session -u test exec test-snapd-desktop.sh -c "test ! -e /usr/lib/fontconfig/cache/cache.txt"
             ;;
         *)
             tests.session -u test exec test-snapd-desktop.check-files /var/cache/fontconfig/cache.txt | MATCH "Cache file"
->>>>>>> 172eaead
             ;;
     esac
 
