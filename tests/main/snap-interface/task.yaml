summary: Check that "snap interface" works as expected
details: |
    The "snap interface" command displays a listing of used interfaces
execute: |
<<<<<<< HEAD
    # shellcheck source=tests/lib/systems.sh
    . "$TESTSLIB/systems.sh"

    # we have no core-support interface on a core18 system. core-support
    # is obsolete and not used anymore.
    if !is_core18_system; then
        snap interface | MATCH 'core-support\s+ special permissions for the core snap'
    fi
    snap interface --all | MATCH 'classic-support\s+ special permissions for the classic snap'
    snap interface core-support > out.yaml
    diff -u out.yaml snap-interface-core-support.yaml
restore: |
    rm -f out.yaml
=======
    snap interface --all | MATCH 'classic-support\s+ special permissions for the classic snap'
>>>>>>> e4646167
<|MERGE_RESOLUTION|>--- conflicted
+++ resolved
@@ -2,20 +2,4 @@
 details: |
     The "snap interface" command displays a listing of used interfaces
 execute: |
-<<<<<<< HEAD
-    # shellcheck source=tests/lib/systems.sh
-    . "$TESTSLIB/systems.sh"
-
-    # we have no core-support interface on a core18 system. core-support
-    # is obsolete and not used anymore.
-    if !is_core18_system; then
-        snap interface | MATCH 'core-support\s+ special permissions for the core snap'
-    fi
-    snap interface --all | MATCH 'classic-support\s+ special permissions for the classic snap'
-    snap interface core-support > out.yaml
-    diff -u out.yaml snap-interface-core-support.yaml
-restore: |
-    rm -f out.yaml
-=======
-    snap interface --all | MATCH 'classic-support\s+ special permissions for the classic snap'
->>>>>>> e4646167
+    snap interface --all | MATCH 'classic-support\s+ special permissions for the classic snap'