--- conflicted
+++ resolved
@@ -1,10 +1,6 @@
 summary: Ensure that the home interface works.
 
-<<<<<<< HEAD
-systems: [-ubuntu-core-16]
-=======
 systems: [-ubuntu-core-16-64]
->>>>>>> c3bf461e
 
 details: |
     The home interface allows a snap to access non-hidden files in $HOME
