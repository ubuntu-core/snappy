summary: Ensures that the system-observe interface works.

<<<<<<< HEAD
# Disabled for Fedora and openSUSE until test case is properly ported
systems: [-fedora-*, -opensuse-*]

=======
>>>>>>> 941beb27
details: |
    A snap declaring the system-observe plug is defined, its command
    just calls ps -ax.

    The test itself checks for the lack of autoconnect and then tries
    to execute the snap command with the plug connected (it must succeed)
    and disconnected (it must fail).

prepare: |
    echo "Given a snap declaring a plug on the system-observe interface is installed"
    snapbuild $TESTSLIB/snaps/system-observe-consumer .
    snap install --dangerous system-observe-consumer_1.0_all.snap

restore: |
    rm -f system-observe-consumer_1.0_all.snap

execute: |
    CONNECTED_PATTERN=":system-observe +system-observe-consumer"
    DISCONNECTED_PATTERN="(?s).*?\n- +system-observe-consumer:system-observe"

    echo "Then the plug is shown as disconnected"
    snap interfaces | grep -Pzq "$DISCONNECTED_PATTERN"

    echo "==========================================="

    echo "When the plug is connected"
    snap connect system-observe-consumer:system-observe
    snap interfaces | grep -Pzq "$CONNECTED_PATTERN"

    echo "Then the snap is able to get system information"
    expected="(?s)/dev/tty.*?serial"
    su -l -c "system-observe-consumer" test | grep -Pq "$expected"

    if [ "$(snap debug confinement)" = strict ] ; then
        echo "==========================================="

        echo "When the plug is disconnected"
        snap disconnect system-observe-consumer:system-observe
        snap interfaces | grep -Pzq "$DISCONNECTED_PATTERN"

        echo "Then the snap is not able to get system information"
        if su -l -c "system-observe-consumer" test; then
            echo "Expected error with plug disconnected"
            exit 1
        fi
    fi<|MERGE_RESOLUTION|>--- conflicted
+++ resolved
@@ -1,11 +1,5 @@
 summary: Ensures that the system-observe interface works.
 
-<<<<<<< HEAD
-# Disabled for Fedora and openSUSE until test case is properly ported
-systems: [-fedora-*, -opensuse-*]
-
-=======
->>>>>>> 941beb27
 details: |
     A snap declaring the system-observe plug is defined, its command
     just calls ps -ax.
