--- conflicted
+++ resolved
@@ -1,10 +1,6 @@
 summary: Ensures that the system-observe interface works.
 
-<<<<<<< HEAD
-systems: [-ubuntu-core-16]
-=======
 systems: [-ubuntu-core-16-64]
->>>>>>> c3bf461e
 
 details: |
     A snap declaring the system-observe plug is defined, its command
