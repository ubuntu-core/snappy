--- conflicted
+++ resolved
@@ -113,18 +113,12 @@
     #        will only work with an up-to-date xenial kernel (4.4.0-78+)
 
     echo "Ensure we can use snapd inside lxd"
-<<<<<<< HEAD
-    lxd.lxc exec my-ubuntu snap install test-snapd-tools
+    lxd.lxc exec my-ubuntu snap install test-snapd-sh
     echo "And we can run snaps as regular users, assuming session bus is available"
     lxd.lxc exec my-ubuntu -- apt-get update
     lxd.lxc exec my-ubuntu -- apt-get install -y dbus-user-session
     lxd.lxc exec my-ubuntu -- su -l ubuntu -c "systemctl --user enable dbus.socket"
-    lxd.lxc exec my-ubuntu -- su -l ubuntu -c "/snap/bin/test-snapd-tools.echo from-the-inside" | MATCH from-the-inside
-=======
-    lxd.lxc exec my-ubuntu snap install test-snapd-sh
-    echo "And we can run snaps as regular users"
-    lxd.lxc exec my-ubuntu -- su -c "/snap/bin/test-snapd-sh.sh -c 'echo from-the-inside'" ubuntu | MATCH from-the-inside
->>>>>>> ce662378
+    lxd.lxc exec my-ubuntu -- su -l ubuntu -c "/snap/bin/test-snapd-sh.sh -c 'echo from-the-inside'" | MATCH from-the-inside
     echo "And as root"
     lxd.lxc exec my-ubuntu -- test-snapd-sh.sh -c 'echo from-the-inside' | MATCH from-the-inside
     echo "We can also remove snaps successfully"
