--- conflicted
+++ resolved
@@ -11,15 +11,9 @@
     # to the machine or force a cache consistency calling the man page with '-u'
     # This issue happens with any package, not just with snap related ones
     # The command "man snap" works well in this case (man 2.6.6)
-<<<<<<< HEAD
-    if [[ "$SPREAD_SYSTEM" == opensuse-* ]]; then
-        for manpage in snap snap-confine snap-discard-ns; do
-            if ! LC_ALL=C man --where $manpage; then
-=======
     if [[ "$SPREAD_SYSTEM" == opensuse-* || "$SPREAD_SYSTEM" == arch-* ]]; then
         for manpage in snap snap-confine snap-discard-ns; do
             if ! LC_ALL=C man -u --where $manpage; then
->>>>>>> e15d69f7
                 echo "Expected to see manual page path for $manpage"
                 exit 1
             fi
