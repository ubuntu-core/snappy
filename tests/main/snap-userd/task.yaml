--- conflicted
+++ resolved
@@ -19,12 +19,7 @@
         systemctl stop --signal=KILL test-snap-userd.scope || true
     fi
     umount -f /usr/bin/xdg-open || true
-<<<<<<< HEAD
-    umount -f /snap/core/current/usr/bin/xdg-open || true
-=======
     umount -f $SNAP_MOUNT_DIR/core/current/usr/bin/xdg-open || true
-    distro_purge_package dbus-x11 xdg-utils
->>>>>>> 921c2338
 
 execute: |
     . "$TESTSLIB/pkgdb.sh"
