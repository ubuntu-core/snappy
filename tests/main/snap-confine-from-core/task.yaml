--- conflicted
+++ resolved
@@ -1,11 +1,7 @@
 summary: Test that snap-confine is run from core on re-exec
 
 # Disable for Fedora, openSUSE and Arch as re-exec is not support there yet
-<<<<<<< HEAD
-systems: [-ubuntu-16-*, -fedora-*, -opensuse-*, -arch-*]
-=======
 systems: [-ubuntu-core-*, -fedora-*, -opensuse-*, -arch-*]
->>>>>>> 35491ebf
 
 prepare: |
     echo "Installing test-snapd-tools"
