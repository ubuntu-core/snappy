summary: inspect all the set environment variables prefixed with SNAP_ and XDG_
prepare: |
    snapbuild $TESTSLIB/snaps/test-snapd-tools .
    snap install --dangerous test-snapd-tools_1.0_all.snap
restore: |
    rm -f *.snap
    rm -f *-vars.txt
debug: |
    cat *-vars.txt
execute: |
    echo "Collect SNAP and XDG environment variables"
    test-snapd-tools.env | egrep '^SNAP_' | egrep -v '^SNAP_DID_REEXEC'| sort > snap-vars.txt
<<<<<<< HEAD
    test-snapd-tools.env | egrep '^XDG_' | sort > xdg-vars.txt
    test-snapd-tools.env | egrep '^EXTRA_' | sort > extra-vars.txt 
=======
    test-snapd-tools.env | egrep '^XDG_' | sort > xdg-vars.txt 
    echo "Collect PATH and HOME environment variables"
    test-snapd-tools.env | egrep '^(SNAP|PATH|HOME)=' | sort > misc-vars.txt
>>>>>>> b90bbd30

    echo "Ensure that SNAP environment variables are what we expect"
    egrep -q '^SNAP_ARCH=(amd64|i386|arm64|armhf|ppc64el)$' snap-vars.txt
    egrep -q '^SNAP_COMMON=/var/snap/test-snapd-tools/common$' snap-vars.txt
    egrep -q '^SNAP_DATA=/var/snap/test-snapd-tools/x1$' snap-vars.txt
    egrep -q '^SNAP_LIBRARY_PATH=/var/lib/snapd/lib/gl:/var/lib/snapd/void$' snap-vars.txt
    egrep -q '^SNAP_NAME=test-snapd-tools$' snap-vars.txt
    # XXX: probably not something we ought to test
    # egrep -q '^SNAP_REEXEC=0$' snap-vars.txt
    egrep -q '^SNAP_REVISION=x1$' snap-vars.txt
    egrep -q '^SNAP_USER_COMMON=/root/snap/test-snapd-tools/common$' snap-vars.txt
    egrep -q '^SNAP_USER_DATA=/root/snap/test-snapd-tools/x1$' snap-vars.txt
    egrep -q '^SNAP_VERSION=1.0$' snap-vars.txt
    test $(wc -l < snap-vars.txt) -eq 10

    echo "Enure that XDG environment variables are what we expect"
    egrep -q '^XDG_RUNTIME_DIR=/run/user/0/snap.test-snapd-tools$' xdg-vars.txt
    test $(wc -l < xdg-vars.txt) -ge 1

<<<<<<< HEAD
    echo "Enure that EXTRA environment variables are what we expect"
    egrep -q '^EXTRA_GLOBAL=extra-global' extra-vars.txt
    egrep -q '^EXTRA_LOCAL=extra-local' extra-vars.txt
    test $(wc -l < extra-vars.txt) -eq 2
=======
    echo "Ensure that SNAP, PATH and HOME are what we expect"
    egrep -q '^SNAP=/snap/test-snapd-tools/x1$' misc-vars.txt
    egrep -q '^PATH=/usr/local/sbin:/usr/local/bin:/usr/sbin:/usr/bin:/sbin:/bin:/usr/games:/usr/local/games$' misc-vars.txt
    egrep -q '^HOME=/root/snap/test-snapd-tools/x1$' misc-vars.txt
    test $(wc -l < misc-vars.txt) -eq 3
>>>>>>> b90bbd30
<|MERGE_RESOLUTION|>--- conflicted
+++ resolved
@@ -10,14 +10,10 @@
 execute: |
     echo "Collect SNAP and XDG environment variables"
     test-snapd-tools.env | egrep '^SNAP_' | egrep -v '^SNAP_DID_REEXEC'| sort > snap-vars.txt
-<<<<<<< HEAD
+    test-snapd-tools.env | egrep '^EXTRA_' | sort > extra-vars.txt 
     test-snapd-tools.env | egrep '^XDG_' | sort > xdg-vars.txt
-    test-snapd-tools.env | egrep '^EXTRA_' | sort > extra-vars.txt 
-=======
-    test-snapd-tools.env | egrep '^XDG_' | sort > xdg-vars.txt 
     echo "Collect PATH and HOME environment variables"
     test-snapd-tools.env | egrep '^(SNAP|PATH|HOME)=' | sort > misc-vars.txt
->>>>>>> b90bbd30
 
     echo "Ensure that SNAP environment variables are what we expect"
     egrep -q '^SNAP_ARCH=(amd64|i386|arm64|armhf|ppc64el)$' snap-vars.txt
@@ -37,15 +33,13 @@
     egrep -q '^XDG_RUNTIME_DIR=/run/user/0/snap.test-snapd-tools$' xdg-vars.txt
     test $(wc -l < xdg-vars.txt) -ge 1
 
-<<<<<<< HEAD
     echo "Enure that EXTRA environment variables are what we expect"
     egrep -q '^EXTRA_GLOBAL=extra-global' extra-vars.txt
     egrep -q '^EXTRA_LOCAL=extra-local' extra-vars.txt
     test $(wc -l < extra-vars.txt) -eq 2
-=======
+
     echo "Ensure that SNAP, PATH and HOME are what we expect"
     egrep -q '^SNAP=/snap/test-snapd-tools/x1$' misc-vars.txt
     egrep -q '^PATH=/usr/local/sbin:/usr/local/bin:/usr/sbin:/usr/bin:/sbin:/bin:/usr/games:/usr/local/games$' misc-vars.txt
     egrep -q '^HOME=/root/snap/test-snapd-tools/x1$' misc-vars.txt
-    test $(wc -l < misc-vars.txt) -eq 3
->>>>>>> b90bbd30
+    test $(wc -l < misc-vars.txt) -eq 3