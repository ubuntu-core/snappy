--- conflicted
+++ resolved
@@ -36,7 +36,7 @@
 
     get_ntp_status() {
         test-snapd-timedate-control-consumer.timedatectl-timeserver status | \
-            grep -oP '(Network time on|System clock synchronized): \K(.*)'
+            grep -oP '(Network time on|systemd-timesyncd.service active): \K(.*)'
     }
 
     # NOTE: with systemd >= 239, switching the ntp setting it takes a while for
@@ -44,7 +44,6 @@
 
     # Set the ntp value and check the status
     test-snapd-timedate-control-consumer.timedatectl-timeserver set-ntp yes
-<<<<<<< HEAD
     for _ in $(seq 10); do
         if [ "$(get_ntp_status)" = "yes" ] ; then
             break
@@ -62,13 +61,6 @@
         sleep 1
     done
     [ "$(get_ntp_status)" = "no" ]
-=======
-    [ "$(test-snapd-timedate-control-consumer.timedatectl-timeserver status | grep -oP '(Network time on|systemd-timesyncd.service active): \K(.*)')" = "yes" ]
-
-    # Set the ntp value and check the status
-    test-snapd-timedate-control-consumer.timedatectl-timeserver set-ntp no
-    [ "$(test-snapd-timedate-control-consumer.timedatectl-timeserver status | grep -oP '(Network time on|systemd-timesyncd.service active): \K(.*)')" = "no" ]
->>>>>>> 109adc69
 
     if [ "$(snap debug confinement)" = partial ] ; then
         exit 0
