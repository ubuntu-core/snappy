summary: Check refresh with a broken configure hook on core still works

# FIXME: for now only
systems: [-ubuntu-core-*]

environment:
    BROKEN_CORE_SNAP: core_broken.snap

restore:
    rm -rf squashfs-root
    rm -f $BROKEN_CORE_SNAP

execute: |
    snap list | awk "/^core / {print(\$3)}" > prevBoot
    
    echo "Breaking the configure hook of the core snap"
    unsquashfs /var/lib/snapd/snaps/core_$(cat prevBoot).snap
    printf '#!/bin/sh\necho somethingbroken\nfalse\n' > squashfs-root/meta/hooks/configure
    chmod 755 squashfs-root/meta/hooks/configure

    . $TESTSLIB/snaps.sh
    mksnap_fast "squashfs-root" "$BROKEN_CORE_SNAP"
    rm -rf squshfs-root

    echo "Installing a new core which will trigger running the configure hook"
    snap install --dangerous $BROKEN_CORE_SNAP

    echo "Checking changes"
    . $TESTSLIB/changes.sh
    snap changes
    chg_id=$(change_id "Install \"core\" snap from file \"$BROKEN_CORE_SNAP\"" Done)

    echo "Verify the snap change"
<<<<<<< HEAD
    snap change $chg_id | MATCH ".*ERROR ignoring failure in hook \"configure\":.*somethingbroken.*"

    journalctl -u snapd | MATCH "reported hook failure from configure as.*"
=======
    snap change $chg_id | MATCH ".*ERROR ignoring failure in hook \"configure\".*"
    snap change $chg_id | MATCH ".*somethingbroken.*"
>>>>>>> f5440416
<|MERGE_RESOLUTION|>--- conflicted
+++ resolved
@@ -31,11 +31,7 @@
     chg_id=$(change_id "Install \"core\" snap from file \"$BROKEN_CORE_SNAP\"" Done)
 
     echo "Verify the snap change"
-<<<<<<< HEAD
-    snap change $chg_id | MATCH ".*ERROR ignoring failure in hook \"configure\":.*somethingbroken.*"
-
-    journalctl -u snapd | MATCH "reported hook failure from configure as.*"
-=======
     snap change $chg_id | MATCH ".*ERROR ignoring failure in hook \"configure\".*"
     snap change $chg_id | MATCH ".*somethingbroken.*"
->>>>>>> f5440416
+
+    journalctl -u snapd | MATCH "reported hook failure from configure as.*"