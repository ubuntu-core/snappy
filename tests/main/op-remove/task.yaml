summary: Check snap remove operations.

<<<<<<< HEAD
# Disabled for Fedora and openSUSE until test case is properly ported
systems: [-fedora-*, -opensuse-*]

=======
>>>>>>> 941beb27
restore: |
    rm -f basic_1.0_all.snap
    rm -f stderr.out

execute: |
    . $TESTSLIB/dirs.sh

    snap_revisions(){
        local snap_name=$1
        echo -n $(find $SNAPMOUNTDIR/"$snap_name"/ -maxdepth 1 -type d -name "x*" | wc -l)
    }

    echo "Given two revisions of a snap have been installed"
    snapbuild $TESTSLIB/snaps/basic .
    snap install --dangerous basic_1.0_all.snap
    snap install --dangerous basic_1.0_all.snap

    echo "Then the two revisions are available on disk"
    [ $(snap_revisions basic) = "2" ]

    echo "When the snap is removed"
    snap remove basic

    echo "Then the two revisions are removed from disk"
    [ $(snap_revisions basic) = "0" ]

    echo "When the snap is removed again, snap exits with status 0"
    snap remove basic 2> stderr.out
    cat stderr.out | MATCH 'snap "basic" is not installed'
<|MERGE_RESOLUTION|>--- conflicted
+++ resolved
@@ -1,11 +1,5 @@
 summary: Check snap remove operations.
 
-<<<<<<< HEAD
-# Disabled for Fedora and openSUSE until test case is properly ported
-systems: [-fedora-*, -opensuse-*]
-
-=======
->>>>>>> 941beb27
 restore: |
     rm -f basic_1.0_all.snap
     rm -f stderr.out
