--- conflicted
+++ resolved
@@ -1,9 +1,4 @@
 summary: Check error handling in symlinks to /usr/bin/snap
-<<<<<<< HEAD
-# Disabled for Fedora and openSUSE until test case is properly ported
-systems: [-fedora-*, -opensuse-*]
-=======
->>>>>>> 941beb27
 restore: |
     . $TESTSLIB/dirs.sh
     rm -f $SNAPMOUNTDIR/bin/xxx
