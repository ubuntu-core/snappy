--- conflicted
+++ resolved
@@ -1,10 +1,6 @@
 summary: Check that all tasks of a failed installtion are undone
 
-<<<<<<< HEAD
-systems: [-ubuntu-core-16]
-=======
 systems: [-ubuntu-core-16-64]
->>>>>>> c3bf461e
 
 restore: |
     rm -rf /snap/test-snapd-tools
