--- conflicted
+++ resolved
@@ -129,12 +129,8 @@
 	Stop(service string, timeout time.Duration) error
 	Kill(service, signal, who string) error
 	Restart(service string, timeout time.Duration) error
-<<<<<<< HEAD
 	Status(units ...string) ([]*UnitStatus, error)
-=======
-	Status(services ...string) ([]*ServiceStatus, error)
 	IsEnabled(service string) (bool, error)
->>>>>>> 711a8374
 	LogReader(services []string, n int, follow bool) (io.ReadCloser, error)
 	WriteMountUnitFile(name, revision, what, where, fstype string) (string, error)
 	Mask(service string) error
