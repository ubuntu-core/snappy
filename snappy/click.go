package snappy

/* This part of the code implements enough of the click file format
   to install a "snap" package
   Limitations:
   - no per-user registration
   - no user-level hooks
   - more(?)
*/

import (
	"bytes"
	"encoding/json"
	"fmt"
	"io/ioutil"
	"log"
	"os"
	"os/exec"
	"path"
	"path/filepath"
	"strings"
	"text/template"

	"launchpad.net/snappy/clickdeb"
	"launchpad.net/snappy/helpers"

	"github.com/mvo5/goconfigparser"
)

type clickAppHook map[string]string

type clickManifest struct {
	Name          string                  `json:"name"`
	Version       string                  `json:"version"`
	Type          SnapType                `json:"type,omitempty"`
	Framework     string                  `json:"framework,omitempty"`
	Description   string                  `json:"description,omitempty"`
	Icon          string                  `json:"icon,omitempty"`
	InstalledSize string                  `json:"installed-size,omitempty"`
	Maintainer    string                  `json:"maintainer,omitempty"`
	Title         string                  `json:"title,omitempty"`
	Hooks         map[string]clickAppHook `json:"hooks,omitempty"`
}

type clickHook struct {
	name    string
	exec    string
	user    string
	pattern string
}

const (
	// from debsig-verify-0.9/debsigs.h
	dsSuccess           = 0
	dsFailNosigs        = 10
	dsFailUnknownOrigin = 11
	dsFailNopolicies    = 12
	dsFailBadsig        = 13
	dsFailInternal      = 14
)

// ignore hooks of this type
var ignoreHooks = map[string]bool{
	"bin-path":       true,
	"snappy-systemd": true,
}

// var to make it testable
var clickSystemHooksDir = "/usr/share/click/hooks"

// Execute the hook.Exec command
func execHook(execCmd string) (err error) {
	// the spec says this is passed to the shell
	cmd := exec.Command("sh", "-c", execCmd)
	if err = cmd.Run(); err != nil {
<<<<<<< HEAD
		log.Printf("Failed to run hook %s: %s", execCmd, err)
=======
		if exitCode, err := helpers.ExitCode(err); err != nil {
			return &ErrHookFailed{cmd: s.exec,
				exitCode: exitCode}
		}
>>>>>>> 5f09c53c
		return err
	}

	return nil
}

// This function checks if the given exitCode is "ok" when running with
// --allow-unauthenticated. We allow package with no signature or with
// a unknown policy or with no policies at all. We do not allow overriding
// bad signatures
func allowUnauthenticatedOkExitCode(exitCode int) bool {
	return (exitCode == dsFailNosigs ||
		exitCode == dsFailUnknownOrigin ||
		exitCode == dsFailNopolicies)
}

// Tiny wrapper around the debsig-verify commandline
func runDebsigVerifyImpl(clickFile string, allowUnauthenticated bool) (err error) {
	cmd := exec.Command("debsig-verify", clickFile)
	if err := cmd.Run(); err != nil {
		if exitCode, err := helpers.ExitCode(err); err == nil {
			if allowUnauthenticated && allowUnauthenticatedOkExitCode(exitCode) {
				log.Println("Signature check failed, but installing anyway as requested")
				return nil
			}
			return &ErrSignature{exitCode: exitCode}
		}
		// not a exit code error, something else, pass on
		return err
	}
	return nil
}

var runDebsigVerify = runDebsigVerifyImpl

func auditClick(snapFile string, allowUnauthenticated bool) (err error) {
	// FIXME: check what more we need to do here, click is also doing
	//        permission checks
	return runDebsigVerify(snapFile, allowUnauthenticated)
}

func readClickManifest(data []byte) (manifest clickManifest, err error) {
	r := bytes.NewReader(data)
	dec := json.NewDecoder(r)
	err = dec.Decode(&manifest)
	return manifest, err
}

func readClickHookFile(hookFile string) (hook clickHook, err error) {
	// FIXME: fugly, write deb822 style parser if we keep this
	// FIXME2: the hook file will go probably entirely and gets
	//         implemented natively in go so ok for now :)
	cfg := goconfigparser.New()
	content, err := ioutil.ReadFile(hookFile)
	if err != nil {
		fmt.Printf("WARNING: failed to read %s", hookFile)
		return hook, err
	}
	err = cfg.Read(strings.NewReader("[hook]\n" + string(content)))
	if err != nil {
		fmt.Printf("WARNING: failed to parse %s", hookFile)
		return hook, err
	}
	hook.name, _ = cfg.Get("hook", "Hook-Name")
	hook.exec, _ = cfg.Get("hook", "Exec")
	hook.user, _ = cfg.Get("hook", "User")
	hook.pattern, _ = cfg.Get("hook", "Pattern")
	// FIXME: error on supported hook features like
	//    User-Level: yes
	//    Trigger: yes
	//    Single-Version: yes

	// urgh, click allows empty "Hook-Name"
	if hook.name == "" {
		hook.name = strings.Split(filepath.Base(hookFile), ".")[0]
	}

	return hook, err
}

func systemClickHooks() (hooks map[string]clickHook, err error) {
	hooks = make(map[string]clickHook)

	hookFiles, err := filepath.Glob(path.Join(clickSystemHooksDir, "*.hook"))
	if err != nil {
		return
	}
	for _, f := range hookFiles {
		hook, err := readClickHookFile(f)
		if err != nil {
			log.Printf("Can't read hook file %s: %s", f, err)
			continue
		}
		hooks[hook.name] = hook
	}
	return
}

func expandHookPattern(name, app, version, pattern string) (expanded string) {
	id := fmt.Sprintf("%s_%s_%s", name, app, version)
	// FIXME: support the other patterns (and see if they are used at all):
	//        - short-id
	//        - user (probably not!)
	//        - home (probably not!)
	//        - $$ (?)
	return strings.Replace(pattern, "${id}", id, -1)
}

type iterHooksFunc func(src, dst string, systemHook clickHook) error

// iterHooks will run the callback "f" for the given manifest
// so that the call back can arrange e.g. a new link
func iterHooks(manifest clickManifest, inhibitHooks bool, f iterHooksFunc) error {
	systemHooks, err := systemClickHooks()
	if err != nil {
		return err
	}

	for app, hook := range manifest.Hooks {
		for hookName, hookSourceFile := range hook {
			// ignore hooks that only exist for compatibility
			// with the old snappy-python (like bin-path,
			// snappy-systemd)
			if ignoreHooks[hookName] {
				continue
			}

			systemHook, ok := systemHooks[hookName]
			if !ok {
				log.Printf("WARNING: Skipping hook %s", hookName)
				continue
			}

			dst := expandHookPattern(manifest.Name, app, manifest.Version, systemHook.pattern)

			if _, err := os.Stat(dst); err == nil {
				if err := os.Remove(dst); err != nil {
					log.Printf("Warning: failed to remove %s: %s", dst, err)
				}
			}

			// run iter func here
			if err := f(hookSourceFile, dst, systemHook); err != nil {
				return err
			}

			if systemHook.exec != "" && !inhibitHooks {
				if err := execHook(systemHook.exec); err != nil {
					os.Remove(dst)
					return err
				}
			}
		}
	}

	return nil
}

func installClickHooks(targetDir string, manifest clickManifest, inhibitHooks bool) (err error) {
	return iterHooks(manifest, inhibitHooks, func(src, dst string, systemHook clickHook) error {
		// setup the new link target here, iterHooks will take
		// care of running the hook
		realSrc := path.Join(targetDir, src)
		if err := os.Symlink(realSrc, dst); err != nil {
			return err
		}

		return nil
	})
}

func removeClickHooks(manifest clickManifest, inhibitHooks bool) (err error) {
	return iterHooks(manifest, inhibitHooks, func(src, dst string, systemHook clickHook) error {
		// nothing we need to do here, the iterHookss will remove
		// the hook symlink and call the hook itself
		return nil
	})
}

func readClickManifestFromClickDir(clickDir string) (manifest clickManifest, err error) {
	manifestFiles, err := filepath.Glob(path.Join(clickDir, ".click", "info", "*.manifest"))
	if err != nil {
		return manifest, err
	}
	if len(manifestFiles) != 1 {
		return manifest, fmt.Errorf("Error: got %v manifests in %v", len(manifestFiles), clickDir)
	}
	manifestData, err := ioutil.ReadFile(manifestFiles[0])
	manifest, err = readClickManifest([]byte(manifestData))
	return manifest, err
}

func removeClick(clickDir string) (err error) {
	manifest, err := readClickManifestFromClickDir(clickDir)
	if err != nil {
		return err
	}

	if err := removeClickHooks(manifest, false); err != nil {
		return err
	}

	// maybe remove current symlink
	currentSymlink := path.Join(path.Dir(clickDir), "current")
	p, _ := filepath.EvalSymlinks(currentSymlink)
	if clickDir == p {
		if err := unsetActiveClick(p, false); err != nil {
			return err
		}
	}

	return os.RemoveAll(clickDir)
}

func writeHashesFile(snapFile, instDir string) error {
	hashsum, err := helpers.Sha512sum(snapFile)
	if err != nil {
		return err
	}

	s := fmt.Sprintf("sha512: %s", hashsum)
	hashesFile := filepath.Join(instDir, "meta", "hashes")
	return ioutil.WriteFile(hashesFile, []byte(s), 0644)
}

// generate the name
func generateBinaryName(m *packageYaml, binary Binary) string {
	var binName string
	if m.Type == SnapTypeFramework {
		binName = filepath.Base(binary.Name)
	} else {
		binName = fmt.Sprintf("%s.%s", filepath.Base(binary.Name), m.Name)
	}

	return filepath.Join(snapBinariesDir, binName)
}

func binPathForBinary(pkgPath string, binary Binary) string {
	if binary.Exec != "" {
		return filepath.Join(pkgPath, binary.Exec)
	}

	return filepath.Join(pkgPath, binary.Name)
}

func generateSnapBinaryWrapper(binary Binary, pkgPath, aaProfile string, m *packageYaml) string {
	wrapperTemplate := `#!/bin/sh
# !!!never remove this line!!!
##TARGET={{.Target}}

set -e

TMPDIR="/tmp/snaps/{{.Name}}/{{.Version}}/tmp"
if [ ! -d "$TMPDIR" ]; then
    mkdir -p -m1777 "$TMPDIR"
fi
export TMPDIR
export TEMPDIR="$TMPDIR"

# app paths (deprecated)
export SNAPP_APP_PATH="{{.Path}}"
export SNAPP_APP_DATA_PATH="/var/lib/{{.Path}}"
export SNAPP_APP_USER_DATA_PATH="$HOME/{{.Path}}"
export SNAPP_APP_TMPDIR="$TMPDIR"
export SNAPP_OLD_PWD="$(pwd)"

# app paths
export SNAP_APP_PATH="{{.Path}}"
export SNAP_APP_DATA_PATH="/var/lib/{{.Path}}"
export SNAP_APP_USER_DATA_PATH="$HOME/{{.Path}}"
export SNAP_APP_TMPDIR="$TMPDIR"

# FIXME: this will need to become snappy arch or something
export SNAPPY_APP_ARCH="$(dpkg --print-architecture)"

if [ ! -d "$SNAP_APP_USER_DATA_PATH" ]; then
   mkdir -p "$SNAP_APP_USER_DATA_PATH"
fi
export HOME="$SNAP_APP_USER_DATA_PATH"

# export old pwd
export SNAP_OLD_PWD="$(pwd)"
cd {{.Path}}
aa-exec -p {{.AaProfile}} -- {{.Target}} "$@"
`
	actualBinPath := binPathForBinary(pkgPath, binary)

	var templateOut bytes.Buffer
	t := template.Must(template.New("wrapper").Parse(wrapperTemplate))
	wrapperData := struct {
		Name      string
		Version   string
		Target    string
		Path      string
		AaProfile string
	}{
		m.Name, m.Version, actualBinPath, pkgPath, aaProfile,
	}
	t.Execute(&templateOut, wrapperData)

	return templateOut.String()
}

func generateSnapServicesFile(service Service, baseDir string, aaProfile string, m *packageYaml) string {

	serviceTemplate := `[Unit]
Description={{.Description}}
After=apparmor.service
Requires=apparmor.service
X-Snappy=yes

[Service]
ExecStart={{.FullPathStart}}
WorkingDirectory={{.AppPath}}
Environment="SNAPP_APP_PATH={{.AppPath}}" "SNAPP_APP_DATA_PATH=/var/lib{{.AppPath}}" "SNAPP_APP_USER_DATA_PATH=%h{{.AppPath}}" "SNAP_APP_PATH={{.AppPath}}" "SNAP_APP_DATA_PATH=/var/lib{{.AppPath}}" "SNAP_APP_USER_DATA_PATH=%h{{.AppPath}}" "SNAP_APP={{.AppTriple}}"
AppArmorProfile={{.AaProfile}}
{{if .Stop}}ExecStop={{.Stop}}{{end}}
{{if .PostStop}}ExecPostStop={{.PostStop}}{{end}}
{{if .StopTimeout}}TimeoutStopSec={{.StopTimeout}}{{end}}

[Install]
WantedBy=multi-user.target
`
	var templateOut bytes.Buffer
	t := template.Must(template.New("wrapper").Parse(serviceTemplate))
	wrapperData := struct {
		packageYaml
		Service
		AppPath       string
		AaProfile     string
		FullPathStart string
		AppTriple     string
	}{
		*m, service, baseDir, aaProfile, filepath.Join(baseDir, service.Start), fmt.Sprintf("%s_%s_%s", m.Name, service.Name, m.Version),
	}
	if err := t.Execute(&templateOut, wrapperData); err != nil {
		// this can never happen, except we forget a variable
		panic(err)
	}

	return templateOut.String()
}

func generateServiceFileName(m *packageYaml, service Service) string {
	return filepath.Join(snapServicesDir, fmt.Sprintf("%s_%s_%s.service", m.Name, service.Name, m.Version))
}

var runSystemctl = runSystemctlImpl

func runSystemctlImpl(cmd ...string) error {
	args := []string{"systemctl"}
	args = append(args, cmd...)
	if err := exec.Command(args[0], args[1:]...).Run(); err != nil {
		exitCode, _ := helpers.ExitCode(err)
		return &ErrSystemCtl{cmd: args,
			exitCode: exitCode}
	}

	return nil
}

func addPackageServices(baseDir string, inhibitHooks bool) error {
	m, err := parsePackageYamlFile(filepath.Join(baseDir, "meta", "package.yaml"))
	if err != nil {
		return err
	}

	for _, service := range m.Services {
		aaProfile := fmt.Sprintf("%s_%s_%s", m.Name, service.Name, m.Version)
		content := generateSnapServicesFile(service, baseDir, aaProfile, m)
		if err := ioutil.WriteFile(generateServiceFileName(m, service), []byte(content), 0755); err != nil {
			return err
		}

		// daemon-reload and start only if we are not in the
		// inhibitHooks mode
		//
		// *but* always run enable (which just sets a symlink)
		serviceName := filepath.Base(generateServiceFileName(m, service))
		if !inhibitHooks {
			if err := runSystemctl("daemon-reload"); err != nil {
				return err
			}
		}

		if err := runSystemctl("enable", serviceName); err != nil {
			return err
		}

		if !inhibitHooks {
			if err := runSystemctl("start", serviceName); err != nil {
				return err
			}
		}
	}

	return nil
}

func removePackageServices(baseDir string) error {
	m, err := parsePackageYamlFile(filepath.Join(baseDir, "meta", "package.yaml"))
	if err != nil {
		return err
	}
	for _, service := range m.Services {
		serviceName := filepath.Base(generateServiceFileName(m, service))
		if err := runSystemctl("stop", serviceName); err != nil {
			return err
		}
		if err := runSystemctl("disable", serviceName); err != nil {
			return err
		}
		// FIXME: wait for the service to be really stopped

		os.Remove(generateServiceFileName(m, service))
	}
	if err := runSystemctl("daemon-reload"); err != nil {
		return err
	}

	return nil
}

func getBinaryAaProfile(m *packageYaml, binary Binary) string {
	// check if there is a specific apparmor profile
	if binary.SecurityPolicy != "" {
		return binary.SecurityPolicy
	}
	// ... or apparmor.json
	if binary.SecurityTemplate != "" {
		return binary.SecurityTemplate
	}

	// FIXME: we need to generate a default aa profile here instead
	// of relying on a default one shipped by the package
	return fmt.Sprintf("%s_%s_%s", m.Name, filepath.Base(binary.Name), m.Version)
}

func addPackageBinaries(baseDir string) error {
	m, err := parsePackageYamlFile(filepath.Join(baseDir, "meta", "package.yaml"))
	if err != nil {
		return err
	}

	if err := os.MkdirAll(snapBinariesDir, 0755); err != nil {
		return err
	}

	for _, binary := range m.Binaries {
		aaProfile := getBinaryAaProfile(m, binary)
		content := generateSnapBinaryWrapper(binary, baseDir, aaProfile, m)
		if err := ioutil.WriteFile(generateBinaryName(m, binary), []byte(content), 0755); err != nil {
			return err
		}
	}

	return nil
}

func removePackageBinaries(baseDir string) error {
	m, err := parsePackageYamlFile(filepath.Join(baseDir, "meta", "package.yaml"))
	if err != nil {
		return err
	}
	for _, binary := range m.Binaries {
		os.Remove(generateBinaryName(m, binary))
	}

	return nil
}

func installClick(snapFile string, flags InstallFlags) (err error) {
	// FIXME: drop privs to "snap:snap" here
	// like in http://bazaar.launchpad.net/~phablet-team/goget-ubuntu-touch/trunk/view/head:/sysutils/utils.go#L64

	allowUnauthenticated := (flags & AllowUnauthenticated) != 0
	err = auditClick(snapFile, allowUnauthenticated)
	if err != nil {
		return err
		// ?
		//return SnapAuditError
	}

	d := clickdeb.ClickDeb{Path: snapFile}
	manifestData, err := d.ControlMember("manifest")
	if err != nil {
		log.Printf("Snap inspect failed: %s", snapFile)
		return err
	}
	manifest, err := readClickManifest([]byte(manifestData))
	if err != nil {
		return err
	}

	dataDir := filepath.Join(snapDataDir, manifest.Name, manifest.Version)

	targetDir := snapAppsDir
	// the "oem" parts are special
	if manifest.Type == SnapTypeOem {
		targetDir = snapOemDir
	}

	instDir := filepath.Join(targetDir, manifest.Name, manifest.Version)
	if err := helpers.EnsureDir(instDir, 0755); err != nil {
		log.Printf("WARNING: Can not create %s", instDir)
	}

	// if anything goes wrong here we cleanup
	defer func() {
		if err == nil {
			return
		}
		if _, err := os.Stat(instDir); err == nil {
			if err := os.RemoveAll(instDir); err != nil {
				log.Printf("Warning: failed to remove %s: %s", instDir, err)
			}
		}
	}()

	err = d.Unpack(instDir)
	if err != nil {
		return err
	}

	// legacy, the hooks (e.g. apparmor) need this. Once we converted
	// all hooks this can go away
	clickMetaDir := path.Join(instDir, ".click", "info")
	os.MkdirAll(clickMetaDir, 0755)
	err = ioutil.WriteFile(path.Join(clickMetaDir, manifest.Name+".manifest"), manifestData, 0644)
	if err != nil {
		return
	}

	// write the hashes now
	if err := writeHashesFile(snapFile, instDir); err != nil {
		return err
	}

	inhibitHooks := (flags & InhibitHooks) != 0

	currentActiveDir, _ := filepath.EvalSymlinks(filepath.Join(instDir, "..", "current"))
	// deal with the data:
	//
	// if there was a previous version, stop it
	// from being active so that it stops running and can no longer be
	// started then copy the data
	//
	// otherwise just create a empty data dir
	if currentActiveDir != "" {
		oldManifest, err := readClickManifestFromClickDir(currentActiveDir)
		if err != nil {
			return err
		}

		// we need to stop making it active
		if err := unsetActiveClick(currentActiveDir, inhibitHooks); err != nil {
			// if anything goes wrong try to activate the old
			// one again and pass the error on
			setActiveClick(currentActiveDir, inhibitHooks)
			return err
		}

		if err := copySnapData(manifest.Name, oldManifest.Version, manifest.Version); err != nil {
			// FIXME: remove newDir

			// restore the previous version
			setActiveClick(currentActiveDir, inhibitHooks)
			return err
		}
	} else {
		if err := helpers.EnsureDir(dataDir, 0755); err != nil {
			log.Printf("WARNING: Can not create %s", dataDir)
			return err
		}
	}

	// and finally make active
	if err := setActiveClick(instDir, inhibitHooks); err != nil {
		// ensure to revert on install failure
		if currentActiveDir != "" {
			setActiveClick(currentActiveDir, inhibitHooks)
		}
		return err
	}

	return nil
}

// Copy all data for "snapName" from "oldVersion" to "newVersion"
// (but never overwrite)
func copySnapData(snapName, oldVersion, newVersion string) (err error) {
	// collect the directories, homes first
	oldDataDirs, err := filepath.Glob(filepath.Join(snapDataHomeGlob, snapName, oldVersion))
	if err != nil {
		return err
	}
	// then system data
	oldSystemPath := filepath.Join(snapDataDir, snapName, oldVersion)
	oldDataDirs = append(oldDataDirs, oldSystemPath)

	for _, oldDir := range oldDataDirs {
		// replace the trailing "../$old-ver" with the "../$new-ver"
		newDir := filepath.Join(filepath.Dir(oldDir), newVersion)
		if err := copySnapDataDirectory(oldDir, newDir); err != nil {
			return err
		}
	}

	return nil
}

// Lowlevel copy the snap data (but never override existing data)
func copySnapDataDirectory(oldPath, newPath string) (err error) {
	if _, err := os.Stat(oldPath); err == nil {
		if _, err := os.Stat(newPath); err != nil {
			// there is no golang "CopyFile" and we want hardlinks
			// by default to save space
			cmd := exec.Command("cp", "-al", oldPath, newPath)
			if err := cmd.Run(); err != nil {
				if exitCode, err := helpers.ExitCode(err); err != nil {
					return &ErrDataCopyFailed{
						oldPath:  oldPath,
						newPath:  newPath,
						exitCode: exitCode}
				}
				return err
			}
		}
	}
	return nil
}

func unsetActiveClick(clickDir string, inhibitHooks bool) error {
	currentSymlink := filepath.Join(clickDir, "..", "current")

	// sanity check
	currentActiveDir, err := filepath.EvalSymlinks(currentSymlink)
	if err != nil {
		return err
	}
	if clickDir != currentActiveDir {
		return ErrSnapNotActive
	}

	// remove generated services, binaries, clickHooks
	if err := removePackageBinaries(clickDir); err != nil {
		return err
	}

	if err := removePackageServices(clickDir); err != nil {
		return err
	}

	manifest, err := readClickManifestFromClickDir(clickDir)
	if err != nil {
		return err
	}
	if err := removeClickHooks(manifest, inhibitHooks); err != nil {
		return err
	}

	// and finally the current symlink
	if err := os.Remove(currentSymlink); err != nil {
		log.Printf("Warning: failed to remove %s: %s", currentSymlink, err)
	}

	return nil
}

func setActiveClick(baseDir string, inhibitHooks bool) (err error) {
	currentActiveSymlink := filepath.Join(baseDir, "..", "current")
	currentActiveDir, _ := filepath.EvalSymlinks(currentActiveSymlink)

	// already active, nothing to do
	if baseDir == currentActiveDir {
		return nil
	}

	// there is already an active part
	if currentActiveDir != "" {
		unsetActiveClick(currentActiveDir, inhibitHooks)
	}

	// make new part active
	newActiveManifest, err := readClickManifestFromClickDir(baseDir)
	if err != nil {
		return err
	}

	if err := installClickHooks(baseDir, newActiveManifest, inhibitHooks); err != nil {
		// cleanup the failed hooks
		removeClickHooks(newActiveManifest, inhibitHooks)
		return err
	}

	// add the "binaries:" from the package.yaml
	if err := addPackageBinaries(baseDir); err != nil {
		return err
	}
	// add the "services:" from the package.yaml
	if err := addPackageServices(baseDir, inhibitHooks); err != nil {
		return err
	}

	// FIXME: we want to get rid of the current symlink
	if _, err := os.Stat(currentActiveSymlink); err == nil {
		if err := os.Remove(currentActiveSymlink); err != nil {
			log.Printf("Warning: failed to remove %s: %s", currentActiveSymlink, err)
		}
	}

	return os.Symlink(baseDir, currentActiveSymlink)
}<|MERGE_RESOLUTION|>--- conflicted
+++ resolved
@@ -73,14 +73,10 @@
 	// the spec says this is passed to the shell
 	cmd := exec.Command("sh", "-c", execCmd)
 	if err = cmd.Run(); err != nil {
-<<<<<<< HEAD
-		log.Printf("Failed to run hook %s: %s", execCmd, err)
-=======
 		if exitCode, err := helpers.ExitCode(err); err != nil {
-			return &ErrHookFailed{cmd: s.exec,
+			return &ErrHookFailed{cmd: execCmd,
 				exitCode: exitCode}
 		}
->>>>>>> 5f09c53c
 		return err
 	}
 
