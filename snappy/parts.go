--- conflicted
+++ resolved
@@ -72,23 +72,7 @@
 type Part interface {
 	Name() string
 	Version() string
-<<<<<<< HEAD
-	Origin() string
-=======
-	Description() string
 	Developer() string
-
-	Hash() string
-	IsActive() bool
-	IsInstalled() bool
-	// Will become active on the next reboot
-	NeedsReboot() bool
-
-	// returns the date when the snap was last updated
-	Date() time.Time
-
-	// returns the channel of the part
->>>>>>> cf10fd73
 	Channel() string
 	Type() snap.Type
 }
@@ -149,15 +133,9 @@
 
 // FindSnapsByName returns all snaps with the given name in the "haystack"
 // slice of parts (useful for filtering)
-<<<<<<< HEAD
 func FindSnapsByName(needle string, haystack []*Snap) (res []*Snap) {
-	name, origin := SplitOrigin(needle)
-	ignorens := origin == ""
-=======
-func FindSnapsByName(needle string, haystack []Part) (res []Part) {
 	name, developer := SplitDeveloper(needle)
 	ignorens := developer == ""
->>>>>>> cf10fd73
 
 	for _, part := range haystack {
 		if part.Name() == name && (ignorens || part.Developer() == developer) {
@@ -180,17 +158,10 @@
 
 // FindSnapsByNameAndVersion returns the parts with the name/version in the
 // given slice of parts
-<<<<<<< HEAD
 func FindSnapsByNameAndVersion(needle, version string, haystack []*Snap) []*Snap {
-	name, origin := SplitOrigin(needle)
-	ignorens := origin == ""
-	var found []*Snap
-=======
-func FindSnapsByNameAndVersion(needle, version string, haystack []Part) []Part {
 	name, developer := SplitDeveloper(needle)
 	ignorens := developer == ""
-	var found []Part
->>>>>>> cf10fd73
+	var found []*Snap
 
 	for _, part := range haystack {
 		if part.Name() == name && part.Version() == version && (ignorens || part.Developer() == developer) {
