package snappy

import (
	"io"
	"io/ioutil"
	"net/http"
	"net/http/httptest"
	"os"
	"path/filepath"
	"strings"
	"time"

	"launchpad.net/snappy/helpers"
	"launchpad.net/snappy/partition"

	. "launchpad.net/gocheck"
)

type SnapTestSuite struct {
	tempdir string
}

var _ = Suite(&SnapTestSuite{})

func (s *SnapTestSuite) SetUpTest(c *C) {
	s.tempdir = c.MkDir()
	newPartition = func() (p partition.Interface) {
		return new(MockPartition)
	}

	snapDataDir = filepath.Join(s.tempdir, "/var/lib/apps/")
	snapAppsDir = filepath.Join(s.tempdir, "/apps/")
	snapBinariesDir = filepath.Join(s.tempdir, "/apps/bin")
	snapOemDir = filepath.Join(s.tempdir, "/oem/")
	snapAppArmorDir = filepath.Join(s.tempdir, "/var/lib/apparmor/clicks/")

	// we may not have debsig-verify installed (and we don't need it
	// for the unittests)
	runDebsigVerify = func(snapFile string, allowUnauth bool) (err error) {
		return nil
	}

<<<<<<< HEAD
	duCmd = makeFakeDuCommand(c)
=======
	// ensure we do not look at the system
	systemImageRoot = s.tempdir
>>>>>>> 2f4163c8
}

func (s *SnapTestSuite) TearDownTest(c *C) {
	// ensure all functions are back to their original state
	regenerateAppArmorRules = regenerateAppArmorRulesImpl
<<<<<<< HEAD

	duCmd = "du"
=======
	InstalledSnapNamesByType = installedSnapNamesByTypeImpl
>>>>>>> 2f4163c8
}

func (s *SnapTestSuite) makeInstalledMockSnap() (yamlFile string, err error) {
	return makeInstalledMockSnap(s.tempdir, "")
}

func makeSnapActive(packageYamlPath string) (err error) {
	snapdir := filepath.Dir(filepath.Dir(packageYamlPath))
	parent := filepath.Dir(snapdir)
	err = os.Symlink(snapdir, filepath.Join(parent, "current"))

	return err
}

func (s *SnapTestSuite) TestLocalSnapInvalidPath(c *C) {
	snap := NewInstalledSnapPart("invalid-path")
	c.Assert(snap, IsNil)
}

func (s *SnapTestSuite) TestLocalSnapSimple(c *C) {
	snapYaml, err := s.makeInstalledMockSnap()
	c.Assert(err, IsNil)

	snap := NewInstalledSnapPart(snapYaml)
	c.Assert(snap, NotNil)
	c.Assert(snap.Name(), Equals, "hello-app")
	c.Assert(snap.Version(), Equals, "1.10")
	c.Assert(snap.IsActive(), Equals, false)

	services := snap.Services()
	c.Assert(services, HasLen, 1)
	c.Assert(services[0].Name, Equals, "svc1")

	// ensure we get valid Date()
	st, err := os.Stat(snap.basedir)
	c.Assert(err, IsNil)
	c.Assert(snap.Date(), Equals, st.ModTime())

	c.Assert(snap.basedir, Equals, filepath.Join(s.tempdir, "apps", "hello-app", "1.10"))
	c.Assert(snap.InstalledSize(), Not(Equals), -1)
}

func (s *SnapTestSuite) TestLocalSnapHash(c *C) {
	snapYaml, err := s.makeInstalledMockSnap()
	c.Assert(err, IsNil)

	hashesFile := filepath.Join(filepath.Dir(snapYaml), "hashes")
	err = ioutil.WriteFile(hashesFile, []byte("sha512: F00F00"), 0644)
	c.Assert(err, IsNil)

	snap := NewInstalledSnapPart(snapYaml)
	c.Assert(snap.Hash(), Equals, "F00F00")
}

func (s *SnapTestSuite) TestLocalSnapActive(c *C) {
	snapYaml, err := s.makeInstalledMockSnap()
	c.Assert(err, IsNil)
	makeSnapActive(snapYaml)

	snap := NewInstalledSnapPart(snapYaml)
	c.Assert(snap.IsActive(), Equals, true)
}

func (s *SnapTestSuite) TestLocalSnapRepositoryInvalid(c *C) {
	snap := NewLocalSnapRepository("invalid-path")
	c.Assert(snap, IsNil)
}

func (s *SnapTestSuite) TestLocalSnapRepositorySimple(c *C) {
	yamlPath, err := s.makeInstalledMockSnap()
	c.Assert(err, IsNil)
	err = makeSnapActive(yamlPath)
	c.Assert(err, IsNil)

	snap := NewLocalSnapRepository(filepath.Join(s.tempdir, "apps"))
	c.Assert(snap, NotNil)

	installed, err := snap.Installed()
	c.Assert(err, IsNil)
	c.Assert(installed, HasLen, 1)
	c.Assert(installed[0].Name(), Equals, "hello-app")
	c.Assert(installed[0].Version(), Equals, "1.10")
}

/* acquired via:
   curl  -H 'accept: application/hal+json' -H "X-Ubuntu-Frameworks: ubuntu-core-15.04-dev1" -H "X-Ubuntu-Architecture: amd64" https://search.apps.ubuntu.com/api/v1/search?q=hello
*/
const MockSearchJSON = `{
  "_links": {
    "self": {
      "href": "https:\/\/search.apps.ubuntu.com\/api\/v1\/search?q=xkcd"
    },
    "curies": [
      {
        "templated": true,
        "name": "clickindex",
        "href": "https:\/\/search.apps.ubuntu.com\/docs\/relations.html{#rel}"
      }
    ]
  },
  "_embedded": {
    "clickindex:package": [
      {
        "prices": null,
        "_links": {
          "self": {
            "href": "https:\/\/search.apps.ubuntu.com\/api\/v1\/package\/com.ubuntu.snappy.xkcd-webserver"
          }
        },
        "version": "0.1",
        "ratings_average": 0.0,
        "content": "application",
        "price": 0.0,
        "icon_url": "https:\/\/myapps.developer.ubuntu.com\/site_media\/appmedia\/2014\/12\/xkcd.svg.png",
        "title": "Show random XKCD comic",
        "name": "xkcd-webserver.mvo",
        "publisher": "Canonical"
      }
    ]
  }
}`

/* acquired via:
curl --data-binary '{"name":["docker","foo","com.ubuntu.snappy.hello-world","httpd-minimal-golang-example","owncloud","xkcd-webserver"]}'  -H 'content-type: application/json' https://myapps.developer.ubuntu.com/dev/api/click-metadata/
*/
const MockUpdatesJSON = `
[
    {
        "status": "Published",
        "name": "hello-world",
        "changelog": "",
        "icon_url": "https://myapps.developer.ubuntu.com/site_media/appmedia/2015/01/hello.svg.png",
        "title": "Hello world example",
        "binary_filesize": 31166,
        "anon_download_url": "https://public.apps.ubuntu.com/anon/download/com.ubuntu.snappy/hello-world/hello-world_1.0.5_all.snap",
        "allow_unauthenticated": true,
        "version": "1.0.5",
        "download_url": "https://public.apps.ubuntu.com/download/com.ubuntu.snappy/hello-world/hello-world_1.0.5_all.snap",
        "download_sha512": "3e8b192e18907d8195c2e380edd048870eda4f6dbcba8f65e4625d6efac3c37d11d607147568ade6f002b6baa30762c6da02e7ee462de7c56301ddbdc10d87f6"
    }
]
`

/* acquired via
   curl -H "accept: application/hal+json" -H "X-Ubuntu-Frameworks: ubuntu-core-15.04-dev1" https://search.apps.ubuntu.com/api/v1/package/com.ubuntu.snappy.xkcd-webserver
*/
const MockDetailsJSON = `
{
  "architecture": [
    "all"
  ],
  "allow_unauthenticated": true,
  "click_version": "0.1",
  "changelog": "",
  "date_published": "2014-12-05T13:12:31.785911Z",
  "license": "Apache License",
  "name": "xkcd-webserver",
  "publisher": "Canonical",
  "blacklist_country_codes": [],
  "icon_urls": {
    "256": "https:\/\/myapps.developer.ubuntu.com\/site_media\/appmedia\/2014\/12\/xkcd.svg.png"
  },
  "prices": null,
  "framework": [
    "ubuntu-core-15.04-dev1"
  ],
  "translations": null,
  "price": 0.0,
  "click_framework": [
    "ubuntu-core-15.04-dev1"
  ],
  "description": "Snappy\nThis is meant as a fun example for a snappy package.\r\n",
  "download_sha512": "3a9152b8bff494c036f40e2ca03d1dfaa4ddcfe651eae1c9419980596f48fa95b2f2a91589305af7d55dc08e9489b8392585bbe2286118550b288368e5d9a620",
  "website": "",
  "screenshot_urls": [],
  "department": [
    "entertainment"
  ],
  "company_name": "Canonical",
  "_links": {
    "self": {
      "href": "https:\/\/search.apps.ubuntu.com\/api\/v1\/package\/com.ubuntu.snappy.xkcd-webserver"
    },
    "curies": [
      {
        "templated": true,
        "name": "clickindex",
        "href": "https:\/\/search.apps.ubuntu.com\/docs\/v1\/relations.html{#rel}"
      }
    ]
  },
  "version": "0.3.1",
  "developer_name": "Snappy App Dev",
  "content": "application",
  "anon_download_url": "https:\/\/public.apps.ubuntu.com\/anon\/download\/com.ubuntu.snappy\/xkcd-webserver\/com.ubuntu.snappy.xkcd-webserver_0.3.1_all.click",
  "binary_filesize": 21236,
  "icon_url": "https:\/\/myapps.developer.ubuntu.com\/site_media\/appmedia\/2014\/12\/xkcd.svg.png",
  "support_url": "mailto:michael.vogt@ubuntu.com",
  "title": "Show random XKCD compic via a build-in webserver",
  "ratings_average": 0.0,
  "id": 1287,
  "screenshot_url": null,
  "terms_of_service": "",
  "download_url": "https:\/\/public.apps.ubuntu.com\/download\/com.ubuntu.snappy\/xkcd-webserver\/com.ubuntu.snappy.xkcd-webserver_0.3.1_all.click",
  "video_urls": [],
  "keywords": [
    "snappy"
  ],
  "video_embedded_html_urls": [],
  "last_updated": "2014-12-05T12:33:05.928364Z",
  "status": "Published",
  "whitelist_country_codes": []
}`
const MockNoDetailsJSON = `{"errors": ["No such package"], "result": "error"}`

type MockUbuntuStoreServer struct {
	quit chan int

	searchURI string
}

func (s *SnapTestSuite) TestUbuntuStoreRepositorySearch(c *C) {
	mockServer := httptest.NewServer(http.HandlerFunc(func(w http.ResponseWriter, r *http.Request) {
		io.WriteString(w, MockSearchJSON)
	}))
	c.Assert(mockServer, NotNil)
	defer mockServer.Close()

	snap := NewUbuntuStoreSnapRepository()
	c.Assert(snap, NotNil)
	snap.searchURI = mockServer.URL + "/%s"

	results, err := snap.Search("xkcd")
	c.Assert(err, IsNil)
	c.Assert(results, HasLen, 1)
	c.Assert(results[0].Name(), Equals, "xkcd-webserver.mvo")
	c.Assert(results[0].Version(), Equals, "0.1")
	c.Assert(results[0].Description(), Equals, "Show random XKCD comic")

	c.Assert(results[0].Channel(), Equals, "edge")
}

func mockInstalledSnapNamesByType(mockSnaps []string) {
	InstalledSnapNamesByType = func(snapTs ...SnapType) (res []string, err error) {
		return mockSnaps, nil
	}
}

func (s *SnapTestSuite) TestUbuntuStoreRepositoryUpdates(c *C) {
	mockServer := httptest.NewServer(http.HandlerFunc(func(w http.ResponseWriter, r *http.Request) {
		jsonReq, err := ioutil.ReadAll(r.Body)
		c.Assert(err, IsNil)
		c.Assert(string(jsonReq), Equals, `{"name":["hello-world"]}`)
		io.WriteString(w, MockUpdatesJSON)
	}))

	c.Assert(mockServer, NotNil)
	defer mockServer.Close()

	snap := NewUbuntuStoreSnapRepository()
	c.Assert(snap, NotNil)
	snap.bulkURI = mockServer.URL + "/updates/"

	// override the real InstalledSnapNamesByType to return our
	// mock data
	mockInstalledSnapNamesByType([]string{"hello-world"})

	// the actual test
	results, err := snap.Updates()
	c.Assert(err, IsNil)
	c.Assert(results, HasLen, 1)
	c.Assert(results[0].Name(), Equals, "hello-world")
	c.Assert(results[0].Version(), Equals, "1.0.5")
}

func (s *SnapTestSuite) TestUbuntuStoreRepositoryUpdatesNoSnaps(c *C) {

	snap := NewUbuntuStoreSnapRepository()
	c.Assert(snap, NotNil)

	// ensure we do not hit the net if there is nothing installed
	// (otherwise the store will send us all snaps)
	snap.bulkURI = "http://i-do.not-exist.really-not"
	mockInstalledSnapNamesByType([]string{})

	// the actual test
	results, err := snap.Updates()
	c.Assert(err, IsNil)
	c.Assert(results, HasLen, 0)
}

func (s *SnapTestSuite) TestUbuntuStoreRepositoryDetails(c *C) {
	mockServer := httptest.NewServer(http.HandlerFunc(func(w http.ResponseWriter, r *http.Request) {
		c.Assert(strings.HasSuffix(r.URL.String(), "xkcd-webserver"), Equals, true)
		io.WriteString(w, MockDetailsJSON)
	}))

	c.Assert(mockServer, NotNil)
	defer mockServer.Close()

	snap := NewUbuntuStoreSnapRepository()
	c.Assert(snap, NotNil)
	snap.detailsURI = mockServer.URL + "/details/%s"

	// the actual test
	results, err := snap.Details("xkcd-webserver")
	c.Assert(err, IsNil)
	c.Assert(results, HasLen, 1)
	c.Assert(results[0].Name(), Equals, "xkcd-webserver")
	c.Assert(results[0].Version(), Equals, "0.3.1")
	c.Assert(results[0].Hash(), Equals, "3a9152b8bff494c036f40e2ca03d1dfaa4ddcfe651eae1c9419980596f48fa95b2f2a91589305af7d55dc08e9489b8392585bbe2286118550b288368e5d9a620")
	c.Assert(results[0].Date(), Equals, time.Date(2014, time.December, 05, 12, 33, 05, 928364000, time.UTC))
	c.Assert(results[0].DownloadSize(), Equals, int64(21236))
}

func (s *SnapTestSuite) TestUbuntuStoreRepositoryNoDetails(c *C) {
	mockServer := httptest.NewServer(http.HandlerFunc(func(w http.ResponseWriter, r *http.Request) {
		c.Assert(strings.HasSuffix(r.URL.String(), "no-such-pkg"), Equals, true)
		w.WriteHeader(404)
		io.WriteString(w, MockNoDetailsJSON)
	}))

	c.Assert(mockServer, NotNil)
	defer mockServer.Close()

	snap := NewUbuntuStoreSnapRepository()
	c.Assert(snap, NotNil)
	snap.detailsURI = mockServer.URL + "/details/%s"

	// the actual test
	results, err := snap.Details("no-such-pkg")
	c.Assert(results, HasLen, 0)
	c.Assert(err, NotNil)
}

func (s *SnapTestSuite) TestMakeConfigEnv(c *C) {
	yamlFile, err := makeInstalledMockSnap(s.tempdir, "")
	c.Assert(err, IsNil)
	snap := NewInstalledSnapPart(yamlFile)
	c.Assert(snap, NotNil)

	os.Setenv("SNAP_NAME", "override-me")
	defer os.Setenv("SNAP_NAME", "")

	env := makeSnapHookEnv(snap)

	// now ensure that the environment we get back is what we want
	envMap := helpers.MakeMapFromEnvList(env)
	// regular env is unaltered
	c.Assert(envMap["PATH"], Equals, os.Getenv("PATH"))
	// SNAP_* is overriden
	c.Assert(envMap["SNAP_NAME"], Equals, "hello-app")
	c.Assert(envMap["SNAP_VERSION"], Equals, "1.10")
}

func (s *SnapTestSuite) TestUbuntuStoreRepositoryInstallRemoveSnap(c *C) {
	snapPackage := makeTestSnapPackage(c, "")
	snapR, err := os.Open(snapPackage)
	c.Assert(err, IsNil)

	mockServer := httptest.NewServer(http.HandlerFunc(func(w http.ResponseWriter, r *http.Request) {
		io.Copy(w, snapR)
	}))

	c.Assert(mockServer, NotNil)
	defer mockServer.Close()

	snap := RemoteSnapPart{}
	snap.pkg.AnonDownloadURL = mockServer.URL + "/snap"

	p := &MockProgressMeter{}
	err = snap.Install(p)
	c.Assert(err, IsNil)
	st, err := os.Stat(snapPackage)
	c.Assert(err, IsNil)
	c.Assert(p.written, Equals, int(st.Size()))
}

func (s *SnapTestSuite) TestRemoteSnapErrors(c *C) {
	snap := RemoteSnapPart{}

	c.Assert(snap.SetActive(), Equals, ErrNotInstalled)
	c.Assert(snap.Uninstall(), Equals, ErrNotInstalled)
}

func (s *SnapTestSuite) TestServicesWithPorts(c *C) {
	const packageHello = `name: hello-app
version: 1.10
vendor: Michael Vogt <mvo@ubuntu.com>
icon: meta/hello.svg
binaries:
 - name: bin/hello
services:
 - name: svc1
   description: "Service #1"
   ports:
      external:
        ui:
          port: 8080/tcp
        nothing:
          port: 8081/tcp
          negotiable: yes
 - name: svc2
   description: "Service #2"
`

	yamlFile, err := makeInstalledMockSnap(s.tempdir, packageHello)
	c.Assert(err, IsNil)

	snap := NewInstalledSnapPart(yamlFile)
	c.Assert(snap, NotNil)

	c.Assert(snap.Name(), Equals, "hello-app")
	c.Assert(snap.Version(), Equals, "1.10")
	c.Assert(snap.IsActive(), Equals, false)

	services := snap.Services()
	c.Assert(services, HasLen, 2)

	c.Assert(services[0].Name, Equals, "svc1")
	c.Assert(services[0].Description, Equals, "Service #1")

	external1Ui, ok := services[0].Ports.External["ui"]
	c.Assert(ok, Equals, true)
	c.Assert(external1Ui.Port, Equals, "8080/tcp")
	c.Assert(external1Ui.Negotiable, Equals, false)

	external1Nothing, ok := services[0].Ports.External["nothing"]
	c.Assert(ok, Equals, true)
	c.Assert(external1Nothing.Port, Equals, "8081/tcp")
	c.Assert(external1Nothing.Negotiable, Equals, true)

	c.Assert(services[1].Name, Equals, "svc2")
	c.Assert(services[1].Description, Equals, "Service #2")

	// ensure we get valid Date()
	st, err := os.Stat(snap.basedir)
	c.Assert(err, IsNil)
	c.Assert(snap.Date(), Equals, st.ModTime())

	c.Assert(snap.basedir, Equals, filepath.Join(s.tempdir, "apps", "hello-app", "1.10"))
	c.Assert(snap.InstalledSize(), Not(Equals), -1)
}<|MERGE_RESOLUTION|>--- conflicted
+++ resolved
@@ -40,23 +40,18 @@
 		return nil
 	}
 
-<<<<<<< HEAD
+	// fake "du"
 	duCmd = makeFakeDuCommand(c)
-=======
+
 	// ensure we do not look at the system
 	systemImageRoot = s.tempdir
->>>>>>> 2f4163c8
 }
 
 func (s *SnapTestSuite) TearDownTest(c *C) {
 	// ensure all functions are back to their original state
 	regenerateAppArmorRules = regenerateAppArmorRulesImpl
-<<<<<<< HEAD
-
+	InstalledSnapNamesByType = installedSnapNamesByTypeImpl
 	duCmd = "du"
-=======
-	InstalledSnapNamesByType = installedSnapNamesByTypeImpl
->>>>>>> 2f4163c8
 }
 
 func (s *SnapTestSuite) makeInstalledMockSnap() (yamlFile string, err error) {
