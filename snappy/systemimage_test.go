/*
 * Copyright (C) 2014-2015 Canonical Ltd
 *
 * This program is free software: you can redistribute it and/or modify
 * it under the terms of the GNU General Public License version 3 as
 * published by the Free Software Foundation.
 *
 * This program is distributed in the hope that it will be useful,
 * but WITHOUT ANY WARRANTY; without even the implied warranty of
 * MERCHANTABILITY or FITNESS FOR A PARTICULAR PURPOSE.  See the
 * GNU General Public License for more details.
 *
 * You should have received a copy of the GNU General Public License
 * along with this program.  If not, see <http://www.gnu.org/licenses/>.
 *
 */

package snappy

import (
	"fmt"
	"io/ioutil"
	"net/http/httptest"
	"os"
	"path/filepath"
	"strings"
	"testing"

	partition "launchpad.net/snappy/partition"

	. "launchpad.net/gocheck"
)

// Hook up gocheck into the "go test" runner
func Test(t *testing.T) { TestingT(t) }

type SITestSuite struct {
	systemImage              *SystemImageRepository
	mockSystemImageWebServer *httptest.Server
}

var _ = Suite(&SITestSuite{})

func (s *SITestSuite) SetUpTest(c *C) {
	newPartition = func() (p partition.Interface) {
		return new(MockPartition)
	}

	s.systemImage = NewSystemImageRepository()
	c.Assert(s, NotNil)
	// setup alternative root for system image
	tempdir := c.MkDir()
	systemImageRoot = tempdir

	makeFakeSystemImageChannelConfig(c, filepath.Join(tempdir, systemImageChannelConfig), "1")
	// setup fake /other partition
	makeFakeSystemImageChannelConfig(c, filepath.Join(tempdir, "other", systemImageChannelConfig), "2")

	// run test webserver instead of talking to the real one
	//
	// The mock webserver versions  "1" and "2"
	s.mockSystemImageWebServer = runMockSystemImageWebServer()
	c.Assert(s.mockSystemImageWebServer, NotNil)

	// create mock system-image-cli
	systemImageCli = makeMockSystemImageCli(c, tempdir)
}

func (s *SITestSuite) TearDownTest(c *C) {
	s.mockSystemImageWebServer.Close()
	systemImageRoot = "/"
}

func makeMockSystemImageCli(c *C, tempdir string) string {
	s := `#!/bin/sh

printf '{"type": "progress", "now": 20, "total":100}\n'
printf '{"type": "progress", "now": 40, "total":100}\n'
printf '{"type": "progress", "now": 60, "total":100}\n'
printf '{"type": "progress", "now": 80, "total":100}\n'
printf '{"type": "progress", "now": 100, "total":100}\n'
printf '{"type": "spinner", "msg": "Applying"}\n'
`
	mockScript := filepath.Join(tempdir, "system-image-cli")
	err := ioutil.WriteFile(mockScript, []byte(s), 0755)
	c.Assert(err, IsNil)

	return mockScript
}

func makeFakeSystemImageChannelConfig(c *C, cfgPath, buildNumber string) {
	os.MkdirAll(filepath.Dir(cfgPath), 0775)
	f, err := os.OpenFile(cfgPath, os.O_CREATE|os.O_RDWR, 0664)
	c.Assert(err, IsNil)
	defer f.Close()
	f.Write([]byte(fmt.Sprintf(`
[service]
base: system-image.ubuntu.com
http_port: 80
https_port: 443
channel: ubuntu-core/devel-proposed
device: generic_amd64
build_number: %s
version_detail: ubuntu=20141206,raw-device=20141206,version=77
`, buildNumber)))
}

func (s *SITestSuite) TestTestInstalled(c *C) {
	// whats installed
	parts, err := s.systemImage.Installed()
	c.Assert(err, IsNil)
	// we have one active and one inactive
	c.Assert(parts, HasLen, 2)
	c.Assert(parts[0].Name(), Equals, systemImagePartName)
	c.Assert(parts[0].Namespace(), Equals, systemImagePartNamespace)
	c.Assert(parts[0].Version(), Equals, "1")
	c.Assert(parts[0].Hash(), Equals, "e09c13f68fccef3b2fe0f5c8ff5c61acf2173b170b1f2a3646487147690b0970ef6f2c555d7bcb072035f29ee4ea66a6df7f6bb320d358d3a7d78a0c37a8a549")
	c.Assert(parts[0].IsActive(), Equals, true)
	c.Assert(parts[0].Channel(), Equals, "ubuntu-core/devel-proposed")

	// second partition is not active and has a different version
	c.Assert(parts[1].IsActive(), Equals, false)
	c.Assert(parts[1].Version(), Equals, "2")
}

func (s *SITestSuite) TestUpdateNoUpdate(c *C) {
	mockSystemImageIndexJSON = fmt.Sprintf(mockSystemImageIndexJSONTemplate, "1")
	parts, err := s.systemImage.Updates()
	c.Assert(err, IsNil)
	c.Assert(parts, HasLen, 0)
}

func (s *SITestSuite) TestUpdateHasUpdate(c *C) {
	// add a update
	mockSystemImageIndexJSON = fmt.Sprintf(mockSystemImageIndexJSONTemplate, "2")
	parts, err := s.systemImage.Updates()
	c.Assert(err, IsNil)
	c.Assert(parts, HasLen, 1)
	c.Assert(parts[0].Name(), Equals, "ubuntu-core")
	c.Assert(parts[0].Version(), Equals, "2")
	c.Assert(parts[0].DownloadSize(), Equals, int64(123166488))
}

type MockPartition struct {
	toggleNextBootCalled      bool
	markBootSuccessfulCalled  bool
	syncBootloaderFilesCalled bool
}

func (p *MockPartition) ToggleNextBoot() error {
	p.toggleNextBootCalled = true
	return nil
}

func (p *MockPartition) MarkBootSuccessful() error {
	p.markBootSuccessfulCalled = true
	return nil
}
func (p *MockPartition) SyncBootloaderFiles() error {
	p.syncBootloaderFilesCalled = true
	return nil
}
func (p *MockPartition) IsNextBootOther() bool {
	return false
}

func (p *MockPartition) RunWithOther(option partition.MountOption, f func(otherRoot string) (err error)) (err error) {
	return f("/other")
}

func (s *SITestSuite) TestSystemImagePartInstallUpdatesPartition(c *C) {
	// add a update
	mockSystemImageIndexJSON = fmt.Sprintf(mockSystemImageIndexJSONTemplate, "2")
	parts, err := s.systemImage.Updates()

	sp := parts[0].(*SystemImagePart)
	mockPartition := MockPartition{}
	sp.partition = &mockPartition

	pb := &MockProgressMeter{}
	// do the install
	_, err = sp.Install(pb, 0)
	c.Assert(err, IsNil)
	c.Assert(mockPartition.toggleNextBootCalled, Equals, true)
	c.Assert(pb.total, Equals, 100.0)
	c.Assert(pb.spin, Equals, true)
	c.Assert(pb.spinMsg, Equals, "Applying")
	c.Assert(pb.finished, Equals, true)
	c.Assert(pb.progress, DeepEquals, []float64{20.0, 40.0, 60.0, 80.0, 100.0})
}

func (s *SITestSuite) TestSystemImagePartInstallUpdatesBroken(c *C) {
	// fake a broken upgrade
	scriptContent := `#!/bin/sh
printf '{"type": "error", "msg": "some error msg"}\n'
`
	err := ioutil.WriteFile(systemImageCli, []byte(scriptContent), 0755)
	c.Assert(err, IsNil)

	// add a update
	mockSystemImageIndexJSON = fmt.Sprintf(mockSystemImageIndexJSONTemplate, "2")
	parts, err := s.systemImage.Updates()

	sp := parts[0].(*SystemImagePart)
	mockPartition := MockPartition{}
	sp.partition = &mockPartition

	pb := &MockProgressMeter{}
	// do the install
	_, err = sp.Install(pb, 0)
	c.Assert(strings.HasSuffix(err.Error(), "some error msg"), Equals, true)
}

func (s *SITestSuite) TestSystemImagePartInstallUpdatesCrashes(c *C) {
	scriptContent := `#!/bin/sh
printf "random\nerror string" >&2
exit 1
`
	err := ioutil.WriteFile(systemImageCli, []byte(scriptContent), 0755)
	c.Assert(err, IsNil)

	// add a update
	mockSystemImageIndexJSON = fmt.Sprintf(mockSystemImageIndexJSONTemplate, "2")
	parts, err := s.systemImage.Updates()

	sp := parts[0].(*SystemImagePart)
	mockPartition := MockPartition{}
	sp.partition = &mockPartition

	// do the install and pretend something goes wrong
	_, err = sp.Install(nil, 0)

	//
	c.Assert(err.Error(), Equals, fmt.Sprintf("%s failed with return code 1: random\nerror string", systemImageCli))
}

func (s *SITestSuite) TestSystemImagePartInstall(c *C) {
	// add a update
	mockSystemImageIndexJSON = fmt.Sprintf(mockSystemImageIndexJSONTemplate, "2")
	parts, err := s.systemImage.Updates()

	sp := parts[0].(*SystemImagePart)
	mockPartition := MockPartition{}
	sp.partition = &mockPartition

	_, err = sp.Install(nil, 0)
	c.Assert(err, IsNil)
	c.Assert(mockPartition.toggleNextBootCalled, Equals, true)
}

func (s *SITestSuite) TestSystemImagePartSetActiveAlreadyActive(c *C) {
	parts, err := s.systemImage.Installed()

	sp := parts[0].(*SystemImagePart)
	c.Assert(sp.IsActive(), Equals, true)
	mockPartition := MockPartition{}
	sp.partition = &mockPartition

	err = sp.SetActive(nil)
	c.Assert(err, IsNil)
	c.Assert(mockPartition.toggleNextBootCalled, Equals, false)
}

func (s *SITestSuite) TestSystemImagePartSetActiveMakeActive(c *C) {
	parts, err := s.systemImage.Installed()

	sp := parts[1].(*SystemImagePart)
	c.Assert(sp.IsActive(), Equals, false)
	mockPartition := MockPartition{}
	sp.partition = &mockPartition

	err = sp.SetActive(nil)
	c.Assert(err, IsNil)
	c.Assert(mockPartition.toggleNextBootCalled, Equals, true)
}

func (s *SITestSuite) TestTestVerifyUpgradeWasAppliedSuccess(c *C) {
	// our layout is:
	//  - "1" on current
	//  - "2" on other
	// the webserver will tell us that "2" is latest
	makeFakeSystemImageChannelConfig(c, filepath.Join(systemImageRoot, "other", systemImageChannelConfig), "2")
	parts, err := s.systemImage.Updates()

	part := parts[0].(*SystemImagePart)
	err = part.verifyUpgradeWasApplied()
	c.Assert(err, IsNil)
}

func (s *SITestSuite) TestTestVerifyUpgradeWasAppliedFailure(c *C) {
	// see TestTestVerifyUpgradeWasAppliedSuccess
	//
	// but this time the other part is *not* updated, i.e. we set it to
	// something else
	makeFakeSystemImageChannelConfig(c, filepath.Join(systemImageRoot, "other", systemImageChannelConfig), "1")

	// the update will have "2" and we only installed "1" on other
	parts, err := s.systemImage.Updates()
	part := parts[0].(*SystemImagePart)
	err = part.verifyUpgradeWasApplied()
	c.Assert(err, NotNil)
	_, isErrUpgradeVerificationFailed := err.(*ErrUpgradeVerificationFailed)
	c.Assert(isErrUpgradeVerificationFailed, Equals, true)
	c.Assert(err.Error(), Equals, `upgrade verification failed: found "1" but expected "2"`)
}

func (s *SITestSuite) TestOtherIsEmpty(c *C) {
	otherRoot := "/other"
	otherRootFull := filepath.Join(systemImageRoot, otherRoot)

	siConfig := filepath.Join(otherRootFull, "etc/system-image/channel.ini")

	// the tests create si-config files for "current" and "other"
	c.Assert(otherIsEmpty(otherRoot), Equals, false)

	// make the siConfig zero bytes (as is done by the upgrader when
	// first populating "other" to denote that the update is in
	// progress.
	err := ioutil.WriteFile(siConfig, []byte(""), 0640)
	c.Assert(err, IsNil)
	c.Assert(otherIsEmpty(otherRoot), Equals, true)

	err = ioutil.WriteFile(siConfig, []byte("\n"), 0640)
	c.Assert(err, IsNil)
	c.Assert(otherIsEmpty(otherRoot), Equals, false)

	err = ioutil.WriteFile(siConfig, []byte("foo"), 0640)
	c.Assert(err, IsNil)
	c.Assert(otherIsEmpty(otherRoot), Equals, false)

	os.Remove(siConfig)
	c.Assert(otherIsEmpty(otherRoot), Equals, true)
}

func (s *SITestSuite) TestCannotUninstall(c *C) {
	// whats installed
	parts, err := s.systemImage.Installed()
	c.Assert(err, IsNil)
	c.Assert(parts, HasLen, 2)

	c.Assert(parts[0].Uninstall(nil), Equals, ErrPackageNotRemovable)
}

func (s *SITestSuite) TestFrameworks(c *C) {
	parts, err := s.systemImage.Installed()
	c.Assert(err, IsNil)
	c.Assert(parts, HasLen, 2)
	fmks, err := parts[0].Frameworks()
	c.Assert(err, IsNil)
	c.Check(fmks, HasLen, 0)
}

<<<<<<< HEAD
func (s *SITestSuite) TestCannotUpdateIfSideLoaded(c *C) {
	parts, err := s.systemImage.Updates()

	sp := parts[0].(*SystemImagePart)
	mockPartition := MockPartition{}
	sp.partition = &mockPartition

	sideLoaded := filepath.Join(systemImageRoot, "/boot/.sideloaded")

	err = os.MkdirAll(filepath.Dir(sideLoaded), 0775)
	c.Assert(err, IsNil)

	err = ioutil.WriteFile(sideLoaded, []byte(""), 0640)
	c.Assert(err, IsNil)

	pb := &MockProgressMeter{}
	// do the install
	_, err = sp.Install(pb, 0)
	c.Assert(err, Equals, ErrSideLoaded)
}

func (s *SITestSuite) TestSideLoadedSystem(c *C) {

	c.Assert(sideLoadedSystem(), Equals, false)

	sideLoaded := filepath.Join(systemImageRoot, sideLoadedMarkerFile)

	err := os.MkdirAll(filepath.Dir(sideLoaded), 0775)
	c.Assert(err, IsNil)

	c.Assert(sideLoadedSystem(), Equals, false)

	err = ioutil.WriteFile(sideLoaded, []byte(""), 0640)
	c.Assert(err, IsNil)

	c.Assert(sideLoadedSystem(), Equals, true)

	os.Remove(sideLoaded)

	c.Assert(sideLoadedSystem(), Equals, false)
=======
func (s *SITestSuite) TestNamespace(c *C) {
	parts, err := s.systemImage.Installed()
	c.Assert(err, IsNil)
	c.Assert(parts, HasLen, 2)
	c.Assert(parts[0].Namespace(), Equals, systemImagePartNamespace)
	c.Assert(parts[1].Namespace(), Equals, systemImagePartNamespace)
>>>>>>> 667bdcb9
}<|MERGE_RESOLUTION|>--- conflicted
+++ resolved
@@ -350,7 +350,14 @@
 	c.Check(fmks, HasLen, 0)
 }
 
-<<<<<<< HEAD
+func (s *SITestSuite) TestNamespace(c *C) {
+	parts, err := s.systemImage.Installed()
+	c.Assert(err, IsNil)
+	c.Assert(parts, HasLen, 2)
+	c.Assert(parts[0].Namespace(), Equals, systemImagePartNamespace)
+	c.Assert(parts[1].Namespace(), Equals, systemImagePartNamespace)
+}
+
 func (s *SITestSuite) TestCannotUpdateIfSideLoaded(c *C) {
 	parts, err := s.systemImage.Updates()
 
@@ -391,12 +398,4 @@
 	os.Remove(sideLoaded)
 
 	c.Assert(sideLoadedSystem(), Equals, false)
-=======
-func (s *SITestSuite) TestNamespace(c *C) {
-	parts, err := s.systemImage.Installed()
-	c.Assert(err, IsNil)
-	c.Assert(parts, HasLen, 2)
-	c.Assert(parts[0].Namespace(), Equals, systemImagePartNamespace)
-	c.Assert(parts[1].Namespace(), Equals, systemImagePartNamespace)
->>>>>>> 667bdcb9
 }