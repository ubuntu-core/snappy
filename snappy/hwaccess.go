// -*- Mode: Go; indent-tabs-mode: t -*-

/*
 * Copyright (C) 2014-2015 Canonical Ltd
 *
 * This program is free software: you can redistribute it and/or modify
 * it under the terms of the GNU General Public License version 3 as
 * published by the Free Software Foundation.
 *
 * This program is distributed in the hope that it will be useful,
 * but WITHOUT ANY WARRANTY; without even the implied warranty of
 * MERCHANTABILITY or FITNESS FOR A PARTICULAR PURPOSE.  See the
 * GNU General Public License for more details.
 *
 * You should have received a copy of the GNU General Public License
 * along with this program.  If not, see <http://www.gnu.org/licenses/>.
 *
 */

package snappy

import (
	"bufio"
	"fmt"
	"io/ioutil"
	"os"
	"path/filepath"
	"sort"
	"strings"

	"gopkg.in/yaml.v2"

	"github.com/ubuntu-core/snappy/dirs"
	"github.com/ubuntu-core/snappy/osutil"
)

const udevDataGlob = "/run/udev/data/*"

// return the yaml filename to add to the security yaml
func getHWAccessYamlFile(snapname string) string {
	return filepath.Join(dirs.SnapAppArmorAdditionalDir, fmt.Sprintf("%s.hwaccess.yaml", snapname))
}

// Return true if the device string is a valid device
func validDevice(device string) bool {
	validPrefixes := []string{"/dev/", "/sys/devices/", "/sys/class/gpio/"}

	for _, s := range validPrefixes {
		if strings.HasPrefix(device, s) {
			return true
		}
	}

	return false
}

func validDeviceForUdev(device string) bool {
	validPrefixes := []string{"/dev/"}

	for _, s := range validPrefixes {
		if strings.HasPrefix(device, s) {
			return true
		}
	}

	return false
}

func readHWAccessYamlFile(snapname string) (SecurityOverrideDefinition, error) {
	var appArmorAdditional SecurityOverrideDefinition

	additionalFile := getHWAccessYamlFile(snapname)
	f, err := os.Open(additionalFile)
	if err != nil {
		return appArmorAdditional, err
	}

	content, err := ioutil.ReadAll(f)
	if err != nil {
		return appArmorAdditional, err
	}
	if err := yaml.Unmarshal(content, &appArmorAdditional); err != nil {
		return appArmorAdditional, err
	}

	return appArmorAdditional, nil
}

func writeHWAccessYamlFile(snapname string, appArmorAdditional SecurityOverrideDefinition) error {
	if len(appArmorAdditional.WritePaths) == 0 {
		appArmorAdditional.ReadPaths = nil
	} else {
		appArmorAdditional.ReadPaths = []string{udevDataGlob}
	}
	out, err := yaml.Marshal(appArmorAdditional)
	if err != nil {
		return err
	}

	additionalFile := getHWAccessYamlFile(snapname)
	if !osutil.FileExists(filepath.Dir(additionalFile)) {
		if err := os.MkdirAll(filepath.Dir(additionalFile), 0755); err != nil {
			return err
		}
	}
	if err := osutil.AtomicWriteFile(additionalFile, out, 0640, 0); err != nil {
		return err
	}

	return nil
}

func regenerateAppArmorRulesImpl(snapname string) error {
	err := regeneratePolicyForSnap(snapname)
	if err != nil {
		return err
	}

	return nil
}

func udevRulesPathForPart(partid string) string {
	// use 70- here so that its read before the Gadget rules
	return filepath.Join(dirs.SnapUdevRulesDir, fmt.Sprintf("70-snappy_hwassign_%s.rules", partid))
}

func addUdevRulesForSnap(snapname string, newRules []string) error {
	udevRulesFile := udevRulesPathForPart(snapname)

	rules, err := ioutil.ReadFile(udevRulesFile)
	if nil != err && !os.IsNotExist(err) {
		return err
	}

	// At this point either rules variable contains some rules if the
	// file exists, or it is nil if the file does not exist yet.
	// In both cases, updatedRules will have the right content.
	for _, newRule := range newRules {
		rules = append(rules, newRule...)
	}
	if err := osutil.AtomicWriteFile(udevRulesFile, rules, 0644, 0); nil != err {
		return err
	}

	return nil
}

func writeUdevRuleForDeviceCgroup(snapname, device string) error {
	os.MkdirAll(dirs.SnapUdevRulesDir, 0755)

	// the device cgroup/launcher etc support only the apps level,
	// not a binary/service or version, so if we get a full
	// appname_binary-or-service_version string we need to split that
	if strings.Contains(snapname, "_") {
		l := strings.Split(snapname, "_")
		snapname = l[0]
	}
	// If there's a dedicated .origin then parse it and use that as the origin
	// to look for in the loop below. In other cases, just ignore origin
	// altogether.
	//
	// NOTE: snapname stays as "$snap.$origin" so that hw-unassign doesn't have
	// to be changed. This is all meant to be removed anyway.
	name := snapname
	origin := ""
	if strings.Contains(snapname, ".") {
		l := strings.Split(snapname, ".")
		name, origin = l[0], l[1]
	}
	devicePath := filepath.Base(device)

	repo := NewLocalSnapRepository()
	installed, err := repo.Installed()
	if err != nil {
		return err
	}
	var acls []string
	for _, snap := range installed {
<<<<<<< HEAD
		if snap.Name() == snapname && (origin == "" || snap.Origin() == origin) {
			for _, app := range snap.(*Snap).Apps() {
=======
		if snap.Name() == name && (origin == "" || snap.Origin() == origin) {
			for _, app := range snap.(*SnapPart).Apps() {
>>>>>>> 775a090e
				acl := fmt.Sprintf(`KERNEL=="%v", TAG:="snappy-assign", ENV{SNAPPY_APP}:="%s"`+"\n",
					devicePath, fmt.Sprintf("%s.%s", snap.Name(), app.Name))
				acls = append(acls, acl)
			}
		}
	}
	sort.Strings(acls)
	if err = addUdevRulesForSnap(snapname, acls); err != nil {
		return err
	}

	return activateGadgetHardwareUdevRules()
}

var regenerateAppArmorRules = regenerateAppArmorRulesImpl

// AddHWAccess allows the given snap package to access the given hardware
// device
func AddHWAccess(snapname, device string) error {
	if !validDevice(device) {
		return ErrInvalidHWDevice
	}

	// LP: #1499087 - ensure that the snapname is not mixed up with
	//                an appid, the "_" is reserved for that
	if strings.Contains(snapname, "_") {
		return ErrPackageNotFound
	}

	// check if there is anything apparmor related to add to
	globExpr := filepath.Join(dirs.SnapAppArmorDir, fmt.Sprintf("%s_*", snapname))
	matches, err := filepath.Glob(globExpr)
	if err != nil {
		return err
	}
	if len(matches) == 0 {
		return ErrPackageNotFound
	}

	// read .additional file, its ok if the file does not exist (yet)
	appArmorAdditional, err := readHWAccessYamlFile(snapname)
	if err != nil && !os.IsNotExist(err) {
		return err
	}

	// check for dupes, please golang make this simpler
	for _, p := range appArmorAdditional.WritePaths {
		if p == device {
			return ErrHWAccessAlreadyAdded
		}
	}
	// add the new write path
	appArmorAdditional.WritePaths = append(appArmorAdditional.WritePaths, device)

	// and write the data out
	err = writeHWAccessYamlFile(snapname, appArmorAdditional)
	if err != nil {
		return err
	}

	// add udev rule for device cgroup
	if validDeviceForUdev(device) {
		if err := writeUdevRuleForDeviceCgroup(snapname, device); err != nil {
			return err
		}
	}

	// re-generate apparmor fules
	return regenerateAppArmorRules(snapname)
}

// ListHWAccess returns a list of hardware-device strings that the snap
// can access
func ListHWAccess(snapname string) ([]string, error) {
	appArmorAdditional, err := readHWAccessYamlFile(snapname)
	if err != nil && !os.IsNotExist(err) {
		return nil, err
	}

	return appArmorAdditional.WritePaths, nil
}

func removeUdevRuleForSnap(snapname, device string) error {
	udevRulesFile := udevRulesPathForPart(snapname)

	file, err := os.Open(udevRulesFile)
	if nil != err && !os.IsNotExist(err) {
		return err
	}

	// Get the full list of rules to keep
	var rulesToKeep []string
	scanner := bufio.NewScanner(file)
	devicePattern := "\"" + filepath.Base(device) + "\""

	for scanner.Scan() {
		rule := scanner.Text()
		if "" != rule && !strings.Contains(rule, devicePattern) {
			rulesToKeep = append(rulesToKeep, rule)
		}
	}
	file.Close()

	// Update the file with the remaining rules or delete it
	// if there is not any rule left.
	if 0 < len(rulesToKeep) {
		// Appending the []string list of rules in a single
		// string to convert it later in []byte
		var out string
		for _, rule := range rulesToKeep {
			out = out + rule + "\n"
		}

		if err := osutil.AtomicWriteFile(udevRulesFile, []byte(out), 0644, 0); nil != err {
			return err
		}
	} else {
		if err := os.Remove(udevRulesFile); nil != err {
			return err
		}
	}

	return nil
}

// RemoveHWAccess allows the given snap package to access the given hardware
// device
func RemoveHWAccess(snapname, device string) error {
	if !validDevice(device) {
		return ErrInvalidHWDevice
	}

	appArmorAdditional, err := readHWAccessYamlFile(snapname)
	if err != nil {
		return err
	}

	// remove write path, please golang make this easier!
	newWritePaths := []string{}
	for _, p := range appArmorAdditional.WritePaths {
		if p != device {
			newWritePaths = append(newWritePaths, p)
		}
	}
	if len(newWritePaths) == len(appArmorAdditional.WritePaths) {
		return ErrHWAccessRemoveNotFound
	}
	appArmorAdditional.WritePaths = newWritePaths

	// and write it out again
	err = writeHWAccessYamlFile(snapname, appArmorAdditional)
	if err != nil {
		return err
	}

	if err = removeUdevRuleForSnap(snapname, device); nil != err {
		return err
	}

	if err := activateGadgetHardwareUdevRules(); err != nil {
		return err
	}

	// re-generate apparmor rules
	return regenerateAppArmorRules(snapname)
}

// RemoveAllHWAccess removes all hw access from the given snap.
func RemoveAllHWAccess(snapname string) error {
	for _, fn := range []string{
		udevRulesPathForPart(snapname),
		getHWAccessYamlFile(snapname),
	} {
		if err := os.Remove(fn); err != nil && !os.IsNotExist(err) {
			return err
		}
	}

	return regenerateAppArmorRules(snapname)
}<|MERGE_RESOLUTION|>--- conflicted
+++ resolved
@@ -176,13 +176,8 @@
 	}
 	var acls []string
 	for _, snap := range installed {
-<<<<<<< HEAD
-		if snap.Name() == snapname && (origin == "" || snap.Origin() == origin) {
+		if snap.Name() == name && (origin == "" || snap.Origin() == origin) {
 			for _, app := range snap.(*Snap).Apps() {
-=======
-		if snap.Name() == name && (origin == "" || snap.Origin() == origin) {
-			for _, app := range snap.(*SnapPart).Apps() {
->>>>>>> 775a090e
 				acl := fmt.Sprintf(`KERNEL=="%v", TAG:="snappy-assign", ENV{SNAPPY_APP}:="%s"`+"\n",
 					devicePath, fmt.Sprintf("%s.%s", snap.Name(), app.Name))
 				acls = append(acls, acl)
