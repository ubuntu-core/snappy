--- conflicted
+++ resolved
@@ -28,12 +28,18 @@
 
 // Service represents a service inside a SnapPart
 type Service struct {
-	Name        string `yaml:"name"`
-	Description string `yaml:"description,omitempty"`
-	Ports       struct {
-		Internal map[string]Port `yaml:"internal,omitempty"`
-		External map[string]Port `yaml:"external,omitempty"`
-	} `yaml:"ports,omitempty"`
+	Name        string `yaml:"name" json:"name,omitempty"`
+	Description string `yaml:"description,omitempty" json:"description,omitempty"`
+
+	Start       string `yaml:"start,omitempty" json:"start,omitempty"`
+	Stop        string `yaml:"stop,omitempty" json:"stop,omitempty"`
+	Poststop    string `yaml:"poststop,omitempty" json:"poststop,omitempty"`
+	StopTimeout string `yaml:"stop-timeout,omitempty" json:"stop-timeout,omitempty"`
+
+	Ports struct {
+		Internal map[string]Port `yaml:"internal,omitempty" json:"internal,omitempty"`
+		External map[string]Port `yaml:"external,omitempty" json:"external,omitempty"`
+	} `yaml:"ports,omitempty" json:"ports,omitempty"`
 }
 
 // Binary represents a single binary inside the binaries: package.yaml
@@ -58,7 +64,6 @@
 }
 
 type packageYaml struct {
-<<<<<<< HEAD
 	Name         string
 	Version      string
 	Vendor       string
@@ -67,21 +72,12 @@
 	Architecture string
 	Framework    string
 
-	Binaries [](map[string]string)
-	Services [](map[string]string)
+	Services []Service `yaml:"services,omitempty"`
+	Binaries []Binary  `yaml:"binaries,omitempty"`
 
 	// this is a bit ugly, but right now integration is a one:one
 	// mapping of click hooks
 	Integration map[string]clickAppHook
-=======
-	Name     string
-	Version  string
-	Vendor   string
-	Icon     string
-	Type     SnapType
-	Services []Service `yaml:"services,omitempty"`
-	Binaries []Binary  `yaml:"binaries,omitempty"`
->>>>>>> 2f4163c8
 }
 
 // the meta/hashes file, yaml so that we can extend it later with
@@ -112,27 +108,10 @@
 	} `json:"_embedded"`
 }
 
-<<<<<<< HEAD
-func readPackageYaml(yamlPath string) (*packageYaml, error) {
-	if _, err := os.Stat(yamlPath); os.IsNotExist(err) {
-		return nil, err
-	}
-
-	r, err := os.Open(yamlPath)
-	if err != nil {
-		log.Printf("Can not open '%s'", yamlPath)
-		return nil, err
-	}
-
-	yamlData, err := ioutil.ReadAll(r)
-	if err != nil {
-		log.Printf("Can not read '%v'", r)
-=======
 func parsePackageYamlFile(yamlPath string) (*packageYaml, error) {
 
 	yamlData, err := ioutil.ReadFile(yamlPath)
 	if err != nil {
->>>>>>> 2f4163c8
 		return nil, err
 	}
 
@@ -150,11 +129,7 @@
 func NewInstalledSnapPart(yamlPath string) *SnapPart {
 	part := SnapPart{}
 
-<<<<<<< HEAD
-	m, err := readPackageYaml(yamlPath)
-=======
 	m, err := parsePackageYamlFile(yamlPath)
->>>>>>> 2f4163c8
 	if err != nil {
 		return nil
 	}
