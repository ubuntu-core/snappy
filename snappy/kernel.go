--- conflicted
+++ resolved
@@ -61,13 +61,8 @@
 // extractKernelAssets extracts kernel/initrd/dtb data from the given
 // SnapPart to a versionized bootloader directory so that the bootloader
 // can use it.
-<<<<<<< HEAD
 func extractKernelAssets(s *SnapFile, inter progress.Meter, flags InstallFlags) error {
-	if s.m.Type != pkg.TypeKernel {
-=======
-func extractKernelAssets(s *SnapPart, inter progress.Meter, flags InstallFlags) error {
 	if s.m.Type != snap.TypeKernel {
->>>>>>> 650834ec
 		return fmt.Errorf("can not extract kernel assets from snap type %q", s.Type())
 	}
 
