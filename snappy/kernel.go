package snappy

// -*- Mode: Go; indent-tabs-mode: t -*-

/*
 * Copyright (C) 2014-2015 Canonical Ltd
 *
 * This program is free software: you can redistribute it and/or modify
 * it under the terms of the GNU General Public License version 3 as
 * published by the Free Software Foundation.
 *
 * This program is distributed in the hope that it will be useful,
 * but WITHOUT ANY WARRANTY; without even the implied warranty of
 * MERCHANTABILITY or FITNESS FOR A PARTICULAR PURPOSE.  See the
 * GNU General Public License for more details.
 *
 * You should have received a copy of the GNU General Public License
 * along with this program.  If not, see <http://www.gnu.org/licenses/>.
 *
 */

import (
	"os"
	"path/filepath"

<<<<<<< HEAD
	"launchpad.net/snappy/partition"
	"launchpad.net/snappy/pkg/snapfs"
	"launchpad.net/snappy/progress"
)

type KernelSnap struct {
	SnapPart
}

// OEM snaps should not be removed as they are a key
// building block for OEMs. Prunning non active ones
// is acceptible.
func (s *KernelSnap) Uninstall(pb progress.Meter) (err error) {
	if s.IsActive() {
		return ErrPackageNotRemovable
	}

	return s.SnapPart.Uninstall(pb)
}

func (s *KernelSnap) Install(inter progress.Meter, flags InstallFlags) (name string, err error) {
	// do the generic install
	name, err = s.SnapPart.Install(inter, flags)
	if err != nil {
		return name, err
	}

	// now do the kernel specific bits
	bootdir := partition.BootloaderDir()
=======
	"github.com/ubuntu-core/snappy/dirs"
	"github.com/ubuntu-core/snappy/partition"
	"github.com/ubuntu-core/snappy/pkg/snapfs"
)

func unpackKernel(s *SnapPart) error {
	bootdir := filepath.Join(dirs.GlobalRootDir, partition.BootloaderDir())

>>>>>>> 2baa855d
	if err := os.MkdirAll(filepath.Join(bootdir, s.Version()), 0755); err !=
		nil {
		return name, err
	}
	blobName := filepath.Base(snapfs.BlobPath(s.basedir))
	dstDir := filepath.Join(bootdir, blobName)
	if s.m.Kernel != "" {
		src := s.m.Kernel
		if err := s.deb.Unpack(src, dstDir); err != nil {
			return name, err
		}
		src = filepath.Join(dstDir, s.m.Kernel)
		dst := filepath.Join(dstDir, partition.NormalizeKernelInitrdName(s.m.Kernel))
		if err := os.Rename(src, dst); err != nil {
			return name, err
		}
	}
	if s.m.Initrd != "" {
		src := s.m.Initrd
		if err := s.deb.Unpack(src, dstDir); err != nil {
			return name, err
		}
		src = filepath.Join(dstDir, s.m.Initrd)
		dst := filepath.Join(dstDir, partition.NormalizeKernelInitrdName(s.m.Initrd))
		if err := os.Rename(src, dst); err != nil {
			return name, err
		}
	}
	if s.m.Dtbs != "" {
		src := s.m.Dtbs
		dst := filepath.Join(dstDir, s.m.Dtbs)
		if err := s.deb.Unpack(src, dst); err != nil {
			return name, err
		}
	}

	return name, nil
}

func removeKernel(s *SnapPart) error {
	bootdir := partition.BootloaderDir()
	if err := os.MkdirAll(filepath.Join(bootdir, s.Version()), 0755); err !=
		nil {
		return err
	}
	blobName := filepath.Base(snapfs.BlobPath(s.basedir))
	dstDir := filepath.Join(bootdir, blobName)
	return os.RemoveAll(dstDir)
}<|MERGE_RESOLUTION|>--- conflicted
+++ resolved
@@ -23,10 +23,9 @@
 	"os"
 	"path/filepath"
 
-<<<<<<< HEAD
-	"launchpad.net/snappy/partition"
-	"launchpad.net/snappy/pkg/snapfs"
-	"launchpad.net/snappy/progress"
+	"github.com/ubuntu-core/snappy/partition"
+	"github.com/ubuntu-core/snappy/pkg/snapfs"
+	"github.com/ubuntu-core/snappy/progress"
 )
 
 type KernelSnap struct {
@@ -53,16 +52,6 @@
 
 	// now do the kernel specific bits
 	bootdir := partition.BootloaderDir()
-=======
-	"github.com/ubuntu-core/snappy/dirs"
-	"github.com/ubuntu-core/snappy/partition"
-	"github.com/ubuntu-core/snappy/pkg/snapfs"
-)
-
-func unpackKernel(s *SnapPart) error {
-	bootdir := filepath.Join(dirs.GlobalRootDir, partition.BootloaderDir())
-
->>>>>>> 2baa855d
 	if err := os.MkdirAll(filepath.Join(bootdir, s.Version()), 0755); err !=
 		nil {
 		return name, err
