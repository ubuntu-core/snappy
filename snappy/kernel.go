package snappy

// -*- Mode: Go; indent-tabs-mode: t -*-

/*
 * Copyright (C) 2014-2015 Canonical Ltd
 *
 * This program is free software: you can redistribute it and/or modify
 * it under the terms of the GNU General Public License version 3 as
 * published by the Free Software Foundation.
 *
 * This program is distributed in the hope that it will be useful,
 * but WITHOUT ANY WARRANTY; without even the implied warranty of
 * MERCHANTABILITY or FITNESS FOR A PARTICULAR PURPOSE.  See the
 * GNU General Public License for more details.
 *
 * You should have received a copy of the GNU General Public License
 * along with this program.  If not, see <http://www.gnu.org/licenses/>.
 *
 */

import (
	"fmt"
	"os"
	"path/filepath"
	"strings"

	"github.com/ubuntu-core/snappy/partition"
	"github.com/ubuntu-core/snappy/pkg"
	"github.com/ubuntu-core/snappy/pkg/squashfs"
	"github.com/ubuntu-core/snappy/progress"
)

// dropVersionSuffix drops the kernel/initrd version suffix,
// e.g. "vmlinuz-4.1.0" -> "vmlinuz".
func dropVersionSuffix(name string) string {
	name = filepath.Base(name)
	return strings.SplitN(name, "-", 2)[0]
}

<<<<<<< HEAD
func removeKernelAssets(s *SnapPart, inter interacter) error {
	if s.m.Type != pkg.TypeKernel {
		return nil
	}

	// remove the kernel blob
	blobName := filepath.Base(squashfs.BlobPath(s.basedir))
	dstDir := filepath.Join(partition.BootloaderDir(), blobName)
	if err := os.RemoveAll(dstDir); err != nil {
		return err
	}

	return nil
}

func extractKernelAssets(s *SnapPart, inter progress.Meter, flags InstallFlags) (name string, err error) {
=======
// extractKernelAssets extracts kernel/initrd/dtb data from the given
// SnapPart to a versionized bootloader directory so that the bootloader
// can use it.
func extractKernelAssets(s *SnapPart, inter progress.Meter, flags InstallFlags) error {
>>>>>>> 2ca7fa0d
	if s.m.Type != pkg.TypeKernel {
		return fmt.Errorf("can not extract kernel assets from snap type %q", s.Type())
	}

	// FIXME: feels wrong to use the basedir here, need something better
	//
	// now do the kernel specific bits
	blobName := filepath.Base(squashfs.BlobPath(s.basedir))
	dstDir := filepath.Join(partition.BootloaderDir(), blobName)
	if err := os.MkdirAll(dstDir, 0755); err != nil {
		return err
	}
	dir, err := os.Open(dstDir)
	if err != nil {
		return err
	}
	defer dir.Close()

	for _, src := range []string{s.m.Kernel, s.m.Initrd} {
		if src == "" {
			continue
		}
		if err := s.deb.Unpack(src, dstDir); err != nil {
			return err
		}
		src = filepath.Join(dstDir, src)
		dst := filepath.Join(dstDir, dropVersionSuffix(src))
		if err := os.Rename(src, dst); err != nil {
			return err
		}
		if err := dir.Sync(); err != nil {
			return err
		}
	}
	if s.m.Dtbs != "" {
		src := filepath.Join(s.m.Dtbs, "*")
		dst := dstDir
		if err := s.deb.Unpack(src, dst); err != nil {
			return err
		}
	}

	return dir.Sync()
}

var setBootVar = partition.SetBootVar

// setNextBoot will schedule the given os or kernel snap to be used in
// the next boot
func setNextBoot(s *SnapPart) error {
	if s.m.Type != pkg.TypeOS && s.m.Type != pkg.TypeKernel {
		return nil
	}
	var bootvar string
	switch s.m.Type {
	case pkg.TypeOS:
		bootvar = "snappy_os"
	case pkg.TypeKernel:
		bootvar = "snappy_kernel"
	}
	blobName := filepath.Base(squashfs.BlobPath(s.basedir))
	if err := setBootVar(bootvar, blobName); err != nil {
		return err
	}

	if err := setBootVar("snappy_mode", "try"); err != nil {
		return err
	}

	return nil
}<|MERGE_RESOLUTION|>--- conflicted
+++ resolved
@@ -38,10 +38,11 @@
 	return strings.SplitN(name, "-", 2)[0]
 }
 
-<<<<<<< HEAD
+// removeKernelAssets removes the unpacked kernel/initrd for the given
+// kernel snap
 func removeKernelAssets(s *SnapPart, inter interacter) error {
 	if s.m.Type != pkg.TypeKernel {
-		return nil
+		return fmt.Errorf("can not remove kernel assets from snap type %q", s.Type())
 	}
 
 	// remove the kernel blob
@@ -54,13 +55,10 @@
 	return nil
 }
 
-func extractKernelAssets(s *SnapPart, inter progress.Meter, flags InstallFlags) (name string, err error) {
-=======
 // extractKernelAssets extracts kernel/initrd/dtb data from the given
 // SnapPart to a versionized bootloader directory so that the bootloader
 // can use it.
 func extractKernelAssets(s *SnapPart, inter progress.Meter, flags InstallFlags) error {
->>>>>>> 2ca7fa0d
 	if s.m.Type != pkg.TypeKernel {
 		return fmt.Errorf("can not extract kernel assets from snap type %q", s.Type())
 	}
