// -*- Mode: Go; indent-tabs-mode: t -*-

/*
 * Copyright (C) 2014-2015 Canonical Ltd
 *
 * This program is free software: you can redistribute it and/or modify
 * it under the terms of the GNU General Public License version 3 as
 * published by the Free Software Foundation.
 *
 * This program is distributed in the hope that it will be useful,
 * but WITHOUT ANY WARRANTY; without even the implied warranty of
 * MERCHANTABILITY or FITNESS FOR A PARTICULAR PURPOSE.  See the
 * GNU General Public License for more details.
 *
 * You should have received a copy of the GNU General Public License
 * along with this program.  If not, see <http://www.gnu.org/licenses/>.
 *
 */

package snappy

import (
	"fmt"
	"os"
	"sort"
	"strings"

	"github.com/ubuntu-core/snappy/logger"
	"github.com/ubuntu-core/snappy/progress"
	"github.com/ubuntu-core/snappy/provisioning"
)

// InstallFlags can be used to pass additional flags to the install of a
// snap
type InstallFlags uint

const (
	// AllowUnauthenticated allows to install a snap even if it can not be authenticated
	AllowUnauthenticated InstallFlags = 1 << iota
	// InhibitHooks will ensure that the hooks are not run
	InhibitHooks
	// DoInstallGC will ensure that garbage collection is done
	DoInstallGC
	// AllowGadget allows the installation of Gadget packages, this does not affect updates.
	AllowGadget
)

func doUpdate(part Part, flags InstallFlags, meter progress.Meter) error {
	if _, err := part.Install(meter, flags); err == ErrSideLoaded {
		logger.Noticef("Skipping sideloaded package: %s", part.Name())
		return nil
	} else if err != nil {
		return err
	}
	if err := GarbageCollect(part.Name(), flags, meter); err != nil {
		return err
	}

	return nil
}

// FIXME: This needs to go (and will go). We will have something
//        like:
//           remoteSnapType = GetUpdatesFromServer()
//           localSnapType = DoUpdate(remoteSnaps)
//           ShowUpdates(localSnaps)
//        By using the different types (instead of the same interface)
//        it will not be possilbe to pass remote snaps into the
//        ShowUpdates() output.
//
//
// convertToInstalledSnaps takes a slice of remote snaps that got
// updated and returns the corresponding local snap parts.
func convertToInstalledSnaps(remoteUpdates []Part) ([]Part, error) {
	installed, err := NewMetaLocalRepository().Installed()
	if err != nil {
		return nil, err
	}

	installedUpdates := make([]Part, 0, len(remoteUpdates))
	for _, part := range remoteUpdates {
		localPart := FindSnapsByNameAndVersion(part.Name(), part.Version(), installed)
		if len(localPart) != 1 {
			return nil, fmt.Errorf("expected one local part for the update %v, got %v", part, len(localPart))
		}
		installedUpdates = append(installedUpdates, localPart[0])
	}

	return installedUpdates, nil
}

// Update updates the selected name
func Update(name string, flags InstallFlags, meter progress.Meter) ([]Part, error) {
	installed, err := NewMetaLocalRepository().Installed()
	if err != nil {
		return nil, err
	}
	cur := FindSnapsByName(name, installed)
	if len(cur) != 1 {
		return nil, ErrNotInstalled
	}

	// zomg :-(
	// TODO: query the store for just this package, instead of this
	updates, err := ListUpdates()
	upd := FindSnapsByName(QualifiedName(cur[0]), updates)
	if len(upd) < 1 {
		return nil, fmt.Errorf("no update found for %s", name)
	}

	if err := doUpdate(upd[0], flags, meter); err != nil {
		return nil, err
	}

	installedUpdates, err := convertToInstalledSnaps(upd)
	if err != nil {
		return nil, err
	}

	return installedUpdates, nil
}

// UpdateAll the installed snappy packages, it returns the updated Parts
// if updates where available and an error and nil if any of the updates
// fail to apply.
func UpdateAll(flags InstallFlags, meter progress.Meter) ([]Part, error) {
	updates, err := ListUpdates()
	if err != nil {
		return nil, err
	}

	for _, part := range updates {
		meter.Notify(fmt.Sprintf("Updating %s (%s)", part.Name(), part.Version()))
		if err := doUpdate(part, flags, meter); err != nil {
			return nil, err
		}
	}

	installedUpdates, err := convertToInstalledSnaps(updates)
	if err != nil {
		return nil, err
	}

	return installedUpdates, nil
}

// Install the givens snap names provided via args. This can be local
// files or snaps that are queried from the store
func Install(name string, flags InstallFlags, meter progress.Meter) (string, error) {
	name, err := doInstall(name, flags, meter)
	if err != nil {
		return "", err
	}

	return name, GarbageCollect(name, flags, meter)
}

func doInstall(name string, flags InstallFlags, meter progress.Meter) (snapName string, err error) {
	defer func() {
		if err != nil {
			err = &ErrInstallFailed{Snap: name, OrigErr: err}
		}
	}()

	// consume local parts
	if fi, err := os.Stat(name); err == nil && fi.Mode().IsRegular() {
		// we allow unauthenticated package when in developer
		// mode
<<<<<<< HEAD
		//
		// FIXME: this is terrible, we really need a single
		//        bootloader dir like /boot or /boot/loader
		//        instead of having to query the partition code
		if bootloader, err := partition.FindBootloader(); err == nil {
			if provisioning.InDeveloperMode(bootloader.Dir()) {
				flags |= AllowUnauthenticated
			}
=======
		if provisioning.InDeveloperMode() {
			flags |= AllowUnauthenticated
>>>>>>> a88b8006
		}

		return installClick(name, flags, meter, SideloadedOrigin)
	}

	// check repos next
	mStore := NewMetaStoreRepository()
	installed, err := NewMetaLocalRepository().Installed()
	if err != nil {
		return "", err
	}

	origin := ""
	idx := strings.IndexRune(name, '.')
	if idx > -1 {
		origin = name[idx+1:]
		name = name[:idx]
	}

	found, err := mStore.Details(name, origin)
	if err != nil {
		return "", err
	}

	for _, part := range found {
		cur := FindSnapsByNameAndVersion(QualifiedName(part), part.Version(), installed)
		if len(cur) != 0 {
			return "", ErrAlreadyInstalled
		}
		if PackageNameActive(part.Name()) {
			return "", ErrPackageNameAlreadyInstalled
		}

		// TODO block gadget snaps here once the store supports package types

		return part.Install(meter, flags)
	}

	return "", ErrPackageNotFound
}

// GarbageCollect removes all versions two older than the current active
// version, as long as NeedsReboot() is false on all the versions found, and
// DoInstallGC is set.
func GarbageCollect(name string, flags InstallFlags, pb progress.Meter) error {
	var parts BySnapVersion

	if (flags & DoInstallGC) == 0 {
		return nil
	}

	m := NewMetaRepository()
	installed, err := m.Installed()
	if err != nil {
		return err
	}

	parts = FindSnapsByName(name, installed)
	if len(parts) < 3 {
		// not enough things installed to do gc
		return nil
	}

	sort.Sort(parts)
	active := -1 // active is the index of the active part in parts (-1 if no active part)

	for i, part := range parts {
		if part.IsActive() {
			if active > -1 {
				return ErrGarbageCollectImpossible("more than one active (should not happen).")
			}
			active = i
		}
		if part.NeedsReboot() {
			return nil // don't do gc on parts that need reboot.
		}
	}

	if active < 1 {
		// how was this an install?
		return nil
	}

	for _, part := range parts[:active-1] {
		if err := part.Uninstall(pb); err != nil {
			return ErrGarbageCollectImpossible(err.Error())
		}
	}

	return nil
}<|MERGE_RESOLUTION|>--- conflicted
+++ resolved
@@ -166,19 +166,8 @@
 	if fi, err := os.Stat(name); err == nil && fi.Mode().IsRegular() {
 		// we allow unauthenticated package when in developer
 		// mode
-<<<<<<< HEAD
-		//
-		// FIXME: this is terrible, we really need a single
-		//        bootloader dir like /boot or /boot/loader
-		//        instead of having to query the partition code
-		if bootloader, err := partition.FindBootloader(); err == nil {
-			if provisioning.InDeveloperMode(bootloader.Dir()) {
-				flags |= AllowUnauthenticated
-			}
-=======
 		if provisioning.InDeveloperMode() {
 			flags |= AllowUnauthenticated
->>>>>>> a88b8006
 		}
 
 		return installClick(name, flags, meter, SideloadedOrigin)
