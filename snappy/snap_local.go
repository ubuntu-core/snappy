--- conflicted
+++ resolved
@@ -65,59 +65,8 @@
 	return part, nil
 }
 
-<<<<<<< HEAD
 // newSnapPartFromYaml returns a new SnapPart from the given *packageYaml at yamlPath
 func newSnapPartFromYaml(yamlPath, origin string, m *packageYaml) (*SnapPart, error) {
-=======
-// NewSnapPartFromSnapFile loads a snap from the given (clickdeb) snap file.
-// Caller should call Close on the snap.
-// TODO: expose that Close.
-func NewSnapPartFromSnapFile(snapFile string, origin string, unauthOk bool) (*SnapPart, error) {
-	d, err := snap.Open(snapFile)
-	if err != nil {
-		return nil, err
-	}
-
-	if err := d.Verify(unauthOk); err != nil {
-		return nil, err
-	}
-
-	yamlData, err := d.MetaMember("package.yaml")
-	if err != nil {
-		return nil, err
-	}
-
-	_, err = d.MetaMember("hooks/config")
-	hasConfig := err == nil
-
-	m, err := parsePackageYamlData(yamlData, hasConfig)
-	if err != nil {
-		return nil, err
-	}
-
-	targetDir := dirs.SnapSnapsDir
-	if origin == SideloadedOrigin {
-		m.Version = helpers.NewSideloadVersion()
-	}
-
-	fullName := m.qualifiedName(origin)
-	instDir := filepath.Join(targetDir, fullName, m.Version)
-
-	return &SnapPart{
-		basedir: instDir,
-		origin:  origin,
-		m:       m,
-		deb:     d,
-	}, nil
-}
-
-// NewSnapPartFromYaml returns a new SnapPart from the given *packageYaml at yamlPath
-func NewSnapPartFromYaml(yamlPath, origin string, m *packageYaml) (*SnapPart, error) {
-	if _, err := os.Stat(yamlPath); err != nil {
-		return nil, err
-	}
-
->>>>>>> 0487a31b
 	part := &SnapPart{
 		basedir: filepath.Dir(filepath.Dir(yamlPath)),
 		origin:  origin,
