// -*- Mode: Go; indent-tabs-mode: t -*-

/*
 * Copyright (C) 2016-2020 Canonical Ltd
 *
 * This program is free software: you can redistribute it and/or modify
 * it under the terms of the GNU General Public License version 3 as
 * published by the Free Software Foundation.
 *
 * This program is distributed in the hope that it will be useful,
 * but WITHOUT ANY WARRANTY; without even the implied warranty of
 * MERCHANTABILITY or FITNESS FOR A PARTICULAR PURPOSE.  See the
 * GNU General Public License for more details.
 *
 * You should have received a copy of the GNU General Public License
 * along with this program.  If not, see <http://www.gnu.org/licenses/>.
 *
 */

package main

import (
	"io"
	"time"

	"github.com/snapcore/snapd/asserts"

	"github.com/snapcore/snapd/cmd/snap-bootstrap/bootstrap"
	"github.com/snapcore/snapd/secboot"
)

var (
	Parser = parser
)

func MockBootstrapRun(f func(string, string, bootstrap.Options) error) (restore func()) {
	oldBootstrapRun := bootstrapRun
	bootstrapRun = f
	return func() {
		bootstrapRun = oldBootstrapRun
	}
}

func MockStdout(newStdout io.Writer) (restore func()) {
	oldStdout := stdout
	stdout = newStdout
	return func() {
		stdout = oldStdout
	}
}

func MockOsutilIsMounted(f func(path string) (bool, error)) (restore func()) {
	oldOsutilIsMounted := osutilIsMounted
	osutilIsMounted = f
	return func() {
		osutilIsMounted = oldOsutilIsMounted
	}
}

type InitramfsMountsState = initramfsMountsState

var NewInitramfsMountsState = newInitramfsMountsState

func MockTriggerwatchWait(f func(_ time.Duration) error) (restore func()) {
	oldTriggerwatchWait := triggerwatchWait
	triggerwatchWait = f
	return func() {
		triggerwatchWait = oldTriggerwatchWait
	}
}

var DefaultTimeout = defaultTimeout

func MockDefaultMarkerFile(p string) (restore func()) {
	old := defaultMarkerFile
	defaultMarkerFile = p
	return func() {
		defaultMarkerFile = old
	}
}

<<<<<<< HEAD
func MockSecbootUnlockIfEncrypted(f func(name string, lockKeysOnFinish bool) (string, error)) (restore func()) {
	old := secbootUnlockIfEncrypted
	secbootUnlockIfEncrypted = f
	return func() {
		secbootUnlockIfEncrypted = old
	}
}

func MockSecbootMeasureEpoch(f func(h *secboot.SecbootHandle) error) (restore func()) {
	old := secbootMeasureEpoch
	secbootMeasureEpoch = f
	return func() {
		secbootMeasureEpoch = old
	}
}

func MockSecbootMeasureModel(f func(h *secboot.SecbootHandle, model *asserts.Model) error) (restore func()) {
	old := secbootMeasureModel
	secbootMeasureModel = f
	return func() {
		secbootMeasureModel = old
=======
func MockSecbootUnlockVolumeIfEncrypted(f func(name string, lockKeysOnFinish bool) (string, error)) (restore func()) {
	old := secbootUnlockVolumeIfEncrypted
	secbootUnlockVolumeIfEncrypted = f
	return func() {
		secbootUnlockVolumeIfEncrypted = old
	}
}

func MockSecbootMeasureSnapSystemEpochWhenPossible(f func() error) (restore func()) {
	old := secbootMeasureSnapSystemEpochWhenPossible
	secbootMeasureSnapSystemEpochWhenPossible = f
	return func() {
		secbootMeasureSnapSystemEpochWhenPossible = old
	}
}

func MockSecbootMeasureSnapModelWhenPossible(f func(findModel func() (*asserts.Model, error)) error) (restore func()) {
	old := secbootMeasureSnapModelWhenPossible
	secbootMeasureSnapModelWhenPossible = f
	return func() {
		secbootMeasureSnapModelWhenPossible = old
>>>>>>> 48a0eea3
	}
}<|MERGE_RESOLUTION|>--- conflicted
+++ resolved
@@ -26,7 +26,6 @@
 	"github.com/snapcore/snapd/asserts"
 
 	"github.com/snapcore/snapd/cmd/snap-bootstrap/bootstrap"
-	"github.com/snapcore/snapd/secboot"
 )
 
 var (
@@ -79,29 +78,6 @@
 	}
 }
 
-<<<<<<< HEAD
-func MockSecbootUnlockIfEncrypted(f func(name string, lockKeysOnFinish bool) (string, error)) (restore func()) {
-	old := secbootUnlockIfEncrypted
-	secbootUnlockIfEncrypted = f
-	return func() {
-		secbootUnlockIfEncrypted = old
-	}
-}
-
-func MockSecbootMeasureEpoch(f func(h *secboot.SecbootHandle) error) (restore func()) {
-	old := secbootMeasureEpoch
-	secbootMeasureEpoch = f
-	return func() {
-		secbootMeasureEpoch = old
-	}
-}
-
-func MockSecbootMeasureModel(f func(h *secboot.SecbootHandle, model *asserts.Model) error) (restore func()) {
-	old := secbootMeasureModel
-	secbootMeasureModel = f
-	return func() {
-		secbootMeasureModel = old
-=======
 func MockSecbootUnlockVolumeIfEncrypted(f func(name string, lockKeysOnFinish bool) (string, error)) (restore func()) {
 	old := secbootUnlockVolumeIfEncrypted
 	secbootUnlockVolumeIfEncrypted = f
@@ -123,6 +99,5 @@
 	secbootMeasureSnapModelWhenPossible = f
 	return func() {
 		secbootMeasureSnapModelWhenPossible = old
->>>>>>> 48a0eea3
 	}
 }