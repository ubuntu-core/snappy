// -*- Mode: Go; indent-tabs-mode: t -*-

/*
 * Copyright (C) 2019-2020 Canonical Ltd
 *
 * This program is free software: you can redistribute it and/or modify
 * it under the terms of the GNU General Public License version 3 as
 * published by the Free Software Foundation.
 *
 * This program is distributed in the hope that it will be useful,
 * but WITHOUT ANY WARRANTY; without even the implied warranty of
 * MERCHANTABILITY or FITNESS FOR A PARTICULAR PURPOSE.  See the
 * GNU General Public License for more details.
 *
 * You should have received a copy of the GNU General Public License
 * along with this program.  If not, see <http://www.gnu.org/licenses/>.
 *
 */

package main_test

import (
	"bytes"
	"fmt"
	"io/ioutil"
	"os"
	"path/filepath"

	. "gopkg.in/check.v1"

	"github.com/snapcore/snapd/asserts"
	"github.com/snapcore/snapd/asserts/assertstest"
	"github.com/snapcore/snapd/boot"
	"github.com/snapcore/snapd/boot/boottest"
	"github.com/snapcore/snapd/bootloader"
	"github.com/snapcore/snapd/bootloader/bootloadertest"
	main "github.com/snapcore/snapd/cmd/snap-bootstrap"
	"github.com/snapcore/snapd/dirs"
	"github.com/snapcore/snapd/logger"
	"github.com/snapcore/snapd/secboot"
	"github.com/snapcore/snapd/seed"
	"github.com/snapcore/snapd/seed/seedtest"
	"github.com/snapcore/snapd/snap"
	"github.com/snapcore/snapd/testutil"
)

var brandPrivKey, _ = assertstest.GenerateKey(752)

type initramfsMountsSuite struct {
	testutil.BaseTest

	// makes available a bunch of helper (like MakeAssertedSnap)
	*seedtest.TestingSeed20

	Stdout *bytes.Buffer

	seedDir  string
	sysLabel string
	model    *asserts.Model
}

var _ = Suite(&initramfsMountsSuite{})

// because 1.9 vet does not like xerrors.Errorf(".. %w")
type mockedWrappedError struct {
	err error
	fmt string
}

func (m *mockedWrappedError) Unwrap() error { return m.err }

func (m *mockedWrappedError) Error() string { return fmt.Sprintf(m.fmt, m.err) }

func (s *initramfsMountsSuite) SetUpTest(c *C) {
	s.BaseTest.SetUpTest(c)

	s.Stdout = bytes.NewBuffer(nil)
	restore := main.MockStdout(s.Stdout)
	s.AddCleanup(restore)

	_, restore = logger.MockLogger()
	s.AddCleanup(restore)

	// mock /run/mnt
	dirs.SetRootDir(c.MkDir())
	restore = func() { dirs.SetRootDir("") }
	s.AddCleanup(restore)

	// pretend /run/mnt/ubuntu-seed has a valid seed
	s.seedDir = boot.InitramfsUbuntuSeedDir

	// now create a minimal uc20 seed dir with snaps/assertions
	seed20 := &seedtest.TestingSeed20{SeedDir: s.seedDir}
	seed20.SetupAssertSigning("canonical")
	restore = seed.MockTrusted(seed20.StoreSigning.Trusted)
	s.AddCleanup(restore)

	// XXX: we don't really use this but seedtest always expects my-brand
	seed20.Brands.Register("my-brand", brandPrivKey, map[string]interface{}{
		"verification": "verified",
	})

	// add a bunch of snaps
	seed20.MakeAssertedSnap(c, "name: snapd\nversion: 1\ntype: snapd", nil, snap.R(1), "canonical", seed20.StoreSigning.Database)
	seed20.MakeAssertedSnap(c, "name: pc\nversion: 1\ntype: gadget\nbase: core20", nil, snap.R(1), "canonical", seed20.StoreSigning.Database)
	seed20.MakeAssertedSnap(c, "name: pc-kernel\nversion: 1\ntype: kernel", nil, snap.R(1), "canonical", seed20.StoreSigning.Database)
	seed20.MakeAssertedSnap(c, "name: core20\nversion: 1\ntype: base", nil, snap.R(1), "canonical", seed20.StoreSigning.Database)

	s.sysLabel = "20191118"
	s.model = seed20.MakeSeed(c, s.sysLabel, "my-brand", "my-model", map[string]interface{}{
		"display-name": "my model",
		"architecture": "amd64",
		"base":         "core20",
		"snaps": []interface{}{
			map[string]interface{}{
				"name":            "pc-kernel",
				"id":              seed20.AssertedSnapID("pc-kernel"),
				"type":            "kernel",
				"default-channel": "20",
			},
			map[string]interface{}{
				"name":            "pc",
				"id":              seed20.AssertedSnapID("pc"),
				"type":            "gadget",
				"default-channel": "20",
			}},
	}, nil)
}

func (s *initramfsMountsSuite) mockProcCmdlineContent(c *C, newContent string) {
	mockProcCmdline := filepath.Join(c.MkDir(), "proc-cmdline")
	err := ioutil.WriteFile(mockProcCmdline, []byte(newContent), 0644)
	c.Assert(err, IsNil)
	restore := boot.MockProcCmdline(mockProcCmdline)
	s.AddCleanup(restore)
}

func (s *initramfsMountsSuite) TestInitramfsMountsNoModeError(c *C) {
	s.mockProcCmdlineContent(c, "nothing-to-see")

	_, err := main.Parser().ParseArgs([]string{"initramfs-mounts"})
	c.Assert(err, ErrorMatches, "cannot detect mode nor recovery system to use")
}

func (s *initramfsMountsSuite) TestInitramfsMountsUnknownMode(c *C) {
	s.mockProcCmdlineContent(c, "snapd_recovery_mode=install-foo")

	_, err := main.Parser().ParseArgs([]string{"initramfs-mounts"})
	c.Assert(err, ErrorMatches, `cannot use unknown mode "install-foo"`)
}

// these types represent lists of expected mount directories to be
// checked with IsMounted with an associated mounted state to simulate
type (
	expectedMountDirs interface {
		size() int
		// dirAndIsMounted returns the dir expected for the
		// IsMounted call with relative call number callNum
		// plus the simulated mounted state
		dirAndIsMounted(callNum int) (dir string, mounted bool)
	}
	mounted       []string
	notYetMounted []string
)

func (m mounted) size() int                                            { return len(m) }
func (m mounted) dirAndIsMounted(callNum int) (dir string, state bool) { return m[callNum], true }

func (n notYetMounted) size() int                                            { return len(n) }
func (n notYetMounted) dirAndIsMounted(callNum int) (dir string, state bool) { return n[callNum], false }

func (s *initramfsMountsSuite) mockExpectedMountChecks(c *C, expectedDirs ...expectedMountDirs) *int {
	var n int // call counter
	r := main.MockOsutilIsMounted(func(path string) (bool, error) {
		callNum := n
		n++
		// find expected covering callNum
		for _, expected := range expectedDirs {
			// is callNum within expected?
			if callNum < expected.size() {
				dir, mounted := expected.dirAndIsMounted(callNum)
				c.Check(path, Equals, dir)
				return mounted, nil
			}
			// adjust callNum for indexing within the next expected
			callNum -= expected.size()
		}
		return false, fmt.Errorf("unexpected number of calls: %v", n)
	})
	s.AddCleanup(r)
	return &n
}

func (s *initramfsMountsSuite) TestInitramfsMountsInstallModeStep1(c *C) {
	s.mockProcCmdlineContent(c, "snapd_recovery_mode=install snapd_recovery_system="+s.sysLabel)

	n := s.mockExpectedMountChecks(c,
		notYetMounted{boot.InitramfsUbuntuSeedDir},
	)

	_, err := main.Parser().ParseArgs([]string{"initramfs-mounts"})
	c.Assert(err, IsNil)
	c.Assert(*n, Equals, 1)
	c.Check(s.Stdout.String(), Equals, fmt.Sprintf("/dev/disk/by-label/ubuntu-seed %s/ubuntu-seed\n", boot.InitramfsRunMntDir))
}

func (s *initramfsMountsSuite) TestInitramfsMountsInstallModeStep2(c *C) {
	s.mockProcCmdlineContent(c, "snapd_recovery_mode=install snapd_recovery_system="+s.sysLabel)

	n := s.mockExpectedMountChecks(c,
		mounted{boot.InitramfsUbuntuSeedDir},
		notYetMounted{
			filepath.Join(boot.InitramfsRunMntDir, "base"),
			filepath.Join(boot.InitramfsRunMntDir, "kernel"),
			filepath.Join(boot.InitramfsRunMntDir, "snapd"),
			boot.InitramfsUbuntuDataDir,
		},
	)

	_, err := main.Parser().ParseArgs([]string{"initramfs-mounts"})
	c.Assert(err, IsNil)
	c.Assert(*n, Equals, 5)
	c.Check(s.Stdout.String(), Equals, fmt.Sprintf(`%[1]s/snaps/snapd_1.snap %[2]s/snapd
%[1]s/snaps/pc-kernel_1.snap %[2]s/kernel
%[1]s/snaps/core20_1.snap %[2]s/base
--type=tmpfs tmpfs /run/mnt/ubuntu-data
`, s.seedDir, boot.InitramfsRunMntDir))
}

func (s *initramfsMountsSuite) TestInitramfsMountsInstallModeStep4(c *C) {
	s.mockProcCmdlineContent(c, "snapd_recovery_mode=install snapd_recovery_system="+s.sysLabel)

	n := s.mockExpectedMountChecks(c,
		mounted{boot.InitramfsUbuntuSeedDir,
			filepath.Join(boot.InitramfsRunMntDir, "base"),
			filepath.Join(boot.InitramfsRunMntDir, "kernel"),
			filepath.Join(boot.InitramfsRunMntDir, "snapd"),
			boot.InitramfsUbuntuDataDir,
		},
	)

	_, err := main.Parser().ParseArgs([]string{"initramfs-mounts"})
	c.Assert(err, IsNil)
	c.Assert(*n, Equals, 5)
	c.Check(s.Stdout.String(), Equals, "")
	modeEnv := dirs.SnapModeenvFileUnder(boot.InitramfsWritableDir)
	c.Check(modeEnv, testutil.FileEquals, `mode=install
recovery_system=20191118
`)
	cloudInitDisable := filepath.Join(boot.InitramfsWritableDir, "etc/cloud/cloud-init.disabled")
	c.Check(cloudInitDisable, testutil.FilePresent)
}

func (s *initramfsMountsSuite) TestInitramfsMountsRunModeStep1Boot(c *C) {
	s.mockProcCmdlineContent(c, "snapd_recovery_mode=run")

	n := s.mockExpectedMountChecks(c,
		notYetMounted{boot.InitramfsUbuntuBootDir},
	)

	_, err := main.Parser().ParseArgs([]string{"initramfs-mounts"})
	c.Assert(err, IsNil)
	c.Assert(*n, Equals, 1)
	c.Check(s.Stdout.String(), Equals, fmt.Sprintf(`/dev/disk/by-label/ubuntu-boot %[1]s/ubuntu-boot
`, boot.InitramfsRunMntDir))
}

func (s *initramfsMountsSuite) TestInitramfsMountsRunModeStep1Seed(c *C) {
	s.mockProcCmdlineContent(c, "snapd_recovery_mode=run")

	n := s.mockExpectedMountChecks(c,
		mounted{boot.InitramfsUbuntuBootDir},
		notYetMounted{boot.InitramfsUbuntuSeedDir},
	)

	_, err := main.Parser().ParseArgs([]string{"initramfs-mounts"})
	c.Assert(err, IsNil)
	c.Assert(*n, Equals, 2)
	c.Check(s.Stdout.String(), Equals, fmt.Sprintf(`/dev/disk/by-label/ubuntu-seed %[1]s/ubuntu-seed
`, boot.InitramfsRunMntDir))
}

func (s *initramfsMountsSuite) TestInitramfsMountsRunModeStep1Data(c *C) {
	s.mockProcCmdlineContent(c, "snapd_recovery_mode=run")

	n := s.mockExpectedMountChecks(c,
		mounted{
			boot.InitramfsUbuntuBootDir,
			boot.InitramfsUbuntuSeedDir,
		},
		notYetMounted{boot.InitramfsUbuntuDataDir},
	)

	_, err := main.Parser().ParseArgs([]string{"initramfs-mounts"})
	c.Assert(err, IsNil)
	c.Assert(*n, Equals, 3)
	c.Check(s.Stdout.String(), Equals, fmt.Sprintf(`/dev/disk/by-label/ubuntu-data %[1]s/ubuntu-data
`, boot.InitramfsRunMntDir))
}

func (s *initramfsMountsSuite) TestInitramfsMountsRunModeStep1EncryptedData(c *C) {
	s.mockProcCmdlineContent(c, "snapd_recovery_mode=run")

	// write the installed model like makebootable does it
	err := os.MkdirAll(boot.InitramfsUbuntuBootDir, 0755)
	c.Assert(err, IsNil)
	mf, err := os.Create(filepath.Join(boot.InitramfsUbuntuBootDir, "model"))
	c.Assert(err, IsNil)
	defer mf.Close()
	err = asserts.NewEncoder(mf).Encode(s.model)
	c.Assert(err, IsNil)

	// setup a fake tpm
	restore, err := secboot.MockSecbootConnect()
	c.Assert(err, IsNil)
	defer restore()

	activated := false
	restore = main.MockSecbootUnlockIfEncrypted(func(name string, lockKeysOnFinish bool) (string, error) {
		c.Assert(name, Equals, "ubuntu-data")
		c.Assert(lockKeysOnFinish, Equals, true)
		activated = true
		return "path-to-device", nil
	})
	defer restore()

	n := s.mockExpectedMountChecks(c,
		mounted{
			boot.InitramfsUbuntuBootDir,
			boot.InitramfsUbuntuSeedDir,
		},
		notYetMounted{boot.InitramfsUbuntuDataDir},
	)

	measureEpochCalls := 0
	measureModelCalls := 0
	restore = main.MockSecbootMeasureEpoch(func(h *secboot.SecbootHandle) error {
		measureEpochCalls++
		return nil
	})
	defer restore()

	var measuredModel *asserts.Model
	restore = main.MockSecbootMeasureModel(func(h *secboot.SecbootHandle, model *asserts.Model) error {
		measureModelCalls++
		measuredModel = model
		return nil
	})
	defer restore()

	_, err = main.Parser().ParseArgs([]string{"initramfs-mounts"})
	c.Assert(err, IsNil)
<<<<<<< HEAD
	c.Check(n, Equals, 3)
	c.Check(s.Stdout.String(), Equals, fmt.Sprintf(`path-to-device %s/ubuntu-data
`, boot.InitramfsRunMntDir))
=======
	c.Check(*n, Equals, 3)
	c.Check(s.Stdout.String(), Equals, fmt.Sprintf(`%[1]s/ubuntu-data %[2]s/ubuntu-data
`, devDiskByLabel, boot.InitramfsRunMntDir))
>>>>>>> bc6b1eb9
	c.Check(activated, Equals, true)
	c.Check(measureEpochCalls, Equals, 1)
	c.Check(measureModelCalls, Equals, 1)
	c.Check(measuredModel, NotNil)
	c.Check(measuredModel, DeepEquals, s.model)

	c.Assert(filepath.Join(dirs.SnapBootstrapRunDir, "secboot-epoch-measured"), testutil.FilePresent)
	c.Assert(filepath.Join(dirs.SnapBootstrapRunDir, "run-model-measured"), testutil.FilePresent)
}

func (s *initramfsMountsSuite) TestInitramfsMountsStep1EncryptedNoModelRun(c *C) {
	s.testInitramfsMountsStep1EncryptedNoModel(c, "run", "")
}

func (s *initramfsMountsSuite) TestInitramfsMountsStep1EncryptedNoModelInstall(c *C) {
	s.testInitramfsMountsStep1EncryptedNoModel(c, "install", s.sysLabel)
}

func (s *initramfsMountsSuite) TestInitramfsMountsStep1EncryptedNoModelRecovery(c *C) {
	s.testInitramfsMountsStep1EncryptedNoModel(c, "recover", s.sysLabel)
}

func (s *initramfsMountsSuite) testInitramfsMountsStep1EncryptedNoModel(c *C, mode, label string) {
	s.mockProcCmdlineContent(c, fmt.Sprintf("snapd_recovery_mode=%s", mode))
	if label != "" {
		s.mockProcCmdlineContent(c,
			fmt.Sprintf("snapd_recovery_mode=%s snapd_recovery_system=%s", mode, label))
		// break the seed
		err := os.Remove(filepath.Join(s.seedDir, "systems", label, "model"))
		c.Assert(err, IsNil)
	}

	restore := main.MockOsutilIsMounted(func(path string) (bool, error) {
		return true, nil
	})
	defer restore()

	// setup a fake tpm
	var err error
	restore, err = secboot.MockSecbootConnect()
	c.Assert(err, IsNil)
	defer restore()

	measureEpochCalls := 0
	restore = main.MockSecbootMeasureEpoch(func(h *secboot.SecbootHandle) error {
		measureEpochCalls++
		return nil
	})
	defer restore()

	measureModelCalls := 0
	restore = main.MockSecbootMeasureModel(func(h *secboot.SecbootHandle, model *asserts.Model) error {
		measureModelCalls++
		return fmt.Errorf("unexpected call")
	})
	defer restore()

	_, err = main.Parser().ParseArgs([]string{"initramfs-mounts"})
	where := "/run/mnt/ubuntu-boot/model"
	if mode != "run" {
		where = fmt.Sprintf("/run/mnt/ubuntu-seed/systems/%s/model", label)
	}
	c.Assert(err, ErrorMatches, fmt.Sprintf("cannot read model assertion: open .*%s: no such file or directory", where))
	c.Assert(measureEpochCalls, Equals, 1)
	c.Assert(measureModelCalls, Equals, 0)
	c.Assert(filepath.Join(dirs.SnapBootstrapRunDir, "secboot-epoch-measured"), testutil.FilePresent)
	gl, err := filepath.Glob(filepath.Join(dirs.SnapBootstrapRunDir, "*-model-measured"))
	c.Assert(err, IsNil)
	c.Assert(gl, HasLen, 0)
}

func (s *initramfsMountsSuite) TestInitramfsMountsRunModeStep2(c *C) {
	s.mockProcCmdlineContent(c, "snapd_recovery_mode=run")

	n := s.mockExpectedMountChecks(c,
		mounted{
			boot.InitramfsUbuntuBootDir,
			boot.InitramfsUbuntuSeedDir,
			boot.InitramfsUbuntuDataDir,
		},
		notYetMounted{
			filepath.Join(boot.InitramfsRunMntDir, "base"),
			filepath.Join(boot.InitramfsRunMntDir, "kernel"),
			filepath.Join(boot.InitramfsRunMntDir, "snapd"),
		},
	)

	// write modeenv
	modeEnv := boot.Modeenv{
		RecoverySystem: "20191118",
		Base:           "core20_123.snap",
		CurrentKernels: []string{"pc-kernel_1.snap"},
	}
	err := modeEnv.WriteTo(boot.InitramfsWritableDir)
	c.Assert(err, IsNil)

	// mock a bootloader
	bloader := boottest.MockUC20RunBootenv(bootloadertest.Mock("mock", c.MkDir()))
	bootloader.Force(bloader)
	defer bootloader.Force(nil)

	// set the current kernel
	kernel, err := snap.ParsePlaceInfoFromSnapFileName("pc-kernel_1.snap")
	c.Assert(err, IsNil)
	r := bloader.SetRunKernelImageEnabledKernel(kernel)
	defer r()

	_, err = main.Parser().ParseArgs([]string{"initramfs-mounts"})
	c.Assert(err, IsNil)
	c.Assert(*n, Equals, 6)
	c.Check(s.Stdout.String(), Equals, fmt.Sprintf(`%[1]s/ubuntu-data/system-data/var/lib/snapd/snaps/core20_123.snap %[1]s/base
%[1]s/ubuntu-data/system-data/var/lib/snapd/snaps/pc-kernel_1.snap %[1]s/kernel
%[1]s/ubuntu-seed/snaps/snapd_1.snap %[1]s/snapd
`, boot.InitramfsRunMntDir))
}

func (s *initramfsMountsSuite) TestInitramfsMountsRunModeStep2BaseSnapUpgradeFailsHappy(c *C) {
	s.mockProcCmdlineContent(c, "snapd_recovery_mode=run")

	n := s.mockExpectedMountChecks(c,
		mounted{
			boot.InitramfsUbuntuBootDir,
			boot.InitramfsUbuntuSeedDir,
			boot.InitramfsUbuntuDataDir,
		},
		notYetMounted{filepath.Join(boot.InitramfsRunMntDir, "base")},
		mounted{filepath.Join(boot.InitramfsRunMntDir, "kernel")},
	)

	// write modeenv as if we failed to boot and were rebooted because the
	// base snap was broken
	modeEnv := &boot.Modeenv{
		Base:       "core20_123.snap",
		TryBase:    "core20_124.snap",
		BaseStatus: boot.TryingStatus,
	}
	err := modeEnv.WriteTo(boot.InitramfsWritableDir)
	c.Assert(err, IsNil)

	tryBaseSnap := filepath.Join(boot.InitramfsWritableDir, dirs.SnapBlobDir, "core20_124.snap")
	err = os.MkdirAll(filepath.Dir(tryBaseSnap), 0755)
	c.Assert(err, IsNil)
	err = ioutil.WriteFile(tryBaseSnap, []byte{0}, 0644)
	c.Assert(err, IsNil)
	defer os.Remove(tryBaseSnap)

	_, err = main.Parser().ParseArgs([]string{"initramfs-mounts"})
	c.Assert(err, IsNil)
	c.Assert(*n, Equals, 5)
	c.Check(s.Stdout.String(), Equals, fmt.Sprintf(`%[1]s/ubuntu-data/system-data/var/lib/snapd/snaps/core20_123.snap %[1]s/base
`, boot.InitramfsRunMntDir))

	// check that the modeenv was re-written
	newModeenv, err := boot.ReadModeenv(boot.InitramfsWritableDir)
	c.Assert(err, IsNil)
	// BaseStatus was re-set to default
	c.Assert(newModeenv.BaseStatus, DeepEquals, boot.DefaultStatus)
	c.Assert(newModeenv.TryBase, DeepEquals, modeEnv.TryBase)
	c.Assert(newModeenv.Base, DeepEquals, modeEnv.Base)
}

func (s *initramfsMountsSuite) TestInitramfsMountsRunModeStep2ModeenvTryBaseEmptyHappy(c *C) {
	s.mockProcCmdlineContent(c, "snapd_recovery_mode=run")

	n := s.mockExpectedMountChecks(c,
		mounted{
			boot.InitramfsUbuntuBootDir,
			boot.InitramfsUbuntuSeedDir,
			boot.InitramfsUbuntuDataDir,
		},
		notYetMounted{filepath.Join(boot.InitramfsRunMntDir, "base")},
		mounted{filepath.Join(boot.InitramfsRunMntDir, "kernel")},
	)

	// write a modeenv with no try_base so we fall back to using base
	modeEnv := &boot.Modeenv{
		Base:       "core20_123.snap",
		BaseStatus: boot.TryStatus,
	}
	err := modeEnv.WriteTo(boot.InitramfsWritableDir)
	c.Assert(err, IsNil)

	_, err = main.Parser().ParseArgs([]string{"initramfs-mounts"})
	c.Assert(err, IsNil)
	c.Assert(*n, Equals, 5)
	c.Check(s.Stdout.String(), Equals, fmt.Sprintf(`%[1]s/ubuntu-data/system-data/var/lib/snapd/snaps/core20_123.snap %[1]s/base
`, boot.InitramfsRunMntDir))

	// check that the modeenv is the same
	newModeenv, err := boot.ReadModeenv(boot.InitramfsWritableDir)
	c.Assert(err, IsNil)
	c.Assert(newModeenv.BaseStatus, DeepEquals, modeEnv.BaseStatus)
	c.Assert(newModeenv.TryBase, DeepEquals, modeEnv.TryBase)
	c.Assert(newModeenv.Base, DeepEquals, modeEnv.Base)
}

func (s *initramfsMountsSuite) TestInitramfsMountsRunModeStep2BaseSnapUpgradeHappy(c *C) {
	s.mockProcCmdlineContent(c, "snapd_recovery_mode=run")

	n := s.mockExpectedMountChecks(c,
		mounted{
			boot.InitramfsUbuntuBootDir,
			boot.InitramfsUbuntuSeedDir,
			boot.InitramfsUbuntuDataDir,
		},
		notYetMounted{filepath.Join(boot.InitramfsRunMntDir, "base")},
		mounted{filepath.Join(boot.InitramfsRunMntDir, "kernel")},
	)

	// write modeenv
	modeEnv := &boot.Modeenv{
		Base:       "core20_123.snap",
		TryBase:    "core20_124.snap",
		BaseStatus: boot.TryStatus,
	}
	err := modeEnv.WriteTo(boot.InitramfsWritableDir)
	c.Assert(err, IsNil)

	tryBaseSnap := filepath.Join(dirs.SnapBlobDirUnder(boot.InitramfsWritableDir), "core20_124.snap")
	err = os.MkdirAll(filepath.Dir(tryBaseSnap), 0755)
	c.Assert(err, IsNil)
	err = ioutil.WriteFile(tryBaseSnap, []byte{0}, 0644)
	c.Assert(err, IsNil)
	defer os.Remove(tryBaseSnap)

	_, err = main.Parser().ParseArgs([]string{"initramfs-mounts"})
	c.Assert(err, IsNil)
	c.Assert(*n, Equals, 5)
	c.Check(s.Stdout.String(), Equals, fmt.Sprintf(`%[1]s/ubuntu-data/system-data/var/lib/snapd/snaps/core20_124.snap %[1]s/base
`, boot.InitramfsRunMntDir))

	// check that the modeenv was re-written
	newModeenv, err := boot.ReadModeenv(boot.InitramfsWritableDir)
	c.Assert(err, IsNil)
	c.Assert(newModeenv.BaseStatus, DeepEquals, boot.TryingStatus)
	c.Assert(newModeenv.TryBase, DeepEquals, modeEnv.TryBase)
	c.Assert(newModeenv.Base, DeepEquals, modeEnv.Base)
}

func (s *initramfsMountsSuite) TestInitramfsMountsRunModeStep2ModeenvBaseEmptyUnhappy(c *C) {
	s.mockProcCmdlineContent(c, "snapd_recovery_mode=run")

	n := s.mockExpectedMountChecks(c,
		mounted{
			boot.InitramfsUbuntuBootDir,
			boot.InitramfsUbuntuSeedDir,
			boot.InitramfsUbuntuDataDir,
		},
		notYetMounted{filepath.Join(boot.InitramfsRunMntDir, "base")},
		mounted{filepath.Join(boot.InitramfsRunMntDir, "kernel")},
	)

	// write an empty modeenv
	modeEnv := &boot.Modeenv{}
	err := modeEnv.WriteTo(boot.InitramfsWritableDir)
	c.Assert(err, IsNil)

	_, err = main.Parser().ParseArgs([]string{"initramfs-mounts"})
	c.Assert(err, ErrorMatches, "modeenv corrupt: missing base setting")
	c.Assert(*n, Equals, 4)
	c.Check(s.Stdout.String(), Equals, "")
}

func (s *initramfsMountsSuite) TestInitramfsMountsRunModeStep2ModeenvTryBaseNotExistsHappy(c *C) {
	s.mockProcCmdlineContent(c, "snapd_recovery_mode=run")

	n := s.mockExpectedMountChecks(c,
		mounted{
			boot.InitramfsUbuntuBootDir,
			boot.InitramfsUbuntuSeedDir,
			boot.InitramfsUbuntuDataDir,
		},
		notYetMounted{filepath.Join(boot.InitramfsRunMntDir, "base")},
		mounted{filepath.Join(boot.InitramfsRunMntDir, "kernel")},
	)

	// write a modeenv with try_base not existing on disk so we fall back to
	// using the normal base
	modeEnv := &boot.Modeenv{
		Base:       "core20_123.snap",
		TryBase:    "core20_124.snap",
		BaseStatus: boot.TryStatus,
	}
	err := modeEnv.WriteTo(boot.InitramfsWritableDir)
	c.Assert(err, IsNil)

	_, err = main.Parser().ParseArgs([]string{"initramfs-mounts"})
	c.Assert(err, IsNil)
	c.Assert(*n, Equals, 5)
	c.Check(s.Stdout.String(), Equals, fmt.Sprintf(`%[1]s/ubuntu-data/system-data/var/lib/snapd/snaps/core20_123.snap %[1]s/base
`, boot.InitramfsRunMntDir))

	// check that the modeenv is the same
	newModeenv, err := boot.ReadModeenv(boot.InitramfsWritableDir)
	c.Assert(err, IsNil)
	c.Assert(newModeenv.BaseStatus, DeepEquals, modeEnv.BaseStatus)
	c.Assert(newModeenv.TryBase, DeepEquals, modeEnv.TryBase)
	c.Assert(newModeenv.Base, DeepEquals, modeEnv.Base)
}

func (s *initramfsMountsSuite) TestInitramfsMountsRunModeStep2KernelSnapUpgradeHappy(c *C) {
	s.mockProcCmdlineContent(c, "snapd_recovery_mode=run")

	n := s.mockExpectedMountChecks(c,
		mounted{
			boot.InitramfsUbuntuBootDir,
			boot.InitramfsUbuntuSeedDir,
			boot.InitramfsUbuntuDataDir,
			filepath.Join(boot.InitramfsRunMntDir, "base"),
		},
		notYetMounted{filepath.Join(boot.InitramfsRunMntDir, "kernel")},
	)

	// write modeenv
	modeEnv := &boot.Modeenv{
		Base:           "core20_123.snap",
		CurrentKernels: []string{"pc-kernel_1.snap", "pc-kernel_2.snap"},
	}
	err := modeEnv.WriteTo(boot.InitramfsWritableDir)
	c.Assert(err, IsNil)

	tryBaseSnap := filepath.Join(dirs.SnapBlobDirUnder(boot.InitramfsWritableDir), "core20_124.snap")
	err = os.MkdirAll(filepath.Dir(tryBaseSnap), 0755)
	c.Assert(err, IsNil)
	err = ioutil.WriteFile(tryBaseSnap, []byte{0}, 0644)
	c.Assert(err, IsNil)
	defer os.Remove(tryBaseSnap)

	// mock a bootloader
	bloader := boottest.MockUC20RunBootenv(bootloadertest.Mock("mock", c.MkDir()))
	bootloader.Force(bloader)
	defer bootloader.Force(nil)

	bloader.BootVars["kernel_status"] = boot.TryingStatus

	// set the current kernel
	kernel, err := snap.ParsePlaceInfoFromSnapFileName("pc-kernel_1.snap")
	c.Assert(err, IsNil)
	r := bloader.SetRunKernelImageEnabledKernel(kernel)
	defer r()

	// set the try kernel
	tryKernel, err := snap.ParsePlaceInfoFromSnapFileName("pc-kernel_2.snap")
	c.Assert(err, IsNil)
	r = bloader.SetRunKernelImageEnabledTryKernel(tryKernel)
	defer r()

	_, err = main.Parser().ParseArgs([]string{"initramfs-mounts"})
	c.Assert(err, IsNil)
	c.Assert(*n, Equals, 5)
	c.Check(s.Stdout.String(), Equals, fmt.Sprintf(`%[1]s/ubuntu-data/system-data/var/lib/snapd/snaps/pc-kernel_2.snap %[1]s/kernel
`, boot.InitramfsRunMntDir))
}

// TODO:UC20: in this case snap-bootstrap should request a reboot, since we
//            already booted the try snap, so mounting the fallback kernel will
//            not match in some cases
func (s *initramfsMountsSuite) TestInitramfsMountsRunModeStep2UntrustedKernelSnap(c *C) {
	s.mockProcCmdlineContent(c, "snapd_recovery_mode=run")

	n := s.mockExpectedMountChecks(c,
		mounted{
			boot.InitramfsUbuntuBootDir,
			boot.InitramfsUbuntuSeedDir,
			boot.InitramfsUbuntuDataDir,
			filepath.Join(boot.InitramfsRunMntDir, "base"),
		},
		notYetMounted{filepath.Join(boot.InitramfsRunMntDir, "kernel")},
	)

	// write modeenv
	modeEnv := boot.Modeenv{
		Base:           "core20_123.snap",
		CurrentKernels: []string{"pc-kernel_1.snap"},
	}
	err := modeEnv.WriteTo(boot.InitramfsWritableDir)
	c.Assert(err, IsNil)

	// mock a bootloader
	bloader := boottest.MockUC20RunBootenv(bootloadertest.Mock("mock", c.MkDir()))
	bootloader.Force(bloader)
	defer bootloader.Force(nil)

	// set the current kernel as a kernel not in CurrentKernels
	kernel, err := snap.ParsePlaceInfoFromSnapFileName("pc-kernel_2.snap")
	c.Assert(err, IsNil)
	r := bloader.SetRunKernelImageEnabledKernel(kernel)
	defer r()

	_, err = main.Parser().ParseArgs([]string{"initramfs-mounts"})
	c.Assert(err, ErrorMatches, fmt.Sprintf("fallback kernel snap %q is not trusted in the modeenv", "pc-kernel_2.snap"))
	c.Assert(*n, Equals, 5)
}

// TODO:UC20: in this case snap-bootstrap should request a reboot, since we
//            already booted the try snap, so mounting the fallback kernel will
//            not match in some cases
func (s *initramfsMountsSuite) TestInitramfsMountsRunModeStep2UntrustedTryKernelSnapFallsBack(c *C) {
	s.mockProcCmdlineContent(c, "snapd_recovery_mode=run")

	n := s.mockExpectedMountChecks(c,
		mounted{
			boot.InitramfsUbuntuBootDir,
			boot.InitramfsUbuntuSeedDir,
			boot.InitramfsUbuntuDataDir,
			filepath.Join(boot.InitramfsRunMntDir, "base"),
		},
		notYetMounted{filepath.Join(boot.InitramfsRunMntDir, "kernel")},
	)

	// write modeenv
	modeEnv := boot.Modeenv{
		Base:           "core20_123.snap",
		CurrentKernels: []string{"pc-kernel_1.snap"},
	}
	err := modeEnv.WriteTo(boot.InitramfsWritableDir)
	c.Assert(err, IsNil)

	// mock a bootloader
	bloader := boottest.MockUC20RunBootenv(bootloadertest.Mock("mock", c.MkDir()))
	bootloader.Force(bloader)
	defer bootloader.Force(nil)

	// set the try kernel as a kernel not in CurrentKernels
	kernel2, err := snap.ParsePlaceInfoFromSnapFileName("pc-kernel_2.snap")
	c.Assert(err, IsNil)
	r := bloader.SetRunKernelImageEnabledTryKernel(kernel2)
	defer r()

	// set the normal kernel as a valid kernel
	kernel1, err := snap.ParsePlaceInfoFromSnapFileName("pc-kernel_1.snap")
	c.Assert(err, IsNil)
	r = bloader.SetRunKernelImageEnabledKernel(kernel1)
	defer r()

	_, err = main.Parser().ParseArgs([]string{"initramfs-mounts"})

	// TODO:UC20: if we have somewhere to log errors from snap-bootstrap during
	// the initramfs, check that log here
	c.Assert(err, IsNil)
	c.Assert(*n, Equals, 5)
	c.Check(s.Stdout.String(), Equals, fmt.Sprintf(`%[1]s/ubuntu-data/system-data/var/lib/snapd/snaps/pc-kernel_1.snap %[1]s/kernel
`, boot.InitramfsRunMntDir))
}

func (s *initramfsMountsSuite) TestInitramfsMountsRunModeStep2KernelStatusTryingNoTryKernel(c *C) {
	s.mockProcCmdlineContent(c, "snapd_recovery_mode=run")

	n := s.mockExpectedMountChecks(c,
		mounted{
			boot.InitramfsUbuntuBootDir,
			boot.InitramfsUbuntuSeedDir,
			boot.InitramfsUbuntuDataDir,
			filepath.Join(boot.InitramfsRunMntDir, "base"),
		},
		notYetMounted{filepath.Join(boot.InitramfsRunMntDir, "kernel")},
	)

	// write modeenv
	modeEnv := boot.Modeenv{
		Base:           "core20_123.snap",
		CurrentKernels: []string{"pc-kernel_1.snap"},
	}
	err := modeEnv.WriteTo(boot.InitramfsWritableDir)
	c.Assert(err, IsNil)

	// mock a bootloader
	bloader := boottest.MockUC20RunBootenv(bootloadertest.Mock("mock", c.MkDir()))
	bootloader.Force(bloader)
	defer bootloader.Force(nil)

	// we are in trying mode, but don't set a try-kernel so we fallback to the
	// fallback kernel
	err = bloader.SetBootVars(map[string]string{"kernel_status": boot.TryingStatus})
	c.Assert(err, IsNil)

	// set the normal kernel as a valid kernel
	kernel, err := snap.ParsePlaceInfoFromSnapFileName("pc-kernel_1.snap")
	c.Assert(err, IsNil)
	r := bloader.SetRunKernelImageEnabledKernel(kernel)
	defer r()

	_, err = main.Parser().ParseArgs([]string{"initramfs-mounts"})

	// TODO:UC20: if we have somewhere to log errors from snap-bootstrap during
	// the initramfs, check that log here
	c.Assert(err, IsNil)
	c.Assert(*n, Equals, 5)
	c.Check(s.Stdout.String(), Equals, fmt.Sprintf(`%[1]s/ubuntu-data/system-data/var/lib/snapd/snaps/pc-kernel_1.snap %[1]s/kernel
`, boot.InitramfsRunMntDir))
}

func (s *initramfsMountsSuite) TestInitramfsMountsRunModeStep2EnvRefKernelBootstate(c *C) {
	s.mockProcCmdlineContent(c, "snapd_recovery_mode=run")

	n := s.mockExpectedMountChecks(c,
		mounted{
			boot.InitramfsUbuntuBootDir,
			boot.InitramfsUbuntuSeedDir,
			boot.InitramfsUbuntuDataDir,
		},
		notYetMounted{
			filepath.Join(boot.InitramfsRunMntDir, "base"),
			filepath.Join(boot.InitramfsRunMntDir, "kernel"),
			filepath.Join(boot.InitramfsRunMntDir, "snapd"),
		},
	)

	// write modeenv
	modeEnv := boot.Modeenv{
		RecoverySystem: "20191118",
		Base:           "core20_123.snap",
		CurrentKernels: []string{"pc-kernel_1.snap"},
	}
	err := modeEnv.WriteTo(boot.InitramfsWritableDir)
	c.Assert(err, IsNil)

	// mock a bootloader
	bloader := boottest.MockUC20EnvRefExtractedKernelRunBootenv(bootloadertest.Mock("mock", c.MkDir()))
	bootloader.Force(bloader)
	defer bootloader.Force(nil)

	// set the current kernel
	bloader.SetBootKernel("pc-kernel_1.snap")

	_, err = main.Parser().ParseArgs([]string{"initramfs-mounts"})
	c.Assert(err, IsNil)
	c.Assert(*n, Equals, 6)
	c.Check(s.Stdout.String(), Equals, fmt.Sprintf(`%[1]s/ubuntu-data/system-data/var/lib/snapd/snaps/core20_123.snap %[1]s/base
%[1]s/ubuntu-data/system-data/var/lib/snapd/snaps/pc-kernel_1.snap %[1]s/kernel
%[1]s/ubuntu-seed/snaps/snapd_1.snap %[1]s/snapd
`, boot.InitramfsRunMntDir))
}

func (s *initramfsMountsSuite) TestInitramfsMountsRunModeStep2EnvRefKernelBootstateKernelSnapUpgradeHappy(c *C) {
	s.mockProcCmdlineContent(c, "snapd_recovery_mode=run")

	n := s.mockExpectedMountChecks(c,
		mounted{
			boot.InitramfsUbuntuBootDir,
			boot.InitramfsUbuntuSeedDir,
			boot.InitramfsUbuntuDataDir,
			filepath.Join(boot.InitramfsRunMntDir, "base"),
		},
		notYetMounted{filepath.Join(boot.InitramfsRunMntDir, "kernel")},
	)

	// write modeenv
	modeEnv := &boot.Modeenv{
		Base:           "core20_123.snap",
		CurrentKernels: []string{"pc-kernel_1.snap", "pc-kernel_2.snap"},
	}
	err := modeEnv.WriteTo(boot.InitramfsWritableDir)
	c.Assert(err, IsNil)

	tryBaseSnap := filepath.Join(dirs.SnapBlobDirUnder(boot.InitramfsWritableDir), "core20_124.snap")
	err = os.MkdirAll(filepath.Dir(tryBaseSnap), 0755)
	c.Assert(err, IsNil)
	err = ioutil.WriteFile(tryBaseSnap, []byte{0}, 0644)
	c.Assert(err, IsNil)
	defer os.Remove(tryBaseSnap)

	// mock a bootloader
	bloader := boottest.MockUC20EnvRefExtractedKernelRunBootenv(bootloadertest.Mock("mock", c.MkDir()))
	bootloader.Force(bloader)
	defer bootloader.Force(nil)

	bloader.BootVars["kernel_status"] = boot.TryingStatus

	// set the current kernel and try kernel
	bloader.SetBootKernel("pc-kernel_1.snap")
	bloader.SetBootTryKernel("pc-kernel_2.snap")

	_, err = main.Parser().ParseArgs([]string{"initramfs-mounts"})
	c.Assert(err, IsNil)
	c.Assert(*n, Equals, 5)
	c.Check(s.Stdout.String(), Equals, fmt.Sprintf(`%[1]s/ubuntu-data/system-data/var/lib/snapd/snaps/pc-kernel_2.snap %[1]s/kernel
`, boot.InitramfsRunMntDir))
}

// TODO:UC20: in this case snap-bootstrap should request a reboot, since we
//            already booted the try snap, so mounting the fallback kernel will
//            not match in some cases
func (s *initramfsMountsSuite) TestInitramfsMountsRunModeStep2EnvRefKernelBootstateUntrustedKernelSnap(c *C) {
	s.mockProcCmdlineContent(c, "snapd_recovery_mode=run")

	n := s.mockExpectedMountChecks(c,
		mounted{
			boot.InitramfsUbuntuBootDir,
			boot.InitramfsUbuntuSeedDir,
			boot.InitramfsUbuntuDataDir,
			filepath.Join(boot.InitramfsRunMntDir, "base"),
		},
		notYetMounted{filepath.Join(boot.InitramfsRunMntDir, "kernel")},
	)

	// write modeenv
	modeEnv := boot.Modeenv{
		Base:           "core20_123.snap",
		CurrentKernels: []string{"pc-kernel_1.snap"},
	}
	err := modeEnv.WriteTo(boot.InitramfsWritableDir)
	c.Assert(err, IsNil)

	// mock a bootloader
	bloader := boottest.MockUC20EnvRefExtractedKernelRunBootenv(bootloadertest.Mock("mock", c.MkDir()))
	bootloader.Force(bloader)
	defer bootloader.Force(nil)

	// set the current kernel as a kernel not in CurrentKernels
	bloader.SetBootKernel("pc-kernel_2.snap")

	_, err = main.Parser().ParseArgs([]string{"initramfs-mounts"})
	c.Assert(err, ErrorMatches, fmt.Sprintf("fallback kernel snap %q is not trusted in the modeenv", "pc-kernel_2.snap"))
	c.Assert(*n, Equals, 5)
}

// TODO:UC20: in this case snap-bootstrap should request a reboot, since we
//            already booted the try snap, so mounting the fallback kernel will
//            not match in some cases
func (s *initramfsMountsSuite) TestInitramfsMountsRunModeStep2EnvRefKernelBootstateUntrustedTryKernelSnapFallsBack(c *C) {
	s.mockProcCmdlineContent(c, "snapd_recovery_mode=run")

	n := s.mockExpectedMountChecks(c,
		mounted{
			boot.InitramfsUbuntuBootDir,
			boot.InitramfsUbuntuSeedDir,
			boot.InitramfsUbuntuDataDir,
			filepath.Join(boot.InitramfsRunMntDir, "base"),
		},
		notYetMounted{filepath.Join(boot.InitramfsRunMntDir, "kernel")},
	)

	// write modeenv
	modeEnv := boot.Modeenv{
		Base:           "core20_123.snap",
		CurrentKernels: []string{"pc-kernel_1.snap"},
	}
	err := modeEnv.WriteTo(boot.InitramfsWritableDir)
	c.Assert(err, IsNil)

	// mock a bootloader
	bloader := boottest.MockUC20EnvRefExtractedKernelRunBootenv(bootloadertest.Mock("mock", c.MkDir()))
	bootloader.Force(bloader)
	defer bootloader.Force(nil)

	// set the try kernel as a kernel not in CurrentKernels
	bloader.SetBootTryKernel("pc-kernel_2.snap")

	// set the normal kernel as a valid kernel
	bloader.SetBootKernel("pc-kernel_1.snap")

	bloader.BootVars["kernel_status"] = boot.TryingStatus

	_, err = main.Parser().ParseArgs([]string{"initramfs-mounts"})

	// TODO:UC20: if we have somewhere to log errors from snap-bootstrap during
	// the initramfs, check that log here
	c.Assert(err, IsNil)
	c.Assert(*n, Equals, 5)
	c.Check(s.Stdout.String(), Equals, fmt.Sprintf(`%[1]s/ubuntu-data/system-data/var/lib/snapd/snaps/pc-kernel_1.snap %[1]s/kernel
`, boot.InitramfsRunMntDir))
}

func (s *initramfsMountsSuite) TestInitramfsMountsRunModeStep2EnvRefKernelBootstateKernelStatusTryingNoTryKernel(c *C) {
	s.mockProcCmdlineContent(c, "snapd_recovery_mode=run")

	n := s.mockExpectedMountChecks(c,
		mounted{
			boot.InitramfsUbuntuBootDir,
			boot.InitramfsUbuntuSeedDir,
			boot.InitramfsUbuntuDataDir,
			filepath.Join(boot.InitramfsRunMntDir, "base"),
		},
		notYetMounted{filepath.Join(boot.InitramfsRunMntDir, "kernel")},
	)

	// write modeenv
	modeEnv := boot.Modeenv{
		Base:           "core20_123.snap",
		CurrentKernels: []string{"pc-kernel_1.snap"},
	}
	err := modeEnv.WriteTo(boot.InitramfsWritableDir)
	c.Assert(err, IsNil)

	// mock a bootloader
	bloader := boottest.MockUC20EnvRefExtractedKernelRunBootenv(bootloadertest.Mock("mock", c.MkDir()))
	bootloader.Force(bloader)
	defer bootloader.Force(nil)

	// we are in trying mode, but don't set a try-kernel so we fallback to the
	// fallback kernel
	err = bloader.SetBootVars(map[string]string{"kernel_status": boot.TryingStatus})
	c.Assert(err, IsNil)

	// set the normal kernel as a valid kernel
	bloader.SetBootKernel("pc-kernel_1.snap")

	_, err = main.Parser().ParseArgs([]string{"initramfs-mounts"})

	// TODO:UC20: if we have somewhere to log errors from snap-bootstrap during
	// the initramfs, check that log here
	c.Assert(err, IsNil)
	c.Assert(*n, Equals, 5)
	c.Check(s.Stdout.String(), Equals, fmt.Sprintf(`%[1]s/ubuntu-data/system-data/var/lib/snapd/snaps/pc-kernel_1.snap %[1]s/kernel
`, boot.InitramfsRunMntDir))
}

func (s *initramfsMountsSuite) TestInitramfsMountsRecoverModeStep1(c *C) {
	s.mockProcCmdlineContent(c, "snapd_recovery_mode=recover snapd_recovery_system="+s.sysLabel)

	n := s.mockExpectedMountChecks(c,
		notYetMounted{boot.InitramfsUbuntuSeedDir},
	)

	_, err := main.Parser().ParseArgs([]string{"initramfs-mounts"})
	c.Assert(err, IsNil)
	c.Assert(*n, Equals, 1)
	c.Check(s.Stdout.String(), Equals, fmt.Sprintf("/dev/disk/by-label/ubuntu-seed %s/ubuntu-seed\n", boot.InitramfsRunMntDir))
}

func (s *initramfsMountsSuite) TestInitramfsMountsRecoverModeStep2(c *C) {
	s.mockProcCmdlineContent(c, "snapd_recovery_mode=recover snapd_recovery_system="+s.sysLabel)

	n := s.mockExpectedMountChecks(c,
		mounted{boot.InitramfsUbuntuSeedDir},
		notYetMounted{
			filepath.Join(boot.InitramfsRunMntDir, "base"),
			filepath.Join(boot.InitramfsRunMntDir, "kernel"),
			filepath.Join(boot.InitramfsRunMntDir, "snapd"),
			filepath.Join(boot.InitramfsRunMntDir, "ubuntu-data"),
		},
	)

	_, err := main.Parser().ParseArgs([]string{"initramfs-mounts"})
	c.Assert(err, IsNil)
	c.Assert(*n, Equals, 5)
	c.Check(s.Stdout.String(), Equals, fmt.Sprintf(`%[1]s/snaps/snapd_1.snap %[2]s/snapd
%[1]s/snaps/pc-kernel_1.snap %[2]s/kernel
%[1]s/snaps/core20_1.snap %[2]s/base
--type=tmpfs tmpfs /run/mnt/ubuntu-data
`, s.seedDir, boot.InitramfsRunMntDir))
}

func (s *initramfsMountsSuite) TestInitramfsMountsRecoverModeStep3(c *C) {
	s.mockProcCmdlineContent(c, "snapd_recovery_mode=recover snapd_recovery_system="+s.sysLabel)

	n := s.mockExpectedMountChecks(c,
		mounted{
			boot.InitramfsUbuntuSeedDir,
			filepath.Join(boot.InitramfsRunMntDir, "base"),
			filepath.Join(boot.InitramfsRunMntDir, "kernel"),
			filepath.Join(boot.InitramfsRunMntDir, "snapd"),
			filepath.Join(boot.InitramfsRunMntDir, "ubuntu-data"),
		},
		notYetMounted{filepath.Join(boot.InitramfsRunMntDir, "host/ubuntu-data")},
	)

	_, err := main.Parser().ParseArgs([]string{"initramfs-mounts"})
	c.Assert(err, IsNil)
	c.Assert(*n, Equals, 6)
	c.Check(s.Stdout.String(), Equals, fmt.Sprintf(`/dev/disk/by-label/ubuntu-data %s/host/ubuntu-data
`, boot.InitramfsRunMntDir))
}

var mockStateContent = `{"data":{"auth":{"users":[{"name":"mvo"}]}},"some":{"other":"stuff"}}`

func (s *initramfsMountsSuite) TestInitramfsMountsRecoverModeStep4(c *C) {
	s.mockProcCmdlineContent(c, "snapd_recovery_mode=recover snapd_recovery_system="+s.sysLabel)

	n := s.mockExpectedMountChecks(c,
		mounted{
			boot.InitramfsUbuntuSeedDir,
			filepath.Join(boot.InitramfsRunMntDir, "base"),
			filepath.Join(boot.InitramfsRunMntDir, "kernel"),
			filepath.Join(boot.InitramfsRunMntDir, "snapd"),
			filepath.Join(boot.InitramfsRunMntDir, "ubuntu-data"),
			filepath.Join(boot.InitramfsRunMntDir, "host/ubuntu-data"),
		},
	)

	ephemeralUbuntuData := filepath.Join(boot.InitramfsRunMntDir, "ubuntu-data/")
	err := os.MkdirAll(ephemeralUbuntuData, 0755)
	c.Assert(err, IsNil)
	// mock a auth data in the host's ubuntu-data
	hostUbuntuData := filepath.Join(boot.InitramfsRunMntDir, "host/ubuntu-data/")
	err = os.MkdirAll(hostUbuntuData, 0755)
	c.Assert(err, IsNil)
	mockAuthFiles := []string{
		// extrausers
		"system-data/var/lib/extrausers/passwd",
		"system-data/var/lib/extrausers/shadow",
		"system-data/var/lib/extrausers/group",
		"system-data/var/lib/extrausers/gshadow",
		// sshd
		"system-data/etc/ssh/ssh_host_rsa.key",
		"system-data/etc/ssh/ssh_host_rsa.key.pub",
		// user ssh
		"user-data/user1/.ssh/authorized_keys",
		"user-data/user2/.ssh/authorized_keys",
	}
	mockUnrelatedFiles := []string{
		"system-data/var/lib/foo",
		"system-data/etc/passwd",
		"user-data/user1/some-random-data",
		"user-data/user2/other-random-data",
	}
	for _, mockAuthFile := range append(mockAuthFiles, mockUnrelatedFiles...) {
		p := filepath.Join(hostUbuntuData, mockAuthFile)
		err = os.MkdirAll(filepath.Dir(p), 0750)
		c.Assert(err, IsNil)
		mockContent := fmt.Sprintf("content of %s", filepath.Base(mockAuthFile))
		err = ioutil.WriteFile(p, []byte(mockContent), 0640)
		c.Assert(err, IsNil)
	}
	// create a mock state
	mockedState := filepath.Join(hostUbuntuData, "system-data/var/lib/snapd/state.json")
	err = os.MkdirAll(filepath.Dir(mockedState), 0750)
	c.Assert(err, IsNil)
	err = ioutil.WriteFile(mockedState, []byte(mockStateContent), 0640)
	c.Assert(err, IsNil)

	_, err = main.Parser().ParseArgs([]string{"initramfs-mounts"})
	c.Assert(err, IsNil)
	c.Assert(*n, Equals, 6)
	c.Check(s.Stdout.String(), Equals, "")

	modeEnv := filepath.Join(ephemeralUbuntuData, "/system-data/var/lib/snapd/modeenv")
	c.Check(modeEnv, testutil.FileEquals, `mode=recover
recovery_system=20191118
`)
	for _, p := range mockUnrelatedFiles {
		c.Check(filepath.Join(ephemeralUbuntuData, p), testutil.FileAbsent)
	}
	for _, p := range mockAuthFiles {
		c.Check(filepath.Join(ephemeralUbuntuData, p), testutil.FilePresent)
		fi, err := os.Stat(filepath.Join(ephemeralUbuntuData, p))
		// check file mode is set
		c.Assert(err, IsNil)
		c.Check(fi.Mode(), Equals, os.FileMode(0640))
		// check dir mode is set in parent dir
		fiParent, err := os.Stat(filepath.Dir(filepath.Join(ephemeralUbuntuData, p)))
		c.Assert(err, IsNil)
		c.Check(fiParent.Mode(), Equals, os.FileMode(os.ModeDir|0750))
	}

	c.Check(filepath.Join(ephemeralUbuntuData, "system-data/var/lib/snapd/state.json"), testutil.FileEquals, `{"data":{"auth":{"users":[{"name":"mvo"}]}},"changes":{},"tasks":{},"last-change-id":0,"last-task-id":0,"last-lane-id":0}`)
}

func (s *initramfsMountsSuite) testInitramfsMountsInstallRecoverModeStep1Measure(c *C, mode string) {
	s.mockProcCmdlineContent(c, fmt.Sprintf("snapd_recovery_mode=%s snapd_recovery_system=%s", mode, s.sysLabel))

	n := s.mockExpectedMountChecks(c,
		mounted{boot.InitramfsUbuntuSeedDir},
		notYetMounted{
			filepath.Join(boot.InitramfsRunMntDir, "base"),
			filepath.Join(boot.InitramfsRunMntDir, "kernel"),
			filepath.Join(boot.InitramfsRunMntDir, "snapd"),
			filepath.Join(boot.InitramfsRunMntDir, "ubuntu-data"),
		},
	)

	// setup a fake tpm
<<<<<<< HEAD
	var err error
	restore, err = secboot.MockSecbootConnect()
	c.Assert(err, IsNil)
=======
	_, restore := mockSecbootTPM(c)
>>>>>>> bc6b1eb9
	defer restore()

	measureEpochCalls := 0
	measureModelCalls := 0
	restore = main.MockSecbootMeasureEpoch(func(h *secboot.SecbootHandle) error {
		measureEpochCalls++
		return nil
	})
	defer restore()

	var measuredModel *asserts.Model
	restore = main.MockSecbootMeasureModel(func(h *secboot.SecbootHandle, model *asserts.Model) error {
		measureModelCalls++
		measuredModel = model
		return nil
	})
	defer restore()

	_, err = main.Parser().ParseArgs([]string{"initramfs-mounts"})
	c.Assert(err, IsNil)
	c.Check(s.Stdout.String(), Equals, fmt.Sprintf(`%[1]s/snaps/snapd_1.snap %[2]s/snapd
%[1]s/snaps/pc-kernel_1.snap %[2]s/kernel
%[1]s/snaps/core20_1.snap %[2]s/base
--type=tmpfs tmpfs /run/mnt/ubuntu-data
`, s.seedDir, boot.InitramfsRunMntDir))
	c.Check(measuredModel, NotNil)
	c.Check(measuredModel, DeepEquals, s.model)
	c.Check(measureEpochCalls, Equals, 1)
	c.Check(measureModelCalls, Equals, 1)
	c.Assert(filepath.Join(dirs.SnapBootstrapRunDir, "secboot-epoch-measured"), testutil.FilePresent)
	c.Assert(filepath.Join(dirs.SnapBootstrapRunDir, s.sysLabel+"-model-measured"), testutil.FilePresent)
	c.Check(*n, Equals, 5)
}

func (s *initramfsMountsSuite) TestInitramfsMountsInstallModeStep1Measure(c *C) {
	s.testInitramfsMountsInstallRecoverModeStep1Measure(c, "")
}

func (s *initramfsMountsSuite) TestInitramfsMountsRecoverModeStep1Measure(c *C) {
	s.testInitramfsMountsInstallRecoverModeStep1Measure(c, "recover")
}<|MERGE_RESOLUTION|>--- conflicted
+++ resolved
@@ -350,15 +350,9 @@
 
 	_, err = main.Parser().ParseArgs([]string{"initramfs-mounts"})
 	c.Assert(err, IsNil)
-<<<<<<< HEAD
-	c.Check(n, Equals, 3)
+	c.Check(*n, Equals, 3)
 	c.Check(s.Stdout.String(), Equals, fmt.Sprintf(`path-to-device %s/ubuntu-data
 `, boot.InitramfsRunMntDir))
-=======
-	c.Check(*n, Equals, 3)
-	c.Check(s.Stdout.String(), Equals, fmt.Sprintf(`%[1]s/ubuntu-data %[2]s/ubuntu-data
-`, devDiskByLabel, boot.InitramfsRunMntDir))
->>>>>>> bc6b1eb9
 	c.Check(activated, Equals, true)
 	c.Check(measureEpochCalls, Equals, 1)
 	c.Check(measureModelCalls, Equals, 1)
@@ -1222,13 +1216,8 @@
 	)
 
 	// setup a fake tpm
-<<<<<<< HEAD
-	var err error
-	restore, err = secboot.MockSecbootConnect()
-	c.Assert(err, IsNil)
-=======
-	_, restore := mockSecbootTPM(c)
->>>>>>> bc6b1eb9
+	restore, err := secboot.MockSecbootConnect()
+	c.Assert(err, IsNil)
 	defer restore()
 
 	measureEpochCalls := 0
