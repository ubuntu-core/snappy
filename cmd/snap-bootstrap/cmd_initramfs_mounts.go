// -*- Mode: Go; indent-tabs-mode: t -*-

/*
 * Copyright (C) 2019-2020 Canonical Ltd
 *
 * This program is free software: you can redistribute it and/or modify
 * it under the terms of the GNU General Public License version 3 as
 * published by the Free Software Foundation.
 *
 * This program is distributed in the hope that it will be useful,
 * but WITHOUT ANY WARRANTY; without even the implied warranty of
 * MERCHANTABILITY or FITNESS FOR A PARTICULAR PURPOSE.  See the
 * GNU General Public License for more details.
 *
 * You should have received a copy of the GNU General Public License
 * along with this program.  If not, see <http://www.gnu.org/licenses/>.
 *
 */

package main

import (
	"crypto/subtle"
	"encoding/json"
	"fmt"
	"io/ioutil"
	"os"
	"path/filepath"
	"strings"
	"syscall"

	"github.com/jessevdk/go-flags"

	"github.com/snapcore/snapd/asserts"
	"github.com/snapcore/snapd/boot"
	"github.com/snapcore/snapd/dirs"
	"github.com/snapcore/snapd/logger"
	"github.com/snapcore/snapd/osutil"
	"github.com/snapcore/snapd/osutil/disks"
	"github.com/snapcore/snapd/overlord/state"
	"github.com/snapcore/snapd/secboot"
	"github.com/snapcore/snapd/snap"
	"github.com/snapcore/snapd/snap/squashfs"
	"github.com/snapcore/snapd/sysconfig"

	// to set sysconfig.ApplyFilesystemOnlyDefaultsImpl
	_ "github.com/snapcore/snapd/overlord/configstate/configcore"
)

func init() {
	const (
		short = "Generate mounts for the initramfs"
		long  = "Generate and perform all mounts for the initramfs before transitioning to userspace"
	)

	addCommandBuilder(func(parser *flags.Parser) {
		if _, err := parser.AddCommand("initramfs-mounts", short, long, &cmdInitramfsMounts{}); err != nil {
			panic(err)
		}
	})

	snap.SanitizePlugsSlots = func(*snap.Info) {}
}

type cmdInitramfsMounts struct{}

func (c *cmdInitramfsMounts) Execute(args []string) error {
	return generateInitramfsMounts()
}

var (
	osutilIsMounted = osutil.IsMounted

	snapTypeToMountDir = map[snap.Type]string{
		snap.TypeBase:   "base",
		snap.TypeKernel: "kernel",
		snap.TypeSnapd:  "snapd",
	}

	secbootMeasureSnapSystemEpochWhenPossible    func() error
	secbootMeasureSnapModelWhenPossible          func(findModel func() (*asserts.Model, error)) error
	secbootUnlockVolumeUsingSealedKeyIfEncrypted func(disk disks.Disk, name string, encryptionKeyFile string, opts *secboot.UnlockVolumeUsingSealedKeyOptions) (secboot.UnlockResult, error)
	secbootUnlockEncryptedVolumeUsingKey         func(disk disks.Disk, name string, key []byte) (secboot.UnlockResult, error)

	secbootLockSealedKeys func() error

	bootFindPartitionUUIDForBootedKernelDisk = boot.FindPartitionUUIDForBootedKernelDisk
)

func stampedAction(stamp string, action func() error) error {
	stampFile := filepath.Join(dirs.SnapBootstrapRunDir, stamp)
	if osutil.FileExists(stampFile) {
		return nil
	}
	if err := os.MkdirAll(filepath.Dir(stampFile), 0755); err != nil {
		return err
	}
	if err := action(); err != nil {
		return err
	}
	return ioutil.WriteFile(stampFile, nil, 0644)
}

func generateInitramfsMounts() (err error) {
	// ensure that the last thing we do is to lock access to sealed keys,
	// regardless of mode or early failures.
	defer func() {
		if e := secbootLockSealedKeys(); e != nil {
			e = fmt.Errorf("error locking access to sealed keys: %v", e)
			if err == nil {
				err = e
			} else {
				// preserve err but log
				logger.Noticef("%v", e)
			}
		}
	}()

	// Ensure there is a very early initial measurement
	err = stampedAction("secboot-epoch-measured", func() error {
		return secbootMeasureSnapSystemEpochWhenPossible()
	})
	if err != nil {
		return err
	}

	mode, recoverySystem, err := boot.ModeAndRecoverySystemFromKernelCommandLine()
	if err != nil {
		return err
	}

	mst := &initramfsMountsState{
		mode:           mode,
		recoverySystem: recoverySystem,
	}

	switch mode {
	case "recover":
		return generateMountsModeRecover(mst)
	case "install":
		return generateMountsModeInstall(mst)
	case "run":
		return generateMountsModeRun(mst)
	}
	// this should never be reached
	return fmt.Errorf("internal error: mode in generateInitramfsMounts not handled")
}

// generateMountsMode* is called multiple times from initramfs until it
// no longer generates more mount points and just returns an empty output.
func generateMountsModeInstall(mst *initramfsMountsState) error {
	// steps 1 and 2 are shared with recover mode
	model, snaps, err := generateMountsCommonInstallRecover(mst)
	if err != nil {
		return err
	}

	// 3. final step: write modeenv to tmpfs data dir and disable cloud-init in
	//   install mode
	modeEnv, err := mst.EphemeralModeenvForModel(model, snaps)
	if err != nil {
		return err
	}
	if err := modeEnv.WriteTo(boot.InitramfsWritableDir); err != nil {
		return err
	}

	// done, no output, no error indicates to initramfs we are done with
	// mounting stuff
	return nil
}

// copyNetworkConfig copies the network configuration to the target
// directory. This is used to copy the network configuration
// data from a real uc20 ubuntu-data partition into a ephemeral one.
func copyNetworkConfig(src, dst string) error {
	for _, globEx := range []string{
		// for network configuration setup by console-conf, etc.
		// TODO:UC20: we want some way to "try" or "verify" the network
		//            configuration or to only use known-to-be-good network
		//            configuration i.e. from ubuntu-save before installing it
		//            onto recover mode, because the network configuration could
		//            have been what was broken so we don't want to break
		//            network configuration for recover mode as well, but for
		//            now this is fine
		"system-data/etc/netplan/*",
		// etc/machine-id is part of what systemd-networkd uses to generate a
		// DHCP clientid (the other part being the interface name), so to have
		// the same IP addresses across run mode and recover mode, we need to
		// also copy the machine-id across
		"system-data/etc/machine-id",
	} {
		if err := copyFromGlobHelper(src, dst, globEx); err != nil {
			return err
		}
	}
	return nil
}

// copyUbuntuDataMisc copies miscellaneous other files from the run mode system
// to the recover system such as:
//  - timesync clock to keep the same time setting in recover as in run mode
func copyUbuntuDataMisc(src, dst string) error {
	for _, globEx := range []string{
		// systemd's timesync clock file so that the time in recover mode moves
		// forward to what it was in run mode
		// NOTE: we don't sync back the time movement from recover mode to run
		// mode currently, unclear how/when we could do this, but recover mode
		// isn't meant to be long lasting and as such it's probably not a big
		// problem to "lose" the time spent in recover mode
		"system-data/var/lib/systemd/timesync/clock",
	} {
		if err := copyFromGlobHelper(src, dst, globEx); err != nil {
			return err
		}
	}

	return nil
}

// copyUbuntuDataAuth copies the authentication files like
//  - extrausers passwd,shadow etc
//  - sshd host configuration
//  - user .ssh dir
// to the target directory. This is used to copy the authentication
// data from a real uc20 ubuntu-data partition into a ephemeral one.
func copyUbuntuDataAuth(src, dst string) error {
	for _, globEx := range []string{
		"system-data/var/lib/extrausers/*",
		"system-data/etc/ssh/*",
		"user-data/*/.ssh/*",
		// this ensures we get proper authentication to snapd from "snap"
		// commands in recover mode
		"user-data/*/.snap/auth.json",
		// this ensures we also get non-ssh enabled accounts copied
		"user-data/*/.profile",
		// so that users have proper perms, i.e. console-conf added users are
		// sudoers
		"system-data/etc/sudoers.d/*",
	} {
		if err := copyFromGlobHelper(src, dst, globEx); err != nil {
			return err
		}
	}

	// ensure the user state is transferred as well
	srcState := filepath.Join(src, "system-data/var/lib/snapd/state.json")
	dstState := filepath.Join(dst, "system-data/var/lib/snapd/state.json")
	err := state.CopyState(srcState, dstState, []string{"auth.users", "auth.macaroon-key", "auth.last-id"})
	if err != nil && err != state.ErrNoState {
		return fmt.Errorf("cannot copy user state: %v", err)
	}

	return nil
}

// copySafeDefaultData will copy to the destination a "safe" set of data for
// a blank recover mode, i.e. one where we cannot copy authentication, etc. from
// the actual host ubuntu-data. Currently this is just a file to disable
// console-conf from running.
func copySafeDefaultData(dst string) error {
	consoleConfCompleteFile := filepath.Join(dst, "system-data/var/lib/console-conf/complete")
	if err := os.MkdirAll(filepath.Dir(consoleConfCompleteFile), 0755); err != nil {
		return err
	}
	return ioutil.WriteFile(consoleConfCompleteFile, nil, 0644)
}

func copyFromGlobHelper(src, dst, globEx string) error {
	matches, err := filepath.Glob(filepath.Join(src, globEx))
	if err != nil {
		return err
	}
	for _, p := range matches {
		comps := strings.Split(strings.TrimPrefix(p, src), "/")
		for i := range comps {
			part := filepath.Join(comps[0 : i+1]...)
			fi, err := os.Stat(filepath.Join(src, part))
			if err != nil {
				return err
			}
			if fi.IsDir() {
				if err := os.Mkdir(filepath.Join(dst, part), fi.Mode()); err != nil && !os.IsExist(err) {
					return err
				}
				st, ok := fi.Sys().(*syscall.Stat_t)
				if !ok {
					return fmt.Errorf("cannot get stat data: %v", err)
				}
				if err := os.Chown(filepath.Join(dst, part), int(st.Uid), int(st.Gid)); err != nil {
					return err
				}
			} else {
				if err := osutil.CopyFile(p, filepath.Join(dst, part), osutil.CopyFlagPreserveAll); err != nil {
					return err
				}
			}
		}
	}

	return nil
}

// states for partition state
const (
	// states for LocateState
	partitionFound      = "found"
	partitionNotFound   = "not-found"
	partitionErrFinding = "error-finding"
	// states for MountState
	partitionMounted          = "mounted"
	partitionErrMounting      = "error-mounting"
	partitionAbsentOptional   = "absent-but-optional"
	partitionMountedUntrusted = "mounted-untrusted"
	// states for UnlockState
	partitionUnlocked     = "unlocked"
	partitionErrUnlocking = "error-unlocking"
	// keys used to unlock for UnlockKey
	keyRun      = "run"
	keyFallback = "fallback"
	keyRecovery = "recovery"
)

// partitionState is the state of a partition after recover mode has completed
// for degraded mode.
type partitionState struct {
	// MountState is whether the partition was mounted successfully or not.
	MountState string `json:"mount-state,omitempty"`
	// MountLocation is where the partition was mounted.
	MountLocation string `json:"mount-location,omitempty"`
	// Device is what device the partition corresponds to. It can be the
	// physical block device if the partition is unencrypted or if it was not
	// successfully unlocked, or it can be a decrypted mapper device if the
	// partition was encrypted and successfully decrypted, or it can be the
	// empty string (or missing) if the partition was not found at all.
	Device string `json:"device,omitempty"`
	// FindState indicates whether the partition was found on the disk or not.
	FindState string `json:"find-state,omitempty"`
	// UnlockState was whether the partition was unlocked successfully or not.
	UnlockState string `json:"unlock-state,omitempty"`
	// UnlockKey was what key the partition was unlocked with, either "run",
	// "fallback" or "recovery".
	UnlockKey string `json:"unlock-key,omitempty"`

	// unexported internal fields for tracking the device, these are used during
	// state machine execution, and then combined into Device during finalize()
	// for simple representation to the consumer of degraded.json

	// fsDevice is what decrypted mapper device corresponds to the
	// partition, it can have the following states
	// - successfully decrypted => the decrypted mapper device
	// - unencrypted => the block device of the partition
	// - identified as decrypted, but failed to decrypt => empty string
	fsDevice string
	// partDevice is always the physical block device of the partition, in the
	// encrypted case this is the physical encrypted partition.
	partDevice string
}

type recoverDegradedState struct {
	// UbuntuData is the state of the ubuntu-data (or ubuntu-data-enc)
	// partition.
	UbuntuData partitionState `json:"ubuntu-data,omitempty"`
	// UbuntuBoot is the state of the ubuntu-boot partition.
	UbuntuBoot partitionState `json:"ubuntu-boot,omitempty"`
	// UbuntuSave is the state of the ubuntu-save (or ubuntu-save-enc)
	// partition.
	UbuntuSave partitionState `json:"ubuntu-save,omitempty"`
	// ErrorLog is the log of error messages encountered during recover mode
	// setting up degraded mode.
	ErrorLog []string `json:"error-log"`
}

func (r *recoverDegradedState) partition(part string) *partitionState {
	switch part {
	case "ubuntu-data":
		return &r.UbuntuData
	case "ubuntu-boot":
		return &r.UbuntuBoot
	case "ubuntu-save":
		return &r.UbuntuSave
	}
	panic(fmt.Sprintf("unknown partition %s", part))
}

func (r *recoverDegradedState) LogErrorf(format string, v ...interface{}) {
	msg := fmt.Sprintf(format, v...)
	r.ErrorLog = append(r.ErrorLog, msg)
	logger.Noticef(msg)
}

// stateFunc is a function which executes a state action, returns the next
// function (for the next) state or nil if it is the final state.
type stateFunc func() (stateFunc, error)

// recoverModeStateMachine is a state machine implementing the logic for
// degraded recover mode.
// A full state diagram for the state machine can be found in
// /cmd/snap-bootstrap/degraded-recover-mode.svg in this repo.
type recoverModeStateMachine struct {
	// the current state is the one that is about to be executed
	current stateFunc

	// device model
	model *asserts.Model

	// the disk we have all our partitions on
	disk disks.Disk

	// when true, the fallback unlock paths will not be tried
	noFallback bool

	// TODO:UC20: for clarity turn this into into tristate:
	// unknown|encrypted|unencrypted
	isEncryptedDev bool

	// state for tracking what happens as we progress through degraded mode of
	// recovery
	degradedState *recoverDegradedState
}

// degraded returns whether a degraded recover mode state has fallen back from
// the typical operation to some sort of degraded mode.
func (m *recoverModeStateMachine) degraded() bool {
	r := m.degradedState

	if m.isEncryptedDev {
		// for encrypted devices, we need to have ubuntu-save mounted
		if r.UbuntuSave.MountState != partitionMounted {
			return true
		}

		// we also should have all the unlock keys as run keys
		if r.UbuntuData.UnlockKey != keyRun {
			return true
		}

		if r.UbuntuSave.UnlockKey != keyRun {
			return true
		}
	} else {
		// for unencrypted devices, ubuntu-save must either be mounted or
		// absent-but-optional
		if r.UbuntuSave.MountState != partitionMounted {
			if r.UbuntuSave.MountState != partitionAbsentOptional {
				return true
			}
		}
	}

	// ubuntu-boot and ubuntu-data should both be mounted
	if r.UbuntuBoot.MountState != partitionMounted {
		return true
	}
	if r.UbuntuData.MountState != partitionMounted {
		return true
	}

	// TODO: should we also check MountLocation too?

	// we should have nothing in the error log
	if len(r.ErrorLog) != 0 {
		return true
	}

	return false
}

func (m *recoverModeStateMachine) diskOpts() *disks.Options {
	if m.isEncryptedDev {
		return &disks.Options{
			IsDecryptedDevice: true,
		}
	}
	return nil
}

func (m *recoverModeStateMachine) verifyMountPoint(dir, name string) error {
	matches, err := m.disk.MountPointIsFromDisk(dir, m.diskOpts())
	if err != nil {
		return err
	}
	if !matches {
		return fmt.Errorf("cannot validate mount: %s mountpoint target %s is expected to be from disk %s but is not", name, dir, m.disk.Dev())
	}
	return nil
}

func (m *recoverModeStateMachine) setFindState(partName, partUUID string, err error, optionalPartition bool) error {
	part := m.degradedState.partition(partName)
	if err != nil {
		if _, ok := err.(disks.PartitionNotFoundError); ok {
			// explicit error that the device was not found
			part.FindState = partitionNotFound
			if !optionalPartition {
				// partition is not optional, thus the error is relevant
				m.degradedState.LogErrorf("cannot find %v partition on disk %s", partName, m.disk.Dev())
			}
			return nil
		}
		// the error is not "not-found", so we have a real error
		part.FindState = partitionErrFinding
		m.degradedState.LogErrorf("error finding %v partition on disk %s: %v", partName, m.disk.Dev(), err)
		return nil
	}

	// device was found
	part.FindState = partitionFound
	dev := fmt.Sprintf("/dev/disk/by-partuuid/%s", partUUID)
	part.partDevice = dev
	part.fsDevice = dev
	return nil
}

func (m *recoverModeStateMachine) setMountState(part, where string, err error) error {
	if err != nil {
		m.degradedState.LogErrorf("cannot mount %v: %v", part, err)
		m.degradedState.partition(part).MountState = partitionErrMounting
		return nil
	}

	m.degradedState.partition(part).MountState = partitionMounted
	m.degradedState.partition(part).MountLocation = where

	if err := m.verifyMountPoint(where, part); err != nil {
		m.degradedState.LogErrorf("cannot verify %s mount point at %v: %v", part, where, err)
		return err
	}
	return nil
}

func (m *recoverModeStateMachine) setUnlockStateWithRunKey(partName string, unlockRes secboot.UnlockResult, err error) error {
	part := m.degradedState.partition(partName)
	// save the device if we found it from secboot
	if unlockRes.PartDevice != "" {
		part.FindState = partitionFound
		part.partDevice = unlockRes.PartDevice
		part.fsDevice = unlockRes.FsDevice
	} else {
		part.FindState = partitionNotFound
	}
	if unlockRes.IsEncrypted {
		m.isEncryptedDev = true
	}

	if err != nil {
		// create different error message for encrypted vs unencrypted
		if unlockRes.IsEncrypted {
			// if we know the device is decrypted we must also always know at
			// least the partDevice (which is the encrypted block device)
			m.degradedState.LogErrorf("cannot unlock encrypted %s (device %s) with sealed run key: %v", partName, part.partDevice, err)
			part.UnlockState = partitionErrUnlocking
		} else {
			// TODO: we don't know if this is a plain not found or  a different error
			m.degradedState.LogErrorf("cannot locate %s partition for mounting host data: %v", partName, err)
		}

		return nil
	}

	if unlockRes.IsEncrypted {
		// unlocked successfully
		part.UnlockState = partitionUnlocked
		part.UnlockKey = keyRun
	}

	return nil
}

func (m *recoverModeStateMachine) setUnlockStateWithFallbackKey(partName string, unlockRes secboot.UnlockResult, err error) error {
	// first check the result and error for consistency; since we are using udev
	// there could be inconsistent results at different points in time

	// TODO: consider refactoring UnlockVolumeUsingSealedKeyIfEncrypted to not
	//       also find the partition on the disk, that should eliminate this
	//       consistency checking as we can code it such that we don't get these
	//       possible inconsistencies

	// do basic consistency checking on unlockRes to make sure the
	// result makes sense.
	if unlockRes.FsDevice != "" && err != nil {
		// This case should be impossible to enter, we can't
		// have a filesystem device but an error set
		return fmt.Errorf("internal error: inconsistent return values from UnlockVolumeUsingSealedKeyIfEncrypted for partition %s: %v", partName, err)
	}

	part := m.degradedState.partition(partName)
	// Also make sure that if we previously saw a partition device that we see
	// the same device again.
	if unlockRes.PartDevice != "" && part.partDevice != "" && unlockRes.PartDevice != part.partDevice {
		return fmt.Errorf("inconsistent partitions found for %s: previously found %s but now found %s", partName, part.partDevice, unlockRes.PartDevice)
	}

	// ensure consistency between encrypted state of the device/disk and what we
	// may have seen previously
	if m.isEncryptedDev && !unlockRes.IsEncrypted {
		// then we previously were able to positively identify an
		// ubuntu-data-enc but can't anymore, so we have inconsistent results
		// from inspecting the disk which is suspicious and we should fail
		return fmt.Errorf("inconsistent disk encryption status: previous access resulted in encrypted, but now is unencrypted from partition %s", partName)
	}

	// now actually process the result into the state
	if unlockRes.PartDevice != "" {
		part.FindState = partitionFound
		// Note that in some case this may be redundantly assigning the same
		// value to partDevice again.
		part.partDevice = unlockRes.PartDevice
		part.fsDevice = unlockRes.FsDevice
	}

	// There are a few cases where this could be the first time that we found a
	// decrypted device in the UnlockResult, but m.isEncryptedDev is still
	// false.
	// - The first case is if we couldn't find ubuntu-boot at all, in which case
	// we can't use the run object keys from there and instead need to directly
	// fallback to trying the fallback object keys from ubuntu-seed
	// - The second case is if we couldn't identify an ubuntu-data-enc or an
	// ubuntu-data partition at all, we still could have an ubuntu-save-enc
	// partition in which case we maybe could still have an encrypted disk that
	// needs unlocking with the fallback object keys from ubuntu-seed
	//
	// As such, if m.isEncryptedDev is false, but unlockRes.IsEncrypted is
	// true, then it is safe to assign m.isEncryptedDev to true.
	if !m.isEncryptedDev && unlockRes.IsEncrypted {
		m.isEncryptedDev = true
	}

	if err != nil {
		// create different error message for encrypted vs unencrypted
		if m.isEncryptedDev {
			m.degradedState.LogErrorf("cannot unlock encrypted %s partition with sealed fallback key: %v", partName, err)
			part.UnlockState = partitionErrUnlocking
		} else {
			// if we don't have an encrypted device and err != nil, then the
			// device must be not-found, see above checks

			// log an error the partition is mandatory
			m.degradedState.LogErrorf("cannot locate %s partition: %v", partName, err)
		}

		return nil
	}

	if m.isEncryptedDev {
		// unlocked successfully
		part.UnlockState = partitionUnlocked

		// figure out which key/method we used to unlock the partition
		switch unlockRes.UnlockMethod {
		case secboot.UnlockedWithSealedKey:
			part.UnlockKey = keyFallback
		case secboot.UnlockedWithRecoveryKey:
			part.UnlockKey = keyRecovery

			// TODO: should we fail with internal error for default case here?
		}
	}

	return nil
}

func newRecoverModeStateMachine(model *asserts.Model, disk disks.Disk, allowFallback bool) *recoverModeStateMachine {
	m := &recoverModeStateMachine{
		model: model,
		disk:  disk,
		degradedState: &recoverDegradedState{
			ErrorLog: []string{},
		},
		noFallback: !allowFallback,
	}
	// first step is to mount ubuntu-boot to check for run mode keys to unlock
	// ubuntu-data
	m.current = m.mountBoot
	return m
}

func (m *recoverModeStateMachine) execute() (finished bool, err error) {
	next, err := m.current()
	m.current = next
	finished = next == nil
	if finished && err == nil {
		if err := m.finalize(); err != nil {
			return true, err
		}
	}
	return finished, err
}

func (m *recoverModeStateMachine) finalize() error {
	// check soundness
	// the grade check makes sure that if data was mounted unencrypted
	// but the model is secured it will end up marked as untrusted
	isEncrypted := m.isEncryptedDev || m.model.StorageSafety() == asserts.StorageSafetyEncrypted
	part := m.degradedState.partition("ubuntu-data")
	if part.MountState == partitionMounted && isEncrypted {
		// check that save and data match
		// We want to avoid a chosen ubuntu-data
		// (e.g. activated with a recovery key) to get access
		// via its logins to the secrets in ubuntu-save (in
		// particular the policy update auth key)
		// TODO:UC20: we should try to be a bit more specific here in checking that
		//       data and save match, and not mark data as untrusted if we
		//       know that the real save is locked/protected (or doesn't exist
		//       in the case of bad corruption) because currently this code will
		//       mark data as untrusted, even if it was unlocked with the run
		//       object key and we failed to unlock ubuntu-save at all, which is
		//       undesirable. This effectively means that you need to have both
		//       ubuntu-data and ubuntu-save unlockable and have matching marker
		//       files in order to use the files from ubuntu-data to log-in,
		//       etc.
		trustData, _ := checkDataAndSavePairing(boot.InitramfsHostWritableDir)
		if !trustData {
			part.MountState = partitionMountedUntrusted
			m.degradedState.LogErrorf("cannot trust ubuntu-data, ubuntu-save and ubuntu-data are not marked as from the same install")
		}
	}

	// finally, combine the states of partDevice and fsDevice into the
	// exported Device field for marshalling
	// ubuntu-boot is easy - it will always be unencrypted so we just set
	// Device to partDevice
	m.degradedState.partition("ubuntu-boot").Device = m.degradedState.partition("ubuntu-boot").partDevice

	// for ubuntu-data and save, we need to actually look at the states
	for _, partName := range []string{"ubuntu-data", "ubuntu-save"} {
		part := m.degradedState.partition(partName)
		if part.fsDevice == "" {
			// then the device is encrypted, but we failed to decrypt it, so
			// set Device to the encrypted block device
			part.Device = part.partDevice
		} else {
			// all other cases, fsDevice is set to what we want to
			// export, either it is set to the decrypted mapper device in the
			// case it was successfully decrypted, or it is set to the encrypted
			// block device if we failed to decrypt it, or it was set to the
			// unencrypted block device if it was unencrypted
			part.Device = part.fsDevice
		}
	}

	return nil
}

func (m *recoverModeStateMachine) trustData() bool {
	return m.degradedState.partition("ubuntu-data").MountState == partitionMounted
}

// mountBoot is the first state to execute in the state machine, it can
// transition to the following states:
// - if ubuntu-boot is mounted successfully, execute unlockDataRunKey
// - if ubuntu-boot can't be mounted, execute unlockDataFallbackKey
// - if we mounted the wrong ubuntu-boot (or otherwise can't verify which one we
//   mounted), return fatal error
func (m *recoverModeStateMachine) mountBoot() (stateFunc, error) {
	part := m.degradedState.partition("ubuntu-boot")
	// use the disk we mounted ubuntu-seed from as a reference to find
	// ubuntu-seed and mount it
	partUUID, findErr := m.disk.FindMatchingPartitionUUIDWithFsLabel("ubuntu-boot")
	const partitionMandatory = false
	if err := m.setFindState("ubuntu-boot", partUUID, findErr, partitionMandatory); err != nil {
		return nil, err
	}
	if part.FindState != partitionFound {
		// if we didn't find ubuntu-boot, we can't try to unlock data with the
		// run key, and should instead just jump straight to attempting to
		// unlock with the fallback key
		return m.unlockDataFallbackKey, nil
	}

	// should we fsck ubuntu-boot? probably yes because on some platforms
	// (u-boot for example) ubuntu-boot is vfat and it could have been unmounted
	// dirtily, and we need to fsck it to ensure it is mounted safely before
	// reading keys from it
	fsckSystemdOpts := &systemdMountOptions{
		NeedsFsck: true,
	}
	mountErr := doSystemdMount(part.fsDevice, boot.InitramfsUbuntuBootDir, fsckSystemdOpts)
	if err := m.setMountState("ubuntu-boot", boot.InitramfsUbuntuBootDir, mountErr); err != nil {
		return nil, err
	}
	if part.MountState == partitionErrMounting {
		// if we didn't mount data, then try to unlock data with the
		// fallback key
		return m.unlockDataFallbackKey, nil
	}

	// next step try to unlock data with run object
	return m.unlockDataRunKey, nil
}

// stateUnlockDataRunKey will try to unlock ubuntu-data with the normal run-mode
// key, and if it fails, progresses to the next state, which is either:
// - failed to unlock data, but we know it's an encrypted device -> try to unlock with fallback key
// - failed to find data at all -> try to unlock save
// - unlocked data with run key -> mount data
func (m *recoverModeStateMachine) unlockDataRunKey() (stateFunc, error) {
	runModeKey := filepath.Join(boot.InitramfsBootEncryptionKeyDir, "ubuntu-data.sealed-key")
	unlockOpts := &secboot.UnlockVolumeUsingSealedKeyOptions{
		// don't allow using the recovery key to unlock, we only try using the
		// recovery key after we first try the fallback object
		AllowRecoveryKey: false,
	}
	unlockRes, unlockErr := secbootUnlockVolumeUsingSealedKeyIfEncrypted(m.disk, "ubuntu-data", runModeKey, unlockOpts)
	if err := m.setUnlockStateWithRunKey("ubuntu-data", unlockRes, unlockErr); err != nil {
		return nil, err
	}
	if unlockErr != nil {
		// we couldn't unlock ubuntu-data with the primary key, or we didn't
		// find it in the unencrypted case
		if unlockRes.IsEncrypted {
			// we know the device is encrypted, so the next state is to try
			// unlocking with the fallback key
			return m.unlockDataFallbackKey, nil
		}

		// if we didn't even find the device to the point where it would have
		// been identified as decrypted or unencrypted device, we could have
		// just entirely lost ubuntu-data-enc, and we could still have an
		// encrypted device, so instead try to unlock ubuntu-save with the
		// fallback key, the logic there can also handle an unencrypted ubuntu-save
		return m.unlockMaybeEncryptedAloneSaveFallbackKey, nil
	}

	// otherwise successfully unlocked it (or just found it if it was unencrypted)
	// so just mount it
	return m.mountData, nil
}

func (m *recoverModeStateMachine) unlockDataFallbackKey() (stateFunc, error) {
	if m.noFallback {
		return nil, fmt.Errorf("cannot unlock ubuntu-data (fallback disabled)")
	}

	// try to unlock data with the fallback key on ubuntu-seed, which must have
	// been mounted at this point
	unlockOpts := &secboot.UnlockVolumeUsingSealedKeyOptions{
		// we want to allow using the recovery key if the fallback key fails as
		// using the fallback object is the last chance before we give up trying
		// to unlock data
		AllowRecoveryKey: true,
	}
	// TODO: this prompts for a recovery key
	// TODO: we should somehow customize the prompt to mention what key we need
	// the user to enter, and what we are unlocking (as currently the prompt
	// says "recovery key" and the partition UUID for what is being unlocked)
	dataFallbackKey := filepath.Join(boot.InitramfsSeedEncryptionKeyDir, "ubuntu-data.recovery.sealed-key")
	unlockRes, unlockErr := secbootUnlockVolumeUsingSealedKeyIfEncrypted(m.disk, "ubuntu-data", dataFallbackKey, unlockOpts)
	if err := m.setUnlockStateWithFallbackKey("ubuntu-data", unlockRes, unlockErr); err != nil {
		return nil, err
	}
	if unlockErr != nil {
		// skip trying to mount data, since we did not unlock data we cannot
		// open save with with the run key, so try the fallback one
		return m.unlockEncryptedSaveFallbackKey, nil
	}

	// unlocked it, now go mount it
	return m.mountData, nil
}

func (m *recoverModeStateMachine) mountData() (stateFunc, error) {
	data := m.degradedState.partition("ubuntu-data")
	// don't do fsck on the data partition, it could be corrupted
	mountErr := doSystemdMount(data.fsDevice, boot.InitramfsHostUbuntuDataDir, nil)
	if err := m.setMountState("ubuntu-data", boot.InitramfsHostUbuntuDataDir, mountErr); err != nil {
		return nil, err
	}
	if m.isEncryptedDev {
		if mountErr == nil {
			// if we succeeded in mounting data and we are encrypted, the next step
			// is to unlock save with the run key from ubuntu-data
			return m.unlockEncryptedSaveRunKey, nil
		} else {
			// we are encrypted and we failed to mount data successfully, meaning we
			// don't have the bare key from ubuntu-data to use, and need to fall back
			// to the sealed key from ubuntu-seed
			return m.unlockEncryptedSaveFallbackKey, nil
		}
	}

	// the data is not encrypted, in which case the ubuntu-save, if it
	// exists, will be plain too
	return m.openUnencryptedSave, nil
}

func (m *recoverModeStateMachine) unlockEncryptedSaveRunKey() (stateFunc, error) {
	// to get to this state, we needed to have mounted ubuntu-data on host, so
	// if encrypted, we can try to read the run key from host ubuntu-data
	saveKey := filepath.Join(dirs.SnapFDEDirUnder(boot.InitramfsHostWritableDir), "ubuntu-save.key")
	key, err := ioutil.ReadFile(saveKey)
	if err != nil {
		// log the error and skip to trying the fallback key
		m.degradedState.LogErrorf("cannot access run ubuntu-save key: %v", err)
		return m.unlockEncryptedSaveFallbackKey, nil
	}

	unlockRes, unlockErr := secbootUnlockEncryptedVolumeUsingKey(m.disk, "ubuntu-save", key)
	if err := m.setUnlockStateWithRunKey("ubuntu-save", unlockRes, unlockErr); err != nil {
		return nil, err
	}
	if unlockErr != nil {
		// failed to unlock with run key, try fallback key
		return m.unlockEncryptedSaveFallbackKey, nil
	}

	// unlocked it properly, go mount it
	return m.mountSave, nil
}

func (m *recoverModeStateMachine) unlockMaybeEncryptedAloneSaveFallbackKey() (stateFunc, error) {
	// we can only get here by not finding ubuntu-data at all, meaning the
	// system can still be encrypted and have an encrypted ubuntu-save,
	// which we will determine now

	// first check whether there is an encrypted save
	_, findErr := m.disk.FindMatchingPartitionUUIDWithFsLabel(secboot.EncryptedPartitionName("ubuntu-save"))
	if findErr == nil {
		// well there is one, go try and unlock it
		return m.unlockEncryptedSaveFallbackKey, nil
	}
	// encrypted ubuntu-save does not exist, there may still be an
	// unencrypted one
	return m.openUnencryptedSave, nil
}

func (m *recoverModeStateMachine) openUnencryptedSave() (stateFunc, error) {
	// do we have ubuntu-save at all?
	partSave := m.degradedState.partition("ubuntu-save")
	const partitionOptional = true
	partUUID, findErr := m.disk.FindMatchingPartitionUUIDWithFsLabel("ubuntu-save")
	if err := m.setFindState("ubuntu-save", partUUID, findErr, partitionOptional); err != nil {
		return nil, err
	}
	if partSave.FindState == partitionFound {
		// we have ubuntu-save, go mount it
		return m.mountSave, nil
	}

	// unencrypted ubuntu-save was not found, try to log something in case
	// the early boot output can be collected for debugging purposes
	if uuid, err := m.disk.FindMatchingPartitionUUIDWithFsLabel(secboot.EncryptedPartitionName("ubuntu-save")); err == nil {
		// highly unlikely that encrypted save exists
		logger.Noticef("ignoring unexpected encrypted ubuntu-save with UUID %q", uuid)
	} else {
		logger.Noticef("ubuntu-save was not found")
	}

	// save is optional in an unencrypted system
	partSave.MountState = partitionAbsentOptional

	// we're done, nothing more to try
	return nil, nil
}

func (m *recoverModeStateMachine) unlockEncryptedSaveFallbackKey() (stateFunc, error) {
	// try to unlock save with the fallback key on ubuntu-seed, which must have
	// been mounted at this point

	if m.noFallback {
		return nil, fmt.Errorf("cannot unlock ubuntu-save (fallback disabled)")
	}

	unlockOpts := &secboot.UnlockVolumeUsingSealedKeyOptions{
		// we want to allow using the recovery key if the fallback key fails as
		// using the fallback object is the last chance before we give up trying
		// to unlock save
		AllowRecoveryKey: true,
	}
	saveFallbackKey := filepath.Join(boot.InitramfsSeedEncryptionKeyDir, "ubuntu-save.recovery.sealed-key")
	// TODO: this prompts again for a recover key, but really this is the
	// reinstall key we will prompt for
	// TODO: we should somehow customize the prompt to mention what key we need
	// the user to enter, and what we are unlocking (as currently the prompt
	// says "recovery key" and the partition UUID for what is being unlocked)
	unlockRes, unlockErr := secbootUnlockVolumeUsingSealedKeyIfEncrypted(m.disk, "ubuntu-save", saveFallbackKey, unlockOpts)
	if err := m.setUnlockStateWithFallbackKey("ubuntu-save", unlockRes, unlockErr); err != nil {
		return nil, err
	}
	if unlockErr != nil {
		// all done, nothing left to try and mount, mounting ubuntu-save is the
		// last step but we couldn't find or unlock it
		return nil, nil
	}
	// otherwise we unlocked it, so go mount it
	return m.mountSave, nil
}

func (m *recoverModeStateMachine) mountSave() (stateFunc, error) {
	save := m.degradedState.partition("ubuntu-save")
	// TODO: should we fsck ubuntu-save ?
	mountErr := doSystemdMount(save.fsDevice, boot.InitramfsUbuntuSaveDir, nil)
	if err := m.setMountState("ubuntu-save", boot.InitramfsUbuntuSaveDir, mountErr); err != nil {
		return nil, err
	}
	// all done, nothing left to try and mount
	return nil, nil
}

func generateMountsModeRecover(mst *initramfsMountsState) error {
	// steps 1 and 2 are shared with install mode
	model, snaps, err := generateMountsCommonInstallRecover(mst)
	if err != nil {
		return err
	}

	// get the disk that we mounted the ubuntu-seed partition from as a
	// reference point for future mounts
	disk, err := disks.DiskFromMountPoint(boot.InitramfsUbuntuSeedDir, nil)
	if err != nil {
		return err
	}

	// for most cases we allow the use of fallback to unlock/mount things
	allowFallback := true

	tryingCurrentSystem, err := boot.InitramfsIsTryingRecoverySystem(mst.recoverySystem)
	if err != nil {
<<<<<<< HEAD
		if boot.IsInconsystemRecoverySystemState(err) {
=======
		if boot.IsInconsistentRecoverySystemState(err) {
>>>>>>> faf460b4
			// there is some try recovery system state in bootenv
			// but it is inconsistent, make sure we clear it and
			// return back to run mode

			// finalize reboots or panics
			logger.Noticef("try recovery system state is inconsistent: %v", err)
			finalizeTryRecoverySystemAndReboot(boot.TryRecoverySystemOutcomeInconsistent)
		}
<<<<<<< HEAD
		// this could be an inconsistency in the state
=======
>>>>>>> faf460b4
		return err
	}
	if tryingCurrentSystem {
		// but in this case, use only the run keys
		allowFallback = false

		// make sure that if rebooted, the next boot goes into run mode
		if err := boot.EnsureNextBootToRunMode(""); err != nil {
			return err
		}
	}

	// 3. run the state machine logic for mounting partitions, this involves
	//    trying to unlock then mount ubuntu-data, and then unlocking and
	//    mounting ubuntu-save
	//    see the state* functions for details of what each step does and
	//    possible transition points

	machine, err := func() (machine *recoverModeStateMachine, err error) {
		// first state to execute is to unlock ubuntu-data with the run key
		machine = newRecoverModeStateMachine(model, disk, allowFallback)
		for {
			finished, err := machine.execute()
			// TODO: consider whether certain errors are fatal or not
			if err != nil {
				return nil, err
			}
			if finished {
				break
			}
		}

		return machine, nil
	}()
	if tryingCurrentSystem {
		// end of the line for a recovery system we are only trying out,
		// this branch always ends with a reboot (or a panic)
<<<<<<< HEAD
		outcome := boot.TryRecoverySystemOutcomeFailure
		if err == nil && !machine.degraded() {
			outcome = boot.TryRecoverySystemOutcomeSuccess
		}
		if outcome == boot.TryRecoverySystemOutcomeFailure {
=======
		var outcome boot.TryRecoverySystemOutcome
		if err == nil && !machine.degraded() {
			outcome = boot.TryRecoverySystemOutcomeSuccess
		} else {
			outcome = boot.TryRecoverySystemOutcomeFailure
>>>>>>> faf460b4
			if err == nil {
				err = fmt.Errorf("in degraded state")
			}
			logger.Noticef("try recovery system %q failed: %v", mst.recoverySystem, err)
		}
		// finalize reboots or panics
		finalizeTryRecoverySystemAndReboot(outcome)
	}

	if err != nil {
		return err
	}

	// 3.1 write out degraded.json if we ended up falling back somewhere
	if machine.degraded() {
		b, err := json.Marshal(machine.degradedState)
		if err != nil {
			return err
		}

		if err := os.MkdirAll(dirs.SnapBootstrapRunDir, 0755); err != nil {
			return err
		}

		// leave the information about degraded state at an ephemeral location
		if err := ioutil.WriteFile(filepath.Join(dirs.SnapBootstrapRunDir, "degraded.json"), b, 0644); err != nil {
			return err
		}
	}

	// 4. final step: copy the auth data and network config from
	//    the real ubuntu-data dir to the ephemeral ubuntu-data
	//    dir, write the modeenv to the tmpfs data, and disable
	//    cloud-init in recover mode

	// if we have the host location, then we were able to successfully mount
	// ubuntu-data, and as such we can proceed with copying files from there
	// onto the tmpfs
	// Proceed only if we trust ubuntu-data to be paired with ubuntu-save
	if machine.trustData() {
		// TODO: erroring here should fallback to copySafeDefaultData and
		// proceed on with degraded mode anyways
		if err := copyUbuntuDataAuth(boot.InitramfsHostUbuntuDataDir, boot.InitramfsDataDir); err != nil {
			return err
		}
		if err := copyNetworkConfig(boot.InitramfsHostUbuntuDataDir, boot.InitramfsDataDir); err != nil {
			return err
		}
		if err := copyUbuntuDataMisc(boot.InitramfsHostUbuntuDataDir, boot.InitramfsDataDir); err != nil {
			return err
		}
	} else {
		// we don't have ubuntu-data host mountpoint, so we should setup safe
		// defaults for i.e. console-conf in the running image to block
		// attackers from accessing the system - just because we can't access
		// ubuntu-data doesn't mean that attackers wouldn't be able to if they
		// could login

		if err := copySafeDefaultData(boot.InitramfsDataDir); err != nil {
			return err
		}
	}

	modeEnv, err := mst.EphemeralModeenvForModel(model, snaps)
	if err != nil {
		return err
	}
	if err := modeEnv.WriteTo(boot.InitramfsWritableDir); err != nil {
		return err
	}

	// finally we need to modify the bootenv to mark the system as successful,
	// this ensures that when you reboot from recover mode without doing
	// anything else, you are auto-transitioned back to run mode
	// TODO:UC20: as discussed unclear we need to pass the recovery system here
	if err := boot.EnsureNextBootToRunMode(mst.recoverySystem); err != nil {
		return err
	}

	// done, no output, no error indicates to initramfs we are done with
	// mounting stuff
	return nil
}

// checkDataAndSavePairing make sure that ubuntu-data and ubuntu-save
// come from the same install by comparing secret markers in them
func checkDataAndSavePairing(rootdir string) (bool, error) {
	// read the secret marker file from ubuntu-data
	markerFile1 := filepath.Join(dirs.SnapFDEDirUnder(rootdir), "marker")
	marker1, err := ioutil.ReadFile(markerFile1)
	if err != nil {
		return false, err
	}
	// read the secret marker file from ubuntu-save
	markerFile2 := filepath.Join(dirs.SnapFDEDirUnderSave(boot.InitramfsUbuntuSaveDir), "marker")
	marker2, err := ioutil.ReadFile(markerFile2)
	if err != nil {
		return false, err
	}
	return subtle.ConstantTimeCompare(marker1, marker2) == 1, nil
}

// mountPartitionMatchingKernelDisk will select the partition to mount at dir,
// using the boot package function FindPartitionUUIDForBootedKernelDisk to
// determine what partition the booted kernel came from. If which disk the
// kernel came from cannot be determined, then it will fallback to mounting via
// the specified disk label.
func mountPartitionMatchingKernelDisk(dir, fallbacklabel string) error {
	partuuid, err := bootFindPartitionUUIDForBootedKernelDisk()
	// TODO: the by-partuuid is only available on gpt disks, on mbr we need
	//       to use by-uuid or by-id
	partSrc := filepath.Join("/dev/disk/by-partuuid", partuuid)
	if err != nil {
		// no luck, try mounting by label instead
		partSrc = filepath.Join("/dev/disk/by-label", fallbacklabel)
	}

	opts := &systemdMountOptions{
		// always fsck the partition when we are mounting it, as this is the
		// first partition we will be mounting, we can't know if anything is
		// corrupted yet
		NeedsFsck: true,
	}
	return doSystemdMount(partSrc, dir, opts)
}

func generateMountsCommonInstallRecover(mst *initramfsMountsState) (model *asserts.Model, sysSnaps map[snap.Type]snap.PlaceInfo, err error) {
	// 1. always ensure seed partition is mounted first before the others,
	//      since the seed partition is needed to mount the snap files there
	if err := mountPartitionMatchingKernelDisk(boot.InitramfsUbuntuSeedDir, "ubuntu-seed"); err != nil {
		return nil, nil, err
	}

	// load model and verified essential snaps metadata
	typs := []snap.Type{snap.TypeBase, snap.TypeKernel, snap.TypeSnapd, snap.TypeGadget}
	model, essSnaps, err := mst.ReadEssential("", typs)
	if err != nil {
		return nil, nil, fmt.Errorf("cannot load metadata and verify essential bootstrap snaps %v: %v", typs, err)
	}

	// 2.1. measure model
	err = stampedAction(fmt.Sprintf("%s-model-measured", mst.recoverySystem), func() error {
		return secbootMeasureSnapModelWhenPossible(func() (*asserts.Model, error) {
			return model, nil
		})
	})
	if err != nil {
		return nil, nil, err
	}
	// at this point on a system with TPM-based encryption
	// data can be open only if the measured model matches the actual
	// expected recovery model we sealed against.
	// TODO:UC20: on ARM systems and no TPM with encryption
	// we need other ways to make sure that the disk is opened
	// and we continue booting only for expected recovery models

	// 2.2. (auto) select recovery system and mount seed snaps
	// TODO:UC20: do we need more cross checks here?

	systemSnaps := make(map[snap.Type]snap.PlaceInfo)

	for _, essentialSnap := range essSnaps {
		if essentialSnap.EssentialType == snap.TypeGadget {
			// don't need to mount the gadget anywhere, but we use the snap
			// later hence it is loaded
			continue
		}
		systemSnaps[essentialSnap.EssentialType] = essentialSnap.PlaceInfo()

		dir := snapTypeToMountDir[essentialSnap.EssentialType]
		// TODO:UC20: we need to cross-check the kernel path with snapd_recovery_kernel used by grub
		if err := doSystemdMount(essentialSnap.Path, filepath.Join(boot.InitramfsRunMntDir, dir), nil); err != nil {
			return nil, nil, err
		}
	}

	// TODO:UC20: after we have the kernel and base snaps mounted, we should do
	//            the bind mounts from the kernel modules on top of the base
	//            mount and delete the corresponding systemd units from the
	//            initramfs layout

	// TODO:UC20: after the kernel and base snaps are mounted, we should setup
	//            writable here as well to take over from "the-modeenv" script
	//            in the initrd too

	// TODO:UC20: after the kernel and base snaps are mounted and writable is
	//            mounted, we should also implement writable-paths here too as
	//            writing it in Go instead of shellscript is desirable

	// 2.3. mount "ubuntu-data" on a tmpfs
	mntOpts := &systemdMountOptions{
		Tmpfs: true,
	}
	err = doSystemdMount("tmpfs", boot.InitramfsDataDir, mntOpts)
	if err != nil {
		return nil, nil, err
	}

	// finally get the gadget snap from the essential snaps and use it to
	// configure the ephemeral system
	// should only be one seed snap
	gadgetPath := ""
	for _, essentialSnap := range essSnaps {
		if essentialSnap.EssentialType == snap.TypeGadget {
			gadgetPath = essentialSnap.Path
		}
	}
	gadgetSnap := squashfs.New(gadgetPath)

	// we need to configure the ephemeral system with defaults and such using
	// from the seed gadget
	configOpts := &sysconfig.Options{
		// never allow cloud-init to run inside the ephemeral system, in the
		// install case we don't want it to ever run, and in the recover case
		// cloud-init will already have run in run mode, so things like network
		// config and users should already be setup and we will copy those
		// further down in the setup for recover mode
		AllowCloudInit: false,
		TargetRootDir:  boot.InitramfsWritableDir,
		GadgetSnap:     gadgetSnap,
	}
	if err := sysconfig.ConfigureTargetSystem(configOpts); err != nil {
		return nil, nil, err
	}

	return model, systemSnaps, err
}

func maybeMountSave(disk disks.Disk, rootdir string, encrypted bool, mountOpts *systemdMountOptions) (haveSave bool, err error) {
	var saveDevice string
	if encrypted {
		saveKey := filepath.Join(dirs.SnapFDEDirUnder(rootdir), "ubuntu-save.key")
		// if ubuntu-save exists and is encrypted, the key has been created during install
		if !osutil.FileExists(saveKey) {
			// ubuntu-data is encrypted, but we appear to be missing
			// a key to open ubuntu-save
			return false, fmt.Errorf("cannot find ubuntu-save encryption key at %v", saveKey)
		}
		// we have save.key, volume exists and is encrypted
		key, err := ioutil.ReadFile(saveKey)
		if err != nil {
			return true, err
		}
		unlockRes, err := secbootUnlockEncryptedVolumeUsingKey(disk, "ubuntu-save", key)
		if err != nil {
			return true, fmt.Errorf("cannot unlock ubuntu-save volume: %v", err)
		}
		saveDevice = unlockRes.FsDevice
	} else {
		partUUID, err := disk.FindMatchingPartitionUUIDWithFsLabel("ubuntu-save")
		if err != nil {
			if _, ok := err.(disks.PartitionNotFoundError); ok {
				// this is ok, ubuntu-save may not exist for
				// non-encrypted device
				return false, nil
			}
			return false, err
		}
		saveDevice = filepath.Join("/dev/disk/by-partuuid", partUUID)
	}
	if err := doSystemdMount(saveDevice, boot.InitramfsUbuntuSaveDir, mountOpts); err != nil {
		return true, err
	}
	return true, nil
}

func generateMountsModeRun(mst *initramfsMountsState) error {
	// 1. mount ubuntu-boot
	if err := mountPartitionMatchingKernelDisk(boot.InitramfsUbuntuBootDir, "ubuntu-boot"); err != nil {
		return err
	}

	// get the disk that we mounted the ubuntu-boot partition from as a
	// reference point for future mounts
	disk, err := disks.DiskFromMountPoint(boot.InitramfsUbuntuBootDir, nil)
	if err != nil {
		return err
	}

	// 2. mount ubuntu-seed
	// use the disk we mounted ubuntu-boot from as a reference to find
	// ubuntu-seed and mount it
	partUUID, err := disk.FindMatchingPartitionUUIDWithFsLabel("ubuntu-seed")
	if err != nil {
		return err
	}

	// fsck is safe to run on ubuntu-seed as per the manpage, it should not
	// meaningfully contribute to corruption if we fsck it every time we boot,
	// and it is important to fsck it because it is vfat and mounted writable
	// TODO:UC20: mount it as read-only here and remount as writable when we
	//            need it to be writable for i.e. transitioning to recover mode
	fsckSystemdOpts := &systemdMountOptions{
		NeedsFsck: true,
	}
	if err := doSystemdMount(fmt.Sprintf("/dev/disk/by-partuuid/%s", partUUID), boot.InitramfsUbuntuSeedDir, fsckSystemdOpts); err != nil {
		return err
	}

	// 3.1. measure model
	err = stampedAction("run-model-measured", func() error {
		return secbootMeasureSnapModelWhenPossible(mst.UnverifiedBootModel)
	})
	if err != nil {
		return err
	}
	// at this point on a system with TPM-based encryption
	// data can be open only if the measured model matches the actual
	// run model.
	// TODO:UC20: on ARM systems and no TPM with encryption
	// we need other ways to make sure that the disk is opened
	// and we continue booting only for expected models

	// 3.2. mount Data
	runModeKey := filepath.Join(boot.InitramfsBootEncryptionKeyDir, "ubuntu-data.sealed-key")
	opts := &secboot.UnlockVolumeUsingSealedKeyOptions{
		AllowRecoveryKey: true,
	}
	unlockRes, err := secbootUnlockVolumeUsingSealedKeyIfEncrypted(disk, "ubuntu-data", runModeKey, opts)
	if err != nil {
		return err
	}

	// TODO: do we actually need fsck if we are mounting a mapper device?
	// probably not?
	if err := doSystemdMount(unlockRes.FsDevice, boot.InitramfsDataDir, fsckSystemdOpts); err != nil {
		return err
	}
	isEncryptedDev := unlockRes.IsEncrypted

	// 3.3. mount ubuntu-save (if present)
	haveSave, err := maybeMountSave(disk, boot.InitramfsWritableDir, isEncryptedDev, fsckSystemdOpts)
	if err != nil {
		return err
	}

	// 4.1 verify that ubuntu-data comes from where we expect it to
	diskOpts := &disks.Options{}
	if unlockRes.IsEncrypted {
		// then we need to specify that the data mountpoint is expected to be a
		// decrypted device, applies to both ubuntu-data and ubuntu-save
		diskOpts.IsDecryptedDevice = true
	}

	matches, err := disk.MountPointIsFromDisk(boot.InitramfsDataDir, diskOpts)
	if err != nil {
		return err
	}
	if !matches {
		// failed to verify that ubuntu-data mountpoint comes from the same disk
		// as ubuntu-boot
		return fmt.Errorf("cannot validate boot: ubuntu-data mountpoint is expected to be from disk %s but is not", disk.Dev())
	}
	if haveSave {
		// 4.1a we have ubuntu-save, verify it as well
		matches, err = disk.MountPointIsFromDisk(boot.InitramfsUbuntuSaveDir, diskOpts)
		if err != nil {
			return err
		}
		if !matches {
			return fmt.Errorf("cannot validate boot: ubuntu-save mountpoint is expected to be from disk %s but is not", disk.Dev())
		}

		if isEncryptedDev {
			// in run mode the path to open an encrypted save is for
			// data to be encrypted and the save key in it
			// to be successfully used. This already should stop
			// allowing to chose ubuntu-data to try to access
			// save. as safety boot also stops if the keys cannot
			// be locked.
			// for symmetry with recover code and extra paranoia
			// though also check that the markers match.
			paired, err := checkDataAndSavePairing(boot.InitramfsWritableDir)
			if err != nil {
				return err
			}
			if !paired {
				return fmt.Errorf("cannot validate boot: ubuntu-save and ubuntu-data are not marked as from the same install")
			}
		}
	}

	// 4.2. read modeenv
	modeEnv, err := boot.ReadModeenv(boot.InitramfsWritableDir)
	if err != nil {
		return err
	}

	typs := []snap.Type{snap.TypeBase, snap.TypeKernel}

	// 4.2 choose base and kernel snaps (this includes updating modeenv if
	//     needed to try the base snap)
	mounts, err := boot.InitramfsRunModeSelectSnapsToMount(typs, modeEnv)
	if err != nil {
		return err
	}

	// TODO:UC20: with grade > dangerous, verify the kernel snap hash against
	//            what we booted using the tpm log, this may need to be passed
	//            to the function above to make decisions there, or perhaps this
	//            code actually belongs in the bootloader implementation itself

	// 4.3 mount base and kernel snaps
	// make sure this is a deterministic order
	for _, typ := range []snap.Type{snap.TypeBase, snap.TypeKernel} {
		if sn, ok := mounts[typ]; ok {
			dir := snapTypeToMountDir[typ]
			snapPath := filepath.Join(dirs.SnapBlobDirUnder(boot.InitramfsWritableDir), sn.Filename())
			if err := doSystemdMount(snapPath, filepath.Join(boot.InitramfsRunMntDir, dir), nil); err != nil {
				return err
			}
		}
	}

	// 4.4 mount snapd snap only on first boot
	if modeEnv.RecoverySystem != "" {
		// load the recovery system and generate mount for snapd
		_, essSnaps, err := mst.ReadEssential(modeEnv.RecoverySystem, []snap.Type{snap.TypeSnapd})
		if err != nil {
			return fmt.Errorf("cannot load metadata and verify snapd snap: %v", err)
		}

		return doSystemdMount(essSnaps[0].Path, filepath.Join(boot.InitramfsRunMntDir, "snapd"), nil)
	}

	return nil
}

var tryRecoverySystemHealthCheck = func() error {
	// check that writable is accessible by checking whether the
	// state file exists
	if !osutil.FileExists(dirs.SnapStateFileUnder(boot.InitramfsHostWritableDir)) {
		return fmt.Errorf("host state file is not accessible")
	}
	return nil
}

func finalizeTryRecoverySystemAndReboot(outcome boot.TryRecoverySystemOutcome) (err error) {
	// from this point on, we must finish with a system reboot
	defer func() {
		if rebootErr := boot.InitramfsReboot(); rebootErr != nil {
			if err != nil {
				err = fmt.Errorf("%v (cannot reboot to run system: %v)", err, rebootErr)
			} else {
				err = fmt.Errorf("cannot reboot to run system: %v", rebootErr)
			}
		}
		// not reached, unless in tests
		panic(fmt.Errorf("finalize try recovery system did not reboot, last error: %v", err))
	}()

	if outcome == boot.TryRecoverySystemOutcomeSuccess {
		if err := tryRecoverySystemHealthCheck(); err != nil {
			// health checks failed, the recovery system is considered
			// unsuccessful
			outcome = boot.TryRecoverySystemOutcomeFailure
			logger.Noticef("try recovery system health check failed: %v", err)
		}
	}

	// that's it, we've tried booting a new recovery system to this point,
	// whether things are looking good or bad we will reboot back to run
	// mode and update the boot variables accordingly
	if err := boot.EnsureNextBootToRunModeWithTryRecoverySystemOutcome(outcome); err != nil {
		logger.Noticef("cannot update the try recovery system state: %v", err)
		return fmt.Errorf("cannot mark recovery system successful: %v", err)
	}
	return nil
}<|MERGE_RESOLUTION|>--- conflicted
+++ resolved
@@ -1016,11 +1016,7 @@
 
 	tryingCurrentSystem, err := boot.InitramfsIsTryingRecoverySystem(mst.recoverySystem)
 	if err != nil {
-<<<<<<< HEAD
-		if boot.IsInconsystemRecoverySystemState(err) {
-=======
 		if boot.IsInconsistentRecoverySystemState(err) {
->>>>>>> faf460b4
 			// there is some try recovery system state in bootenv
 			// but it is inconsistent, make sure we clear it and
 			// return back to run mode
@@ -1029,10 +1025,6 @@
 			logger.Noticef("try recovery system state is inconsistent: %v", err)
 			finalizeTryRecoverySystemAndReboot(boot.TryRecoverySystemOutcomeInconsistent)
 		}
-<<<<<<< HEAD
-		// this could be an inconsistency in the state
-=======
->>>>>>> faf460b4
 		return err
 	}
 	if tryingCurrentSystem {
@@ -1070,19 +1062,11 @@
 	if tryingCurrentSystem {
 		// end of the line for a recovery system we are only trying out,
 		// this branch always ends with a reboot (or a panic)
-<<<<<<< HEAD
-		outcome := boot.TryRecoverySystemOutcomeFailure
-		if err == nil && !machine.degraded() {
-			outcome = boot.TryRecoverySystemOutcomeSuccess
-		}
-		if outcome == boot.TryRecoverySystemOutcomeFailure {
-=======
 		var outcome boot.TryRecoverySystemOutcome
 		if err == nil && !machine.degraded() {
 			outcome = boot.TryRecoverySystemOutcomeSuccess
 		} else {
 			outcome = boot.TryRecoverySystemOutcomeFailure
->>>>>>> faf460b4
 			if err == nil {
 				err = fmt.Errorf("in degraded state")
 			}
