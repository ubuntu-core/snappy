// -*- Mode: Go; indent-tabs-mode: t -*-

/*
 * Copyright (C) 2016-2018 Canonical Ltd
 *
 * This program is free software: you can redistribute it and/or modify
 * it under the terms of the GNU General Public License version 3 as
 * published by the Free Software Foundation.
 *
 * This program is distributed in the hope that it will be useful,
 * but WITHOUT ANY WARRANTY; without even the implied warranty of
 * MERCHANTABILITY or FITNESS FOR A PARTICULAR PURPOSE.  See the
 * GNU General Public License for more details.
 *
 * You should have received a copy of the GNU General Public License
 * along with this program.  If not, see <http://www.gnu.org/licenses/>.
 *
 */

package main

import (
	"bytes"
	"fmt"
	"io"
	"path/filepath"
	"strings"
	"text/tabwriter"
<<<<<<< HEAD
	"time"
=======
>>>>>>> 2e9cc2ab

	"github.com/jessevdk/go-flags"
	"gopkg.in/yaml.v2"

	"github.com/snapcore/snapd/asserts"
	"github.com/snapcore/snapd/client"
	"github.com/snapcore/snapd/i18n"
	"github.com/snapcore/snapd/osutil"
	"github.com/snapcore/snapd/snap"
	"github.com/snapcore/snapd/strutil"
)

type infoCmd struct {
	timeMixin

	Verbose    bool `long:"verbose"`
	Positional struct {
		Snaps []anySnapName `positional-arg-name:"<snap>" required:"1"`
	} `positional-args:"yes" required:"yes"`
}

var shortInfoHelp = i18n.G("Show detailed information about snaps")
var longInfoHelp = i18n.G(`
The info command shows detailed information about snaps.

The snaps can be specified by name or by path; names are looked for both in the
store and in the installed snaps; paths can refer to a .snap file, or to a
directory that contains an unpacked snap suitable for 'snap try' (an example
of this would be the 'prime' directory snapcraft produces).
`)

func init() {
	addCommand("info",
		shortInfoHelp,
		longInfoHelp,
		func() flags.Commander {
			return &infoCmd{}
		}, timeDescs.also(map[string]string{
			"verbose": i18n.G("Include a verbose list of a snap's notes (otherwise, summarise notes)"),
		}), nil)
}

func norm(path string) string {
	path = filepath.Clean(path)
	if osutil.IsDirectory(path) {
		path = path + "/"
	}

	return path
}

func maybePrintPrice(w io.Writer, snap *client.Snap, resInfo *client.ResultInfo) {
	if resInfo == nil {
		return
	}
	price, currency, err := getPrice(snap.Prices, resInfo.SuggestedCurrency)
	if err != nil {
		return
	}
	fmt.Fprintf(w, "price:\t%s\n", formatPrice(price, currency))
}

func maybePrintType(w io.Writer, t string) {
	// XXX: using literals here until we reshuffle snap & client properly
	// (and os->core rename happens, etc)
	switch t {
	case "", "app", "application":
		return
	case "os":
		t = "core"
	}

	fmt.Fprintf(w, "type:\t%s\n", t)
}

func maybePrintID(w io.Writer, snap *client.Snap) {
	if snap.ID != "" {
		fmt.Fprintf(w, "snap-id:\t%s\n", snap.ID)
	}
}

func tryDirect(w io.Writer, path string, verbose bool) bool {
	path = norm(path)

	snapf, err := snap.Open(path)
	if err != nil {
		return false
	}

	var sha3_384 string
	if verbose && !osutil.IsDirectory(path) {
		var err error
		sha3_384, _, err = asserts.SnapFileSHA3_384(path)
		if err != nil {
			return false
		}
	}

	info, err := snap.ReadInfoFromSnapFile(snapf, nil)
	if err != nil {
		return false
	}
	fmt.Fprintf(w, "path:\t%q\n", path)
	fmt.Fprintf(w, "name:\t%s\n", info.Name())
	fmt.Fprintf(w, "summary:\t%s\n", formatSummary(info.Summary()))

	var notes *Notes
	if verbose {
		fmt.Fprintln(w, "notes:\t")
		fmt.Fprintf(w, "  confinement:\t%s\n", info.Confinement)
		if info.Broken == "" {
			fmt.Fprintln(w, "  broken:\tfalse")
		} else {
			fmt.Fprintf(w, "  broken:\ttrue (%s)\n", info.Broken)
		}

	} else {
		notes = NotesFromInfo(info)
	}
	fmt.Fprintf(w, "version:\t%s %s\n", info.Version, notes)
	maybePrintType(w, string(info.Type))
	if sha3_384 != "" {
		fmt.Fprintf(w, "sha3-384:\t%s\n", sha3_384)
	}

	return true
}

func coalesce(snaps ...*client.Snap) *client.Snap {
	for _, s := range snaps {
		if s != nil {
			return s
		}
	}
	return nil
}

// formatDescr formats a given string (typically a snap description)
// in a user friendly way.
//
// The rules are (intentionally) very simple:
// - trim whitespace
// - word wrap at "max" chars
// - keep \n intact and break here
// - ignore \r
func formatDescr(descr string, max int) string {
	out := bytes.NewBuffer(nil)
	for _, line := range strings.Split(strings.TrimSpace(descr), "\n") {
		if len(line) > max {
			for _, chunk := range strutil.WordWrap(line, max) {
				fmt.Fprintf(out, "  %s\n", chunk)
			}
		} else {
			fmt.Fprintf(out, "  %s\n", line)
		}
	}

	return strings.TrimSuffix(out.String(), "\n")
}

func maybePrintCommands(w io.Writer, snapName string, allApps []client.AppInfo, n int) {
	if len(allApps) == 0 {
		return
	}

	commands := make([]string, 0, len(allApps))
	for _, app := range allApps {
		if app.IsService() {
			continue
		}

		cmdStr := snap.JoinSnapApp(snapName, app.Name)
		commands = append(commands, cmdStr)
	}
	if len(commands) == 0 {
		return
	}

	fmt.Fprintf(w, "commands:\n")
	for _, cmd := range commands {
		fmt.Fprintf(w, "  - %s\n", cmd)
	}
}

func maybePrintServices(w io.Writer, snapName string, allApps []client.AppInfo, n int) {
	if len(allApps) == 0 {
		return
	}

	services := make([]string, 0, len(allApps))
	for _, app := range allApps {
		if !app.IsService() {
			continue
		}

		var active, enabled string
		if app.Active {
			active = "active"
		} else {
			active = "inactive"
		}
		if app.Enabled {
			enabled = "enabled"
		} else {
			enabled = "disabled"
		}
		services = append(services, fmt.Sprintf("  %s:\t%s, %s, %s", snap.JoinSnapApp(snapName, app.Name), app.Daemon, enabled, active))
	}
	if len(services) == 0 {
		return
	}

	fmt.Fprintf(w, "services:\n")
	for _, svc := range services {
		fmt.Fprintln(w, svc)
	}
}

var channelRisks = []string{"stable", "candidate", "beta", "edge"}

// displayChannels displays channels and tracks in the right order
func displayChannels(w io.Writer, chantpl string, remote *client.Snap) {
	fmt.Fprintf(w, "channels:"+strings.Repeat("\t", strings.Count(chantpl, "\t"))+"\n")

	// order by tracks
	for _, tr := range remote.Tracks {
		trackHasOpenChannel := false
		for _, risk := range channelRisks {
			chName := fmt.Sprintf("%s/%s", tr, risk)
			ch, ok := remote.Channels[chName]
			if tr == "latest" {
				chName = risk
			}
			var version, revision, size, notes string
			if ok {
				version = ch.Version
				revision = fmt.Sprintf("(%s)", ch.Revision)
				size = strutil.SizeToStr(ch.Size)
				notes = NotesFromChannelSnapInfo(ch).String()
				trackHasOpenChannel = true
			} else {
				if trackHasOpenChannel {
					version = "↑"
				} else {
					version = "–" // that's an en dash (so yaml is happy)
				}
			}
			fmt.Fprintf(w, "  "+chantpl, chName, version, revision, size, notes)
		}
	}
}

func formatSummary(raw string) string {
	s, err := yaml.Marshal(raw)
	if err != nil {
		return fmt.Sprintf("cannot marshal summary: %s", err)
	}
	return strings.TrimSpace(string(s))
}

func (x *infoCmd) Execute([]string) error {
	cli := Client()

	termWidth, _ := termSize()
	termWidth -= 3
	if termWidth > 100 {
		// any wider than this and it gets hard to read
		termWidth = 100
	}

	w := tabwriter.NewWriter(Stdout, 2, 2, 1, ' ', 0)

	noneOK := true
	for i, snapName := range x.Positional.Snaps {
		snapName := string(snapName)
		if i > 0 {
			fmt.Fprintln(w, "---")
		}
		if snapName == "system" {
			fmt.Fprintln(w, "system: You can't have it.")
			continue
		}

		if tryDirect(w, snapName, x.Verbose) {
			noneOK = false
			continue
		}
		remote, resInfo, _ := cli.FindOne(snapName)
		local, _, _ := cli.Snap(snapName)

		both := coalesce(local, remote)

		if both == nil {
			if len(x.Positional.Snaps) == 1 {
				return fmt.Errorf("no snap found for %q", snapName)
			}

			fmt.Fprintf(w, fmt.Sprintf(i18n.G("warning:\tno snap found for %q\n"), snapName))
			continue
		}
		noneOK = false

		fmt.Fprintf(w, "name:\t%s\n", both.Name)
		fmt.Fprintf(w, "summary:\t%s\n", formatSummary(both.Summary))
		// TODO: have publisher; use publisher here,
		// and additionally print developer if publisher != developer
		fmt.Fprintf(w, "publisher:\t%s\n", both.Developer)
		if both.Contact != "" {
			fmt.Fprintf(w, "contact:\t%s\n", strings.TrimPrefix(both.Contact, "mailto:"))
		}
		license := both.License
		if license == "" {
			license = "unknown"
		}
		fmt.Fprintf(w, "license:\t%s\n", license)
		maybePrintPrice(w, remote, resInfo)
		fmt.Fprintf(w, "description: |\n%s\n", formatDescr(both.Description, termWidth))
		maybePrintCommands(w, snapName, both.Apps, termWidth)
		maybePrintServices(w, snapName, both.Apps, termWidth)

		if x.Verbose {
			fmt.Fprintln(w, "notes:\t")
			fmt.Fprintf(w, "  private:\t%t\n", both.Private)
			fmt.Fprintf(w, "  confinement:\t%s\n", both.Confinement)
		}

		var notes *Notes
		if local != nil {
			if x.Verbose {
				jailMode := local.Confinement == client.DevModeConfinement && !local.DevMode
				fmt.Fprintf(w, "  devmode:\t%t\n", local.DevMode)
				fmt.Fprintf(w, "  jailmode:\t%t\n", jailMode)
				fmt.Fprintf(w, "  trymode:\t%t\n", local.TryMode)
				fmt.Fprintf(w, "  enabled:\t%t\n", local.Status == client.StatusActive)
				if local.Broken == "" {
					fmt.Fprintf(w, "  broken:\t%t\n", false)
				} else {
					fmt.Fprintf(w, "  broken:\t%t (%s)\n", true, local.Broken)
				}

				fmt.Fprintf(w, "  ignore-validation:\t%t\n", local.IgnoreValidation)
			} else {
				notes = NotesFromLocal(local)
			}
		}
		// stops the notes etc trying to be aligned with channels
		w.Flush()
		maybePrintType(w, both.Type)
		maybePrintID(w, both)
		if local != nil {
<<<<<<< HEAD
			fmt.Fprintf(w, "tracking:\t%s\n", local.TrackingChannel)
			fmt.Fprintf(w, "refreshed:\t%s\n", local.InstallDate.Format(time.RFC3339))
		}
		w.Flush()
		if local != nil {
			fmt.Fprintf(w, "installed:\t%s\t(%s)\t%s\t%s\n", local.Version, local.Revision, strutil.SizeToStr(local.InstalledSize), notes)
=======
			if local.TrackingChannel != "" {
				fmt.Fprintf(w, "tracking:\t%s\n", local.TrackingChannel)
			}
			if !local.InstallDate.IsZero() {
				fmt.Fprintf(w, "refresh-date:\t%s\n", x.fmtTime(local.InstallDate))
			}
>>>>>>> 2e9cc2ab
		}

		chantpl := "%s:\t%s %s %s %s\n"
		if remote != nil && remote.Channels != nil && remote.Tracks != nil {
			chantpl = "%s:\t%s\t%s\t%s\t%s\n"

			w.Flush()
			displayChannels(w, chantpl, remote)
		}
		if local != nil {
			revstr := fmt.Sprintf("(%s)", local.Revision)
			fmt.Fprintf(w, chantpl,
				"installed", local.Version, revstr, strutil.SizeToStr(local.InstalledSize), notes)
		}

	}
	w.Flush()

	if noneOK {
		return fmt.Errorf(i18n.G("no valid snaps given"))
	}

	return nil
}<|MERGE_RESOLUTION|>--- conflicted
+++ resolved
@@ -26,10 +26,6 @@
 	"path/filepath"
 	"strings"
 	"text/tabwriter"
-<<<<<<< HEAD
-	"time"
-=======
->>>>>>> 2e9cc2ab
 
 	"github.com/jessevdk/go-flags"
 	"gopkg.in/yaml.v2"
@@ -380,21 +376,12 @@
 		maybePrintType(w, both.Type)
 		maybePrintID(w, both)
 		if local != nil {
-<<<<<<< HEAD
-			fmt.Fprintf(w, "tracking:\t%s\n", local.TrackingChannel)
-			fmt.Fprintf(w, "refreshed:\t%s\n", local.InstallDate.Format(time.RFC3339))
-		}
-		w.Flush()
-		if local != nil {
-			fmt.Fprintf(w, "installed:\t%s\t(%s)\t%s\t%s\n", local.Version, local.Revision, strutil.SizeToStr(local.InstalledSize), notes)
-=======
 			if local.TrackingChannel != "" {
 				fmt.Fprintf(w, "tracking:\t%s\n", local.TrackingChannel)
 			}
 			if !local.InstallDate.IsZero() {
 				fmt.Fprintf(w, "refresh-date:\t%s\n", x.fmtTime(local.InstallDate))
 			}
->>>>>>> 2e9cc2ab
 		}
 
 		chantpl := "%s:\t%s %s %s %s\n"
