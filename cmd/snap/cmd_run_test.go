// -*- Mode: Go; indent-tabs-mode: t -*-

/*
 * Copyright (C) 2016 Canonical Ltd
 *
 * This program is free software: you can redistribute it and/or modify
 * it under the terms of the GNU General Public License version 3 as
 * published by the Free Software Foundation.
 *
 * This program is distributed in the hope that it will be useful,
 * but WITHOUT ANY WARRANTY; without even the implied warranty of
 * MERCHANTABILITY or FITNESS FOR A PARTICULAR PURPOSE.  See the
 * GNU General Public License for more details.
 *
 * You should have received a copy of the GNU General Public License
 * along with this program.  If not, see <http://www.gnu.org/licenses/>.
 *
 */

package main_test

import (
	"fmt"
	"net/http"
	"os"
	"os/user"
	"path/filepath"

	"gopkg.in/check.v1"

	snaprun "github.com/snapcore/snapd/cmd/snap"
	"github.com/snapcore/snapd/dirs"
	"github.com/snapcore/snapd/osutil"
	"github.com/snapcore/snapd/snap"
	"github.com/snapcore/snapd/snap/snaptest"
	"github.com/snapcore/snapd/testutil"
)

var mockYaml = []byte(`name: snapname
version: 1.0
apps:
 app:
  command: run-app
hooks:
 apply-config:
`)

func (s *SnapSuite) TestInvalidParameters(c *check.C) {
	invalidParameters := []string{"run", "--hook=apply-config", "--command=command-name", "snap-name"}
	_, err := snaprun.Parser().ParseArgs(invalidParameters)
	c.Check(err, check.ErrorMatches, ".*cannot use --hook and --command together.*")

	invalidParameters = []string{"run", "-r=1", "--command=command-name", "snap-name"}
	_, err = snaprun.Parser().ParseArgs(invalidParameters)
	c.Check(err, check.ErrorMatches, ".*-r can only be used with --hook.*")

	invalidParameters = []string{"run", "-r=1", "snap-name"}
	_, err = snaprun.Parser().ParseArgs(invalidParameters)
	c.Check(err, check.ErrorMatches, ".*-r can only be used with --hook.*")

	invalidParameters = []string{"run", "--hook=apply-config", "foo", "bar", "snap-name"}
	_, err = snaprun.Parser().ParseArgs(invalidParameters)
	c.Check(err, check.ErrorMatches, ".*too many arguments for hook \"apply-config\": bar.*")
}

func (s *SnapSuite) TestSnapRunAppIntegration(c *check.C) {
	// mock installed snap
	dirs.SetRootDir(c.MkDir())
	defer func() { dirs.SetRootDir("/") }()

	snaptest.MockSnap(c, string(mockYaml), &snap.SideInfo{
		Revision: snap.R(42),
	})

	// and mock the server
	s.mockServer(c)

	// redirect exec
	execArg0 := ""
	execArgs := []string{}
	execEnv := []string{}
	restorer := snaprun.MockSyscallExec(func(arg0 string, args []string, envv []string) error {
		execArg0 = arg0
		execArgs = args
		execEnv = envv
		return nil
	})
	defer restorer()

	// and run it!
	rest, err := snaprun.Parser().ParseArgs([]string{"run", "snapname.app", "--arg1", "arg2"})
	c.Assert(err, check.IsNil)
	c.Assert(rest, check.DeepEquals, []string{"snapname.app", "--arg1", "arg2"})
	c.Check(execArg0, check.Equals, "/usr/bin/ubuntu-core-launcher")
	c.Check(execArgs, check.DeepEquals, []string{
		"/usr/bin/ubuntu-core-launcher",
		"snap.snapname.app",
		"snap.snapname.app",
		"/usr/lib/snapd/snap-exec",
		"snapname.app",
		"--arg1", "arg2"})
	c.Check(execEnv, testutil.Contains, "SNAP_REVISION=42")
}

func (s *SnapSuite) TestSnapRunAppWithCommandIntegration(c *check.C) {
	// mock installed snap
	dirs.SetRootDir(c.MkDir())
	defer func() { dirs.SetRootDir("/") }()

	snaptest.MockSnap(c, string(mockYaml), &snap.SideInfo{
		Revision: snap.R(42),
	})

	// and mock the server
	s.mockServer(c)

	// redirect exec
	execArg0 := ""
	execArgs := []string{}
	execEnv := []string{}
	restorer := snaprun.MockSyscallExec(func(arg0 string, args []string, envv []string) error {
		execArg0 = arg0
		execArgs = args
		execEnv = envv
		return nil
	})
	defer restorer()

	// and run it!
	err := snaprun.SnapRunApp("snapname.app", "my-command", []string{"arg1", "arg2"})
	c.Assert(err, check.IsNil)
	c.Check(execArg0, check.Equals, "/usr/bin/ubuntu-core-launcher")
	c.Check(execArgs, check.DeepEquals, []string{
		"/usr/bin/ubuntu-core-launcher",
		"snap.snapname.app",
		"snap.snapname.app",
		"/usr/lib/snapd/snap-exec",
		"--command=my-command", "snapname.app",
		"arg1", "arg2"})
	c.Check(execEnv, testutil.Contains, "SNAP_REVISION=42")
}

func (s *SnapSuite) TestSnapRunCreateDataDirs(c *check.C) {
	info, err := snap.InfoFromSnapYaml(mockYaml)
	c.Assert(err, check.IsNil)
	info.SideInfo.Revision = snap.R(42)

	fakeHome := c.MkDir()
	restorer := snaprun.MockUserCurrent(func() (*user.User, error) {
		return &user.User{HomeDir: fakeHome}, nil
	})
	defer restorer()

	err = snaprun.CreateUserDataDirs(info)
	c.Assert(err, check.IsNil)
	c.Check(osutil.FileExists(filepath.Join(fakeHome, "/snap/snapname/42")), check.Equals, true)
	c.Check(osutil.FileExists(filepath.Join(fakeHome, "/snap/snapname/common")), check.Equals, true)
}

func (s *SnapSuite) TestSnapRunHookIntegration(c *check.C) {
	// mock installed snap
	dirs.SetRootDir(c.MkDir())
	defer func() { dirs.SetRootDir("/") }()

	snaptest.MockSnap(c, string(mockYaml), &snap.SideInfo{
		Revision: snap.R(42),
	})

	// and mock the server
	s.mockServer(c)

	// redirect exec
	execArg0 := ""
	execArgs := []string{}
	execEnv := []string{}
	restorer := snaprun.MockSyscallExec(func(arg0 string, args []string, envv []string) error {
		execArg0 = arg0
		execArgs = args
		execEnv = envv
		return nil
	})
	defer restorer()

	// Run a hook from the active revision
	_, err := snaprun.Parser().ParseArgs([]string{"run", "--hook=apply-config", "snapname"})
	c.Assert(err, check.IsNil)
	c.Check(execArg0, check.Equals, "/usr/bin/ubuntu-core-launcher")
	c.Check(execArgs, check.DeepEquals, []string{
		"/usr/bin/ubuntu-core-launcher",
		"snap.snapname.hook.apply-config",
		"snap.snapname.hook.apply-config",
		"/usr/lib/snapd/snap-exec",
		"--hook=apply-config", "snapname"})
	c.Check(execEnv, testutil.Contains, "SNAP_REVISION=42")
}

func (s *SnapSuite) TestSnapRunHookUnsetRevisionIntegration(c *check.C) {
	// mock installed snap
	dirs.SetRootDir(c.MkDir())
	defer func() { dirs.SetRootDir("/") }()

	snaptest.MockSnap(c, string(mockYaml), &snap.SideInfo{
		Revision: snap.R(42),
	})

	// and mock the server
	s.mockServer(c)

	// redirect exec
	execArg0 := ""
	execArgs := []string{}
	execEnv := []string{}
	restorer := snaprun.MockSyscallExec(func(arg0 string, args []string, envv []string) error {
		execArg0 = arg0
		execArgs = args
		execEnv = envv
		return nil
	})
	defer restorer()

	// Specifically pass "unset" which would use the active version.
	_, err := snaprun.Parser().ParseArgs([]string{"run", "--hook=apply-config", "-r=unset", "snapname"})
	c.Assert(err, check.IsNil)
	c.Check(execArg0, check.Equals, "/usr/bin/ubuntu-core-launcher")
	c.Check(execArgs, check.DeepEquals, []string{
		"/usr/bin/ubuntu-core-launcher",
		"snap.snapname.hook.apply-config",
		"snap.snapname.hook.apply-config",
		"/usr/lib/snapd/snap-exec",
		"--hook=apply-config", "snapname"})
	c.Check(execEnv, testutil.Contains, "SNAP_REVISION=42")
}

func (s *SnapSuite) TestSnapRunHookSpecificRevisionIntegration(c *check.C) {
	// mock installed snap
	dirs.SetRootDir(c.MkDir())
	defer func() { dirs.SetRootDir("/") }()

	// Create both revisions 41 and 42
	snaptest.MockSnap(c, string(mockYaml), &snap.SideInfo{
		Revision: snap.R(41),
	})
	snaptest.MockSnap(c, string(mockYaml), &snap.SideInfo{
		Revision: snap.R(42),
	})

	// and mock the server
	s.mockServer(c)

	// redirect exec
	execArg0 := ""
	execArgs := []string{}
	execEnv := []string{}
	restorer := snaprun.MockSyscallExec(func(arg0 string, args []string, envv []string) error {
		execArg0 = arg0
		execArgs = args
		execEnv = envv
		return nil
	})
	defer restorer()

	// Run a hook on revision 41
	_, err := snaprun.Parser().ParseArgs([]string{"run", "--hook=apply-config", "-r=41", "snapname"})
	c.Assert(err, check.IsNil)
	c.Check(execArg0, check.Equals, "/usr/bin/ubuntu-core-launcher")
	c.Check(execArgs, check.DeepEquals, []string{
		"/usr/bin/ubuntu-core-launcher",
		"snap.snapname.hook.apply-config",
		"snap.snapname.hook.apply-config",
		"/usr/lib/snapd/snap-exec",
		"--hook=apply-config", "snapname"})
	c.Check(execEnv, testutil.Contains, "SNAP_REVISION=41")
}

func (s *SnapSuite) TestSnapRunHookMissingRevisionIntegration(c *check.C) {
	// mock installed snap
	dirs.SetRootDir(c.MkDir())
	defer func() { dirs.SetRootDir("/") }()

	// Only create revision 42
	snaptest.MockSnap(c, string(mockYaml), &snap.SideInfo{
		Revision: snap.R(42),
	})

	// and mock the server
	s.mockServer(c)

	// redirect exec
	restorer := snaprun.MockSyscallExec(func(arg0 string, args []string, envv []string) error {
		return nil
	})
	defer restorer()

	// Attempt to run a hook on revision 41, which doesn't exist
	_, err := snaprun.Parser().ParseArgs([]string{"run", "--hook=apply-config", "-r=41", "snapname"})
	c.Assert(err, check.NotNil)
	c.Check(err, check.ErrorMatches, "cannot find .*")
}

func (s *SnapSuite) TestSnapRunHookInvalidRevisionIntegration(c *check.C) {
	_, err := snaprun.Parser().ParseArgs([]string{"run", "--hook=apply-config", "-r=invalid", "snapname"})
	c.Assert(err, check.NotNil)
	c.Check(err, check.ErrorMatches, "invalid snap revision: \"invalid\"")
}

func (s *SnapSuite) TestSnapRunHookMissingHookIntegration(c *check.C) {
	// mock installed snap
	dirs.SetRootDir(c.MkDir())
	defer func() { dirs.SetRootDir("/") }()

	// Only create revision 42
	snaptest.MockSnap(c, string(mockYaml), &snap.SideInfo{
		Revision: snap.R(42),
	})

	// and mock the server
	s.mockServer(c)

	// redirect exec
	called := false
	restorer := snaprun.MockSyscallExec(func(arg0 string, args []string, envv []string) error {
		called = true
		return nil
	})
	defer restorer()

	err := snaprun.SnapRunHook("snapname", "unset", "missing-hook")
	c.Assert(err, check.IsNil)
	c.Check(called, check.Equals, false)
}

func (s *SnapSuite) mockServer(c *check.C) {
	n := 0
	s.RedirectClientToTestServer(func(w http.ResponseWriter, r *http.Request) {
		switch n {
		case 0:
			c.Check(r.Method, check.Equals, "GET")
			c.Check(r.URL.Path, check.Equals, "/v2/snaps")
			fmt.Fprintln(w, `{"type": "sync", "result": [{"name": "snapname", "status": "active", "version": "1.0", "developer": "someone", "revision":42}]}`)
		default:
			c.Fatalf("expected to get 1 requests, now on %d", n+1)
		}

		n++
	})
}

func (s *SnapSuite) TestSnapRunErorsForUnknownRunArg(c *check.C) {
	_, err := snaprun.Parser().ParseArgs([]string{"run", "--unknown", "snapname.app", "--arg1", "arg2"})
	c.Assert(err, check.ErrorMatches, "unknown flag `unknown'")
}

func (s *SnapSuite) TestSnapRunErorsForMissingApp(c *check.C) {
	_, err := snaprun.Parser().ParseArgs([]string{"run", "--command=shell"})
	c.Assert(err, check.ErrorMatches, "need the application to run as argument")
}

<<<<<<< HEAD
func (s *SnapSuite) TestMainSymlinkRunEndToEnd(c *check.C) {
=======
func (s *SnapSuite) TestSnapRunSaneEnvironmentHandling(c *check.C) {
>>>>>>> 6aec2da3
	// mock installed snap
	dirs.SetRootDir(c.MkDir())
	defer func() { dirs.SetRootDir("/") }()

<<<<<<< HEAD
	// Only create revision 42
=======
>>>>>>> 6aec2da3
	snaptest.MockSnap(c, string(mockYaml), &snap.SideInfo{
		Revision: snap.R(42),
	})

	// and mock the server
	s.mockServer(c)

	// redirect exec
<<<<<<< HEAD
	called := false
	restorer := snaprun.MockSyscallExec(func(arg0 string, args []string, envv []string) error {
		called = true
=======
	execEnv := []string{}
	restorer := snaprun.MockSyscallExec(func(arg0 string, args []string, envv []string) error {
		execEnv = envv
>>>>>>> 6aec2da3
		return nil
	})
	defer restorer()

<<<<<<< HEAD
	argv0 := os.Args[0]
	defer func() { os.Args[0] = argv0 }()

	runSymlink := filepath.Join(dirs.SnapBinariesDir, "snapname.app")
	err := os.MkdirAll(filepath.Dir(runSymlink), 0755)
	c.Assert(err, check.IsNil)
	err = os.Symlink("/usr/bin/snap", runSymlink)
	c.Assert(err, check.IsNil)
	os.Args[0] = runSymlink

	// happy case: all valid
	err = snaprun.SnapRunSymlinkMagic()
	c.Assert(err, check.IsNil)
	c.Check(called, check.Equals, true)

	// unhappy case: the symlink comes from a random directory
	s.mockServer(c)
	called = false
	os.Args[0] = "/random/dir/snapname.app"
	err = snaprun.SnapRunSymlinkMagic()
	c.Check(err, check.ErrorMatches, `snap run symlink has invalid base directory: "/random/dir"`)
	c.Check(called, check.Equals, false)

=======
	// set a SNAP{,_*} variable in the environment
	os.Setenv("SNAP_NAME", "something-else")
	os.Setenv("SNAP_ARCH", "PDP-7")
	defer os.Unsetenv("SNAP_NAME")
	defer os.Unsetenv("SNAP_ARCH")
	// but unreleated stuff is ok
	os.Setenv("SNAP_THE_WORLD", "YES")
	defer os.Unsetenv("SNAP_THE_WORLD")

	// and ensure those SNAP_ vars get overriden
	rest, err := snaprun.Parser().ParseArgs([]string{"run", "snapname.app", "--arg1", "arg2"})
	c.Assert(err, check.IsNil)
	c.Assert(rest, check.DeepEquals, []string{"snapname.app", "--arg1", "arg2"})
	c.Check(execEnv, testutil.Contains, "SNAP_REVISION=42")
	c.Check(execEnv, check.Not(testutil.Contains), "SNAP_NAME=something-else")
	c.Check(execEnv, check.Not(testutil.Contains), "SNAP_ARCH=PDP-7")
	c.Check(execEnv, testutil.Contains, "SNAP_THE_WORLD=YES")
>>>>>>> 6aec2da3
}<|MERGE_RESOLUTION|>--- conflicted
+++ resolved
@@ -355,65 +355,26 @@
 	c.Assert(err, check.ErrorMatches, "need the application to run as argument")
 }
 
-<<<<<<< HEAD
-func (s *SnapSuite) TestMainSymlinkRunEndToEnd(c *check.C) {
-=======
 func (s *SnapSuite) TestSnapRunSaneEnvironmentHandling(c *check.C) {
->>>>>>> 6aec2da3
-	// mock installed snap
-	dirs.SetRootDir(c.MkDir())
-	defer func() { dirs.SetRootDir("/") }()
-
-<<<<<<< HEAD
-	// Only create revision 42
-=======
->>>>>>> 6aec2da3
-	snaptest.MockSnap(c, string(mockYaml), &snap.SideInfo{
-		Revision: snap.R(42),
-	})
-
-	// and mock the server
-	s.mockServer(c)
-
-	// redirect exec
-<<<<<<< HEAD
-	called := false
-	restorer := snaprun.MockSyscallExec(func(arg0 string, args []string, envv []string) error {
-		called = true
-=======
-	execEnv := []string{}
-	restorer := snaprun.MockSyscallExec(func(arg0 string, args []string, envv []string) error {
-		execEnv = envv
->>>>>>> 6aec2da3
-		return nil
-	})
-	defer restorer()
-
-<<<<<<< HEAD
-	argv0 := os.Args[0]
-	defer func() { os.Args[0] = argv0 }()
-
-	runSymlink := filepath.Join(dirs.SnapBinariesDir, "snapname.app")
-	err := os.MkdirAll(filepath.Dir(runSymlink), 0755)
-	c.Assert(err, check.IsNil)
-	err = os.Symlink("/usr/bin/snap", runSymlink)
-	c.Assert(err, check.IsNil)
-	os.Args[0] = runSymlink
-
-	// happy case: all valid
-	err = snaprun.SnapRunSymlinkMagic()
-	c.Assert(err, check.IsNil)
-	c.Check(called, check.Equals, true)
-
-	// unhappy case: the symlink comes from a random directory
-	s.mockServer(c)
-	called = false
-	os.Args[0] = "/random/dir/snapname.app"
-	err = snaprun.SnapRunSymlinkMagic()
-	c.Check(err, check.ErrorMatches, `snap run symlink has invalid base directory: "/random/dir"`)
-	c.Check(called, check.Equals, false)
-
-=======
+	// mock installed snap
+	dirs.SetRootDir(c.MkDir())
+	defer func() { dirs.SetRootDir("/") }()
+
+	snaptest.MockSnap(c, string(mockYaml), &snap.SideInfo{
+		Revision: snap.R(42),
+	})
+
+	// and mock the server
+	s.mockServer(c)
+
+	// redirect exec
+	execEnv := []string{}
+	restorer := snaprun.MockSyscallExec(func(arg0 string, args []string, envv []string) error {
+		execEnv = envv
+		return nil
+	})
+	defer restorer()
+
 	// set a SNAP{,_*} variable in the environment
 	os.Setenv("SNAP_NAME", "something-else")
 	os.Setenv("SNAP_ARCH", "PDP-7")
@@ -431,5 +392,49 @@
 	c.Check(execEnv, check.Not(testutil.Contains), "SNAP_NAME=something-else")
 	c.Check(execEnv, check.Not(testutil.Contains), "SNAP_ARCH=PDP-7")
 	c.Check(execEnv, testutil.Contains, "SNAP_THE_WORLD=YES")
->>>>>>> 6aec2da3
+}
+
+func (s *SnapSuite) TestMainSymlinkRunEndToEnd(c *check.C) {
+	// mock installed snap
+	dirs.SetRootDir(c.MkDir())
+	defer func() { dirs.SetRootDir("/") }()
+
+	// Only create revision 42
+	snaptest.MockSnap(c, string(mockYaml), &snap.SideInfo{
+		Revision: snap.R(42),
+	})
+
+	// and mock the server
+	s.mockServer(c)
+
+	// redirect exec
+	called := false
+	restorer := snaprun.MockSyscallExec(func(arg0 string, args []string, envv []string) error {
+		called = true
+		return nil
+	})
+	defer restorer()
+
+	argv0 := os.Args[0]
+	defer func() { os.Args[0] = argv0 }()
+
+	runSymlink := filepath.Join(dirs.SnapBinariesDir, "snapname.app")
+	err := os.MkdirAll(filepath.Dir(runSymlink), 0755)
+	c.Assert(err, check.IsNil)
+	err = os.Symlink("/usr/bin/snap", runSymlink)
+	c.Assert(err, check.IsNil)
+	os.Args[0] = runSymlink
+
+	// happy case: all valid
+	err = snaprun.SnapRunSymlinkMagic()
+	c.Assert(err, check.IsNil)
+	c.Check(called, check.Equals, true)
+
+	// unhappy case: the symlink comes from a random directory
+	s.mockServer(c)
+	called = false
+	os.Args[0] = "/random/dir/snapname.app"
+	err = snaprun.SnapRunSymlinkMagic()
+	c.Check(err, check.ErrorMatches, `snap run symlink has invalid base directory: "/random/dir"`)
+	c.Check(called, check.Equals, false)
 }