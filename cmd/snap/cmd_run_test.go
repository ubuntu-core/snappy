// -*- Mode: Go; indent-tabs-mode: t -*-

/*
 * Copyright (C) 2016 Canonical Ltd
 *
 * This program is free software: you can redistribute it and/or modify
 * it under the terms of the GNU General Public License version 3 as
 * published by the Free Software Foundation.
 *
 * This program is distributed in the hope that it will be useful,
 * but WITHOUT ANY WARRANTY; without even the implied warranty of
 * MERCHANTABILITY or FITNESS FOR A PARTICULAR PURPOSE.  See the
 * GNU General Public License for more details.
 *
 * You should have received a copy of the GNU General Public License
 * along with this program.  If not, see <http://www.gnu.org/licenses/>.
 *
 */

package main_test

import (
	"os"
	"os/user"
	"path/filepath"

	"gopkg.in/check.v1"

	snaprun "github.com/snapcore/snapd/cmd/snap"
	"github.com/snapcore/snapd/dirs"
	"github.com/snapcore/snapd/osutil"
	"github.com/snapcore/snapd/snap"
	"github.com/snapcore/snapd/snap/snaptest"
	"github.com/snapcore/snapd/testutil"
)

var mockYaml = []byte(`name: snapname
version: 1.0
apps:
 app:
  command: run-app
hooks:
 configure:
`)

func (s *SnapSuite) TestInvalidParameters(c *check.C) {
	invalidParameters := []string{"run", "--hook=configure", "--command=command-name", "snap-name"}
	_, err := snaprun.Parser().ParseArgs(invalidParameters)
	c.Check(err, check.ErrorMatches, ".*cannot use --hook and --command together.*")

	invalidParameters = []string{"run", "-r=1", "--command=command-name", "snap-name"}
	_, err = snaprun.Parser().ParseArgs(invalidParameters)
	c.Check(err, check.ErrorMatches, ".*-r can only be used with --hook.*")

	invalidParameters = []string{"run", "-r=1", "snap-name"}
	_, err = snaprun.Parser().ParseArgs(invalidParameters)
	c.Check(err, check.ErrorMatches, ".*-r can only be used with --hook.*")

	invalidParameters = []string{"run", "--hook=configure", "foo", "bar", "snap-name"}
	_, err = snaprun.Parser().ParseArgs(invalidParameters)
	c.Check(err, check.ErrorMatches, ".*too many arguments for hook \"configure\": bar.*")
}

func (s *SnapSuite) TestSnapRunAppIntegration(c *check.C) {
	// mock installed snap
	dirs.SetRootDir(c.MkDir())
	defer func() { dirs.SetRootDir("/") }()

	si := snaptest.MockSnap(c, string(mockYaml), &snap.SideInfo{
		Revision: snap.R("x2"),
	})
	err := os.Symlink(si.MountDir(), filepath.Join(si.MountDir(), "../current"))
	c.Assert(err, check.IsNil)

	// redirect exec
	execArg0 := ""
	execArgs := []string{}
	execEnv := []string{}
	restorer := snaprun.MockSyscallExec(func(arg0 string, args []string, envv []string) error {
		execArg0 = arg0
		execArgs = args
		execEnv = envv
		return nil
	})
	defer restorer()

	// and run it!
	rest, err := snaprun.Parser().ParseArgs([]string{"run", "snapname.app", "--arg1", "arg2"})
	c.Assert(err, check.IsNil)
	c.Assert(rest, check.DeepEquals, []string{"snapname.app", "--arg1", "arg2"})
	c.Check(execArg0, check.Equals, filepath.Join(dirs.LibExecDir, "snap-confine"))
	c.Check(execArgs, check.DeepEquals, []string{
		filepath.Join(dirs.LibExecDir, "snap-confine"),
		"snap.snapname.app",
<<<<<<< HEAD
		"snap.snapname.app",
		"/usr/lib/snapd/snap-exec",
		"snapname.app",
		"--arg1", "arg2"})
	c.Check(execEnv, testutil.Contains, "SNAP_REVISION=x2")
=======
		filepath.Join(dirs.LibExecDir, "snap-exec"),
		"snapname.app", "--arg1", "arg2"})
	c.Check(execEnv, testutil.Contains, "SNAP_REVISION=42")
>>>>>>> 0a1b6de1
}

func (s *SnapSuite) TestSnapRunAppWithCommandIntegration(c *check.C) {
	// mock installed snap
	dirs.SetRootDir(c.MkDir())
	defer func() { dirs.SetRootDir("/") }()

	si := snaptest.MockSnap(c, string(mockYaml), &snap.SideInfo{
		Revision: snap.R(42),
	})
	err := os.Symlink(si.MountDir(), filepath.Join(si.MountDir(), "../current"))
	c.Assert(err, check.IsNil)

	// redirect exec
	execArg0 := ""
	execArgs := []string{}
	execEnv := []string{}
	restorer := snaprun.MockSyscallExec(func(arg0 string, args []string, envv []string) error {
		execArg0 = arg0
		execArgs = args
		execEnv = envv
		return nil
	})
	defer restorer()

	// and run it!
	err = snaprun.SnapRunApp("snapname.app", "my-command", []string{"arg1", "arg2"})
	c.Assert(err, check.IsNil)
	c.Check(execArg0, check.Equals, filepath.Join(dirs.LibExecDir, "snap-confine"))
	c.Check(execArgs, check.DeepEquals, []string{
		filepath.Join(dirs.LibExecDir, "snap-confine"),
		"snap.snapname.app",
		filepath.Join(dirs.LibExecDir, "snap-exec"),
		"--command=my-command", "snapname.app", "arg1", "arg2"})
	c.Check(execEnv, testutil.Contains, "SNAP_REVISION=42")
}

func (s *SnapSuite) TestSnapRunCreateDataDirs(c *check.C) {
	info, err := snap.InfoFromSnapYaml(mockYaml)
	c.Assert(err, check.IsNil)
	info.SideInfo.Revision = snap.R(42)

	fakeHome := c.MkDir()
	restorer := snaprun.MockUserCurrent(func() (*user.User, error) {
		return &user.User{HomeDir: fakeHome}, nil
	})
	defer restorer()

	err = snaprun.CreateUserDataDirs(info)
	c.Assert(err, check.IsNil)
	c.Check(osutil.FileExists(filepath.Join(fakeHome, "/snap/snapname/42")), check.Equals, true)
	c.Check(osutil.FileExists(filepath.Join(fakeHome, "/snap/snapname/common")), check.Equals, true)
}

func (s *SnapSuite) TestSnapRunHookIntegration(c *check.C) {
	// mock installed snap
	dirs.SetRootDir(c.MkDir())
	defer func() { dirs.SetRootDir("/") }()

	si := snaptest.MockSnap(c, string(mockYaml), &snap.SideInfo{
		Revision: snap.R(42),
	})
	err := os.Symlink(si.MountDir(), filepath.Join(si.MountDir(), "../current"))
	c.Assert(err, check.IsNil)

	// redirect exec
	execArg0 := ""
	execArgs := []string{}
	execEnv := []string{}
	restorer := snaprun.MockSyscallExec(func(arg0 string, args []string, envv []string) error {
		execArg0 = arg0
		execArgs = args
		execEnv = envv
		return nil
	})
	defer restorer()

	// Run a hook from the active revision
	_, err = snaprun.Parser().ParseArgs([]string{"run", "--hook=configure", "snapname"})
	c.Assert(err, check.IsNil)
	c.Check(execArg0, check.Equals, filepath.Join(dirs.LibExecDir, "snap-confine"))
	c.Check(execArgs, check.DeepEquals, []string{
		filepath.Join(dirs.LibExecDir, "snap-confine"),
		"snap.snapname.hook.configure",
		filepath.Join(dirs.LibExecDir, "snap-exec"),
		"--hook=configure", "snapname"})
	c.Check(execEnv, testutil.Contains, "SNAP_REVISION=42")
}

func (s *SnapSuite) TestSnapRunHookUnsetRevisionIntegration(c *check.C) {
	// mock installed snap
	dirs.SetRootDir(c.MkDir())
	defer func() { dirs.SetRootDir("/") }()

	si := snaptest.MockSnap(c, string(mockYaml), &snap.SideInfo{
		Revision: snap.R(42),
	})
	err := os.Symlink(si.MountDir(), filepath.Join(si.MountDir(), "../current"))
	c.Assert(err, check.IsNil)

	// redirect exec
	execArg0 := ""
	execArgs := []string{}
	execEnv := []string{}
	restorer := snaprun.MockSyscallExec(func(arg0 string, args []string, envv []string) error {
		execArg0 = arg0
		execArgs = args
		execEnv = envv
		return nil
	})
	defer restorer()

	// Specifically pass "unset" which would use the active version.
	_, err = snaprun.Parser().ParseArgs([]string{"run", "--hook=configure", "-r=unset", "snapname"})
	c.Assert(err, check.IsNil)
	c.Check(execArg0, check.Equals, filepath.Join(dirs.LibExecDir, "snap-confine"))
	c.Check(execArgs, check.DeepEquals, []string{
		filepath.Join(dirs.LibExecDir, "snap-confine"),
		"snap.snapname.hook.configure",
		filepath.Join(dirs.LibExecDir, "snap-exec"),
		"--hook=configure", "snapname"})
	c.Check(execEnv, testutil.Contains, "SNAP_REVISION=42")
}

func (s *SnapSuite) TestSnapRunHookSpecificRevisionIntegration(c *check.C) {
	// mock installed snap
	dirs.SetRootDir(c.MkDir())
	defer func() { dirs.SetRootDir("/") }()

	// Create both revisions 41 and 42
	snaptest.MockSnap(c, string(mockYaml), &snap.SideInfo{
		Revision: snap.R(41),
	})
	snaptest.MockSnap(c, string(mockYaml), &snap.SideInfo{
		Revision: snap.R(42),
	})

	// redirect exec
	execArg0 := ""
	execArgs := []string{}
	execEnv := []string{}
	restorer := snaprun.MockSyscallExec(func(arg0 string, args []string, envv []string) error {
		execArg0 = arg0
		execArgs = args
		execEnv = envv
		return nil
	})
	defer restorer()

	// Run a hook on revision 41
	_, err := snaprun.Parser().ParseArgs([]string{"run", "--hook=configure", "-r=41", "snapname"})
	c.Assert(err, check.IsNil)
	c.Check(execArg0, check.Equals, filepath.Join(dirs.LibExecDir, "snap-confine"))
	c.Check(execArgs, check.DeepEquals, []string{
		filepath.Join(dirs.LibExecDir, "snap-confine"),
		"snap.snapname.hook.configure",
		filepath.Join(dirs.LibExecDir, "snap-exec"),
		"--hook=configure", "snapname"})
	c.Check(execEnv, testutil.Contains, "SNAP_REVISION=41")
}

func (s *SnapSuite) TestSnapRunHookMissingRevisionIntegration(c *check.C) {
	// mock installed snap
	dirs.SetRootDir(c.MkDir())
	defer func() { dirs.SetRootDir("/") }()

	// Only create revision 42
	si := snaptest.MockSnap(c, string(mockYaml), &snap.SideInfo{
		Revision: snap.R(42),
	})
	err := os.Symlink(si.MountDir(), filepath.Join(si.MountDir(), "../current"))
	c.Assert(err, check.IsNil)

	// redirect exec
	restorer := snaprun.MockSyscallExec(func(arg0 string, args []string, envv []string) error {
		return nil
	})
	defer restorer()

	// Attempt to run a hook on revision 41, which doesn't exist
	_, err = snaprun.Parser().ParseArgs([]string{"run", "--hook=configure", "-r=41", "snapname"})
	c.Assert(err, check.NotNil)
	c.Check(err, check.ErrorMatches, "cannot find .*")
}

func (s *SnapSuite) TestSnapRunHookInvalidRevisionIntegration(c *check.C) {
	_, err := snaprun.Parser().ParseArgs([]string{"run", "--hook=configure", "-r=invalid", "snapname"})
	c.Assert(err, check.NotNil)
	c.Check(err, check.ErrorMatches, "invalid snap revision: \"invalid\"")
}

func (s *SnapSuite) TestSnapRunHookMissingHookIntegration(c *check.C) {
	// mock installed snap
	dirs.SetRootDir(c.MkDir())
	defer func() { dirs.SetRootDir("/") }()

	// Only create revision 42
	si := snaptest.MockSnap(c, string(mockYaml), &snap.SideInfo{
		Revision: snap.R(42),
	})
	err := os.Symlink(si.MountDir(), filepath.Join(si.MountDir(), "../current"))
	c.Assert(err, check.IsNil)

	// redirect exec
	called := false
	restorer := snaprun.MockSyscallExec(func(arg0 string, args []string, envv []string) error {
		called = true
		return nil
	})
	defer restorer()

	err = snaprun.SnapRunHook("snapname", "unset", "missing-hook")
	c.Assert(err, check.ErrorMatches, `cannot find hook "missing-hook" in "snapname"`)
	c.Check(called, check.Equals, false)
}

func (s *SnapSuite) TestSnapRunErorsForUnknownRunArg(c *check.C) {
	_, err := snaprun.Parser().ParseArgs([]string{"run", "--unknown", "snapname.app", "--arg1", "arg2"})
	c.Assert(err, check.ErrorMatches, "unknown flag `unknown'")
}

func (s *SnapSuite) TestSnapRunErorsForMissingApp(c *check.C) {
	_, err := snaprun.Parser().ParseArgs([]string{"run", "--command=shell"})
	c.Assert(err, check.ErrorMatches, "need the application to run as argument")
}

func (s *SnapSuite) TestSnapRunErorrForUnavailableApp(c *check.C) {
	_, err := snaprun.Parser().ParseArgs([]string{"run", "not-there"})
	c.Assert(err, check.ErrorMatches, "cannot find current revision for snap not-there: readlink /snap/not-there/current: no such file or directory")
}

func (s *SnapSuite) TestSnapRunSaneEnvironmentHandling(c *check.C) {
	// mock installed snap
	dirs.SetRootDir(c.MkDir())
	defer func() { dirs.SetRootDir("/") }()

	si := snaptest.MockSnap(c, string(mockYaml), &snap.SideInfo{
		Revision: snap.R(42),
	})
	err := os.Symlink(si.MountDir(), filepath.Join(si.MountDir(), "../current"))
	c.Assert(err, check.IsNil)

	// redirect exec
	execEnv := []string{}
	restorer := snaprun.MockSyscallExec(func(arg0 string, args []string, envv []string) error {
		execEnv = envv
		return nil
	})
	defer restorer()

	// set a SNAP{,_*} variable in the environment
	os.Setenv("SNAP_NAME", "something-else")
	os.Setenv("SNAP_ARCH", "PDP-7")
	defer os.Unsetenv("SNAP_NAME")
	defer os.Unsetenv("SNAP_ARCH")
	// but unreleated stuff is ok
	os.Setenv("SNAP_THE_WORLD", "YES")
	defer os.Unsetenv("SNAP_THE_WORLD")

	// and ensure those SNAP_ vars get overriden
	rest, err := snaprun.Parser().ParseArgs([]string{"run", "snapname.app", "--arg1", "arg2"})
	c.Assert(err, check.IsNil)
	c.Assert(rest, check.DeepEquals, []string{"snapname.app", "--arg1", "arg2"})
	c.Check(execEnv, testutil.Contains, "SNAP_REVISION=42")
	c.Check(execEnv, check.Not(testutil.Contains), "SNAP_NAME=something-else")
	c.Check(execEnv, check.Not(testutil.Contains), "SNAP_ARCH=PDP-7")
	c.Check(execEnv, testutil.Contains, "SNAP_THE_WORLD=YES")
}<|MERGE_RESOLUTION|>--- conflicted
+++ resolved
@@ -92,17 +92,9 @@
 	c.Check(execArgs, check.DeepEquals, []string{
 		filepath.Join(dirs.LibExecDir, "snap-confine"),
 		"snap.snapname.app",
-<<<<<<< HEAD
-		"snap.snapname.app",
-		"/usr/lib/snapd/snap-exec",
-		"snapname.app",
-		"--arg1", "arg2"})
+		filepath.Join(dirs.LibExecDir, "snap-exec"),
+		"snapname.app", "--arg1", "arg2"})
 	c.Check(execEnv, testutil.Contains, "SNAP_REVISION=x2")
-=======
-		filepath.Join(dirs.LibExecDir, "snap-exec"),
-		"snapname.app", "--arg1", "arg2"})
-	c.Check(execEnv, testutil.Contains, "SNAP_REVISION=42")
->>>>>>> 0a1b6de1
 }
 
 func (s *SnapSuite) TestSnapRunAppWithCommandIntegration(c *check.C) {
