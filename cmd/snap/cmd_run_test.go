// -*- Mode: Go; indent-tabs-mode: t -*-

/*
 * Copyright (C) 2016 Canonical Ltd
 *
 * This program is free software: you can redistribute it and/or modify
 * it under the terms of the GNU General Public License version 3 as
 * published by the Free Software Foundation.
 *
 * This program is distributed in the hope that it will be useful,
 * but WITHOUT ANY WARRANTY; without even the implied warranty of
 * MERCHANTABILITY or FITNESS FOR A PARTICULAR PURPOSE.  See the
 * GNU General Public License for more details.
 *
 * You should have received a copy of the GNU General Public License
 * along with this program.  If not, see <http://www.gnu.org/licenses/>.
 *
 */

package main_test

import (
	"fmt"
	"os"
	"os/user"
	"path/filepath"
	"strings"
	"time"

	"gopkg.in/check.v1"

	snaprun "github.com/snapcore/snapd/cmd/snap"
	"github.com/snapcore/snapd/dirs"
	"github.com/snapcore/snapd/logger"
	"github.com/snapcore/snapd/osutil"
	"github.com/snapcore/snapd/snap"
	"github.com/snapcore/snapd/snap/snaptest"
	"github.com/snapcore/snapd/testutil"
	"github.com/snapcore/snapd/x11"
)

var mockYaml = []byte(`name: snapname
version: 1.0
apps:
 app:
  command: run-app
hooks:
 configure:
`)

func (s *SnapSuite) TestInvalidParameters(c *check.C) {
	invalidParameters := []string{"run", "--hook=configure", "--command=command-name", "--", "snap-name"}
	_, err := snaprun.Parser(snaprun.Client()).ParseArgs(invalidParameters)
	c.Check(err, check.ErrorMatches, ".*you can only use one of --hook, --command, and --timer.*")

	invalidParameters = []string{"run", "--hook=configure", "--timer=10:00-12:00", "--", "snap-name"}
	_, err = snaprun.Parser(snaprun.Client()).ParseArgs(invalidParameters)
	c.Check(err, check.ErrorMatches, ".*you can only use one of --hook, --command, and --timer.*")

	invalidParameters = []string{"run", "--command=command-name", "--timer=10:00-12:00", "--", "snap-name"}
	_, err = snaprun.Parser(snaprun.Client()).ParseArgs(invalidParameters)
	c.Check(err, check.ErrorMatches, ".*you can only use one of --hook, --command, and --timer.*")

	invalidParameters = []string{"run", "-r=1", "--command=command-name", "--", "snap-name"}
	_, err = snaprun.Parser(snaprun.Client()).ParseArgs(invalidParameters)
	c.Check(err, check.ErrorMatches, ".*-r can only be used with --hook.*")

	invalidParameters = []string{"run", "-r=1", "--", "snap-name"}
	_, err = snaprun.Parser(snaprun.Client()).ParseArgs(invalidParameters)
	c.Check(err, check.ErrorMatches, ".*-r can only be used with --hook.*")

	invalidParameters = []string{"run", "--hook=configure", "--", "foo", "bar", "snap-name"}
	_, err = snaprun.Parser(snaprun.Client()).ParseArgs(invalidParameters)
	c.Check(err, check.ErrorMatches, ".*too many arguments for hook \"configure\": bar.*")
}

func (s *SnapSuite) TestSnapRunWhenMissingConfine(c *check.C) {
	_, r := logger.MockLogger()
	defer r()

	// mock installed snap
	snaptest.MockSnapCurrent(c, string(mockYaml), &snap.SideInfo{
		Revision: snap.R("x2"),
	})

	// redirect exec
	var execs [][]string
	restorer := snaprun.MockSyscallExec(func(arg0 string, args []string, envv []string) error {
		execs = append(execs, args)
		return nil
	})
	defer restorer()

	// and run it!
	// a regular run will fail
	_, err := snaprun.Parser(snaprun.Client()).ParseArgs([]string{"run", "--", "snapname.app", "--arg1", "arg2"})
	c.Assert(err, check.ErrorMatches, `.* your core/snapd package`)
	// a hook run will not fail
	_, err = snaprun.Parser(snaprun.Client()).ParseArgs([]string{"run", "--hook=configure", "--", "snapname"})
	c.Assert(err, check.IsNil)

	// but nothing is run ever
	c.Check(execs, check.IsNil)
}

func (s *SnapSuite) TestSnapRunAppIntegration(c *check.C) {
	defer mockSnapConfine(dirs.DistroLibExecDir)()

	// mock installed snap
	snaptest.MockSnapCurrent(c, string(mockYaml), &snap.SideInfo{
		Revision: snap.R("x2"),
	})

	// redirect exec
	execArg0 := ""
	execArgs := []string{}
	execEnv := []string{}
	restorer := snaprun.MockSyscallExec(func(arg0 string, args []string, envv []string) error {
		execArg0 = arg0
		execArgs = args
		execEnv = envv
		return nil
	})
	defer restorer()

	// and run it!
	rest, err := snaprun.Parser(snaprun.Client()).ParseArgs([]string{"run", "--", "snapname.app", "--arg1", "arg2"})
	c.Assert(err, check.IsNil)
	c.Assert(rest, check.DeepEquals, []string{"snapname.app", "--arg1", "arg2"})
	c.Check(execArg0, check.Equals, filepath.Join(dirs.DistroLibExecDir, "snap-confine"))
	c.Check(execArgs, check.DeepEquals, []string{
		filepath.Join(dirs.DistroLibExecDir, "snap-confine"),
		"snap.snapname.app",
		filepath.Join(dirs.CoreLibExecDir, "snap-exec"),
		"snapname.app", "--arg1", "arg2"})
	c.Check(execEnv, testutil.Contains, "SNAP_REVISION=x2")
}

func (s *SnapSuite) TestSnapRunClassicAppIntegration(c *check.C) {
	defer mockSnapConfine(dirs.DistroLibExecDir)()

	// mock installed snap
	snaptest.MockSnapCurrent(c, string(mockYaml)+"confinement: classic\n", &snap.SideInfo{
		Revision: snap.R("x2"),
	})

	// redirect exec
	execArg0 := ""
	execArgs := []string{}
	execEnv := []string{}
	restorer := snaprun.MockSyscallExec(func(arg0 string, args []string, envv []string) error {
		execArg0 = arg0
		execArgs = args
		execEnv = envv
		return nil
	})
	defer restorer()

	// and run it!
	rest, err := snaprun.Parser(snaprun.Client()).ParseArgs([]string{"run", "--", "snapname.app", "--arg1", "arg2"})
	c.Assert(err, check.IsNil)
	c.Assert(rest, check.DeepEquals, []string{"snapname.app", "--arg1", "arg2"})
	c.Check(execArg0, check.Equals, filepath.Join(dirs.DistroLibExecDir, "snap-confine"))
	c.Check(execArgs, check.DeepEquals, []string{
		filepath.Join(dirs.DistroLibExecDir, "snap-confine"), "--classic",
		"snap.snapname.app",
		filepath.Join(dirs.DistroLibExecDir, "snap-exec"),
		"snapname.app", "--arg1", "arg2"})
	c.Check(execEnv, testutil.Contains, "SNAP_REVISION=x2")

}

func (s *SnapSuite) TestSnapRunClassicAppIntegrationReexeced(c *check.C) {
	mountedCorePath := filepath.Join(dirs.SnapMountDir, "core/current")
	mountedCoreLibExecPath := filepath.Join(mountedCorePath, dirs.CoreLibExecDir)

	defer mockSnapConfine(mountedCoreLibExecPath)()

	// mock installed snap
	snaptest.MockSnapCurrent(c, string(mockYaml)+"confinement: classic\n", &snap.SideInfo{
		Revision: snap.R("x2"),
	})

	restore := snaprun.MockOsReadlink(func(name string) (string, error) {
		// pretend 'snap' is reexeced from 'core'
		return filepath.Join(mountedCorePath, "usr/bin/snap"), nil
	})
	defer restore()

	execArgs := []string{}
	restorer := snaprun.MockSyscallExec(func(arg0 string, args []string, envv []string) error {
		execArgs = args
		return nil
	})
	defer restorer()
	rest, err := snaprun.Parser(snaprun.Client()).ParseArgs([]string{"run", "--", "snapname.app", "--arg1", "arg2"})
	c.Assert(err, check.IsNil)
	c.Assert(rest, check.DeepEquals, []string{"snapname.app", "--arg1", "arg2"})
	c.Check(execArgs, check.DeepEquals, []string{
		filepath.Join(mountedCoreLibExecPath, "snap-confine"), "--classic",
		"snap.snapname.app",
		filepath.Join(mountedCoreLibExecPath, "snap-exec"),
		"snapname.app", "--arg1", "arg2"})
}

func (s *SnapSuite) TestSnapRunAppWithCommandIntegration(c *check.C) {
	defer mockSnapConfine(dirs.DistroLibExecDir)()

	// mock installed snap
	snaptest.MockSnapCurrent(c, string(mockYaml), &snap.SideInfo{
		Revision: snap.R(42),
	})

	// redirect exec
	execArg0 := ""
	execArgs := []string{}
	execEnv := []string{}
	restorer := snaprun.MockSyscallExec(func(arg0 string, args []string, envv []string) error {
		execArg0 = arg0
		execArgs = args
		execEnv = envv
		return nil
	})
	defer restorer()

	// and run it!
	_, err := snaprun.Parser(snaprun.Client()).ParseArgs([]string{"run", "--command=my-command", "--", "snapname.app", "arg1", "arg2"})
	c.Assert(err, check.IsNil)
	c.Check(execArg0, check.Equals, filepath.Join(dirs.DistroLibExecDir, "snap-confine"))
	c.Check(execArgs, check.DeepEquals, []string{
		filepath.Join(dirs.DistroLibExecDir, "snap-confine"),
		"snap.snapname.app",
		filepath.Join(dirs.CoreLibExecDir, "snap-exec"),
		"--command=my-command", "snapname.app", "arg1", "arg2"})
	c.Check(execEnv, testutil.Contains, "SNAP_REVISION=42")
}

func (s *SnapSuite) TestSnapRunCreateDataDirs(c *check.C) {
	info, err := snap.InfoFromSnapYaml(mockYaml)
	c.Assert(err, check.IsNil)
	info.SideInfo.Revision = snap.R(42)

	fakeHome := c.MkDir()
	restorer := snaprun.MockUserCurrent(func() (*user.User, error) {
		return &user.User{HomeDir: fakeHome}, nil
	})
	defer restorer()

	err = snaprun.CreateUserDataDirs(info)
	c.Assert(err, check.IsNil)
	c.Check(osutil.FileExists(filepath.Join(fakeHome, "/snap/snapname/42")), check.Equals, true)
	c.Check(osutil.FileExists(filepath.Join(fakeHome, "/snap/snapname/common")), check.Equals, true)
}

func (s *SnapSuite) TestParallelInstanceSnapRunCreateDataDirs(c *check.C) {
	info, err := snap.InfoFromSnapYaml(mockYaml)
	c.Assert(err, check.IsNil)
	info.SideInfo.Revision = snap.R(42)
	info.InstanceKey = "foo"

	fakeHome := c.MkDir()
	restorer := snaprun.MockUserCurrent(func() (*user.User, error) {
		return &user.User{HomeDir: fakeHome}, nil
	})
	defer restorer()

	err = snaprun.CreateUserDataDirs(info)
	c.Assert(err, check.IsNil)
	c.Check(osutil.FileExists(filepath.Join(fakeHome, "/snap/snapname_foo/42")), check.Equals, true)
	c.Check(osutil.FileExists(filepath.Join(fakeHome, "/snap/snapname_foo/common")), check.Equals, true)
	// mount point for snap instance mapping has been created
	c.Check(osutil.FileExists(filepath.Join(fakeHome, "/snap/snapname")), check.Equals, true)
	// and it's empty inside
	m, err := filepath.Glob(filepath.Join(fakeHome, "/snap/snapname/*"))
	c.Assert(err, check.IsNil)
	c.Assert(m, check.HasLen, 0)
}

func (s *SnapSuite) TestSnapRunHookIntegration(c *check.C) {
	defer mockSnapConfine(dirs.DistroLibExecDir)()

	// mock installed snap
	snaptest.MockSnapCurrent(c, string(mockYaml), &snap.SideInfo{
		Revision: snap.R(42),
	})

	// redirect exec
	execArg0 := ""
	execArgs := []string{}
	execEnv := []string{}
	restorer := snaprun.MockSyscallExec(func(arg0 string, args []string, envv []string) error {
		execArg0 = arg0
		execArgs = args
		execEnv = envv
		return nil
	})
	defer restorer()

	// Run a hook from the active revision
	_, err := snaprun.Parser(snaprun.Client()).ParseArgs([]string{"run", "--hook=configure", "--", "snapname"})
	c.Assert(err, check.IsNil)
	c.Check(execArg0, check.Equals, filepath.Join(dirs.DistroLibExecDir, "snap-confine"))
	c.Check(execArgs, check.DeepEquals, []string{
		filepath.Join(dirs.DistroLibExecDir, "snap-confine"),
		"snap.snapname.hook.configure",
		filepath.Join(dirs.CoreLibExecDir, "snap-exec"),
		"--hook=configure", "snapname"})
	c.Check(execEnv, testutil.Contains, "SNAP_REVISION=42")
}

func (s *SnapSuite) TestSnapRunHookUnsetRevisionIntegration(c *check.C) {
	defer mockSnapConfine(dirs.DistroLibExecDir)()

	// mock installed snap
	snaptest.MockSnapCurrent(c, string(mockYaml), &snap.SideInfo{
		Revision: snap.R(42),
	})

	// redirect exec
	execArg0 := ""
	execArgs := []string{}
	execEnv := []string{}
	restorer := snaprun.MockSyscallExec(func(arg0 string, args []string, envv []string) error {
		execArg0 = arg0
		execArgs = args
		execEnv = envv
		return nil
	})
	defer restorer()

	// Specifically pass "unset" which would use the active version.
	_, err := snaprun.Parser(snaprun.Client()).ParseArgs([]string{"run", "--hook=configure", "-r=unset", "--", "snapname"})
	c.Assert(err, check.IsNil)
	c.Check(execArg0, check.Equals, filepath.Join(dirs.DistroLibExecDir, "snap-confine"))
	c.Check(execArgs, check.DeepEquals, []string{
		filepath.Join(dirs.DistroLibExecDir, "snap-confine"),
		"snap.snapname.hook.configure",
		filepath.Join(dirs.CoreLibExecDir, "snap-exec"),
		"--hook=configure", "snapname"})
	c.Check(execEnv, testutil.Contains, "SNAP_REVISION=42")
}

func (s *SnapSuite) TestSnapRunHookSpecificRevisionIntegration(c *check.C) {
	defer mockSnapConfine(dirs.DistroLibExecDir)()

	// mock installed snap
	// Create both revisions 41 and 42
	snaptest.MockSnap(c, string(mockYaml), &snap.SideInfo{
		Revision: snap.R(41),
	})
	snaptest.MockSnap(c, string(mockYaml), &snap.SideInfo{
		Revision: snap.R(42),
	})

	// redirect exec
	execArg0 := ""
	execArgs := []string{}
	execEnv := []string{}
	restorer := snaprun.MockSyscallExec(func(arg0 string, args []string, envv []string) error {
		execArg0 = arg0
		execArgs = args
		execEnv = envv
		return nil
	})
	defer restorer()

	// Run a hook on revision 41
	_, err := snaprun.Parser(snaprun.Client()).ParseArgs([]string{"run", "--hook=configure", "-r=41", "--", "snapname"})
	c.Assert(err, check.IsNil)
	c.Check(execArg0, check.Equals, filepath.Join(dirs.DistroLibExecDir, "snap-confine"))
	c.Check(execArgs, check.DeepEquals, []string{
		filepath.Join(dirs.DistroLibExecDir, "snap-confine"),
		"snap.snapname.hook.configure",
		filepath.Join(dirs.CoreLibExecDir, "snap-exec"),
		"--hook=configure", "snapname"})
	c.Check(execEnv, testutil.Contains, "SNAP_REVISION=41")
}

func (s *SnapSuite) TestSnapRunHookMissingRevisionIntegration(c *check.C) {
	// Only create revision 42
	snaptest.MockSnapCurrent(c, string(mockYaml), &snap.SideInfo{
		Revision: snap.R(42),
	})

	// redirect exec
	restorer := snaprun.MockSyscallExec(func(arg0 string, args []string, envv []string) error {
		return nil
	})
	defer restorer()

	// Attempt to run a hook on revision 41, which doesn't exist
	_, err := snaprun.Parser(snaprun.Client()).ParseArgs([]string{"run", "--hook=configure", "-r=41", "--", "snapname"})
	c.Assert(err, check.NotNil)
	c.Check(err, check.ErrorMatches, "cannot find .*")
}

func (s *SnapSuite) TestSnapRunHookInvalidRevisionIntegration(c *check.C) {
	_, err := snaprun.Parser(snaprun.Client()).ParseArgs([]string{"run", "--hook=configure", "-r=invalid", "--", "snapname"})
	c.Assert(err, check.NotNil)
	c.Check(err, check.ErrorMatches, "invalid snap revision: \"invalid\"")
}

func (s *SnapSuite) TestSnapRunHookMissingHookIntegration(c *check.C) {
	// Only create revision 42
	snaptest.MockSnapCurrent(c, string(mockYaml), &snap.SideInfo{
		Revision: snap.R(42),
	})

	// redirect exec
	called := false
	restorer := snaprun.MockSyscallExec(func(arg0 string, args []string, envv []string) error {
		called = true
		return nil
	})
	defer restorer()

	_, err := snaprun.Parser(snaprun.Client()).ParseArgs([]string{"run", "--hook=missing-hook", "--", "snapname"})
	c.Assert(err, check.ErrorMatches, `cannot find hook "missing-hook" in "snapname"`)
	c.Check(called, check.Equals, false)
}

func (s *SnapSuite) TestSnapRunErorsForUnknownRunArg(c *check.C) {
	_, err := snaprun.Parser(snaprun.Client()).ParseArgs([]string{"run", "--unknown", "--", "snapname.app", "--arg1", "arg2"})
	c.Assert(err, check.ErrorMatches, "unknown flag `unknown'")
}

func (s *SnapSuite) TestSnapRunErorsForMissingApp(c *check.C) {
	_, err := snaprun.Parser(snaprun.Client()).ParseArgs([]string{"run", "--command=shell"})
	c.Assert(err, check.ErrorMatches, "need the application to run as argument")
}

func (s *SnapSuite) TestSnapRunErorrForUnavailableApp(c *check.C) {
	_, err := snaprun.Parser(snaprun.Client()).ParseArgs([]string{"run", "--", "not-there"})
	c.Assert(err, check.ErrorMatches, fmt.Sprintf("cannot find current revision for snap not-there: readlink %s/not-there/current: no such file or directory", dirs.SnapMountDir))
}

func (s *SnapSuite) TestSnapRunSaneEnvironmentHandling(c *check.C) {
	defer mockSnapConfine(dirs.DistroLibExecDir)()

	// mock installed snap
	snaptest.MockSnapCurrent(c, string(mockYaml), &snap.SideInfo{
		Revision: snap.R(42),
	})

	// redirect exec
	execEnv := []string{}
	restorer := snaprun.MockSyscallExec(func(arg0 string, args []string, envv []string) error {
		execEnv = envv
		return nil
	})
	defer restorer()

	// set a SNAP{,_*} variable in the environment
	os.Setenv("SNAP_NAME", "something-else")
	os.Setenv("SNAP_ARCH", "PDP-7")
	defer os.Unsetenv("SNAP_NAME")
	defer os.Unsetenv("SNAP_ARCH")
	// but unrelated stuff is ok
	os.Setenv("SNAP_THE_WORLD", "YES")
	defer os.Unsetenv("SNAP_THE_WORLD")

	// and ensure those SNAP_ vars get overridden
	rest, err := snaprun.Parser(snaprun.Client()).ParseArgs([]string{"run", "--", "snapname.app", "--arg1", "arg2"})
	c.Assert(err, check.IsNil)
	c.Assert(rest, check.DeepEquals, []string{"snapname.app", "--arg1", "arg2"})
	c.Check(execEnv, testutil.Contains, "SNAP_REVISION=42")
	c.Check(execEnv, check.Not(testutil.Contains), "SNAP_NAME=something-else")
	c.Check(execEnv, check.Not(testutil.Contains), "SNAP_ARCH=PDP-7")
	c.Check(execEnv, testutil.Contains, "SNAP_THE_WORLD=YES")
}

func (s *SnapSuite) TestSnapRunIsReexeced(c *check.C) {
	var osReadlinkResult string
	restore := snaprun.MockOsReadlink(func(name string) (string, error) {
		return osReadlinkResult, nil
	})
	defer restore()

	for _, t := range []struct {
		readlink string
		expected bool
	}{
		{filepath.Join(dirs.SnapMountDir, dirs.CoreLibExecDir, "snapd"), true},
		{filepath.Join(dirs.DistroLibExecDir, "snapd"), false},
	} {
		osReadlinkResult = t.readlink
		c.Check(snaprun.IsReexeced(), check.Equals, t.expected)
	}
}

func (s *SnapSuite) TestSnapRunAppIntegrationFromCore(c *check.C) {
	defer mockSnapConfine(filepath.Join(dirs.SnapMountDir, "core", "111", dirs.CoreLibExecDir))()

	// mock installed snap
	snaptest.MockSnapCurrent(c, string(mockYaml), &snap.SideInfo{
		Revision: snap.R("x2"),
	})

	// pretend to be running from core
	restorer := snaprun.MockOsReadlink(func(string) (string, error) {
		return filepath.Join(dirs.SnapMountDir, "core/111/usr/bin/snap"), nil
	})
	defer restorer()

	// redirect exec
	execArg0 := ""
	execArgs := []string{}
	execEnv := []string{}
	restorer = snaprun.MockSyscallExec(func(arg0 string, args []string, envv []string) error {
		execArg0 = arg0
		execArgs = args
		execEnv = envv
		return nil
	})
	defer restorer()

	// and run it!
	rest, err := snaprun.Parser(snaprun.Client()).ParseArgs([]string{"run", "--", "snapname.app", "--arg1", "arg2"})
	c.Assert(err, check.IsNil)
	c.Assert(rest, check.DeepEquals, []string{"snapname.app", "--arg1", "arg2"})
	c.Check(execArg0, check.Equals, filepath.Join(dirs.SnapMountDir, "/core/111", dirs.CoreLibExecDir, "snap-confine"))
	c.Check(execArgs, check.DeepEquals, []string{
		filepath.Join(dirs.SnapMountDir, "/core/111", dirs.CoreLibExecDir, "snap-confine"),
		"snap.snapname.app",
		filepath.Join(dirs.CoreLibExecDir, "snap-exec"),
		"snapname.app", "--arg1", "arg2"})
	c.Check(execEnv, testutil.Contains, "SNAP_REVISION=x2")
}

func (s *SnapSuite) TestSnapRunAppIntegrationFromSnapd(c *check.C) {
	defer mockSnapConfine(filepath.Join(dirs.SnapMountDir, "snapd", "222", dirs.CoreLibExecDir))()

	// mock installed snap
	snaptest.MockSnapCurrent(c, string(mockYaml), &snap.SideInfo{
		Revision: snap.R("x2"),
	})

	// pretend to be running from snapd
	restorer := snaprun.MockOsReadlink(func(string) (string, error) {
		return filepath.Join(dirs.SnapMountDir, "snapd/222/usr/bin/snap"), nil
	})
	defer restorer()

	// redirect exec
	execArg0 := ""
	execArgs := []string{}
	execEnv := []string{}
	restorer = snaprun.MockSyscallExec(func(arg0 string, args []string, envv []string) error {
		execArg0 = arg0
		execArgs = args
		execEnv = envv
		return nil
	})
	defer restorer()

	// and run it!
	rest, err := snaprun.Parser(snaprun.Client()).ParseArgs([]string{"run", "--", "snapname.app", "--arg1", "arg2"})
	c.Assert(err, check.IsNil)
	c.Assert(rest, check.DeepEquals, []string{"snapname.app", "--arg1", "arg2"})
	c.Check(execArg0, check.Equals, filepath.Join(dirs.SnapMountDir, "/snapd/222", dirs.CoreLibExecDir, "snap-confine"))
	c.Check(execArgs, check.DeepEquals, []string{
		filepath.Join(dirs.SnapMountDir, "/snapd/222", dirs.CoreLibExecDir, "snap-confine"),
		"snap.snapname.app",
		filepath.Join(dirs.CoreLibExecDir, "snap-exec"),
		"snapname.app", "--arg1", "arg2"})
	c.Check(execEnv, testutil.Contains, "SNAP_REVISION=x2")
}

func (s *SnapSuite) TestSnapRunXauthorityMigration(c *check.C) {
	defer mockSnapConfine(dirs.DistroLibExecDir)()

	u, err := user.Current()
	c.Assert(err, check.IsNil)

	// Ensure XDG_RUNTIME_DIR exists for the user we're testing with
	err = os.MkdirAll(filepath.Join(dirs.XdgRuntimeDirBase, u.Uid), 0700)
	c.Assert(err, check.IsNil)

	// mock installed snap; happily this also gives us a directory
	// below /tmp which the Xauthority migration expects.
	snaptest.MockSnapCurrent(c, string(mockYaml), &snap.SideInfo{
		Revision: snap.R("x2"),
	})

	// redirect exec
	execArg0 := ""
	execArgs := []string{}
	execEnv := []string{}
	restorer := snaprun.MockSyscallExec(func(arg0 string, args []string, envv []string) error {
		execArg0 = arg0
		execArgs = args
		execEnv = envv
		return nil
	})
	defer restorer()

	xauthPath, err := x11.MockXauthority(2)
	c.Assert(err, check.IsNil)
	defer os.Remove(xauthPath)

	defer snaprun.MockGetEnv(func(name string) string {
		if name == "XAUTHORITY" {
			return xauthPath
		}
		return ""
	})()

	// and run it!
	rest, err := snaprun.Parser(snaprun.Client()).ParseArgs([]string{"run", "--", "snapname.app"})
	c.Assert(err, check.IsNil)
	c.Assert(rest, check.DeepEquals, []string{"snapname.app"})
	c.Check(execArg0, check.Equals, filepath.Join(dirs.DistroLibExecDir, "snap-confine"))
	c.Check(execArgs, check.DeepEquals, []string{
		filepath.Join(dirs.DistroLibExecDir, "snap-confine"),
		"snap.snapname.app",
		filepath.Join(dirs.CoreLibExecDir, "snap-exec"),
		"snapname.app"})

	expectedXauthPath := filepath.Join(dirs.XdgRuntimeDirBase, u.Uid, ".Xauthority")
	c.Check(execEnv, testutil.Contains, fmt.Sprintf("XAUTHORITY=%s", expectedXauthPath))

	info, err := os.Stat(expectedXauthPath)
	c.Assert(err, check.IsNil)
	c.Assert(info.Mode().Perm(), check.Equals, os.FileMode(0600))

	err = x11.ValidateXauthorityFile(expectedXauthPath)
	c.Assert(err, check.IsNil)
}

// build the args for a hypothetical completer
func mkCompArgs(compPoint string, argv ...string) []string {
	out := []string{
		"99", // COMP_TYPE
		"99", // COMP_KEY
		"",   // COMP_POINT
		"2",  // COMP_CWORD
		" ",  // COMP_WORDBREAKS
	}
	out[2] = compPoint
	out = append(out, strings.Join(argv, " "))
	out = append(out, argv...)
	return out
}

func (s *SnapSuite) TestAntialiasHappy(c *check.C) {
	c.Assert(os.MkdirAll(dirs.SnapBinariesDir, 0755), check.IsNil)

	inArgs := mkCompArgs("10", "alias", "alias", "bo-alias")

	// first not so happy because no alias symlink
	app, outArgs := snaprun.Antialias("alias", inArgs)
	c.Check(app, check.Equals, "alias")
	c.Check(outArgs, check.DeepEquals, inArgs)

	c.Assert(os.Symlink("an-app", filepath.Join(dirs.SnapBinariesDir, "alias")), check.IsNil)

	// now really happy
	app, outArgs = snaprun.Antialias("alias", inArgs)
	c.Check(app, check.Equals, "an-app")
	c.Check(outArgs, check.DeepEquals, []string{
		"99", // COMP_TYPE (no change)
		"99", // COMP_KEY (no change)
		"11", // COMP_POINT (+1 because "an-app" is one longer than "alias")
		"2",  // COMP_CWORD (no change)
		" ",  // COMP_WORDBREAKS (no change)
		"an-app alias bo-alias", // COMP_LINE (argv[0] changed)
		"an-app",                // argv (arv[0] changed)
		"alias",
		"bo-alias",
	})
}

func (s *SnapSuite) TestAntialiasBailsIfUnhappy(c *check.C) {
	// alias exists but args are somehow wonky
	c.Assert(os.MkdirAll(dirs.SnapBinariesDir, 0755), check.IsNil)
	c.Assert(os.Symlink("an-app", filepath.Join(dirs.SnapBinariesDir, "alias")), check.IsNil)

	// weird1 has COMP_LINE not start with COMP_WORDS[0], argv[0] equal to COMP_WORDS[0]
	weird1 := mkCompArgs("6", "alias", "")
	weird1[5] = "xxxxx "
	// weird2 has COMP_LINE not start with COMP_WORDS[0], argv[0] equal to the first word in COMP_LINE
	weird2 := mkCompArgs("6", "xxxxx", "")
	weird2[5] = "alias "

	for desc, inArgs := range map[string][]string{
		"nil args":                                               nil,
		"too-short args":                                         {"alias"},
		"COMP_POINT not a number":                                mkCompArgs("hello", "alias"),
		"COMP_POINT is inside argv[0]":                           mkCompArgs("2", "alias", ""),
		"COMP_POINT is outside argv":                             mkCompArgs("99", "alias", ""),
		"COMP_WORDS[0] is not argv[0]":                           mkCompArgs("10", "not-alias", ""),
		"mismatch between argv[0], COMP_LINE and COMP_WORDS, #1": weird1,
		"mismatch between argv[0], COMP_LINE and COMP_WORDS, #2": weird2,
	} {
		// antialias leaves args alone if it's too short
		app, outArgs := snaprun.Antialias("alias", inArgs)
		c.Check(app, check.Equals, "alias", check.Commentf(desc))
		c.Check(outArgs, check.DeepEquals, inArgs, check.Commentf(desc))
	}
}

func (s *SnapSuite) TestSnapRunAppWithStraceIntegration(c *check.C) {
	defer mockSnapConfine(dirs.DistroLibExecDir)()

	// mock installed snap
	snaptest.MockSnapCurrent(c, string(mockYaml), &snap.SideInfo{
		Revision: snap.R("x2"),
	})

	// pretend we have sudo and simulate some useful output that would
	// normally come from strace
	sudoCmd := testutil.MockCommand(c, "sudo", fmt.Sprintf(`
echo "stdout output 1"
>&2 echo 'execve("/path/to/snap-confine")'
>&2 echo "snap-confine/snap-exec strace stuff"
>&2 echo "getuid() = 1000"
>&2 echo 'execve("%s/snapName/x2/bin/foo")'
>&2 echo "interessting strace output"
>&2 echo "and more"
echo "stdout output 2"
`, dirs.SnapMountDir))
	defer sudoCmd.Restore()

	// pretend we have strace
	straceCmd := testutil.MockCommand(c, "strace", "")
	defer straceCmd.Restore()

	user, err := user.Current()
	c.Assert(err, check.IsNil)

	// and run it under strace
	rest, err := snaprun.Parser(snaprun.Client()).ParseArgs([]string{"run", "--strace", "--", "snapname.app", "--arg1", "arg2"})
	c.Assert(err, check.IsNil)
	c.Assert(rest, check.DeepEquals, []string{"snapname.app", "--arg1", "arg2"})
	c.Check(sudoCmd.Calls(), check.DeepEquals, [][]string{
		{
			"sudo", "-E",
			filepath.Join(straceCmd.BinDir(), "strace"),
			"-u", user.Username,
			"-f",
			"-e", "!select,pselect6,_newselect,clock_gettime,sigaltstack,gettid,gettimeofday,nanosleep",
			filepath.Join(dirs.DistroLibExecDir, "snap-confine"),
			"snap.snapname.app",
			filepath.Join(dirs.CoreLibExecDir, "snap-exec"),
			"snapname.app", "--arg1", "arg2",
		},
	})
	c.Check(s.Stdout(), check.Equals, "stdout output 1\nstdout output 2\n")
	c.Check(s.Stderr(), check.Equals, fmt.Sprintf("execve(%q)\ninteressting strace output\nand more\n", filepath.Join(dirs.SnapMountDir, "snapName/x2/bin/foo")))

	s.ResetStdStreams()
	sudoCmd.ForgetCalls()

	// try again without filtering
	rest, err = snaprun.Parser(snaprun.Client()).ParseArgs([]string{"run", "--strace=--raw", "--", "snapname.app", "--arg1", "arg2"})
	c.Assert(err, check.IsNil)
	c.Assert(rest, check.DeepEquals, []string{"snapname.app", "--arg1", "arg2"})
	c.Check(sudoCmd.Calls(), check.DeepEquals, [][]string{
		{
			"sudo", "-E",
			filepath.Join(straceCmd.BinDir(), "strace"),
			"-u", user.Username,
			"-f",
			"-e", "!select,pselect6,_newselect,clock_gettime,sigaltstack,gettid,gettimeofday,nanosleep",
			filepath.Join(dirs.DistroLibExecDir, "snap-confine"),
			"snap.snapname.app",
			filepath.Join(dirs.CoreLibExecDir, "snap-exec"),
			"snapname.app", "--arg1", "arg2",
		},
	})
	c.Check(s.Stdout(), check.Equals, "stdout output 1\nstdout output 2\n")
	expectedFullFmt := `execve("/path/to/snap-confine")
snap-confine/snap-exec strace stuff
getuid() = 1000
execve("%s/snapName/x2/bin/foo")
interessting strace output
and more
`
	c.Check(s.Stderr(), check.Equals, fmt.Sprintf(expectedFullFmt, dirs.SnapMountDir))
}

func (s *SnapSuite) TestSnapRunAppWithStraceOptions(c *check.C) {
	defer mockSnapConfine(dirs.DistroLibExecDir)()

	// mock installed snap
	snaptest.MockSnapCurrent(c, string(mockYaml), &snap.SideInfo{
		Revision: snap.R("x2"),
	})

	// pretend we have sudo
	sudoCmd := testutil.MockCommand(c, "sudo", "")
	defer sudoCmd.Restore()

	// pretend we have strace
	straceCmd := testutil.MockCommand(c, "strace", "")
	defer straceCmd.Restore()

	user, err := user.Current()
	c.Assert(err, check.IsNil)

	// and run it under strace
	rest, err := snaprun.Parser(snaprun.Client()).ParseArgs([]string{"run", `--strace=-tt --raw -o "file with spaces"`, "--", "snapname.app", "--arg1", "arg2"})
	c.Assert(err, check.IsNil)
	c.Assert(rest, check.DeepEquals, []string{"snapname.app", "--arg1", "arg2"})
	c.Check(sudoCmd.Calls(), check.DeepEquals, [][]string{
		{
			"sudo", "-E",
			filepath.Join(straceCmd.BinDir(), "strace"),
			"-u", user.Username,
			"-f",
			"-e", "!select,pselect6,_newselect,clock_gettime,sigaltstack,gettid,gettimeofday,nanosleep",
			"-tt",
			"-o",
			"file with spaces",
			filepath.Join(dirs.DistroLibExecDir, "snap-confine"),
			"snap.snapname.app",
			filepath.Join(dirs.CoreLibExecDir, "snap-exec"),
			"snapname.app", "--arg1", "arg2",
		},
	})
}

func (s *SnapSuite) TestSnapRunShellIntegration(c *check.C) {
	defer mockSnapConfine(dirs.DistroLibExecDir)()

	// mock installed snap
	snaptest.MockSnapCurrent(c, string(mockYaml), &snap.SideInfo{
		Revision: snap.R("x2"),
	})

	// redirect exec
	execArg0 := ""
	execArgs := []string{}
	execEnv := []string{}
	restorer := snaprun.MockSyscallExec(func(arg0 string, args []string, envv []string) error {
		execArg0 = arg0
		execArgs = args
		execEnv = envv
		return nil
	})
	defer restorer()

	// and run it!
	rest, err := snaprun.Parser(snaprun.Client()).ParseArgs([]string{"run", "--shell", "--", "snapname.app", "--arg1", "arg2"})
	c.Assert(err, check.IsNil)
	c.Assert(rest, check.DeepEquals, []string{"snapname.app", "--arg1", "arg2"})
	c.Check(execArg0, check.Equals, filepath.Join(dirs.DistroLibExecDir, "snap-confine"))
	c.Check(execArgs, check.DeepEquals, []string{
		filepath.Join(dirs.DistroLibExecDir, "snap-confine"),
		"snap.snapname.app",
		filepath.Join(dirs.CoreLibExecDir, "snap-exec"),
		"--command=shell", "snapname.app", "--arg1", "arg2"})
	c.Check(execEnv, testutil.Contains, "SNAP_REVISION=x2")
}

func (s *SnapSuite) TestSnapRunAppTimer(c *check.C) {
	defer mockSnapConfine(dirs.DistroLibExecDir)()

	// mock installed snap
	snaptest.MockSnapCurrent(c, string(mockYaml), &snap.SideInfo{
		Revision: snap.R("x2"),
	})

	// redirect exec
	execArg0 := ""
	execArgs := []string{}
	execCalled := false
	restorer := snaprun.MockSyscallExec(func(arg0 string, args []string, envv []string) error {
		execArg0 = arg0
		execArgs = args
		execCalled = true
		return nil
	})
	defer restorer()

	fakeNow := time.Date(2018, 02, 12, 9, 55, 0, 0, time.Local)
	restorer = snaprun.MockTimeNow(func() time.Time {
		// Monday Feb 12, 9:55
		return fakeNow
	})
	defer restorer()

	// pretend we are outside of timer range
	rest, err := snaprun.Parser(snaprun.Client()).ParseArgs([]string{"run", `--timer="mon,10:00~12:00,,fri,13:00"`, "--", "snapname.app", "--arg1", "arg2"})
	c.Assert(err, check.IsNil)
	c.Assert(rest, check.DeepEquals, []string{"snapname.app", "--arg1", "arg2"})
	c.Assert(execCalled, check.Equals, false)

	c.Check(s.Stderr(), check.Equals, fmt.Sprintf(`%s: attempted to run "snapname.app" timer outside of scheduled time "mon,10:00~12:00,,fri,13:00"
`, fakeNow.Format(time.RFC3339)))
	s.ResetStdStreams()

	restorer = snaprun.MockTimeNow(func() time.Time {
		// Monday Feb 12, 10:20
		return time.Date(2018, 02, 12, 10, 20, 0, 0, time.Local)
	})
	defer restorer()

	// and run it under strace
	_, err = snaprun.Parser(snaprun.Client()).ParseArgs([]string{"run", `--timer="mon,10:00~12:00,,fri,13:00"`, "--", "snapname.app", "--arg1", "arg2"})
	c.Assert(err, check.IsNil)
	c.Assert(execCalled, check.Equals, true)
	c.Check(execArg0, check.Equals, filepath.Join(dirs.DistroLibExecDir, "snap-confine"))
	c.Check(execArgs, check.DeepEquals, []string{
		filepath.Join(dirs.DistroLibExecDir, "snap-confine"),
		"snap.snapname.app",
		filepath.Join(dirs.CoreLibExecDir, "snap-exec"),
		"snapname.app", "--arg1", "arg2"})
}

<<<<<<< HEAD
func (s *SnapSuite) TestSnapRunRestoreSecurityContext(c *check.C) {
=======
func (s *SnapSuite) TestRunCmdWithTraceExecUnhappy(c *check.C) {
>>>>>>> df2787d2
	defer mockSnapConfine(dirs.DistroLibExecDir)()

	// mock installed snap
	snaptest.MockSnapCurrent(c, string(mockYaml), &snap.SideInfo{
<<<<<<< HEAD
		Revision: snap.R("x2"),
	})

	// pretend we are on SELinux system and have restorecon
	restoreconCmd := testutil.MockCommand(c, "restorecon", "")
	defer restoreconCmd.Restore()

	fakeHome := c.MkDir()
	restorer := snaprun.MockUserCurrent(func() (*user.User, error) {
		return &user.User{HomeDir: fakeHome}, nil
	})
	defer restorer()

	// redirect exec
	execArgs := []string{}
	execCalled := false
	restorer = snaprun.MockSyscallExec(func(_ string, args []string, envv []string) error {
		execArgs = args
		execCalled = true
		return nil
	})
	defer restorer()

	rest, err := snaprun.Parser(snaprun.Client()).ParseArgs([]string{"run", "--", "snapname.app", "--arg1", "arg2"})
	c.Assert(err, check.IsNil)
	c.Assert(rest, check.DeepEquals, []string{"snapname.app", "--arg1", "arg2"})
	c.Check(restoreconCmd.Calls(), check.DeepEquals, [][]string{
		{"restorecon", "-R", filepath.Join(fakeHome, dirs.UserHomeSnapDir)},
	})
	c.Check(s.Stdout(), check.Equals, "")
	c.Check(execCalled, check.Equals, true)
	c.Check(execArgs, check.DeepEquals, []string{
		filepath.Join(dirs.DistroLibExecDir, "snap-confine"),
		"snap.snapname.app",
		filepath.Join(dirs.CoreLibExecDir, "snap-exec"),
		"snapname.app", "--arg1", "arg2"})
=======
		Revision: snap.R("1"),
	})

	// pretend we have sudo
	sudoCmd := testutil.MockCommand(c, "sudo", "echo unhappy; exit 12")
	defer sudoCmd.Restore()

	// pretend we have strace
	straceCmd := testutil.MockCommand(c, "strace", "")
	defer straceCmd.Restore()

	rest, err := snaprun.Parser(snaprun.Client()).ParseArgs([]string{"run", "--trace-exec", "--", "snapname.app", "--arg1", "arg2"})
	c.Assert(err, check.ErrorMatches, "exit status 12")
	c.Assert(rest, check.DeepEquals, []string{"--", "snapname.app", "--arg1", "arg2"})
	c.Check(s.Stdout(), check.Equals, "unhappy\n")
	c.Check(s.Stderr(), check.Equals, "")
>>>>>>> df2787d2
}<|MERGE_RESOLUTION|>--- conflicted
+++ resolved
@@ -658,11 +658,11 @@
 	app, outArgs = snaprun.Antialias("alias", inArgs)
 	c.Check(app, check.Equals, "an-app")
 	c.Check(outArgs, check.DeepEquals, []string{
-		"99", // COMP_TYPE (no change)
-		"99", // COMP_KEY (no change)
-		"11", // COMP_POINT (+1 because "an-app" is one longer than "alias")
-		"2",  // COMP_CWORD (no change)
-		" ",  // COMP_WORDBREAKS (no change)
+		"99",                    // COMP_TYPE (no change)
+		"99",                    // COMP_KEY (no change)
+		"11",                    // COMP_POINT (+1 because "an-app" is one longer than "alias")
+		"2",                     // COMP_CWORD (no change)
+		" ",                     // COMP_WORDBREAKS (no change)
 		"an-app alias bo-alias", // COMP_LINE (argv[0] changed)
 		"an-app",                // argv (arv[0] changed)
 		"alias",
@@ -683,12 +683,12 @@
 	weird2[5] = "alias "
 
 	for desc, inArgs := range map[string][]string{
-		"nil args":                                               nil,
-		"too-short args":                                         {"alias"},
-		"COMP_POINT not a number":                                mkCompArgs("hello", "alias"),
-		"COMP_POINT is inside argv[0]":                           mkCompArgs("2", "alias", ""),
-		"COMP_POINT is outside argv":                             mkCompArgs("99", "alias", ""),
-		"COMP_WORDS[0] is not argv[0]":                           mkCompArgs("10", "not-alias", ""),
+		"nil args":                     nil,
+		"too-short args":               {"alias"},
+		"COMP_POINT not a number":      mkCompArgs("hello", "alias"),
+		"COMP_POINT is inside argv[0]": mkCompArgs("2", "alias", ""),
+		"COMP_POINT is outside argv":   mkCompArgs("99", "alias", ""),
+		"COMP_WORDS[0] is not argv[0]": mkCompArgs("10", "not-alias", ""),
 		"mismatch between argv[0], COMP_LINE and COMP_WORDS, #1": weird1,
 		"mismatch between argv[0], COMP_LINE and COMP_WORDS, #2": weird2,
 	} {
@@ -908,53 +908,11 @@
 		"snapname.app", "--arg1", "arg2"})
 }
 
-<<<<<<< HEAD
-func (s *SnapSuite) TestSnapRunRestoreSecurityContext(c *check.C) {
-=======
 func (s *SnapSuite) TestRunCmdWithTraceExecUnhappy(c *check.C) {
->>>>>>> df2787d2
-	defer mockSnapConfine(dirs.DistroLibExecDir)()
-
-	// mock installed snap
-	snaptest.MockSnapCurrent(c, string(mockYaml), &snap.SideInfo{
-<<<<<<< HEAD
-		Revision: snap.R("x2"),
-	})
-
-	// pretend we are on SELinux system and have restorecon
-	restoreconCmd := testutil.MockCommand(c, "restorecon", "")
-	defer restoreconCmd.Restore()
-
-	fakeHome := c.MkDir()
-	restorer := snaprun.MockUserCurrent(func() (*user.User, error) {
-		return &user.User{HomeDir: fakeHome}, nil
-	})
-	defer restorer()
-
-	// redirect exec
-	execArgs := []string{}
-	execCalled := false
-	restorer = snaprun.MockSyscallExec(func(_ string, args []string, envv []string) error {
-		execArgs = args
-		execCalled = true
-		return nil
-	})
-	defer restorer()
-
-	rest, err := snaprun.Parser(snaprun.Client()).ParseArgs([]string{"run", "--", "snapname.app", "--arg1", "arg2"})
-	c.Assert(err, check.IsNil)
-	c.Assert(rest, check.DeepEquals, []string{"snapname.app", "--arg1", "arg2"})
-	c.Check(restoreconCmd.Calls(), check.DeepEquals, [][]string{
-		{"restorecon", "-R", filepath.Join(fakeHome, dirs.UserHomeSnapDir)},
-	})
-	c.Check(s.Stdout(), check.Equals, "")
-	c.Check(execCalled, check.Equals, true)
-	c.Check(execArgs, check.DeepEquals, []string{
-		filepath.Join(dirs.DistroLibExecDir, "snap-confine"),
-		"snap.snapname.app",
-		filepath.Join(dirs.CoreLibExecDir, "snap-exec"),
-		"snapname.app", "--arg1", "arg2"})
-=======
+	defer mockSnapConfine(dirs.DistroLibExecDir)()
+
+	// mock installed snap
+	snaptest.MockSnapCurrent(c, string(mockYaml), &snap.SideInfo{
 		Revision: snap.R("1"),
 	})
 
@@ -971,5 +929,48 @@
 	c.Assert(rest, check.DeepEquals, []string{"--", "snapname.app", "--arg1", "arg2"})
 	c.Check(s.Stdout(), check.Equals, "unhappy\n")
 	c.Check(s.Stderr(), check.Equals, "")
->>>>>>> df2787d2
+
+}
+
+func (s *SnapSuite) TestSnapRunRestoreSecurityContext(c *check.C) {
+	defer mockSnapConfine(dirs.DistroLibExecDir)()
+
+	// mock installed snap
+	snaptest.MockSnapCurrent(c, string(mockYaml), &snap.SideInfo{
+		Revision: snap.R("x2"),
+	})
+
+	// pretend we are on SELinux system and have restorecon
+	restoreconCmd := testutil.MockCommand(c, "restorecon", "")
+	defer restoreconCmd.Restore()
+
+	fakeHome := c.MkDir()
+	restorer := snaprun.MockUserCurrent(func() (*user.User, error) {
+		return &user.User{HomeDir: fakeHome}, nil
+	})
+	defer restorer()
+
+	// redirect exec
+	execArgs := []string{}
+	execCalled := false
+	restorer = snaprun.MockSyscallExec(func(_ string, args []string, envv []string) error {
+		execArgs = args
+		execCalled = true
+		return nil
+	})
+	defer restorer()
+
+	rest, err := snaprun.Parser(snaprun.Client()).ParseArgs([]string{"run", "--", "snapname.app", "--arg1", "arg2"})
+	c.Assert(err, check.IsNil)
+	c.Assert(rest, check.DeepEquals, []string{"snapname.app", "--arg1", "arg2"})
+	c.Check(restoreconCmd.Calls(), check.DeepEquals, [][]string{
+		{"restorecon", "-R", filepath.Join(fakeHome, dirs.UserHomeSnapDir)},
+	})
+	c.Check(s.Stdout(), check.Equals, "")
+	c.Check(execCalled, check.Equals, true)
+	c.Check(execArgs, check.DeepEquals, []string{
+		filepath.Join(dirs.DistroLibExecDir, "snap-confine"),
+		"snap.snapname.app",
+		filepath.Join(dirs.CoreLibExecDir, "snap-exec"),
+		"snapname.app", "--arg1", "arg2"})
 }