--- conflicted
+++ resolved
@@ -92,12 +92,10 @@
 
 	PrintInstallHint = printInstallHint
 
-<<<<<<< HEAD
+	IsStopping = isStopping
+
 	CreateTransientScope   = createTransientScope
 	DoCreateTransientScope = doCreateTransientScope
-=======
-	IsStopping = isStopping
->>>>>>> bd87dce0
 )
 
 func HiddenCmd(descr string, completeHidden bool) *cmdInfo {
