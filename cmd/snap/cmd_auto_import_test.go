--- conflicted
+++ resolved
@@ -86,15 +86,10 @@
 	rest, err := snap.Parser().ParseArgs([]string{"auto-import"})
 	c.Assert(err, IsNil)
 	c.Assert(rest, DeepEquals, []string{})
-<<<<<<< HEAD
 	c.Check(s.Stdout(), Equals, `created user "foo"`+"\n")
-	c.Check(s.Stderr(), Equals, fmt.Sprintf("imported %s\n", fakeAssertsFn))
-=======
-	c.Check(s.Stdout(), Equals, "")
 	// matches because we may get a:
 	//   "WARNING: cannot create syslog logger\n"
 	// in the output
 	c.Check(s.Stderr(), Matches, fmt.Sprintf("(?ms).*imported %s\n", fakeAssertsFn))
->>>>>>> 1b99de32
 	c.Check(n, Equals, total)
 }