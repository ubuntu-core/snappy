// -*- Mode: Go; indent-tabs-mode: t -*-

/*
 * Copyright (C) 2018 Canonical Ltd
 *
 * This program is free software: you can redistribute it and/or modify
 * it under the terms of the GNU General Public License version 3 as
 * published by the Free Software Foundation.
 *
 * This program is distributed in the hope that it will be useful,
 * but WITHOUT ANY WARRANTY; without even the implied warranty of
 * MERCHANTABILITY or FITNESS FOR A PARTICULAR PURPOSE.  See the
 * GNU General Public License for more details.
 *
 * You should have received a copy of the GNU General Public License
 * along with this program.  If not, see <http://www.gnu.org/licenses/>.
 *
 */

package main

import (
	"fmt"
<<<<<<< HEAD
=======
	"io"
>>>>>>> 800f381a
	"os"
	"strconv"
	"strings"

	"github.com/jessevdk/go-flags"

	"github.com/snapcore/snapd/i18n"
	"github.com/snapcore/snapd/strutil"
	"github.com/snapcore/snapd/strutil/quantity"
)

func fmtSize(size int64) string {
	return quantity.FormatAmount(uint64(size), -1) + "B"
}

var (
	shortSavedHelp          = i18n.G("List currently stored snapshots")
	shortSaveHelp           = i18n.G("Save a snapshot of the current data")
	shortForgetHelp         = i18n.G("Delete a snapshot")
	shortCheckHelp          = i18n.G("Check a snapshot")
	shortRestoreHelp        = i18n.G("Restore a snapshot")
<<<<<<< HEAD
	shortImportSnapshotHelp = i18n.G("Import a snapshot")
=======
	shortExportSnapshotHelp = i18n.G("Export a snapshot")
>>>>>>> 800f381a
)

var longSavedHelp = i18n.G(`
The saved command displays a list of snapshots that have been created
previously with the 'save' command.
`)
var longSaveHelp = i18n.G(`
The save command creates a snapshot of the current user, system and
configuration data for the given snaps.

By default, this command saves the data of all snaps for all users.
Alternatively, you can specify the data of which snaps to save, or
for which users, or a combination of these.

If a snap is included in a save operation, excluding its system and
configuration data from the snapshot is not currently possible. This
restriction may be lifted in the future.
`)
var longForgetHelp = i18n.G(`
The forget command deletes a snapshot. This operation can not be
undone.

A snapshot contains archives for the user, system and configuration
data of each snap included in the snapshot.

By default, this command forgets all the data in a snapshot.
Alternatively, you can specify the data of which snaps to forget.
`)
var longCheckHelp = i18n.G(`
The check-snapshot command verifies the user, system and configuration
data of the snaps included in the specified snapshot.

The check operation runs the same data integrity verification that is
performed when a snapshot is restored.

By default, this command checks all the data in a snapshot.
Alternatively, you can specify the data of which snaps to check, or
for which users, or a combination of these.

If a snap is included in a check-snapshot operation, excluding its
system and configuration data from the check is not currently
possible. This restriction may be lifted in the future.
`)
var longRestoreHelp = i18n.G(`
The restore command replaces the current user, system and
configuration data of included snaps, with the corresponding data from
the specified snapshot.

By default, this command restores all the data in a snapshot.
Alternatively, you can specify the data of which snaps to restore, or
for which users, or a combination of these.

If a snap is included in a restore operation, excluding its system and
configuration data from the restore is not currently possible. This
restriction may be lifted in the future.
`)
var longImportSnapshotHelp = i18n.G(`
Import an exported snapshot file to the system. The snapshot is imported
with a new snapshot ID and can be restored using the restore command.
`)

var longExportSnapshotHelp = i18n.G(`
Export a snapshot to the given filename.
`)

type savedCmd struct {
	clientMixin
	durationMixin
	ID         snapshotID `long:"id"`
	Positional struct {
		Snaps []installedSnapName `positional-arg-name:"<snap>"`
	} `positional-args:"yes"`
}

func (x *savedCmd) Execute([]string) error {
	var setID uint64
	var err error
	if x.ID != "" {
		setID, err = x.ID.ToUint()
		if err != nil {
			return err
		}
	}
	snaps := installedSnapNames(x.Positional.Snaps)
	list, err := x.client.SnapshotSets(setID, snaps)
	if err != nil {
		return err
	}
	if len(list) == 0 {
		fmt.Fprintln(Stdout, i18n.G("No snapshots found."))
		return nil
	}
	w := tabWriter()
	defer w.Flush()

	fmt.Fprintf(w, "%s\t%s\t%s\t%s\t%s\t%s\t%s\n",
		// TRANSLATORS: 'Set' as in group or bag of things
		i18n.G("Set"),
		"Snap",
		// TRANSLATORS: 'Age' as in how old something is
		i18n.G("Age"),
		i18n.G("Version"),
		// TRANSLATORS: 'Rev' is an abbreviation of 'Revision'
		i18n.G("Rev"),
		i18n.G("Size"),
		// TRANSLATORS: 'Notes' as in 'Comments'
		i18n.G("Notes"))
	for _, sg := range list {
		for _, sh := range sg.Snapshots {
			notes := []string{}
			if sh.Auto {
				notes = append(notes, "auto")
			}
			if sh.Broken != "" {
				notes = append(notes, "broken: "+sh.Broken)
			}
			note := "-"
			if len(notes) > 0 {
				note = strings.Join(notes, ", ")
			}
			size := fmtSize(sh.Size)
			age := x.fmtDuration(sh.Time)
			fmt.Fprintf(w, "%d\t%s\t%s\t%s\t%s\t%s\t%s\n", sg.ID, sh.Snap, age, sh.Version, sh.Revision, size, note)
		}
	}
	return nil
}

type saveCmd struct {
	waitMixin
	durationMixin
	Users      string `long:"users"`
	Positional struct {
		Snaps []installedSnapName `positional-arg-name:"<snap>"`
	} `positional-args:"yes"`
}

func (x *saveCmd) Execute([]string) error {
	snaps := installedSnapNames(x.Positional.Snaps)
	users := strutil.CommaSeparatedList(x.Users)
	setID, changeID, err := x.client.SnapshotMany(snaps, users)
	if err != nil {
		return err
	}
	if _, err := x.wait(changeID); err != nil {
		if err == noWait {
			return nil
		}
		return err
	}

	y := &savedCmd{
		clientMixin:   x.clientMixin,
		durationMixin: x.durationMixin,
		ID:            snapshotID(strconv.FormatUint(setID, 10)),
	}
	return y.Execute(nil)
}

type forgetCmd struct {
	waitMixin
	Positional struct {
		ID    snapshotID          `positional-arg-name:"<id>"`
		Snaps []installedSnapName `positional-arg-name:"<snap>"`
	} `positional-args:"yes" required:"yes"`
}

func (x *forgetCmd) Execute([]string) error {
	setID, err := x.Positional.ID.ToUint()
	if err != nil {
		return err
	}
	snaps := installedSnapNames(x.Positional.Snaps)
	changeID, err := x.client.ForgetSnapshots(setID, snaps)
	if err != nil {
		return err
	}
	_, err = x.wait(changeID)
	if err == noWait {
		return nil
	}
	if err != nil {
		return err
	}

	if len(snaps) > 0 {
		// TRANSLATORS: the %s is a comma-separated list of quoted snap names
		fmt.Fprintf(Stdout, i18n.NG("Snapshot #%s of snap %s forgotten.\n", "Snapshot #%s of snaps %s forgotten.\n", len(snaps)), x.Positional.ID, strutil.Quoted(snaps))
	} else {
		fmt.Fprintf(Stdout, i18n.G("Snapshot #%s forgotten.\n"), x.Positional.ID)
	}
	return nil
}

type checkSnapshotCmd struct {
	waitMixin
	Users      string `long:"users"`
	Positional struct {
		ID    snapshotID          `positional-arg-name:"<id>"`
		Snaps []installedSnapName `positional-arg-name:"<snap>"`
	} `positional-args:"yes" required:"yes"`
}

func (x *checkSnapshotCmd) Execute([]string) error {
	setID, err := x.Positional.ID.ToUint()
	if err != nil {
		return err
	}
	snaps := installedSnapNames(x.Positional.Snaps)
	users := strutil.CommaSeparatedList(x.Users)
	changeID, err := x.client.CheckSnapshots(setID, snaps, users)
	if err != nil {
		return err
	}
	_, err = x.wait(changeID)
	if err == noWait {
		return nil
	}
	if err != nil {
		return err
	}

	// TODO: also mention the home archives that were actually checked
	if len(snaps) > 0 {
		// TRANSLATORS: the %s is a comma-separated list of quoted snap names
		fmt.Fprintf(Stdout, i18n.G("Snapshot #%s of snaps %s verified successfully.\n"),
			x.Positional.ID, strutil.Quoted(snaps))
	} else {
		fmt.Fprintf(Stdout, i18n.G("Snapshot #%s verified successfully.\n"), x.Positional.ID)
	}
	return nil
}

type restoreCmd struct {
	waitMixin
	Users      string `long:"users"`
	Positional struct {
		ID    snapshotID          `positional-arg-name:"<id>"`
		Snaps []installedSnapName `positional-arg-name:"<snap>"`
	} `positional-args:"yes" required:"yes"`
}

func (x *restoreCmd) Execute([]string) error {
	setID, err := x.Positional.ID.ToUint()
	if err != nil {
		return err
	}
	snaps := installedSnapNames(x.Positional.Snaps)
	users := strutil.CommaSeparatedList(x.Users)
	changeID, err := x.client.RestoreSnapshots(setID, snaps, users)
	if err != nil {
		return err
	}
	_, err = x.wait(changeID)
	if err == noWait {
		return nil
	}
	if err != nil {
		return err
	}

	// TODO: also mention the home archives that were actually restored
	if len(snaps) > 0 {
		// TRANSLATORS: the %s is a comma-separated list of quoted snap names
		fmt.Fprintf(Stdout, i18n.G("Restored snapshot #%s of snaps %s.\n"),
			x.Positional.ID, strutil.Quoted(snaps))
	} else {
		fmt.Fprintf(Stdout, i18n.G("Restored snapshot #%s.\n"), x.Positional.ID)
	}
	return nil
}

func init() {
	addCommand("saved",
		shortSavedHelp,
		longSavedHelp,
		func() flags.Commander {
			return &savedCmd{}
		},
		durationDescs.also(map[string]string{
			// TRANSLATORS: This should not start with a lowercase letter.
			"id": i18n.G("Show only a specific snapshot."),
		}),
		nil)

	addCommand("save",
		shortSaveHelp,
		longSaveHelp,
		func() flags.Commander {
			return &saveCmd{}
		}, durationDescs.also(waitDescs).also(map[string]string{
			// TRANSLATORS: This should not start with a lowercase letter.
			"users": i18n.G("Snapshot data of only specific users (comma-separated) (default: all users)"),
		}), nil)

	addCommand("restore",
		shortRestoreHelp,
		longRestoreHelp,
		func() flags.Commander {
			return &restoreCmd{}
		}, waitDescs.also(map[string]string{
			// TRANSLATORS: This should not start with a lowercase letter.
			"users": i18n.G("Restore data of only specific users (comma-separated) (default: all users)"),
		}), []argDesc{
			{
				name: "<id>",
				// TRANSLATORS: This should not start with a lowercase letter.
				desc: i18n.G("Set id of snapshot to restore (see 'snap help saved')"),
			}, {
				name: "<snap>",
				// TRANSLATORS: This should not start with a lowercase letter.
				desc: i18n.G("The snap for which data will be restored"),
			},
		})

	addCommand("forget",
		shortForgetHelp,
		longForgetHelp,
		func() flags.Commander {
			return &forgetCmd{}
		}, waitDescs, []argDesc{
			{
				name: "<id>",
				// TRANSLATORS: This should not start with a lowercase letter.
				desc: i18n.G("Set id of snapshot to delete (see 'snap help saved')"),
			}, {
				name: "<snap>",
				// TRANSLATORS: This should not start with a lowercase letter.
				desc: i18n.G("The snap for which data will be deleted"),
			},
		})

	addCommand("check-snapshot",
		shortCheckHelp,
		longCheckHelp,
		func() flags.Commander {
			return &checkSnapshotCmd{}
		}, waitDescs.also(map[string]string{
			// TRANSLATORS: This should not start with a lowercase letter.
			"users": i18n.G("Check data of only specific users (comma-separated) (default: all users)"),
		}), []argDesc{
			{
				name: "<id>",
				// TRANSLATORS: This should not start with a lowercase letter.
				desc: i18n.G("Set id of snapshot to verify (see 'snap help saved')"),
			}, {
				name: "<snap>",
				// TRANSLATORS: This should not start with a lowercase letter.
				desc: i18n.G("The snap for which data will be verified"),
			},
		})

<<<<<<< HEAD
	cmdImport := addCommand("import-snapshot",
		shortImportSnapshotHelp,
		longImportSnapshotHelp,
		func() flags.Commander {
			return &importSnapshotCmd{}
		}, nil, []argDesc{
			{
				name: "<filename>",
				// TRANSLATORS: This should not start with a lowercase letter.
				desc: i18n.G("The filename of the snapshot set to import"),
			},
		})
	cmdImport.hidden = true
}

type importSnapshotCmd struct {
	clientMixin
	durationMixin
	Positional struct {
		Filename string `long:"filename"`
	} `positional-args:"yes" required:"yes"`
}

func (x *importSnapshotCmd) Execute([]string) error {
	filename := x.Positional.Filename
	f, err := os.Open(filename)
	if err != nil {
		return fmt.Errorf("error accessing file: %v", err)
	}
	defer f.Close()

	importSet, err := x.client.SnapshotImport(f)
	if err != nil {
		return err
	}

	fmt.Fprintf(Stdout, "Imported snapshot with %d snaps as snapshot ID %d\n", len(importSet.Snaps), importSet.ID)
=======
	cmd := addCommand("export-snapshot",
		shortExportSnapshotHelp,
		longExportSnapshotHelp,
		func() flags.Commander {
			return &exportSnapshotCmd{}
		}, nil, []argDesc{
			{
				name: "<id>",
				// TRANSLATORS: This should not start with a lowercase letter.
				desc: i18n.G("Set id of snapshot to export"),
			},
			{
				// TRANSLATORS: This should retain < ... >. The file name is the name of an exported snapshot.
				name: i18n.G("<filename>"),
				// TRANSLATORS: This should not start with a lowercase letter.
				desc: i18n.G("The filename of the export"),
			},
		})
	// This command is hidden because there's no corresponding
	// "import-snapshot" to consume the produced data.
	// TODO: implement import-snapshot and remove the hidden attribute.
	cmd.hidden = true
}

type exportSnapshotCmd struct {
	clientMixin
	Positional struct {
		ID       snapshotID `positional-arg-name:"<id>"`
		Filename string     `long:"filename"`
	} `positional-args:"yes" required:"yes"`
}

func (x *exportSnapshotCmd) Execute([]string) (err error) {
	setID, err := x.Positional.ID.ToUint()
	if err != nil {
		return err
	}

	r, expectedSize, err := x.client.SnapshotExport(setID)
	if err != nil {
		return err
	}

	filename := x.Positional.Filename
	f, err := os.Create(filename + ".part")
	if err != nil {
		return err
	}
	defer f.Close()
	defer func() {
		if err != nil {
			os.Remove(filename + ".part")
		}
	}()

	// Pre-allocate the disk space for the snapshot, if the file system supports this.
	if err := maybeReserveDiskSpace(f, expectedSize); err != nil {
		return fmt.Errorf(i18n.G("cannot reserve disk space for snapshot: %v"), err)
	}

	n, err := io.Copy(f, r)
	if err != nil {
		return err
	}
	if n != expectedSize {
		return fmt.Errorf(i18n.G("unexpected size, got: %v but wanted %v"), n, expectedSize)
	}

	if err := os.Rename(filename+".part", filename); err != nil {
		return err
	}

	// TRANSLATORS: the first argument is the identifier of the snapshot, the second one is the file name.
	fmt.Fprintf(Stdout, i18n.G("Exported snapshot #%s into %q\n"), x.Positional.ID, x.Positional.Filename)
>>>>>>> 800f381a

	return nil
}<|MERGE_RESOLUTION|>--- conflicted
+++ resolved
@@ -21,10 +21,7 @@
 
 import (
 	"fmt"
-<<<<<<< HEAD
-=======
 	"io"
->>>>>>> 800f381a
 	"os"
 	"strconv"
 	"strings"
@@ -46,11 +43,8 @@
 	shortForgetHelp         = i18n.G("Delete a snapshot")
 	shortCheckHelp          = i18n.G("Check a snapshot")
 	shortRestoreHelp        = i18n.G("Restore a snapshot")
-<<<<<<< HEAD
 	shortImportSnapshotHelp = i18n.G("Import a snapshot")
-=======
 	shortExportSnapshotHelp = i18n.G("Export a snapshot")
->>>>>>> 800f381a
 )
 
 var longSavedHelp = i18n.G(`
@@ -403,8 +397,7 @@
 			},
 		})
 
-<<<<<<< HEAD
-	cmdImport := addCommand("import-snapshot",
+	addCommand("import-snapshot",
 		shortImportSnapshotHelp,
 		longImportSnapshotHelp,
 		func() flags.Commander {
@@ -416,33 +409,8 @@
 				desc: i18n.G("The filename of the snapshot set to import"),
 			},
 		})
-	cmdImport.hidden = true
-}
-
-type importSnapshotCmd struct {
-	clientMixin
-	durationMixin
-	Positional struct {
-		Filename string `long:"filename"`
-	} `positional-args:"yes" required:"yes"`
-}
-
-func (x *importSnapshotCmd) Execute([]string) error {
-	filename := x.Positional.Filename
-	f, err := os.Open(filename)
-	if err != nil {
-		return fmt.Errorf("error accessing file: %v", err)
-	}
-	defer f.Close()
-
-	importSet, err := x.client.SnapshotImport(f)
-	if err != nil {
-		return err
-	}
-
-	fmt.Fprintf(Stdout, "Imported snapshot with %d snaps as snapshot ID %d\n", len(importSet.Snaps), importSet.ID)
-=======
-	cmd := addCommand("export-snapshot",
+
+	addCommand("export-snapshot",
 		shortExportSnapshotHelp,
 		longExportSnapshotHelp,
 		func() flags.Commander {
@@ -460,10 +428,31 @@
 				desc: i18n.G("The filename of the export"),
 			},
 		})
-	// This command is hidden because there's no corresponding
-	// "import-snapshot" to consume the produced data.
-	// TODO: implement import-snapshot and remove the hidden attribute.
-	cmd.hidden = true
+}
+
+type importSnapshotCmd struct {
+	clientMixin
+	durationMixin
+	Positional struct {
+		Filename string `long:"filename"`
+	} `positional-args:"yes" required:"yes"`
+}
+
+func (x *importSnapshotCmd) Execute([]string) error {
+	filename := x.Positional.Filename
+	f, err := os.Open(filename)
+	if err != nil {
+		return fmt.Errorf("error accessing file: %v", err)
+	}
+	defer f.Close()
+
+	importSet, err := x.client.SnapshotImport(f)
+	if err != nil {
+		return err
+	}
+
+	fmt.Fprintf(Stdout, "Imported snapshot with %d snaps as snapshot ID %d\n", len(importSet.Snaps), importSet.ID)
+	return nil
 }
 
 type exportSnapshotCmd struct {
@@ -516,7 +505,5 @@
 
 	// TRANSLATORS: the first argument is the identifier of the snapshot, the second one is the file name.
 	fmt.Fprintf(Stdout, i18n.G("Exported snapshot #%s into %q\n"), x.Positional.ID, x.Positional.Filename)
->>>>>>> 800f381a
-
 	return nil
 }