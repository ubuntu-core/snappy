// -*- Mode: Go; indent-tabs-mode: t -*-

/*
 * Copyright (C) 2016 Canonical Ltd
 *
 * This program is free software: you can redistribute it and/or modify
 * it under the terms of the GNU General Public License version 3 as
 * published by the Free Software Foundation.
 *
 * This program is distributed in the hope that it will be useful,
 * but WITHOUT ANY WARRANTY; without even the implied warranty of
 * MERCHANTABILITY or FITNESS FOR A PARTICULAR PURPOSE.  See the
 * GNU General Public License for more details.
 *
 * You should have received a copy of the GNU General Public License
 * along with this program.  If not, see <http://www.gnu.org/licenses/>.
 *
 */

package main_test

import (
	"io/ioutil"
	"net/http"
	"os"

	"github.com/jessevdk/go-flags"
	. "gopkg.in/check.v1"

	"github.com/snapcore/snapd/client"
	. "github.com/snapcore/snapd/cmd/snap"
)

<<<<<<< HEAD
func (s *SnapSuite) TestInterfacesZeroSlotsOnePlug(c *C) {
=======
func (s *SnapSuite) TestConnectionsHelp(c *C) {
	msg := `Usage:
  snap.test [OPTIONS] interfaces [interfaces-OPTIONS] [<snap>:<slot or plug>]

The interfaces command lists interfaces available in the system.

By default all slots and plugs, used and offered by all snaps, are displayed.

$ snap interfaces <snap>:<slot or plug>

Lists only the specified slot or plug.

$ snap interfaces <snap>

Lists the slots offered and plugs used by the specified snap.

$ snap interfaces -i=<interface> [<snap>]

Filters the complete output so only plugs and/or slots matching the provided
details are listed.

Application Options:
      --version                    Print the version and exit

Help Options:
  -h, --help                       Show this help message

[interfaces command options]
      -i=                          Constrain listing to specific interfaces

[interfaces command arguments]
  <snap>:<slot or plug>:           Constrain listing to a specific snap or
                                   snap:name
`
	rest, err := Parser().ParseArgs([]string{"interfaces", "--help"})
	c.Assert(err.Error(), Equals, msg)
	c.Assert(rest, DeepEquals, []string{})
}

func (s *SnapSuite) TestConnectionsZeroSlotsOnePlug(c *C) {
>>>>>>> bf5ad1f6
	s.RedirectClientToTestServer(func(w http.ResponseWriter, r *http.Request) {
		c.Check(r.Method, Equals, "GET")
		c.Check(r.URL.Path, Equals, "/v2/interfaces")
		body, err := ioutil.ReadAll(r.Body)
		c.Check(err, IsNil)
		c.Check(body, DeepEquals, []byte{})
		EncodeResponseBody(c, w, map[string]interface{}{
			"type": "sync",
			"result": client.Connections{
				Plugs: []client.Plug{
					{
						Snap: "keyboard-lights",
						Name: "capslock-led",
					},
				},
			},
		})
	})
	rest, err := Parser().ParseArgs([]string{"interfaces"})
	c.Assert(err, IsNil)
	c.Assert(rest, DeepEquals, []string{})
	expectedStdout := "" +
		"Slot  Plug\n" +
		"-     keyboard-lights:capslock-led\n"
	c.Assert(s.Stdout(), Equals, expectedStdout)
	c.Assert(s.Stderr(), Equals, "")
}

func (s *SnapSuite) TestConnectionsZeroPlugsOneSlot(c *C) {
	s.RedirectClientToTestServer(func(w http.ResponseWriter, r *http.Request) {
		c.Check(r.Method, Equals, "GET")
		c.Check(r.URL.Path, Equals, "/v2/interfaces")
		body, err := ioutil.ReadAll(r.Body)
		c.Check(err, IsNil)
		c.Check(body, DeepEquals, []byte{})
		EncodeResponseBody(c, w, map[string]interface{}{
			"type": "sync",
			"result": client.Connections{
				Slots: []client.Slot{
					{
						Snap:      "canonical-pi2",
						Name:      "pin-13",
						Interface: "bool-file",
						Label:     "Pin 13",
					},
				},
			},
		})
	})
	rest, err := Parser().ParseArgs([]string{"interfaces"})
	c.Assert(err, IsNil)
	c.Assert(rest, DeepEquals, []string{})
	expectedStdout := "" +
		"Slot                  Plug\n" +
		"canonical-pi2:pin-13  -\n"
	c.Assert(s.Stdout(), Equals, expectedStdout)
	c.Assert(s.Stderr(), Equals, "")
}

func (s *SnapSuite) TestConnectionsOneSlotOnePlug(c *C) {
	s.RedirectClientToTestServer(func(w http.ResponseWriter, r *http.Request) {
		c.Check(r.Method, Equals, "GET")
		c.Check(r.URL.Path, Equals, "/v2/interfaces")
		body, err := ioutil.ReadAll(r.Body)
		c.Check(err, IsNil)
		c.Check(body, DeepEquals, []byte{})
		EncodeResponseBody(c, w, map[string]interface{}{
			"type": "sync",
			"result": client.Connections{
				Slots: []client.Slot{
					{
						Snap:      "canonical-pi2",
						Name:      "pin-13",
						Interface: "bool-file",
						Label:     "Pin 13",
						Connections: []client.PlugRef{
							{
								Snap: "keyboard-lights",
								Name: "capslock-led",
							},
						},
					},
				},
				Plugs: []client.Plug{
					{
						Snap:      "keyboard-lights",
						Name:      "capslock-led",
						Interface: "bool-file",
						Label:     "Capslock indicator LED",
						Connections: []client.SlotRef{
							{
								Snap: "canonical-pi2",
								Name: "pin-13",
							},
						},
					},
				},
			},
		})
	})
	rest, err := Parser().ParseArgs([]string{"interfaces"})
	c.Assert(err, IsNil)
	c.Assert(rest, DeepEquals, []string{})
	expectedStdout := "" +
		"Slot                  Plug\n" +
		"canonical-pi2:pin-13  keyboard-lights:capslock-led\n"
	c.Assert(s.Stdout(), Equals, expectedStdout)
	c.Assert(s.Stderr(), Equals, "")

	s.SetUpTest(c)
	// should be the same
	rest, err = Parser().ParseArgs([]string{"interfaces", "canonical-pi2"})
	c.Assert(err, IsNil)
	c.Assert(rest, DeepEquals, []string{})
	c.Assert(s.Stdout(), Equals, expectedStdout)
	c.Assert(s.Stderr(), Equals, "")

	s.SetUpTest(c)
	// and the same again
	rest, err = Parser().ParseArgs([]string{"interfaces", "keyboard-lights"})
	c.Assert(err, IsNil)
	c.Assert(rest, DeepEquals, []string{})
	c.Assert(s.Stdout(), Equals, expectedStdout)
	c.Assert(s.Stderr(), Equals, "")
}

func (s *SnapSuite) TestConnectionsTwoPlugs(c *C) {
	s.RedirectClientToTestServer(func(w http.ResponseWriter, r *http.Request) {
		c.Check(r.Method, Equals, "GET")
		c.Check(r.URL.Path, Equals, "/v2/interfaces")
		body, err := ioutil.ReadAll(r.Body)
		c.Check(err, IsNil)
		c.Check(body, DeepEquals, []byte{})
		EncodeResponseBody(c, w, map[string]interface{}{
			"type": "sync",
			"result": client.Connections{
				Slots: []client.Slot{
					{
						Snap:      "canonical-pi2",
						Name:      "pin-13",
						Interface: "bool-file",
						Label:     "Pin 13",
						Connections: []client.PlugRef{
							{
								Snap: "keyboard-lights",
								Name: "capslock-led",
							},
							{
								Snap: "keyboard-lights",
								Name: "scrollock-led",
							},
						},
					},
				},
			},
		})
	})
	rest, err := Parser().ParseArgs([]string{"interfaces"})
	c.Assert(err, IsNil)
	c.Assert(rest, DeepEquals, []string{})
	expectedStdout := "" +
		"Slot                  Plug\n" +
		"canonical-pi2:pin-13  keyboard-lights:capslock-led,keyboard-lights:scrollock-led\n"
	c.Assert(s.Stdout(), Equals, expectedStdout)
	c.Assert(s.Stderr(), Equals, "")
}

func (s *SnapSuite) TestConnectionsPlugsWithCommonName(c *C) {
	s.RedirectClientToTestServer(func(w http.ResponseWriter, r *http.Request) {
		c.Check(r.Method, Equals, "GET")
		c.Check(r.URL.Path, Equals, "/v2/interfaces")
		body, err := ioutil.ReadAll(r.Body)
		c.Check(err, IsNil)
		c.Check(body, DeepEquals, []byte{})
		EncodeResponseBody(c, w, map[string]interface{}{
			"type": "sync",
			"result": client.Connections{
				Slots: []client.Slot{
					{
						Snap:      "canonical-pi2",
						Name:      "network-listening",
						Interface: "network-listening",
						Label:     "Ability to be a network service",
						Connections: []client.PlugRef{
							{
								Snap: "paste-daemon",
								Name: "network-listening",
							},
							{
								Snap: "time-daemon",
								Name: "network-listening",
							},
						},
					},
				},
				Plugs: []client.Plug{
					{
						Snap:      "paste-daemon",
						Name:      "network-listening",
						Interface: "network-listening",
						Label:     "Ability to be a network service",
						Connections: []client.SlotRef{
							{
								Snap: "canonical-pi2",
								Name: "network-listening",
							},
						},
					},
					{
						Snap:      "time-daemon",
						Name:      "network-listening",
						Interface: "network-listening",
						Label:     "Ability to be a network service",
						Connections: []client.SlotRef{
							{
								Snap: "canonical-pi2",
								Name: "network-listening",
							},
						},
					},
				},
			},
		})
	})
	rest, err := Parser().ParseArgs([]string{"interfaces"})
	c.Assert(err, IsNil)
	c.Assert(rest, DeepEquals, []string{})
	expectedStdout := "" +
		"Slot                             Plug\n" +
		"canonical-pi2:network-listening  paste-daemon,time-daemon\n"
	c.Assert(s.Stdout(), Equals, expectedStdout)
	c.Assert(s.Stderr(), Equals, "")
}

func (s *SnapSuite) TestConnectionsOsSnapSlots(c *C) {
	s.RedirectClientToTestServer(func(w http.ResponseWriter, r *http.Request) {
		c.Check(r.Method, Equals, "GET")
		c.Check(r.URL.Path, Equals, "/v2/interfaces")
		body, err := ioutil.ReadAll(r.Body)
		c.Check(err, IsNil)
		c.Check(body, DeepEquals, []byte{})
		EncodeResponseBody(c, w, map[string]interface{}{
			"type": "sync",
			"result": client.Connections{
				Slots: []client.Slot{
					{
						Snap:      "core",
						Name:      "network-listening",
						Interface: "network-listening",
						Label:     "Ability to be a network service",
						Connections: []client.PlugRef{
							{
								Snap: "paste-daemon",
								Name: "network-listening",
							},
							{
								Snap: "time-daemon",
								Name: "network-listening",
							},
						},
					},
				},
				Plugs: []client.Plug{
					{
						Snap:      "paste-daemon",
						Name:      "network-listening",
						Interface: "network-listening",
						Label:     "Ability to be a network service",
						Connections: []client.SlotRef{
							{
								Snap: "core",
								Name: "network-listening",
							},
						},
					},
					{
						Snap:      "time-daemon",
						Name:      "network-listening",
						Interface: "network-listening",
						Label:     "Ability to be a network service",
						Connections: []client.SlotRef{
							{
								Snap: "core",
								Name: "network-listening",
							},
						},
					},
				},
			},
		})
	})
	rest, err := Parser().ParseArgs([]string{"interfaces"})
	c.Assert(err, IsNil)
	c.Assert(rest, DeepEquals, []string{})
	expectedStdout := "" +
		"Slot                Plug\n" +
		":network-listening  paste-daemon,time-daemon\n"
	c.Assert(s.Stdout(), Equals, expectedStdout)
	c.Assert(s.Stderr(), Equals, "")
}

func (s *SnapSuite) TestConnectionsTwoSlotsAndFiltering(c *C) {
	s.RedirectClientToTestServer(func(w http.ResponseWriter, r *http.Request) {
		c.Check(r.Method, Equals, "GET")
		c.Check(r.URL.Path, Equals, "/v2/interfaces")
		body, err := ioutil.ReadAll(r.Body)
		c.Check(err, IsNil)
		c.Check(body, DeepEquals, []byte{})
		EncodeResponseBody(c, w, map[string]interface{}{
			"type": "sync",
			"result": client.Connections{
				Slots: []client.Slot{
					{
						Snap:      "canonical-pi2",
						Name:      "debug-console",
						Interface: "serial-port",
						Label:     "Serial port on the expansion header",
						Connections: []client.PlugRef{
							{
								Snap: "core",
								Name: "debug-console",
							},
						},
					},
					{
						Snap:      "canonical-pi2",
						Name:      "pin-13",
						Interface: "bool-file",
						Label:     "Pin 13",
						Connections: []client.PlugRef{
							{
								Snap: "keyboard-lights",
								Name: "capslock-led",
							},
						},
					},
				},
			},
		})
	})
	rest, err := Parser().ParseArgs([]string{"interfaces", "-i=serial-port"})
	c.Assert(err, IsNil)
	c.Assert(rest, DeepEquals, []string{})
	expectedStdout := "" +
		"Slot                         Plug\n" +
		"canonical-pi2:debug-console  core\n"
	c.Assert(s.Stdout(), Equals, expectedStdout)
	c.Assert(s.Stderr(), Equals, "")
}

func (s *SnapSuite) TestConnectionsOfSpecificSnap(c *C) {
	s.RedirectClientToTestServer(func(w http.ResponseWriter, r *http.Request) {
		c.Check(r.Method, Equals, "GET")
		c.Check(r.URL.Path, Equals, "/v2/interfaces")
		body, err := ioutil.ReadAll(r.Body)
		c.Check(err, IsNil)
		c.Check(body, DeepEquals, []byte{})
		EncodeResponseBody(c, w, map[string]interface{}{
			"type": "sync",
			"result": client.Connections{
				Slots: []client.Slot{
					{
						Snap:      "cheese",
						Name:      "photo-trigger",
						Interface: "bool-file",
						Label:     "Photo trigger",
					},
					{
						Snap:      "wake-up-alarm",
						Name:      "toggle",
						Interface: "bool-file",
						Label:     "Alarm toggle",
					},
					{
						Snap:      "wake-up-alarm",
						Name:      "snooze",
						Interface: "bool-file",
						Label:     "Alarm snooze",
					},
				},
			},
		})
	})
	rest, err := Parser().ParseArgs([]string{"interfaces", "wake-up-alarm"})
	c.Assert(err, IsNil)
	c.Assert(rest, DeepEquals, []string{})
	expectedStdout := "" +
		"Slot                  Plug\n" +
		"wake-up-alarm:toggle  -\n" +
		"wake-up-alarm:snooze  -\n"
	c.Assert(s.Stdout(), Equals, expectedStdout)
	c.Assert(s.Stderr(), Equals, "")
}

func (s *SnapSuite) TestConnectionsOfSpecificSnapAndSlot(c *C) {
	s.RedirectClientToTestServer(func(w http.ResponseWriter, r *http.Request) {
		c.Check(r.Method, Equals, "GET")
		c.Check(r.URL.Path, Equals, "/v2/interfaces")
		body, err := ioutil.ReadAll(r.Body)
		c.Check(err, IsNil)
		c.Check(body, DeepEquals, []byte{})
		EncodeResponseBody(c, w, map[string]interface{}{
			"type": "sync",
			"result": client.Connections{
				Slots: []client.Slot{
					{
						Snap:      "cheese",
						Name:      "photo-trigger",
						Interface: "bool-file",
						Label:     "Photo trigger",
					},
					{
						Snap:      "wake-up-alarm",
						Name:      "toggle",
						Interface: "bool-file",
						Label:     "Alarm toggle",
					},
					{
						Snap:      "wake-up-alarm",
						Name:      "snooze",
						Interface: "bool-file",
						Label:     "Alarm snooze",
					},
				},
			},
		})
	})
	rest, err := Parser().ParseArgs([]string{"interfaces", "wake-up-alarm:snooze"})
	c.Assert(err, IsNil)
	c.Assert(rest, DeepEquals, []string{})
	expectedStdout := "" +
		"Slot                  Plug\n" +
		"wake-up-alarm:snooze  -\n"
	c.Assert(s.Stdout(), Equals, expectedStdout)
	c.Assert(s.Stderr(), Equals, "")
}

func (s *SnapSuite) TestConnectionsNothingAtAll(c *C) {
	s.RedirectClientToTestServer(func(w http.ResponseWriter, r *http.Request) {
		c.Check(r.Method, Equals, "GET")
		c.Check(r.URL.Path, Equals, "/v2/interfaces")
		body, err := ioutil.ReadAll(r.Body)
		c.Check(err, IsNil)
		c.Check(body, DeepEquals, []byte{})
		EncodeResponseBody(c, w, map[string]interface{}{
			"type":   "sync",
			"result": client.Connections{},
		})
	})
	rest, err := Parser().ParseArgs([]string{"interfaces"})
	c.Assert(err, ErrorMatches, "no interfaces found")
	// XXX: not sure why this is returned, I guess that's what happens when a
	// command Execute returns an error.
	c.Assert(rest, DeepEquals, []string{"interfaces"})
	c.Assert(s.Stdout(), Equals, "")
	c.Assert(s.Stderr(), Equals, "")
}

func (s *SnapSuite) TestConnectionsOfSpecificType(c *C) {
	s.RedirectClientToTestServer(func(w http.ResponseWriter, r *http.Request) {
		c.Check(r.Method, Equals, "GET")
		c.Check(r.URL.Path, Equals, "/v2/interfaces")
		body, err := ioutil.ReadAll(r.Body)
		c.Check(err, IsNil)
		c.Check(body, DeepEquals, []byte{})
		EncodeResponseBody(c, w, map[string]interface{}{
			"type": "sync",
			"result": client.Connections{
				Slots: []client.Slot{
					{
						Snap:      "cheese",
						Name:      "photo-trigger",
						Interface: "bool-file",
						Label:     "Photo trigger",
					},
					{
						Snap:      "wake-up-alarm",
						Name:      "toggle",
						Interface: "bool-file",
						Label:     "Alarm toggle",
					},
					{
						Snap:      "wake-up-alarm",
						Name:      "snooze",
						Interface: "bool-file",
						Label:     "Alarm snooze",
					},
				},
			},
		})
	})
	rest, err := Parser().ParseArgs([]string{"interfaces", "-i", "bool-file"})
	c.Assert(err, IsNil)
	c.Assert(rest, DeepEquals, []string{})
	expectedStdout := "" +
		"Slot                  Plug\n" +
		"cheese:photo-trigger  -\n" +
		"wake-up-alarm:toggle  -\n" +
		"wake-up-alarm:snooze  -\n"
	c.Assert(s.Stdout(), Equals, expectedStdout)
	c.Assert(s.Stderr(), Equals, "")
}

func (s *SnapSuite) TestConnectionsCompletion(c *C) {
	s.RedirectClientToTestServer(func(w http.ResponseWriter, r *http.Request) {
		switch r.URL.Path {
		case "/v2/interfaces":
			c.Assert(r.Method, Equals, "GET")
			EncodeResponseBody(c, w, map[string]interface{}{
				"type":   "sync",
				"result": fortestingConnectionList,
			})
		default:
			c.Fatalf("unexpected path %q", r.URL.Path)
		}
	})
	os.Setenv("GO_FLAGS_COMPLETION", "verbose")
	defer os.Unsetenv("GO_FLAGS_COMPLETION")

	expected := []flags.Completion{}
	parser := Parser()
	parser.CompletionHandler = func(obtained []flags.Completion) {
		c.Check(obtained, DeepEquals, expected)
	}

	expected = []flags.Completion{{Item: "canonical-pi2:"}, {Item: "core:"}, {Item: "keyboard-lights:"}, {Item: "paste-daemon:"}, {Item: "potato:"}, {Item: "wake-up-alarm:"}}
	_, err := parser.ParseArgs([]string{"interfaces", ""})
	c.Assert(err, IsNil)

	expected = []flags.Completion{{Item: "paste-daemon:network-listening", Description: "plug"}}
	_, err = parser.ParseArgs([]string{"interfaces", "pa"})
	c.Assert(err, IsNil)

	expected = []flags.Completion{{Item: "wake-up-alarm:toggle", Description: "slot"}}
	_, err = parser.ParseArgs([]string{"interfaces", "wa"})
	c.Assert(err, IsNil)

	c.Assert(s.Stdout(), Equals, "")
	c.Assert(s.Stderr(), Equals, "")
}<|MERGE_RESOLUTION|>--- conflicted
+++ resolved
@@ -31,9 +31,6 @@
 	. "github.com/snapcore/snapd/cmd/snap"
 )
 
-<<<<<<< HEAD
-func (s *SnapSuite) TestInterfacesZeroSlotsOnePlug(c *C) {
-=======
 func (s *SnapSuite) TestConnectionsHelp(c *C) {
 	msg := `Usage:
   snap.test [OPTIONS] interfaces [interfaces-OPTIONS] [<snap>:<slot or plug>]
@@ -74,7 +71,6 @@
 }
 
 func (s *SnapSuite) TestConnectionsZeroSlotsOnePlug(c *C) {
->>>>>>> bf5ad1f6
 	s.RedirectClientToTestServer(func(w http.ResponseWriter, r *http.Request) {
 		c.Check(r.Method, Equals, "GET")
 		c.Check(r.URL.Path, Equals, "/v2/interfaces")
