--- conflicted
+++ resolved
@@ -185,8 +185,6 @@
 
 	c.Check(s.Stdout(), check.Not(check.Matches), `(?s).*(?m-s)^\.TP\n\.TP$(?s-m).*`)
 
-<<<<<<< HEAD
-=======
 }
 
 func (s *SnapSuite) TestBadSub(c *check.C) {
@@ -205,5 +203,4 @@
 
 	err := snap.RunMain()
 	c.Assert(err, check.ErrorMatches, `unknown command "brotato", see 'snap help debug'.`)
->>>>>>> c0a35481
 }