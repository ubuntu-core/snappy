--- conflicted
+++ resolved
@@ -175,7 +175,6 @@
 	c.Check(s.srv.n, check.Equals, s.srv.total)
 }
 
-<<<<<<< HEAD
 func (s *SnapOpSuite) TestRollback(c *check.C) {
 	s.srv.checker = func(r *http.Request) {
 		c.Check(r.URL.Path, check.Equals, "/v2/snaps/foo")
@@ -187,7 +186,13 @@
 
 	s.RedirectClientToTestServer(s.srv.handle)
 	rest, err := snap.Parser().ParseArgs([]string{"rollback", "foo"})
-=======
+	c.Assert(err, check.IsNil)
+	c.Assert(rest, check.DeepEquals, []string{})
+	c.Check(s.Stdout(), check.Matches, `(?sm).*foo\s+1.0\s+42\s+bar.*`)
+	c.Check(s.Stderr(), check.Equals, "")
+	// ensure that the fake server api was actually hit
+	c.Check(s.srv.n, check.Equals, s.srv.total)
+}
 func (s *SnapSuite) TestRefreshList(c *check.C) {
 	n := 0
 	s.RedirectClientToTestServer(func(w http.ResponseWriter, r *http.Request) {
@@ -239,15 +244,12 @@
 	}
 
 	rest, err := snap.Parser().ParseArgs(cmd)
->>>>>>> 1d1b5bda
-	c.Assert(err, check.IsNil)
-	c.Assert(rest, check.DeepEquals, []string{})
-	c.Check(s.Stdout(), check.Matches, `(?sm).*foo\s+1.0\s+42\s+bar.*`)
-	c.Check(s.Stderr(), check.Equals, "")
-	// ensure that the fake server api was actually hit
-	c.Check(s.srv.n, check.Equals, s.srv.total)
-<<<<<<< HEAD
-=======
+	c.Assert(err, check.IsNil)
+	c.Assert(rest, check.DeepEquals, []string{})
+	c.Check(s.Stdout(), check.Matches, `(?sm).*foo\s+1.0\s+42\s+bar.*`)
+	c.Check(s.Stderr(), check.Equals, "")
+	// ensure that the fake server api was actually hit
+	c.Check(s.srv.n, check.Equals, s.srv.total)
 }
 
 func (s *SnapOpSuite) TestTryNoDevMode(c *check.C) {
@@ -255,5 +257,4 @@
 }
 func (s *SnapOpSuite) TestTryDevMode(c *check.C) {
 	s.runTryTest(c, true)
->>>>>>> 1d1b5bda
 }