--- conflicted
+++ resolved
@@ -58,18 +58,6 @@
 			continue
 		}
 		mountPoint := l[4]
-<<<<<<< HEAD
-=======
-		mountSrc := l[9]
-		// skip internal mounts
-		if !strings.HasPrefix(mountSrc, "/dev/") {
-			continue
-		}
-		// skip snaps
-		if strings.HasPrefix(mountSrc, "/dev/loop") {
-			continue
-		}
->>>>>>> 55184f3b
 		cand := filepath.Join(mountPoint, autoImportsName)
 		if osutil.FileExists(cand) {
 			cands = append(cands, cand)
