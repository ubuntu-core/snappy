// -*- Mode: Go; indent-tabs-mode: t -*-

/*
 * Copyright (C) 2016 Canonical Ltd
 *
 * This program is free software: you can redistribute it and/or modify
 * it under the terms of the GNU General Public License version 3 as
 * published by the Free Software Foundation.
 *
 * This program is distributed in the hope that it will be useful,
 * but WITHOUT ANY WARRANTY; without even the implied warranty of
 * MERCHANTABILITY or FITNESS FOR A PARTICULAR PURPOSE.  See the
 * GNU General Public License for more details.
 *
 * You should have received a copy of the GNU General Public License
 * along with this program.  If not, see <http://www.gnu.org/licenses/>.
 *
 */

package main

import (
	"errors"
	"fmt"
	"io"
	"reflect"
	"sort"
	"strings"
	"text/tabwriter"
	"text/template"

	"github.com/jessevdk/go-flags"

	"github.com/snapcore/snapd/client"
	"github.com/snapcore/snapd/i18n"
	"github.com/snapcore/snapd/strutil"
)

var shortListHelp = i18n.G("List installed snaps")
var longListHelp = i18n.G(`
The list command displays a summary of snaps installed in the current system.
`)

type cmdList struct {
	Positional struct {
		Snaps []installedSnapName `positional-arg-name:"<snap>"`
	} `positional-args:"yes"`

	All    bool   `long:"all"`
	Format string `long:"format"`
}

func init() {
	addCommand("list", shortListHelp, longListHelp, func() flags.Commander { return &cmdList{} },
		map[string]string{
			"all":    i18n.G("Show all revisions"),
			"format": i18n.G("Use format string for output (try --format=help)"),
		}, nil)
}

type snapsByName []*client.Snap

func (s snapsByName) Len() int           { return len(s) }
func (s snapsByName) Less(i, j int) bool { return s[i].Name < s[j].Name }
func (s snapsByName) Swap(i, j int)      { s[i], s[j] = s[j], s[i] }

func (x *cmdList) Execute(args []string) error {
	if len(args) > 0 {
		return ErrExtraArgs
	}

	return listSnaps(installedSnapNames(x.Positional.Snaps), x.Format, x.All)
}

var ErrNoMatchingSnaps = errors.New(i18n.G("no matching snaps installed"))

// snapd will give us  and we want
// "" (local snap)     "-"
// risk                risk
// track               track        (not yet returned by snapd)
// track/stable        track
// track/risk          track/risk
// risk/branch         risk/…
// track/risk/branch   track/risk/…
func fmtChannel(ch string) string {
	if ch == "" {
		// "" -> "-" (local snap)
		return "-"
	}
	idx := strings.IndexByte(ch, '/')
	if idx < 0 {
		// risk -> risk
		return ch
	}
	first, rest := ch[:idx], ch[idx+1:]
	if rest == "stable" && first != "" {
		// track/stable -> track
		return first
	}
	if idx2 := strings.IndexByte(rest, '/'); idx2 >= 0 {
		// track/risk/branch -> track/risk/…
		return ch[:idx2+idx+2] + "…"
	}
	// so it's foo/bar -> either risk/branch, or track/risk.
	if strutil.ListContains(channelRisks, first) {
		// risk/branch -> risk/…
		return first + "/…"
	}
	// track/risk -> track/risk
	return ch
}

func listSnaps(names []string, format string, all bool) error {
	w := tabWriter()
	defer w.Flush()

	if format == "help" {
		return describeListFormat(w)
	}

	cli := Client()
	snaps, err := cli.List(names, &client.ListOptions{All: all})
	if err != nil {
		if err == client.ErrNoSnapsInstalled {
			if len(names) == 0 {
				fmt.Fprintln(Stderr, i18n.G("No snaps are installed yet. Try 'snap install hello-world'."))
				return nil
			} else {
				return ErrNoMatchingSnaps
			}
		}
		return err
	} else if len(snaps) == 0 {
		return ErrNoMatchingSnaps
	}
	sort.Sort(snapsByName(snaps))

	switch format {
	case "":
		return outputSnapsDefault(w, snaps)
	default:
		return outputSnapsWithFormat(w, snaps, format)
	}
}

type fieldDesc struct {
	name string
	help string
}

func clientSnapFields() []fieldDesc {
	v := reflect.TypeOf(client.Snap{})
	n := v.NumField()
	fields := make([]fieldDesc, n)
	for i := 0; i < n; i++ {
		field := v.Field(i)
		fields[i].name = strings.Split(field.Tag.Get("json"), ",")[0]
		fields[i].help = field.Tag.Get("help")
	}

	return fields
}

func clientSnapMap(s *client.Snap) map[string]interface{} {
	res := make(map[string]interface{})

	v := reflect.Indirect(reflect.ValueOf(s))
	t := v.Type()
	n := v.NumField()
	for i := 0; i < n; i++ {
		field := v.Field(i)
		name := strings.Split(t.Field(i).Tag.Get("json"), ",")[0]
		res[name] = field.Interface()
	}

	return res
}

func describeListFormat(w io.Writer) error {
	fmt.Fprintf(w, `Format uses a simple template system.

Use --format="{{.name}} {{.version}}" to get started.

All the elements available for snaps are:
`)
	for _, fld := range clientSnapFields() {
		if fld.help != "" {
			fmt.Fprintf(w, " - %s:\t%s\n", fld.name, fld.help)
		}
	}

	return nil
}

func outputSnapsWithFormat(w io.Writer, snaps []*client.Snap, format string) error {
	t, err := template.New("list-output").Parse(format)
	if err != nil {
		return fmt.Errorf("cannot use given template (try --format=help): %s", err)
	}

	for _, snap := range snaps {
		m := clientSnapMap(snap)
		if err := t.Execute(w, m); err != nil {
			return err
		}
		fmt.Fprint(w, "\n")
	}
	return nil
}

<<<<<<< HEAD
func outputSnapsDefault(w io.Writer, snaps []*client.Snap) error {
	fmt.Fprintln(w, i18n.G("Name\tVersion\tRev\tTracking\tDeveloper\tNotes"))
=======
	fmt.Fprintln(w, i18n.G("Name\tVersion\tRev\tTracking\tPublisher\tNotes"))
>>>>>>> e3b7633f

	for _, snap := range snaps {
		// Aid parsing of the output by not leaving the field empty.
		publisher := "-"
		if snap.Publisher != nil {
			publisher = snap.Publisher.Username
		}
		// doing it this way because otherwise it's a sea of %s\t%s\t%s
		line := []string{
			snap.Name,
			snap.Version,
			snap.Revision.String(),
			fmtChannel(snap.TrackingChannel),
			publisher,
			NotesFromLocal(snap).String(),
		}
		fmt.Fprintln(w, strings.Join(line, "\t"))
	}

	return nil
}

func tabWriter() *tabwriter.Writer {
	return tabwriter.NewWriter(Stdout, 5, 3, 2, ' ', 0)
}<|MERGE_RESOLUTION|>--- conflicted
+++ resolved
@@ -208,12 +208,8 @@
 	return nil
 }
 
-<<<<<<< HEAD
 func outputSnapsDefault(w io.Writer, snaps []*client.Snap) error {
-	fmt.Fprintln(w, i18n.G("Name\tVersion\tRev\tTracking\tDeveloper\tNotes"))
-=======
 	fmt.Fprintln(w, i18n.G("Name\tVersion\tRev\tTracking\tPublisher\tNotes"))
->>>>>>> e3b7633f
 
 	for _, snap := range snaps {
 		// Aid parsing of the output by not leaving the field empty.
