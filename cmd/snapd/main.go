// -*- Mode: Go; indent-tabs-mode: t -*-

/*
 * Copyright (C) 2015 Canonical Ltd
 *
 * This program is free software: you can redistribute it and/or modify
 * it under the terms of the GNU General Public License version 3 as
 * published by the Free Software Foundation.
 *
 * This program is distributed in the hope that it will be useful,
 * but WITHOUT ANY WARRANTY; without even the implied warranty of
 * MERCHANTABILITY or FITNESS FOR A PARTICULAR PURPOSE.  See the
 * GNU General Public License for more details.
 *
 * You should have received a copy of the GNU General Public License
 * along with this program.  If not, see <http://www.gnu.org/licenses/>.
 *
 */

package main

import (
	"fmt"
	"os"
	"os/signal"
	"syscall"
	"time"

	"github.com/snapcore/snapd/cmd"
	"github.com/snapcore/snapd/daemon"
	"github.com/snapcore/snapd/errtracker"
	"github.com/snapcore/snapd/httputil"
	"github.com/snapcore/snapd/logger"
	"github.com/snapcore/snapd/osutil"
	"github.com/snapcore/snapd/release"
	"github.com/snapcore/snapd/sanity"
	"github.com/snapcore/snapd/systemd"
)

var (
	sanityCheck = sanity.Check
)

func init() {
	err := logger.SimpleSetup()
	if err != nil {
		fmt.Fprintf(os.Stderr, "WARNING: failed to activate logging: %s\n", err)
	}
	// set here to avoid accidental submits in e.g. unit tests
	errtracker.CrashDbURLBase = "https://daisy.ubuntu.com/"
	errtracker.SnapdVersion = cmd.Version
}

func main() {
	// In preseed mode re-exec is not used
<<<<<<< HEAD
	if release.PreseedMode {
=======
	if release.PreseedMode() {
>>>>>>> 91736321
		logger.Noticef("running in preseed mode")
	} else {
		cmd.ExecInSnapdOrCoreSnap()
	}

	ch := make(chan os.Signal, 2)
	signal.Notify(ch, syscall.SIGINT, syscall.SIGTERM)
	if err := run(ch); err != nil {
		if err == daemon.ErrRestartSocket {
			// Note that we don't prepend: "error: " here because
			// ErrRestartSocket is not an error as such.
			fmt.Fprintf(os.Stdout, "%v\n", err)
			// the exit code must be in sync with
			// data/systemd/snapd.service.in:SuccessExitStatus=
			os.Exit(42)
		}
		fmt.Fprintf(os.Stderr, "cannot run daemon: %v\n", err)
		os.Exit(1)
	}
}

func runWatchdog(d *daemon.Daemon) (*time.Ticker, error) {
	// not running under systemd
	if os.Getenv("WATCHDOG_USEC") == "" {
		return nil, nil
	}
	usec := osutil.GetenvInt64("WATCHDOG_USEC")
	if usec == 0 {
		return nil, fmt.Errorf("cannot parse WATCHDOG_USEC: %q", os.Getenv("WATCHDOG_USEC"))
	}
	dur := time.Duration(usec/2) * time.Microsecond
	logger.Debugf("Setting up sd_notify() watchdog timer every %s", dur)
	wt := time.NewTicker(dur)

	go func() {
		for {
			select {
			case <-wt.C:
				// TODO: poke the snapd API here and
				//       only report WATCHDOG=1 if it
				//       replies with valid data
				systemd.SdNotify("WATCHDOG=1")
			case <-d.Dying():
				return
			}
		}
	}()

	return wt, nil
}

var checkRunningConditionsRetryDelay = 300 * time.Second

func run(ch chan os.Signal) error {
	t0 := time.Now().Truncate(time.Millisecond)
	httputil.SetUserAgentFromVersion(cmd.Version)

	d, err := daemon.New()
	if err != nil {
		return err
	}
	if err := d.Init(); err != nil {
		return err
	}

	// Run sanity check now, if anything goes wrong with the
	// check we go into "degraded" mode where we always report
	// the given error to any snap client.
	var checkTicker <-chan time.Time
	var tic *time.Ticker
	if err := sanityCheck(); err != nil {
		degradedErr := fmt.Errorf("system does not fully support snapd: %s", err)
		logger.Noticef("%s", degradedErr)
		d.SetDegradedMode(degradedErr)
		tic = time.NewTicker(checkRunningConditionsRetryDelay)
		checkTicker = tic.C
	}

	d.Version = cmd.Version

	if err := d.Start(); err != nil {
		return err
	}

	watchdog, err := runWatchdog(d)
	if err != nil {
		return fmt.Errorf("cannot run software watchdog: %v", err)
	}
	if watchdog != nil {
		defer watchdog.Stop()
	}

	logger.Debugf("activation done in %v", time.Now().Truncate(time.Millisecond).Sub(t0))

out:
	for {
		select {
		case sig := <-ch:
			logger.Noticef("Exiting on %s signal.\n", sig)
			break out
		case <-d.Dying():
			// something called Stop()
			break out
		case <-checkTicker:
			if err := sanityCheck(); err == nil {
				d.SetDegradedMode(nil)
				tic.Stop()
			}
		}
	}

	return d.Stop(ch)
}<|MERGE_RESOLUTION|>--- conflicted
+++ resolved
@@ -53,11 +53,7 @@
 
 func main() {
 	// In preseed mode re-exec is not used
-<<<<<<< HEAD
-	if release.PreseedMode {
-=======
 	if release.PreseedMode() {
->>>>>>> 91736321
 		logger.Noticef("running in preseed mode")
 	} else {
 		cmd.ExecInSnapdOrCoreSnap()
