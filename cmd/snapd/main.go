// -*- Mode: Go; indent-tabs-mode: t -*-

/*
 * Copyright (C) 2015 Canonical Ltd
 *
 * This program is free software: you can redistribute it and/or modify
 * it under the terms of the GNU General Public License version 3 as
 * published by the Free Software Foundation.
 *
 * This program is distributed in the hope that it will be useful,
 * but WITHOUT ANY WARRANTY; without even the implied warranty of
 * MERCHANTABILITY or FITNESS FOR A PARTICULAR PURPOSE.  See the
 * GNU General Public License for more details.
 *
 * You should have received a copy of the GNU General Public License
 * along with this program.  If not, see <http://www.gnu.org/licenses/>.
 *
 */

package main

import (
	"fmt"
	"os"
	"os/signal"
	"syscall"
	"time"

	"github.com/snapcore/snapd/cmd"
	"github.com/snapcore/snapd/daemon"
	"github.com/snapcore/snapd/errtracker"
	"github.com/snapcore/snapd/httputil"
	"github.com/snapcore/snapd/logger"
	"github.com/snapcore/snapd/osutil"
	"github.com/snapcore/snapd/selftest"
	"github.com/snapcore/snapd/systemd"
)

var (
	selftestRun = selftest.Run
)

func init() {
	err := logger.SimpleSetup()
	if err != nil {
		fmt.Fprintf(os.Stderr, "WARNING: failed to activate logging: %s\n", err)
	}
	// set here to avoid accidental submits in e.g. unit tests
	errtracker.CrashDbURLBase = "https://daisy.ubuntu.com/"
	errtracker.SnapdVersion = cmd.Version
}

func main() {
	cmd.ExecInSnapdOrCoreSnap()
<<<<<<< HEAD
	if err := run(); err != nil {
		if err == daemon.ErrRestartSocket {
			// Note that we don't prepend: "error: " here because
			// ErrRestartSocket is not an error as such.
			fmt.Fprintf(os.Stdout, "%v\n", err)
			// the exit code must be in sync with
			// data/systemd/snapd.service.in:SuccessExitStatus=
			os.Exit(42)
		}
=======

	ch := make(chan os.Signal, 2)
	signal.Notify(ch, syscall.SIGINT, syscall.SIGTERM)
	if err := run(ch); err != nil {
>>>>>>> 2949836b
		fmt.Fprintf(os.Stderr, "error: %v\n", err)
		os.Exit(1)
	}
}

func runWatchdog(d *daemon.Daemon) (*time.Ticker, error) {
	// not running under systemd
	if os.Getenv("WATCHDOG_USEC") == "" {
		return nil, nil
	}
	usec := osutil.GetenvInt64("WATCHDOG_USEC")
	if usec == 0 {
		return nil, fmt.Errorf("cannot parse WATCHDOG_USEC: %q", os.Getenv("WATCHDOG_USEC"))
	}
	dur := time.Duration(usec/2) * time.Microsecond
	logger.Debugf("Setting up sd_notify() watchdog timer every %s", dur)
	wt := time.NewTicker(dur)

	go func() {
		for {
			select {
			case <-wt.C:
				// TODO: poke the snapd API here and
				//       only report WATCHDOG=1 if it
				//       replies with valid data
				systemd.SdNotify("WATCHDOG=1")
			case <-d.Dying():
				break
			}
		}
	}()

	return wt, nil
}

var checkRunningConditionsRetryDelay = 300 * time.Second

// FIXME: rename selftest package to reflect that its not about the selftest
//        so much then it is about the environment that snapd runs in
func checkRunningConditions() error {
	return selftestRun()
}

func run(ch chan os.Signal) error {
	t0 := time.Now().Truncate(time.Millisecond)
	httputil.SetUserAgentFromVersion(cmd.Version)

	d, err := daemon.New()
	if err != nil {
		return err
	}
	if err := d.Init(); err != nil {
		return err
	}

	// Run selftest now, if anything goes wrong with the selftest we go
	// into "degraded" mode where we always report the given error to
	// any snap client.
	var checkTicker <-chan time.Time
	var tic *time.Ticker
	if err := checkRunningConditions(); err != nil {
		degradedErr := fmt.Errorf("system does not fully support snapd: %s", err)
		logger.Noticef("%s", degradedErr)
		d.SetDegradedMode(degradedErr)
		tic = time.NewTicker(checkRunningConditionsRetryDelay)
		checkTicker = tic.C
	}

	d.Version = cmd.Version

	d.Start()

	watchdog, err := runWatchdog(d)
	if err != nil {
		return fmt.Errorf("cannot run software watchdog: %v", err)
	}
	if watchdog != nil {
		defer watchdog.Stop()
	}

	logger.Debugf("activation done in %v", time.Now().Truncate(time.Millisecond).Sub(t0))

out:
	for {
		select {
		case sig := <-ch:
			logger.Noticef("Exiting on %s signal.\n", sig)
			break out
		case <-d.Dying():
			// something called Stop()
			break out
		case <-checkTicker:
			if err := checkRunningConditions(); err == nil {
				d.SetDegradedMode(nil)
				tic.Stop()
			}
		}
	}

	return d.Stop(ch)
}<|MERGE_RESOLUTION|>--- conflicted
+++ resolved
@@ -52,8 +52,10 @@
 
 func main() {
 	cmd.ExecInSnapdOrCoreSnap()
-<<<<<<< HEAD
-	if err := run(); err != nil {
+
+	ch := make(chan os.Signal, 2)
+	signal.Notify(ch, syscall.SIGINT, syscall.SIGTERM)
+	if err := run(ch); err != nil {
 		if err == daemon.ErrRestartSocket {
 			// Note that we don't prepend: "error: " here because
 			// ErrRestartSocket is not an error as such.
@@ -62,12 +64,6 @@
 			// data/systemd/snapd.service.in:SuccessExitStatus=
 			os.Exit(42)
 		}
-=======
-
-	ch := make(chan os.Signal, 2)
-	signal.Notify(ch, syscall.SIGINT, syscall.SIGTERM)
-	if err := run(ch); err != nil {
->>>>>>> 2949836b
 		fmt.Fprintf(os.Stderr, "error: %v\n", err)
 		os.Exit(1)
 	}
