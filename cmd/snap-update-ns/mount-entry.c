--- conflicted
+++ resolved
@@ -1,5 +1,5 @@
 /*
- * Copyright (C) 2017 Canonical Ltd
+* Copyright (C) 2017 Canonical Ltd
  *
  * This program is free software: you can redistribute it and/or modify
  * it under the terms of the GNU General Public License version 3 as
@@ -211,15 +211,11 @@
 	}
 }
 
-<<<<<<< HEAD
-static void sc_sort_mount_entries_with(struct sc_mount_entry **first,
-				       int (*cmp_fn) (const struct
-						      sc_mount_entry **,
-						      const struct
-						      sc_mount_entry **))
-=======
-void sc_sort_mount_entry_list(struct sc_mount_entry_list *list)
->>>>>>> 04e9ef41
+static void sc_sort_mount_entry_list_with(struct sc_mount_entry_list *list,
+					  int (*cmp_fn) (const struct
+							 sc_mount_entry **,
+							 const struct
+							 sc_mount_entry **))
 {
 	if (list == NULL) {
 		die("cannot sort mount entry list, list is NULL");
@@ -266,13 +262,13 @@
 	free(entryp_array);
 }
 
-void sc_sort_mount_entries(struct sc_mount_entry **first)
-{
-	sc_sort_mount_entries_with(first, sc_indirect_compare_mount_entry);
-}
-
-void sc_reverse_sort_mount_entries(struct sc_mount_entry **first)
-{
-	sc_sort_mount_entries_with(first,
-				   sc_indirect_reverse_compare_mount_entry);
+void sc_sort_mount_entry_list(struct sc_mount_entry_list *list)
+{
+	sc_sort_mount_entry_list_with(list, sc_indirect_compare_mount_entry);
+}
+
+void sc_reverse_sort_mount_entry_list(struct sc_mount_entry_list *list)
+{
+	sc_sort_mount_entry_list_with(list,
+				      sc_indirect_reverse_compare_mount_entry);
 }