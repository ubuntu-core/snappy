--- conflicted
+++ resolved
@@ -47,9 +47,9 @@
 	// Mock and record system interactions.
 	s.sys = &testutil.SyscallRecorder{}
 	s.BaseTest.AddCleanup(update.MockSystemCalls(s.sys))
-<<<<<<< HEAD
+	s.sec = &update.Secure{}
 	// Allow writing anywhere
-	restore := update.MockTrespassing([]string{
+	s.sec.AllowWritingTo(
 		// Special paths used for testing.
 		// It's easier to allow than than to change all the tests now.
 		"/abs/",
@@ -62,11 +62,7 @@
 		// The regularly allowed places
 		"/var/snap/",
 		"/tmp/",
-	})
-	s.BaseTest.AddCleanup(restore)
-=======
-	s.sec = &update.Secure{}
->>>>>>> 0922ad3f
+	)
 }
 
 func (s *changeSuite) TestFakeFileInfo(c *C) {
