// -*- Mode: Go; indent-tabs-mode: t -*-

/*
 * Copyright (C) 2017 Canonical Ltd
 *
 * This program is free software: you can redistribute it and/or modify
 * it under the terms of the GNU General Public License version 3 as
 * published by the Free Software Foundation.
 *
 * This program is distributed in the hope that it will be useful,
 * but WITHOUT ANY WARRANTY; without even the implied warranty of
 * MERCHANTABILITY or FITNESS FOR A PARTICULAR PURPOSE.  See the
 * GNU General Public License for more details.
 *
 * You should have received a copy of the GNU General Public License
 * along with this program.  If not, see <http://www.gnu.org/licenses/>.
 *
 */

package main

import (
	"fmt"

	"github.com/snapcore/snapd/dirs"
	"github.com/snapcore/snapd/features"
	"github.com/snapcore/snapd/osutil"
)

// UserProfileUpdate contains information about update to per-user mount namespace.
type UserProfileUpdate struct {
<<<<<<< HEAD
	commonProfileUpdate
=======
	CommonProfileUpdate
>>>>>>> dd0ef1e3
	// uid is the numeric user identifier associated with the user for which
	// the update operation is occurring. It may be the current UID but doesn't
	// need to be.
	uid int
}

// NewUserProfileUpdate returns encapsulated information for performing a per-user mount namespace update.
func NewUserProfileUpdate(instanceName string, fromSnapConfine bool, uid int) *UserProfileUpdate {
	return &UserProfileUpdate{
<<<<<<< HEAD
		commonProfileUpdate: commonProfileUpdate{
=======
		CommonProfileUpdate: CommonProfileUpdate{
>>>>>>> dd0ef1e3
			instanceName:       instanceName,
			fromSnapConfine:    fromSnapConfine,
			currentProfilePath: currentUserProfilePath(instanceName, uid),
			desiredProfilePath: desiredUserProfilePath(instanceName),
		},
		uid: uid,
	}
}

<<<<<<< HEAD
// InstanceName returns the snap instance name being updated.
func (up *UserProfileUpdate) InstanceName() string {
	return up.commonProfileUpdate.instanceName
}

// UID returns the user ID of the mount namespace being updated.
func (up *UserProfileUpdate) UID() int {
	return up.uid
}

// Lock acquires locks / freezes needed to synchronize mount namespace changes.
func (up *UserProfileUpdate) Lock() (unlock func(), err error) {
	// If persistent user mount namespaces are not enabled then don't acquire
	// any locks. This is for parity with the pre-persistence behavior (to
	// minimise impact before the feature is enabled by default).
	if features.PerUserMountNamespace.IsEnabled() {
		return up.commonProfileUpdate.Lock()
	}
	return func() {}, nil
}

=======
// UID returns the user ID of the mount namespace being updated.
func (up *UserProfileUpdate) UID() int {
	return up.uid
}

// Lock acquires locks / freezes needed to synchronize mount namespace changes.
func (up *UserProfileUpdate) Lock() (unlock func(), err error) {
	// TODO: when persistent user mount namespaces are enabled, grab a lock
	// protecting the snap and freeze snap processes here.
	return func() {}, nil
}

>>>>>>> dd0ef1e3
// Assumptions returns information about file system mutability rules.
//
// User mount profiles can write to /tmp (this is required for constructing
// writable mimics) and to /run/user/UID/
func (up *UserProfileUpdate) Assumptions() *Assumptions {
	// TODO: When SNAP_USER_DATA and SNAP_USER_COMMON can be used from per-user
	// mount profiles then we need to handle /home/*/snap/*
	//
	// Right now this is not done because we must securely figure out what the
	// $HOME directory is and this must be preemptively allowed by apparmor
	// profile for snap-update-ns (that is per snap but not per user).  In
	// effect this feels like we must grant /home/*/snap/$SNAP_NAME/ anyway.
	// Note that currently using wild-cards in the Assumptions type is not
	// supported.
	as := &Assumptions{}
	as.AddUnrestrictedPaths("/tmp", xdgRuntimeDir(up.uid))
	return as
}

// LoadDesiredProfile loads the desired, per-user mount profile, expanding user-specific variables.
func (up *UserProfileUpdate) LoadDesiredProfile() (*osutil.MountProfile, error) {
<<<<<<< HEAD
	profile, err := up.commonProfileUpdate.LoadDesiredProfile()
=======
	profile, err := up.CommonProfileUpdate.LoadDesiredProfile()
>>>>>>> dd0ef1e3
	if err != nil {
		return nil, err
	}
	// TODO: when SNAP_USER_DATA, SNAP_USER_COMMON or other variables relating
	// to the user name and their home directory need to be expanded then
	// handle them here.
	expandXdgRuntimeDir(profile, up.uid)
	return profile, nil
}

// SaveCurrentProfile saves the current, per-user mount profile, if matching feature is enabled.
//
// The profile is really only saved to disk if PerUserMountNamespace feature is
// enabled. This is matched by similar logic in snap-confine, that only
// persists per-user mount namespace if the same feature is enabled.
func (up *UserProfileUpdate) SaveCurrentProfile(profile *osutil.MountProfile) error {
<<<<<<< HEAD
	// If persistent user mount namespaces are not enabled then don't
	// write the updated current mount profile because snap-confine
	// is similarly not storing the mount namespace.
	if features.PerUserMountNamespace.IsEnabled() {
		return up.commonProfileUpdate.SaveCurrentProfile(profile)
	}
=======
	// TODO: when persistent user mount namespaces are enabled save the
	// current, per-user mount profile here.
>>>>>>> dd0ef1e3
	return nil
}

// desiredUserProfilePath returns the path of the fstab-like file with the desired, user-specific mount profile for a snap.
func desiredUserProfilePath(snapName string) string {
	return fmt.Sprintf("%s/snap.%s.user-fstab", dirs.SnapMountPolicyDir, snapName)
}

// currentUserProfilePath returns the path of the fstab-like file with the applied, user-specific mount profile for a snap.
func currentUserProfilePath(snapName string, uid int) string {
	return fmt.Sprintf("%s/snap.%s.%d.user-fstab", dirs.SnapRunNsDir, snapName, uid)
}<|MERGE_RESOLUTION|>--- conflicted
+++ resolved
@@ -29,11 +29,7 @@
 
 // UserProfileUpdate contains information about update to per-user mount namespace.
 type UserProfileUpdate struct {
-<<<<<<< HEAD
-	commonProfileUpdate
-=======
 	CommonProfileUpdate
->>>>>>> dd0ef1e3
 	// uid is the numeric user identifier associated with the user for which
 	// the update operation is occurring. It may be the current UID but doesn't
 	// need to be.
@@ -43,11 +39,7 @@
 // NewUserProfileUpdate returns encapsulated information for performing a per-user mount namespace update.
 func NewUserProfileUpdate(instanceName string, fromSnapConfine bool, uid int) *UserProfileUpdate {
 	return &UserProfileUpdate{
-<<<<<<< HEAD
-		commonProfileUpdate: commonProfileUpdate{
-=======
 		CommonProfileUpdate: CommonProfileUpdate{
->>>>>>> dd0ef1e3
 			instanceName:       instanceName,
 			fromSnapConfine:    fromSnapConfine,
 			currentProfilePath: currentUserProfilePath(instanceName, uid),
@@ -55,12 +47,6 @@
 		},
 		uid: uid,
 	}
-}
-
-<<<<<<< HEAD
-// InstanceName returns the snap instance name being updated.
-func (up *UserProfileUpdate) InstanceName() string {
-	return up.commonProfileUpdate.instanceName
 }
 
 // UID returns the user ID of the mount namespace being updated.
@@ -74,25 +60,11 @@
 	// any locks. This is for parity with the pre-persistence behavior (to
 	// minimise impact before the feature is enabled by default).
 	if features.PerUserMountNamespace.IsEnabled() {
-		return up.commonProfileUpdate.Lock()
+		return up.CommonProfileUpdate.Lock()
 	}
 	return func() {}, nil
 }
 
-=======
-// UID returns the user ID of the mount namespace being updated.
-func (up *UserProfileUpdate) UID() int {
-	return up.uid
-}
-
-// Lock acquires locks / freezes needed to synchronize mount namespace changes.
-func (up *UserProfileUpdate) Lock() (unlock func(), err error) {
-	// TODO: when persistent user mount namespaces are enabled, grab a lock
-	// protecting the snap and freeze snap processes here.
-	return func() {}, nil
-}
-
->>>>>>> dd0ef1e3
 // Assumptions returns information about file system mutability rules.
 //
 // User mount profiles can write to /tmp (this is required for constructing
@@ -114,11 +86,7 @@
 
 // LoadDesiredProfile loads the desired, per-user mount profile, expanding user-specific variables.
 func (up *UserProfileUpdate) LoadDesiredProfile() (*osutil.MountProfile, error) {
-<<<<<<< HEAD
-	profile, err := up.commonProfileUpdate.LoadDesiredProfile()
-=======
 	profile, err := up.CommonProfileUpdate.LoadDesiredProfile()
->>>>>>> dd0ef1e3
 	if err != nil {
 		return nil, err
 	}
@@ -135,17 +103,12 @@
 // enabled. This is matched by similar logic in snap-confine, that only
 // persists per-user mount namespace if the same feature is enabled.
 func (up *UserProfileUpdate) SaveCurrentProfile(profile *osutil.MountProfile) error {
-<<<<<<< HEAD
 	// If persistent user mount namespaces are not enabled then don't
 	// write the updated current mount profile because snap-confine
 	// is similarly not storing the mount namespace.
 	if features.PerUserMountNamespace.IsEnabled() {
-		return up.commonProfileUpdate.SaveCurrentProfile(profile)
+		return up.CommonProfileUpdate.SaveCurrentProfile(profile)
 	}
-=======
-	// TODO: when persistent user mount namespaces are enabled save the
-	// current, per-user mount profile here.
->>>>>>> dd0ef1e3
 	return nil
 }
 
