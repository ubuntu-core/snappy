--- conflicted
+++ resolved
@@ -54,32 +54,13 @@
 // XSnapdUID returns the user associated with x-snapd-user mount option.  If
 // the mode is not specified explicitly then a default "root" use is
 // returned.
-<<<<<<< HEAD
-func XSnapdUid(e *mount.Entry) (uid uint64, err error) {
+func XSnapdUID(e *mount.Entry) (uid uint64, err error) {
 	if opt, ok := e.OptStr("x-snapd.uid"); ok {
 		if !validUserGroupRe.MatchString(opt) {
 			return math.MaxUint64, fmt.Errorf("cannot parse user name %q", opt)
 		}
 		// Try to parse a numeric ID first.
 		if n, err := fmt.Sscanf(opt, "%d", &uid); n == 1 && err == nil {
-=======
-func XSnapdUID(e *mount.Entry) (uid uint64, err error) {
-	for _, opt := range e.Options {
-		if strings.HasPrefix(opt, "x-snapd.uid=") {
-			kv := strings.SplitN(opt, "=", 2)
-			if !validUserGroupRe.MatchString(kv[1]) {
-				return math.MaxUint64, fmt.Errorf("cannot parse user name %q", kv[1])
-			}
-			// Try to parse a numeric ID first.
-			if n, err := fmt.Sscanf(kv[1], "%d", &uid); n == 1 && err == nil {
-				return uid, nil
-			}
-			// Fall-back to system name lookup.
-			if uid, err = osutil.FindUid(kv[1]); err != nil {
-				// The error message from FindUid is not very useful so just skip it.
-				return math.MaxUint64, fmt.Errorf("cannot resolve user name %q", kv[1])
-			}
->>>>>>> f92231a5
 			return uid, nil
 		}
 		// Fall-back to system name lookup.
@@ -95,32 +76,13 @@
 // XSnapdGID returns the user associated with x-snapd-user mount option.  If
 // the mode is not specified explicitly then a default "root" use is
 // returned.
-<<<<<<< HEAD
-func XSnapdGid(e *mount.Entry) (gid uint64, err error) {
+func XSnapdGID(e *mount.Entry) (gid uint64, err error) {
 	if opt, ok := e.OptStr("x-snapd.gid"); ok {
 		if !validUserGroupRe.MatchString(opt) {
 			return math.MaxUint64, fmt.Errorf("cannot parse group name %q", opt)
 		}
 		// Try to parse a numeric ID first.
 		if n, err := fmt.Sscanf(opt, "%d", &gid); n == 1 && err == nil {
-=======
-func XSnapdGID(e *mount.Entry) (gid uint64, err error) {
-	for _, opt := range e.Options {
-		if strings.HasPrefix(opt, "x-snapd.gid=") {
-			kv := strings.SplitN(opt, "=", 2)
-			if !validUserGroupRe.MatchString(kv[1]) {
-				return math.MaxUint64, fmt.Errorf("cannot parse group name %q", kv[1])
-			}
-			// Try to parse a numeric ID first.
-			if n, err := fmt.Sscanf(kv[1], "%d", &gid); n == 1 && err == nil {
-				return gid, nil
-			}
-			// Fall-back to system name lookup.
-			if gid, err = osutil.FindGid(kv[1]); err != nil {
-				// The error message from FindGid is not very useful so just skip it.
-				return math.MaxUint64, fmt.Errorf("cannot resolve group name %q", kv[1])
-			}
->>>>>>> f92231a5
 			return gid, nil
 		}
 		// Fall-back to system name lookup.
