--- conflicted
+++ resolved
@@ -285,11 +285,7 @@
 	c.Assert(ioutil.WriteFile(desiredProfilePath, []byte(desiredProfileContent), 0644), IsNil)
 
 	n := -1
-<<<<<<< HEAD
-	restore := update.MockChangePerform(func(chg *update.Change, sec *update.Secure) ([]*update.Change, error) {
-=======
-	restore := update.MockChangePerform(func(chg *update.Change) ([]*update.Change, error) {
->>>>>>> 05c0b106
+	restore := update.MockChangePerform(func(chg *update.Change) ([]*update.Change, error) {
 		n++
 		switch n {
 		case 0:
@@ -309,11 +305,7 @@
 	defer restore()
 
 	// The error was not ignored, we bailed out.
-<<<<<<< HEAD
-	c.Assert(update.ComputeAndSaveChanges(snapName, s.sec), ErrorMatches, "testing")
-=======
 	c.Assert(update.ComputeAndSaveChanges(snapName), ErrorMatches, "testing")
->>>>>>> 05c0b106
 
 	c.Check(currentProfilePath, testutil.FileEquals, "")
 }
