/*
 * Copyright (C) 2017 Canonical Ltd
 *
 * This program is free software: you can redistribute it and/or modify
 * it under the terms of the GNU General Public License version 3 as
 * published by the Free Software Foundation.
 *
 * This program is distributed in the hope that it will be useful,
 * but WITHOUT ANY WARRANTY; without even the implied warranty of
 * MERCHANTABILITY or FITNESS FOR A PARTICULAR PURPOSE.  See the
 * GNU General Public License for more details.
 *
 * You should have received a copy of the GNU General Public License
 * along with this program.  If not, see <http://www.gnu.org/licenses/>.
 *
 */

#ifndef SNAP_CONFINE_MOUNT_ENTRY_H
#define SNAP_CONFINE_MOUNT_ENTRY_H

#ifdef HAVE_CONFIG_H
#include "config.h"
#endif

#include <mntent.h>

/**
 * A list of mount entries.
 **/
struct sc_mount_entry_list {
	struct sc_mount_entry *first, *last;
};

/**
 * A fstab-like mount entry.
 **/
struct sc_mount_entry {
	struct mntent entry;
<<<<<<< HEAD
	struct sc_mount_entry *next;
	unsigned reuse;		// internal flag, not compared
=======
	struct sc_mount_entry *prev, *next;
>>>>>>> 04e9ef41
};

/**
 * Parse a given fstab-like file into a list of sc_mount_entry objects.
 *
 * If the given file does not exist then the result is an empty list.
 * If anything goes wrong the routine die()s.
 *
 * The caller must free the list with sc_mount_entry_list.
 **/
struct sc_mount_entry_list *sc_load_mount_profile(const char *pathname);

/**
 * Save a list of sc_mount_entry objects to a fstab-like file.
 *
 * If anything goes wrong the routine die()s.
 **/
void sc_save_mount_profile(const struct sc_mount_entry_list *list,
			   const char *pathname);

/**
 * Compare two mount entries.
 *
 * Returns 0 if both entries are equal, a number less than zero if the first
 * entry sorts before the second entry or a number greater than zero if the
 * second entry sorts before the second entry.
 **/
int
sc_compare_mount_entry(const struct sc_mount_entry *a,
		       const struct sc_mount_entry *b);

/**
 * Sort the linked list of mount entries.
 *
<<<<<<< HEAD
 * The initial argument is a pointer to the first element (which can be NULL).
 * The list is sorted and all the next pointers are updated to point to the
 * lexically subsequent element.
=======
 * The list is sorted and all the next/prev pointers are updated to point to
 * the lexically subsequent/preceding element.
>>>>>>> 04e9ef41
 *
 * This function sorts in the ascending order.
 **/
void sc_sort_mount_entry_list(struct sc_mount_entry_list *list);

/**
<<<<<<< HEAD
 * Sort the linked list of mount entries.
 *
 * The initial argument is a pointer to the first element (which can be NULL).
 * The list is sorted and all the next pointers are updated to point to the
 * lexically subsequent element.
 *
 * This function sorts in the descending order.
 **/
void sc_reverse_sort_mount_entries(struct sc_mount_entry **first);

/**
 * Free a dynamically allocated list of strct sc_mount_entry objects.
=======
 * Free a dynamically allocated list of mount entry objects.
>>>>>>> 04e9ef41
 *
 * This function is designed to be used with
 * __attribute__((cleanup(sc_cleanup_mount_entry_list))).
 **/
void sc_cleanup_mount_entry_list(struct sc_mount_entry_list **listp);

/**
 * Free a dynamically allocated list of mount entry objects.
 **/
void sc_free_mount_entry_list(struct sc_mount_entry_list *list);

#endif<|MERGE_RESOLUTION|>--- conflicted
+++ resolved
@@ -36,12 +36,8 @@
  **/
 struct sc_mount_entry {
 	struct mntent entry;
-<<<<<<< HEAD
-	struct sc_mount_entry *next;
+	struct sc_mount_entry *prev, *next;
 	unsigned reuse;		// internal flag, not compared
-=======
-	struct sc_mount_entry *prev, *next;
->>>>>>> 04e9ef41
 };
 
 /**
@@ -76,36 +72,25 @@
 /**
  * Sort the linked list of mount entries.
  *
-<<<<<<< HEAD
- * The initial argument is a pointer to the first element (which can be NULL).
- * The list is sorted and all the next pointers are updated to point to the
- * lexically subsequent element.
-=======
  * The list is sorted and all the next/prev pointers are updated to point to
  * the lexically subsequent/preceding element.
->>>>>>> 04e9ef41
  *
  * This function sorts in the ascending order.
  **/
 void sc_sort_mount_entry_list(struct sc_mount_entry_list *list);
 
 /**
-<<<<<<< HEAD
  * Sort the linked list of mount entries.
  *
- * The initial argument is a pointer to the first element (which can be NULL).
- * The list is sorted and all the next pointers are updated to point to the
- * lexically subsequent element.
+ * The list is sorted and all the next/prev pointers are updated to point to
+ * the lexically subsequent/preceding element.
  *
  * This function sorts in the descending order.
  **/
-void sc_reverse_sort_mount_entries(struct sc_mount_entry **first);
+void sc_reverse_sort_mount_entry_list(struct sc_mount_entry_list *list);
 
 /**
- * Free a dynamically allocated list of strct sc_mount_entry objects.
-=======
  * Free a dynamically allocated list of mount entry objects.
->>>>>>> 04e9ef41
  *
  * This function is designed to be used with
  * __attribute__((cleanup(sc_cleanup_mount_entry_list))).
