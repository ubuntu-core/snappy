--- conflicted
+++ resolved
@@ -24,10 +24,7 @@
 	"os"
 	"os/exec"
 	"path/filepath"
-<<<<<<< HEAD
-=======
 	"sort"
->>>>>>> 8b8066c0
 	"strings"
 	"syscall"
 
