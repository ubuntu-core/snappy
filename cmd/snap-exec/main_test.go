// -*- Mode: Go; indent-tabs-mode: t -*-

/*
 * Copyright (C) 2016 Canonical Ltd
 *
 * This program is free software: you can redistribute it and/or modify
 * it under the terms of the GNU General Public License version 3 as
 * published by the Free Software Foundation.
 *
 * This program is distributed in the hope that it will be useful,
 * but WITHOUT ANY WARRANTY; without even the implied warranty of
 * MERCHANTABILITY or FITNESS FOR A PARTICULAR PURPOSE.  See the
 * GNU General Public License for more details.
 *
 * You should have received a copy of the GNU General Public License
 * along with this program.  If not, see <http://www.gnu.org/licenses/>.
 *
 */

package main_test

import (
	"fmt"
	"io/ioutil"
	"os"
	"os/exec"
	"path/filepath"
	"testing"

	. "gopkg.in/check.v1"

	"github.com/snapcore/snapd/dirs"
	"github.com/snapcore/snapd/snap"
	"github.com/snapcore/snapd/snap/snaptest"
	"github.com/snapcore/snapd/testutil"

	snapExec "github.com/snapcore/snapd/cmd/snap-exec"
)

// Hook up check.v1 into the "go test" runner
func Test(t *testing.T) { TestingT(t) }

type snapExecSuite struct{}

var _ = Suite(&snapExecSuite{})

func (s *snapExecSuite) SetUpTest(c *C) {
	// clean previous parse runs
	snapExec.SetOptsCommand("")
	snapExec.SetOptsHook("")
}

func (s *snapExecSuite) TearDown(c *C) {
	dirs.SetRootDir("/")
}

var mockYaml = []byte(`name: snapname
version: 1.0
apps:
 app:
  command: run-app cmd-arg1 $SNAP_DATA
  stop-command: stop-app
  post-stop-command: post-stop-app
  environment:
   BASE_PATH: /some/path
   LD_LIBRARY_PATH: ${BASE_PATH}/lib
   MY_PATH: $PATH
 nostop:
  command: nostop
`)

var mockHookYaml = []byte(`name: snapname
version: 1.0
hooks:
 configure:
`)

var mockContents = ""

var binaryTemplate = `#!/bin/sh
echo "$(basename $0)" >> %[1]q
for arg in "$@"; do
echo "$arg" >> %[1]q
done
printf "\n" >> %[1]q`

func (s *snapExecSuite) TestInvalidCombinedParameters(c *C) {
	invalidParameters := []string{"--hook=hook-name", "--command=command-name", "snap-name"}
	_, _, err := snapExec.ParseArgs(invalidParameters)
	c.Check(err, ErrorMatches, ".*cannot use --hook and --command together.*")
}

func (s *snapExecSuite) TestInvalidExtraParameters(c *C) {
	invalidParameters := []string{"--hook=hook-name", "snap-name", "foo", "bar"}
	_, _, err := snapExec.ParseArgs(invalidParameters)
	c.Check(err, ErrorMatches, ".*too many arguments for hook \"hook-name\": snap-name foo bar.*")
}

func (s *snapExecSuite) TestFindCommand(c *C) {
	info, err := snap.InfoFromSnapYaml(mockYaml)
	c.Assert(err, IsNil)

	for _, t := range []struct {
		cmd      string
		expected string
	}{
		{cmd: "", expected: `run-app cmd-arg1 $SNAP_DATA`},
		{cmd: "stop", expected: "stop-app"},
		{cmd: "post-stop", expected: "post-stop-app"},
	} {
		cmd, err := snapExec.FindCommand(info.Apps["app"], t.cmd)
		c.Check(err, IsNil)
		c.Check(cmd, Equals, t.expected)
	}
}

func (s *snapExecSuite) TestFindCommandInvalidCommand(c *C) {
	info, err := snap.InfoFromSnapYaml(mockYaml)
	c.Assert(err, IsNil)

	_, err = snapExec.FindCommand(info.Apps["app"], "xxx")
	c.Check(err, ErrorMatches, `cannot use "xxx" command`)
}

func (s *snapExecSuite) TestFindCommandNoCommand(c *C) {
	info, err := snap.InfoFromSnapYaml(mockYaml)
	c.Assert(err, IsNil)

	_, err = snapExec.FindCommand(info.Apps["nostop"], "stop")
	c.Check(err, ErrorMatches, `no "stop" command found for "nostop"`)
}

func (s *snapExecSuite) TestSnapExecAppIntegration(c *C) {
	dirs.SetRootDir(c.MkDir())
	snaptest.MockSnap(c, string(mockYaml), string(mockContents), &snap.SideInfo{
		Revision: snap.R("42"),
	})

	execArgv0 := ""
	execArgs := []string{}
	execEnv := []string{}
	restore := snapExec.MockSyscallExec(func(argv0 string, argv []string, env []string) error {
		execArgv0 = argv0
		execArgs = argv
		execEnv = env
		return nil
	})
	defer restore()

	// launch and verify its run the right way
	err := snapExec.ExecApp("snapname.app", "42", "stop", []string{"arg1", "arg2"})
	c.Assert(err, IsNil)
	c.Check(execArgv0, Equals, fmt.Sprintf("%s/snapname/42/stop-app", dirs.SnapMountDir))
	c.Check(execArgs, DeepEquals, []string{execArgv0, "arg1", "arg2"})
	c.Check(execEnv, testutil.Contains, "BASE_PATH=/some/path")
	c.Check(execEnv, testutil.Contains, "LD_LIBRARY_PATH=/some/path/lib")
	c.Check(execEnv, testutil.Contains, fmt.Sprintf("MY_PATH=%s", os.Getenv("PATH")))
}

func (s *snapExecSuite) TestSnapExecHookIntegration(c *C) {
	dirs.SetRootDir(c.MkDir())
	snaptest.MockSnap(c, string(mockHookYaml), string(mockContents), &snap.SideInfo{
		Revision: snap.R("42"),
	})

	execArgv0 := ""
	execArgs := []string{}
	restore := snapExec.MockSyscallExec(func(argv0 string, argv []string, env []string) error {
		execArgv0 = argv0
		execArgs = argv
		return nil
	})
	defer restore()

	// launch and verify it ran correctly
	err := snapExec.ExecHook("snapname", "42", "configure")
	c.Assert(err, IsNil)
	c.Check(execArgv0, Equals, fmt.Sprintf("%s/snapname/42/meta/hooks/configure", dirs.SnapMountDir))
	c.Check(execArgs, DeepEquals, []string{execArgv0})
}

func (s *snapExecSuite) TestSnapExecHookMissingHookIntegration(c *C) {
	dirs.SetRootDir(c.MkDir())
	snaptest.MockSnap(c, string(mockHookYaml), string(mockContents), &snap.SideInfo{
		Revision: snap.R("42"),
	})

	err := snapExec.ExecHook("snapname", "42", "missing-hook")
	c.Assert(err, NotNil)
	c.Assert(err, ErrorMatches, "cannot find hook \"missing-hook\" in \"snapname\"")
}

func (s *snapExecSuite) TestSnapExecIgnoresUnknownArgs(c *C) {
	snapApp, rest, err := snapExec.ParseArgs([]string{"--command=shell", "snapname.app", "--arg1", "arg2"})
	c.Assert(err, IsNil)
	c.Assert(snapExec.GetOptsCommand(), Equals, "shell")
	c.Assert(snapApp, DeepEquals, "snapname.app")
	c.Assert(rest, DeepEquals, []string{"--arg1", "arg2"})
}

func (s *snapExecSuite) TestSnapExecErrorsOnUnknown(c *C) {
	_, _, err := snapExec.ParseArgs([]string{"--command=shell", "--unknown", "snapname.app", "--arg1", "arg2"})
	c.Check(err, ErrorMatches, "unknown flag `unknown'")
}

func (s *snapExecSuite) TestSnapExecErrorsOnMissingSnapApp(c *C) {
	_, _, err := snapExec.ParseArgs([]string{"--command=shell"})
	c.Check(err, ErrorMatches, "need the application to run as argument")
}

func (s *snapExecSuite) TestSnapExecAppRealIntegration(c *C) {
	// we need a lot of mocks
	dirs.SetRootDir(c.MkDir())

	oldOsArgs := os.Args
	defer func() { os.Args = oldOsArgs }()

	os.Setenv("SNAP_REVISION", "42")
	defer os.Unsetenv("SNAP_REVISION")

	snaptest.MockSnap(c, string(mockYaml), string(mockContents), &snap.SideInfo{
		Revision: snap.R("42"),
	})

	canaryFile := filepath.Join(c.MkDir(), "canary.txt")
	script := fmt.Sprintf("%s/snapname/42/run-app", dirs.SnapMountDir)
	err := ioutil.WriteFile(script, []byte(fmt.Sprintf(binaryTemplate, canaryFile)), 0755)
	c.Assert(err, IsNil)

	// we can not use the real syscall.execv here because it would
	// replace the entire test :)
	restore := snapExec.MockSyscallExec(actuallyExec)
	defer restore()

	// run it
	os.Args = []string{"snap-exec", "snapname.app", "foo", "--bar=baz", "foobar"}
	err = snapExec.Run()
	c.Assert(err, IsNil)

	output, err := ioutil.ReadFile(canaryFile)
	c.Assert(err, IsNil)
	c.Assert(string(output), Equals, `run-app
cmd-arg1
foo
--bar=baz
foobar

`)
}

func (s *snapExecSuite) TestSnapExecHookRealIntegration(c *C) {
	// we need a lot of mocks
	dirs.SetRootDir(c.MkDir())

	oldOsArgs := os.Args
	defer func() { os.Args = oldOsArgs }()

	os.Setenv("SNAP_REVISION", "42")
	defer os.Unsetenv("SNAP_REVISION")

	canaryFile := filepath.Join(c.MkDir(), "canary.txt")

	testSnap := snaptest.MockSnap(c, string(mockHookYaml), string(mockContents), &snap.SideInfo{
		Revision: snap.R("42"),
	})
	hookPath := filepath.Join("meta", "hooks", "configure")
	hookPathAndContents := []string{hookPath, fmt.Sprintf(binaryTemplate, canaryFile)}
	snaptest.PopulateDir(testSnap.MountDir(), [][]string{hookPathAndContents})
	hookPath = filepath.Join(testSnap.MountDir(), hookPath)
	c.Assert(os.Chmod(hookPath, 0755), IsNil)

	// we can not use the real syscall.execv here because it would
	// replace the entire test :)
	restore := snapExec.MockSyscallExec(actuallyExec)
	defer restore()

	// run it
	os.Args = []string{"snap-exec", "--hook=configure", "snapname"}
	err := snapExec.Run()
	c.Assert(err, IsNil)

	output, err := ioutil.ReadFile(canaryFile)
	c.Assert(err, IsNil)
	c.Assert(string(output), Equals, "configure\n\n")
}

func actuallyExec(argv0 string, argv []string, env []string) error {
	cmd := exec.Command(argv[0], argv[1:]...)
	cmd.Env = env
	output, err := cmd.CombinedOutput()
	if len(output) > 0 {
		return fmt.Errorf("Expected output length to be 0, it was %d", len(output))
	}
	return err
}

func (s *snapExecSuite) TestSnapExecShellIntegration(c *C) {
	dirs.SetRootDir(c.MkDir())
	snaptest.MockSnap(c, string(mockYaml), string(mockContents), &snap.SideInfo{
		Revision: snap.R("42"),
	})

	execArgv0 := ""
	execArgs := []string{}
	execEnv := []string{}
	restore := snapExec.MockSyscallExec(func(argv0 string, argv []string, env []string) error {
		execArgv0 = argv0
		execArgs = argv
		execEnv = env
		return nil
	})
	defer restore()

	// launch and verify its run the right way
	err := snapExec.ExecApp("snapname.app", "42", "shell", []string{"-c", "echo foo"})
	c.Assert(err, IsNil)
	c.Check(execArgv0, Equals, "/bin/bash")
	c.Check(execArgs, DeepEquals, []string{execArgv0, "-c", "echo foo"})
	c.Check(execEnv, testutil.Contains, "LD_LIBRARY_PATH=/some/path/lib")
}

func (s *snapExecSuite) TestSnapExecAppIntegrationWithVars(c *C) {
	dirs.SetRootDir(c.MkDir())
	snaptest.MockSnap(c, string(mockYaml), string(mockContents), &snap.SideInfo{
		Revision: snap.R("42"),
	})

	execArgv0 := ""
	execArgs := []string{}
	execEnv := []string{}
<<<<<<< HEAD
	restore := snapExec.MockSyscallExec(func(argv0 string, argv []string, env []string) error {
=======
	syscallExec = func(argv0 string, argv []string, env []string) error {
>>>>>>> d1dab9d0
		execArgv0 = argv0
		execArgs = argv
		execEnv = env
		return nil
<<<<<<< HEAD
	})
	defer restore()
=======
	}
>>>>>>> d1dab9d0

	// setup env
	os.Setenv("SNAP_DATA", "/var/snap/snapname/42")
	defer os.Unsetenv("SNAP_DATA")

	// launch and verify its run the right way
<<<<<<< HEAD
	err := snapExec.ExecApp("snapname.app", "42", "", []string{"user-arg1"})
=======
	err := snapExecApp("snapname.app", "42", "", []string{"user-arg1"})
>>>>>>> d1dab9d0
	c.Assert(err, IsNil)
	c.Check(execArgv0, Equals, fmt.Sprintf("%s/snapname/42/run-app", dirs.SnapMountDir))
	c.Check(execArgs, DeepEquals, []string{execArgv0, "cmd-arg1", "/var/snap/snapname/42", "user-arg1"})
	c.Check(execEnv, testutil.Contains, "BASE_PATH=/some/path")
	c.Check(execEnv, testutil.Contains, "LD_LIBRARY_PATH=/some/path/lib")
	c.Check(execEnv, testutil.Contains, fmt.Sprintf("MY_PATH=%s", os.Getenv("PATH")))
}

func (s *snapExecSuite) TestSnapExecExpandEnvCmdArgs(c *C) {
<<<<<<< HEAD
	args := []string{"foo", "$var", "baz"}
	env := map[string]string{"var": "bar", "unrelated": "env"}
	c.Check(snapExec.ExpandEnvCmdArgs(args, env), DeepEquals, []string{"foo", "bar", "baz"})
=======
	for _, t := range []struct {
		args     []string
		env      map[string]string
		expected []string
	}{
		{
			args:     []string{"foo"},
			env:      nil,
			expected: []string{"foo"},
		},
		{
			args:     []string{"$var"},
			env:      map[string]string{"var": "value"},
			expected: []string{"value"},
		},
		{
			args:     []string{"foo", "$not_existing"},
			env:      nil,
			expected: []string{"foo"},
		},
		{
			args:     []string{"foo", "$var", "baz"},
			env:      map[string]string{"var": "bar", "unrelated": "env"},
			expected: []string{"foo", "bar", "baz"},
		},
	} {
		c.Check(expandEnvCmdArgs(t.args, t.env), DeepEquals, t.expected)

	}
>>>>>>> d1dab9d0
}<|MERGE_RESOLUTION|>--- conflicted
+++ resolved
@@ -328,32 +328,20 @@
 	execArgv0 := ""
 	execArgs := []string{}
 	execEnv := []string{}
-<<<<<<< HEAD
 	restore := snapExec.MockSyscallExec(func(argv0 string, argv []string, env []string) error {
-=======
-	syscallExec = func(argv0 string, argv []string, env []string) error {
->>>>>>> d1dab9d0
 		execArgv0 = argv0
 		execArgs = argv
 		execEnv = env
 		return nil
-<<<<<<< HEAD
-	})
-	defer restore()
-=======
-	}
->>>>>>> d1dab9d0
+	})
+	defer restore()
 
 	// setup env
 	os.Setenv("SNAP_DATA", "/var/snap/snapname/42")
 	defer os.Unsetenv("SNAP_DATA")
 
 	// launch and verify its run the right way
-<<<<<<< HEAD
 	err := snapExec.ExecApp("snapname.app", "42", "", []string{"user-arg1"})
-=======
-	err := snapExecApp("snapname.app", "42", "", []string{"user-arg1"})
->>>>>>> d1dab9d0
 	c.Assert(err, IsNil)
 	c.Check(execArgv0, Equals, fmt.Sprintf("%s/snapname/42/run-app", dirs.SnapMountDir))
 	c.Check(execArgs, DeepEquals, []string{execArgv0, "cmd-arg1", "/var/snap/snapname/42", "user-arg1"})
@@ -363,11 +351,6 @@
 }
 
 func (s *snapExecSuite) TestSnapExecExpandEnvCmdArgs(c *C) {
-<<<<<<< HEAD
-	args := []string{"foo", "$var", "baz"}
-	env := map[string]string{"var": "bar", "unrelated": "env"}
-	c.Check(snapExec.ExpandEnvCmdArgs(args, env), DeepEquals, []string{"foo", "bar", "baz"})
-=======
 	for _, t := range []struct {
 		args     []string
 		env      map[string]string
@@ -394,8 +377,7 @@
 			expected: []string{"foo", "bar", "baz"},
 		},
 	} {
-		c.Check(expandEnvCmdArgs(t.args, t.env), DeepEquals, t.expected)
+		c.Check(snapExec.ExpandEnvCmdArgs(t.args, t.env), DeepEquals, t.expected)
 
 	}
->>>>>>> d1dab9d0
 }