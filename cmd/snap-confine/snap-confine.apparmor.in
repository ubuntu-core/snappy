--- conflicted
+++ resolved
@@ -401,17 +401,15 @@
     # For aa_change_hat() to go into ^mount-namespace-capture-helper
     @{PROC}/[0-9]*/attr/current w,
 
-<<<<<<< HEAD
     # Allow setting the display LSM
     @{PROC}/[0-9]*/attr/display_lsm w,
-=======
+
     # As a special exception allow snap-confine to write to anything in /var/lib.
     # This code should be changed to allow delegation so that snap-confine can
     # inherit any file descriptor and pass it to the invoked application but
     # this is not possible in apparmor yet.
     # See https://bugs.launchpad.net/snapd/+bug/1815869
     /var/lib/** rw,
->>>>>>> 4592d80d
 
     ^mount-namespace-capture-helper (attach_disconnected) {
         # We run privileged, so be fanatical about what we include and don't use
