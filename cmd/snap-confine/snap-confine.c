/*
 * Copyright (C) 2015-2018 Canonical Ltd
 *
 * This program is free software: you can redistribute it and/or modify
 * it under the terms of the GNU General Public License version 3 as
 * published by the Free Software Foundation.
 *
 * This program is distributed in the hope that it will be useful,
 * but WITHOUT ANY WARRANTY; without even the implied warranty of
 * MERCHANTABILITY or FITNESS FOR A PARTICULAR PURPOSE.  See the
 * GNU General Public License for more details.
 *
 * You should have received a copy of the GNU General Public License
 * along with this program.  If not, see <http://www.gnu.org/licenses/>.
 *
 */
#ifdef HAVE_CONFIG_H
#include "config.h"
#endif

#include <errno.h>
#include <fcntl.h>
#include <glob.h>
#include <sched.h>
#include <signal.h>
#include <stdbool.h>
#include <stdio.h>
#include <stdlib.h>
#include <string.h>
#include <sys/capability.h>
#include <sys/stat.h>
#include <sys/types.h>
#include <unistd.h>

#include "../libsnap-confine-private/apparmor-support.h"
#include "../libsnap-confine-private/cgroup-freezer-support.h"
#include "../libsnap-confine-private/cgroup-pids-support.h"
#include "../libsnap-confine-private/classic.h"
#include "../libsnap-confine-private/cleanup-funcs.h"
#include "../libsnap-confine-private/feature.h"
#include "../libsnap-confine-private/locking.h"
#include "../libsnap-confine-private/secure-getenv.h"
#include "../libsnap-confine-private/snap.h"
#include "../libsnap-confine-private/string-utils.h"
#include "../libsnap-confine-private/tool.h"
#include "../libsnap-confine-private/utils.h"
#include "cookie-support.h"
#include "mount-support.h"
#include "ns-support.h"
#include "seccomp-support.h"
#include "snap-confine-args.h"
#include "snap-confine-invocation.h"
#include "udev-support.h"
#include "user-support.h"
#ifdef HAVE_SELINUX
#include "selinux-support.h"
#endif

// sc_maybe_fixup_permissions fixes incorrect permissions
// inside the mount namespace for /var/lib. Before 1ccce4
// this directory was created with permissions 1777.
static void sc_maybe_fixup_permissions(void)
{
	struct stat buf;
	if (stat("/var/lib", &buf) != 0) {
		die("cannot stat /var/lib");
	}
	if ((buf.st_mode & 0777) == 0777) {
		if (chmod("/var/lib", 0755) != 0) {
			die("cannot chmod /var/lib");
		}
		if (chown("/var/lib", 0, 0) != 0) {
			die("cannot chown /var/lib");
		}
	}
}

// sc_maybe_fixup_udev will remove incorrectly created udev tags
// that cause libudev on 16.04 to fail with "udev_enumerate_scan failed".
// See also:
// https://forum.snapcraft.io/t/weird-udev-enumerate-error/2360/17
static void sc_maybe_fixup_udev(void)
{
	glob_t glob_res SC_CLEANUP(globfree) = {
		.gl_pathv = NULL,.gl_pathc = 0,.gl_offs = 0,
	};
	const char *glob_pattern = "/run/udev/tags/snap_*/*nvidia*";
	int err = glob(glob_pattern, 0, NULL, &glob_res);
	if (err == GLOB_NOMATCH) {
		return;
	}
	if (err != 0) {
		die("cannot search using glob pattern %s: %d",
		    glob_pattern, err);
	}
	// kill bogus udev tags for nvidia. They confuse udev, this
	// undoes the damage from github.com/snapcore/snapd/pull/3671.
	//
	// The udev tagging of nvidia got reverted in:
	// https://github.com/snapcore/snapd/pull/4022
	// but leftover files need to get removed or apps won't start
	for (size_t i = 0; i < glob_res.gl_pathc; ++i) {
		unlink(glob_res.gl_pathv[i]);
	}
}

/**
 * sc_preserved_process_state remembers clobbered state to restore.
 *
 * The umask is preserved and restored to ensure consistent permissions for
 * runtime system. The value is preserved and restored perfectly.
**/
typedef struct sc_preserved_process_state {
	mode_t orig_umask;
	int orig_cwd_fd;
	struct stat file_info_orig_cwd;
} sc_preserved_process_state;

/**
 * sc_preserve_and_sanitize_process_state sanitizes process state.
 *
 * The following process state is sanitised:
 *  - the umask is set to 0
 *  - the current working directory is set to /
 *
 * The original values are stored to be restored later. Currently only the
 * umask is altered. It is set to zero to make the ownership of created files
 * and directories more predictable.
**/
static void sc_preserve_and_sanitize_process_state(sc_preserved_process_state *
						   proc_state)
{
	/* Reset umask to zero, storing the old value. */
	proc_state->orig_umask = umask(0);
	debug("umask reset, old umask was %#4o", proc_state->orig_umask);
	/* Remember a file descriptor corresponding to the original working
	 * directory. This is an O_PATH file descriptor. The descriptor is
	 * used as explained below. */
	proc_state->orig_cwd_fd =
	    openat(AT_FDCWD, ".",
		   O_PATH | O_DIRECTORY | O_CLOEXEC | O_NOFOLLOW);
	if (proc_state->orig_cwd_fd < 0) {
		die("cannot open path of the current working directory");
	}
	if (fstat(proc_state->orig_cwd_fd, &proc_state->file_info_orig_cwd) < 0) {
		die("cannot stat path of the current working directory");
	}
	/* Move to the root directory. */
	if (chdir("/") < 0) {
		die("cannot move to /");
	}
}

/**
 *  sc_restore_process_state restores values stored earlier.
**/
static void sc_restore_process_state(const sc_preserved_process_state *
				     proc_state)
{
	/* Restore original umask */
	umask(proc_state->orig_umask);
	debug("umask restored to %#4o", proc_state->orig_umask);

	/* Restore original current working directory.
	 *
	 * This part is more involved for the following reasons. While we hold an
	 * O_PATH file descriptor that still points to the original working
	 * directory, that directory may not be representable in the target mount
	 * namespace. A quick example may be /custom that exists on the host but
	 * not in the base snap of the application.
	 *
	 * Also consider when the path of the original working directory now
	 * maps to a different inode we cannot use fchdir(2). One example of
	 * that is the /tmp directory, which exists in both the host mount
	 * namespace and the per-snap mount namespace but actually represents a
	 * different directory.
	 **/

	/* Read the target of symlink at /proc/self/fd/<fd-of-orig-cwd> */
	char fd_path[PATH_MAX];
	char orig_cwd[PATH_MAX];
	ssize_t nread;
	/* If the original working directory cannot be used for whatever reason then
	 * move the process to a special void directory. */
	const char *sc_void_dir = "/var/lib/snapd/void";
	int void_dir_fd SC_CLEANUP(sc_cleanup_close) = -1;

	sc_must_snprintf(fd_path, sizeof fd_path, "/proc/self/fd/%d",
			 proc_state->orig_cwd_fd);
	nread = readlink(fd_path, orig_cwd, sizeof orig_cwd);
	if (nread < 0) {
		die("cannot read symbolic link target %s", fd_path);
	}
	if (nread == sizeof orig_cwd) {
		die("cannot fit symbolic link target %s", fd_path);
	}

	/* Open path corresponding to the original working directory in the
	 * execution environment. This may normally fail if the path no longer
	 * exists here, this is not a fatal error. It may also fail if we don't
	 * have permissions to view that path, that is not a fatal error either. */
	int inner_cwd_fd SC_CLEANUP(sc_cleanup_close) = -1;
	inner_cwd_fd =
	    open(orig_cwd, O_PATH | O_DIRECTORY | O_CLOEXEC | O_NOFOLLOW);
	if (inner_cwd_fd < 0) {
		if (errno == EPERM || errno == EACCES || errno == ENOENT) {
			debug
			    ("cannot open path of the original working directory %s",
			     orig_cwd);
			goto the_void;
		}
		/* Any error other than the three above is unexpected. */
		die("cannot open path of the original working directory %s",
		    orig_cwd);
	}

	/* The original working directory exists in the execution environment
	 * which lets us check if it points to the same inode as before. */
	struct stat file_info_inner;
	if (fstat(inner_cwd_fd, &file_info_inner) < 0) {
		die("cannot stat path of working directory in the execution environment");
	}

	/* Note that we cannot use proc_state->orig_cwd_fd as that points to the
	 * directory but in another mount namespace and using that causes
	 * weird and undesired effects.
	 *
	 * By the time this code runs we are already running as the
	 * designated user so UNIX permissions are in effect. */
	if (fchdir(inner_cwd_fd) < 0) {
		if (errno == EPERM || errno == EACCES) {
			debug("cannot access original working directory %s", orig_cwd);
			goto the_void;
		}
		die("cannot restore original working directory via path");
	}
	/* The distinction below is only logged and not acted upon. Perhaps someday
	 * this will be somehow communicated to cooperating applications that can
	 * instruct the user and avoid potential confusion. This mostly applies to
	 * tools that are invoked from /tmp. */
	if (proc_state->file_info_orig_cwd.st_dev ==
		file_info_inner.st_dev
		&& proc_state->file_info_orig_cwd.st_ino ==
		file_info_inner.st_ino) {
		/* The path of the original working directory points to the same
		 * inode as before. */
		debug("working directory restored to %s", orig_cwd);
	} else {
		/* The path of the original working directory points to a different
		 * inode inside inside the execution environment than the host
		 * environment. */
		debug("working directory re-interpreted to %s", orig_cwd);
	}
	return;
 the_void:
	/* The void directory may be absent. On core18 system, and other
	 * systems using bootable base snap coupled with snapd snap, the
	 * /var/lib/snapd directory structure is not provided with packages but
	 * created on demand. */
	void_dir_fd = open(sc_void_dir,
			   O_DIRECTORY | O_PATH | O_NOFOLLOW | O_CLOEXEC);
	if (void_dir_fd < 0 && errno == ENOENT) {
		if (mkdir(sc_void_dir, 0111) < 0) {
			die("cannot create void directory: %s", sc_void_dir);
		}
		if (lchown(sc_void_dir, 0, 0) < 0) {
			die("cannot change ownership of void directory %s",
			    sc_void_dir);
		}
		void_dir_fd = open(sc_void_dir,
				   O_DIRECTORY | O_PATH | O_NOFOLLOW |
				   O_CLOEXEC);
	}
	if (void_dir_fd < 0) {
		die("cannot open the void directory %s", sc_void_dir);
	}
	if (fchdir(void_dir_fd) < 0) {
		die("cannot move to void directory %s", sc_void_dir);
	}
	debug("the process has been placed in the special void directory");
}

/**
 *  sc_cleanup_preserved_process_state releases system resources.
**/
static void sc_cleanup_preserved_process_state(sc_preserved_process_state *
					       proc_state)
{
	sc_cleanup_close(&proc_state->orig_cwd_fd);
}

static void enter_classic_execution_environment(void);
static void enter_non_classic_execution_environment(sc_invocation * inv,
						    struct sc_apparmor *aa,
						    uid_t real_uid,
						    gid_t real_gid,
						    gid_t saved_gid);

int main(int argc, char **argv)
{
	// Use our super-defensive parser to figure out what we've been asked to do.
	sc_error *err = NULL;
	struct sc_args *args SC_CLEANUP(sc_cleanup_args) = NULL;
	sc_preserved_process_state proc_state
	    SC_CLEANUP(sc_cleanup_preserved_process_state) = {
	.orig_umask = 0,.orig_cwd_fd = -1};
	args = sc_nonfatal_parse_args(&argc, &argv, &err);
	sc_die_on_error(err);

	// Remember certain properties of the process that are clobbered by
	// snap-confine during execution. Those are restored just before calling
	// execv.
	sc_preserve_and_sanitize_process_state(&proc_state);

	// We've been asked to print the version string so let's just do that.
	if (sc_args_is_version_query(args)) {
		printf("%s %s\n", PACKAGE, PACKAGE_VERSION);
		return 0;
	}

	/* Collect all invocation parameters. This gives us authoritative
	 * information about what needs to be invoked and how. The data comes
	 * from either the environment or from command line arguments */
	sc_invocation SC_CLEANUP(sc_cleanup_invocation) invocation;
	const char *snap_instance_name_env = getenv("SNAP_INSTANCE_NAME");
	if (snap_instance_name_env == NULL) {
		die("SNAP_INSTANCE_NAME is not set");
	}
	sc_init_invocation(&invocation, args, snap_instance_name_env);

	// Who are we?
	uid_t real_uid, effective_uid, saved_uid;
	gid_t real_gid, effective_gid, saved_gid;
	if (getresuid(&real_uid, &effective_uid, &saved_uid) != 0) {
		die("getresuid failed");
	}
	if (getresgid(&real_gid, &effective_gid, &saved_gid) != 0) {
		die("getresgid failed");
	}
	debug("ruid: %d, euid: %d, suid: %d",
	      real_uid, effective_uid, saved_uid);
	debug("rgid: %d, egid: %d, sgid: %d",
	      real_gid, effective_gid, saved_gid);

	// snap-confine runs as both setuid root and setgid root.
	// Temporarily drop group privileges here and reraise later
	// as needed.
	if (effective_gid == 0 && real_gid != 0) {
		if (setegid(real_gid) != 0) {
			die("cannot set effective group id to %d", real_gid);
		}
	}
#ifndef CAPS_OVER_SETUID
	// this code always needs to run as root for the cgroup/udev setup,
	// however for the tests we allow it to run as non-root
	if (geteuid() != 0 && secure_getenv("SNAP_CONFINE_NO_ROOT") == NULL) {
		die("need to run as root or suid");
	}
#endif

	char *snap_context SC_CLEANUP(sc_cleanup_string) = NULL;
	// Do no get snap context value if running a hook (we don't want to overwrite hook's SNAP_COOKIE)
	if (!sc_is_hook_security_tag(invocation.security_tag)) {
		sc_error *err SC_CLEANUP(sc_cleanup_error) = NULL;
		snap_context =
		    sc_cookie_get_from_snapd(invocation.snap_instance, &err);
		/* While the cookie is normally present due to various protection
		 * mechanisms ensuring its creation from snapd, we are not considering
		 * it a critical error for snap-confine in the case it is absent. When
		 * absent snaps attempting to utilize snapctl to interact with snapd
		 * will fail but it is more important to run a little than break
		 * entirely in case snapd-side code is incorrect. Therefore error
		 * information is collected but discarded. */
	}

	struct sc_apparmor apparmor;
	sc_init_apparmor_support(&apparmor);
	if (!apparmor.is_confined && apparmor.mode != SC_AA_NOT_APPLICABLE
	    && getuid() != 0 && geteuid() == 0) {
		// Refuse to run when this process is running unconfined on a system
		// that supports AppArmor when the effective uid is root and the real
		// id is non-root.  This protects against, for example, unprivileged
		// users trying to leverage the snap-confine in the core snap to
		// escalate privileges.
		die("snap-confine has elevated permissions and is not confined"
		    " but should be. Refusing to continue to avoid"
		    " permission escalation attacks");
	}
	// TODO: check for similar situation and linux capabilities.
	if (geteuid() == 0) {
		if (invocation.classic_confinement) {
			enter_classic_execution_environment();
		} else {
			enter_non_classic_execution_environment(&invocation,
								&apparmor,
								real_uid,
								real_gid,
								saved_gid);
		}
		// The rest does not so temporarily drop privs back to calling
		// user (we'll permanently drop after loading seccomp)
		if (setegid(real_gid) != 0)
			die("setegid failed");
		if (seteuid(real_uid) != 0)
			die("seteuid failed");

		if (real_gid != 0 && geteuid() == 0)
			die("dropping privs did not work");
		if (real_uid != 0 && getegid() == 0)
			die("dropping privs did not work");
	}
	// Ensure that the user data path exists.
	setup_user_data();
#if 0
	setup_user_xdg_runtime_dir();
#endif
	// https://wiki.ubuntu.com/SecurityTeam/Specifications/SnappyConfinement
	sc_maybe_aa_change_onexec(&apparmor, invocation.security_tag);
#ifdef HAVE_SELINUX
	// For classic and confined snaps
	sc_selinux_set_snap_execcon();
#endif
	if (snap_context != NULL) {
		setenv("SNAP_COOKIE", snap_context, 1);
		// for compatibility, if facing older snapd.
		setenv("SNAP_CONTEXT", snap_context, 1);
	}

	// Normally setuid/setgid not only permanently drops the UID/GID, but
	// also clears the capabilities bounding sets (see "Effect of user ID
	// changes on capabilities" in 'man capabilities'). To load a seccomp
	// profile, we need either CAP_SYS_ADMIN or PR_SET_NO_NEW_PRIVS. Since
	// NNP causes issues with AppArmor and exec transitions in certain
	// snapd interfaces, keep CAP_SYS_ADMIN temporarily when we are
	// permanently dropping privileges.
	if (getresuid(&real_uid, &effective_uid, &saved_uid) != 0) {
		die("getresuid failed");
	}
	debug("ruid: %d, euid: %d, suid: %d",
	      real_uid, effective_uid, saved_uid);
	struct __user_cap_header_struct hdr = { _LINUX_CAPABILITY_VERSION_3, 0 };
<<<<<<< HEAD
	struct __user_cap_data_struct data[2] = { {0} };
=======
	struct __user_cap_data_struct cap_data[2] = { {0} };
>>>>>>> c5938e69

	// At this point in time, if we are going to permanently drop our
	// effective_uid will not be '0' but our saved_uid will be '0'. Detect
	// and save when we are in the this state so know when to setup the
	// capabilities bounding set, regain CAP_SYS_ADMIN and later drop it.
	bool keep_sys_admin = effective_uid != 0 && saved_uid == 0;
	if (keep_sys_admin) {
		debug("setting capabilities bounding set");
		// clear all 32 bit caps but SYS_ADMIN, with none inheritable
<<<<<<< HEAD
		data[0].effective = CAP_TO_MASK(CAP_SYS_ADMIN);
		data[0].permitted = data[0].effective;
		data[0].inheritable = 0;
		// clear all 64 bit caps
		data[1].effective = 0;
		data[1].permitted = 0;
		data[1].inheritable = 0;
		if (capset(&hdr, data) != 0) {
=======
		cap_data[0].effective = CAP_TO_MASK(CAP_SYS_ADMIN);
		cap_data[0].permitted = cap_data[0].effective;
		cap_data[0].inheritable = 0;
		// clear all 64 bit caps
		cap_data[1].effective = 0;
		cap_data[1].permitted = 0;
		cap_data[1].inheritable = 0;
		if (capset(&hdr, cap_data) != 0) {
>>>>>>> c5938e69
			die("capset failed");
		}
	}

	// Permanently drop if not root
	if (effective_uid == 0) {
		// Note that we do not call setgroups() here because its ok
		// that the user keeps the groups he already belongs to
		if (setgid(real_gid) != 0)
			die("setgid failed");
		if (setuid(real_uid) != 0)
			die("setuid failed");

		if (real_gid != 0 && (getuid() == 0 || geteuid() == 0))
			die("permanently dropping privs did not work");
		if (real_uid != 0 && (getgid() == 0 || getegid() == 0))
			die("permanently dropping privs did not work");
	}

	// Now that we've permanently dropped, regain SYS_ADMIN
	if (keep_sys_admin) {
		debug("regaining SYS_ADMIN");
<<<<<<< HEAD
		data[0].effective = CAP_TO_MASK(CAP_SYS_ADMIN);
		data[0].permitted = data[0].effective;
		if (capset(&hdr, data) != 0) {
=======
		cap_data[0].effective = CAP_TO_MASK(CAP_SYS_ADMIN);
		cap_data[0].permitted = cap_data[0].effective;
		if (capset(&hdr, cap_data) != 0) {
>>>>>>> c5938e69
			die("capset regain failed");
		}
	}

	// Now that we've dropped and regained SYS_ADMIN, we can load the
	// seccomp profiles.
	if (sc_apply_seccomp_profile_for_security_tag(invocation.security_tag)) {
<<<<<<< HEAD
		/* If the process is not explicitly unconfined then load the global
		 * profile as well. */
=======
		// If the process is not explicitly unconfined then load the
		// global profile as well.
>>>>>>> c5938e69
		sc_apply_global_seccomp_profile();
	}

	// Even though we set inheritable to 0, let's clear SYS_ADMIN
	// explicitly
	if (keep_sys_admin) {
		debug("clearing SYS_ADMIN");
<<<<<<< HEAD
		data[0].effective = 0;
		data[0].permitted = data[0].effective;
		if (capset(&hdr, data) != 0) {
=======
		cap_data[0].effective = 0;
		cap_data[0].permitted = cap_data[0].effective;
		if (capset(&hdr, cap_data) != 0) {
>>>>>>> c5938e69
			die("capset clear failed");
		}
	}

	// and exec the new executable
	argv[0] = (char *)invocation.executable;
	debug("execv(%s, %s...)", invocation.executable, argv[0]);
	for (int i = 1; i < argc; ++i) {
		debug(" argv[%i] = %s", i, argv[i]);
	}
	// Restore process state that was recorded earlier.
	sc_restore_process_state(&proc_state);
	execv(invocation.executable, (char *const *)&argv[0]);
	perror("execv failed");
	return 1;
}

static void enter_classic_execution_environment(void)
{
	/* 'classic confinement' is designed to run without the sandbox inside the
	 * shared namespace. Specifically:
	 * - snap-confine skips using the snap-specific mount namespace
	 * - snap-confine skips using device cgroups
	 * - snapd sets up a lenient AppArmor profile for snap-confine to use
	 * - snapd sets up a lenient seccomp profile for snap-confine to use
	 */
	debug("skipping sandbox setup, classic confinement in use");
}

static void enter_non_classic_execution_environment(sc_invocation * inv,
						    struct sc_apparmor *aa,
						    uid_t real_uid,
						    gid_t real_gid,
						    gid_t saved_gid)
{
	/* snap-confine uses privately-shared /run/snapd/ns to store bind-mounted
	 * mount namespaces of each snap. In the case that snap-confine is invoked
	 * from the mount namespace it typically constructs, the said directory
	 * does not contain mount entries for preserved namespaces as those are
	 * only visible in the main, outer namespace.
	 *
	 * In order to operate in such an environment snap-confine must first
	 * re-associate its own process with another namespace in which the
	 * /run/snapd/ns directory is visible. The most obvious candidate is pid
	 * one, which definitely doesn't run in a snap-specific namespace, has a
	 * predictable PID and is long lived.
	 */
	sc_reassociate_with_pid1_mount_ns();
	// Do global initialization:
	int global_lock_fd = sc_lock_global();
	// ensure that "/" or "/snap" is mounted with the
	// "shared" option, see LP:#1668659
	debug("ensuring that snap mount directory is shared");
	sc_ensure_shared_snap_mount();
	debug("unsharing snap namespace directory");
	sc_initialize_mount_ns();
	sc_unlock(global_lock_fd);

	// Find and open snap-update-ns and snap-discard-ns from the same
	// path as where we (snap-confine) were called.
	int snap_update_ns_fd SC_CLEANUP(sc_cleanup_close) = -1;
	snap_update_ns_fd = sc_open_snap_update_ns();
	int snap_discard_ns_fd SC_CLEANUP(sc_cleanup_close) = -1;
	snap_discard_ns_fd = sc_open_snap_discard_ns();

	// Do per-snap initialization.
	int snap_lock_fd = sc_lock_snap(inv->snap_instance);
	debug("initializing mount namespace: %s", inv->snap_instance);
	struct sc_mount_ns *group = NULL;
	group = sc_open_mount_ns(inv->snap_instance);

	// Init and check rootfs_dir, apply any fallback behaviors.
	sc_check_rootfs_dir(inv);

	/**
	 * is_normal_mode controls if we should pivot into the base snap.
	 *
	 * There are two modes of execution for snaps that are not using classic
	 * confinement: normal and legacy. The normal mode is where snap-confine
	 * sets up a rootfs and then pivots into it using pivot_root(2). The legacy
	 * mode is when snap-confine just unshares the initial mount namespace,
	 * makes some extra changes but largely runs with what was presented to it
	 * initially.
	 *
	 * Historically the ubuntu-core distribution used the now-legacy mode. This
	 * was sensible then since snaps already (kind of) have the right root
	 * file-system and just need some privacy and isolation features applied.
	 * With the introduction of snaps to classic distributions as well as the
	 * introduction of bases, where each snap can use a different root
	 * filesystem, this lost sensibility and thus became legacy.
	 *
	 * For compatibility with current installations of ubuntu-core
	 * distributions the legacy mode is used when: the distribution is
	 * SC_DISTRO_CORE16 or when the base snap name is not "core" or
	 * "ubuntu-core".
	 *
	 * The SC_DISTRO_CORE16 is applied to systems that boot with the "core",
	 * "ubuntu-core" or "core16" snap. Systems using the "core18" base snap do
	 * not qualify for that classification.
	 **/
	sc_distro distro = sc_classify_distro();
	inv->is_normal_mode = distro != SC_DISTRO_CORE16 ||
		!sc_streq(inv->orig_base_snap_name, "core");

	/* Stale mount namespace discarded or no mount namespace to
	   join. We need to construct a new mount namespace ourselves.
	   To capture it we will need a helper process so make one. */
	sc_fork_helper(group, aa);
	int retval = sc_join_preserved_ns(group, aa, inv, snap_discard_ns_fd);
	if (retval == ESRCH) {
		/* Create and populate the mount namespace. This performs all
		   of the bootstrapping mounts, pivots into the new root filesystem and
		   applies the per-snap mount profile using snap-update-ns. */
		debug("unsharing the mount namespace (per-snap)");
		if (unshare(CLONE_NEWNS) < 0) {
			die("cannot unshare the mount namespace");
		}
		sc_populate_mount_ns(aa, snap_update_ns_fd, inv);

		/* Preserve the mount namespace. */
		sc_preserve_populated_mount_ns(group);
	}

	/* Older versions of snap-confine created incorrect 777 permissions
	   for /var/lib and we need to fixup for systems that had their NS created
	   with an old version. */
	sc_maybe_fixup_permissions();
	sc_maybe_fixup_udev();

	/* User mount profiles do not apply to non-root users. */
	if (real_uid != 0) {
		debug("joining preserved per-user mount namespace");
		retval =
		    sc_join_preserved_per_user_ns(group, inv->snap_instance);
		if (retval == ESRCH) {
			debug("unsharing the mount namespace (per-user)");
			if (unshare(CLONE_NEWNS) < 0) {
				die("cannot unshare the mount namespace");
			}
			sc_setup_user_mounts(aa, snap_update_ns_fd,
					     inv->snap_instance);
			/* Preserve the mount per-user namespace. But only if the
			 * experimental feature is enabled. This way if the feature is
			 * disabled user mount namespaces will still exist but will be
			 * entirely ephemeral. In addition the call
			 * sc_join_preserved_user_ns() will never find a preserved mount
			 * namespace and will always enter this code branch. */
			if (sc_feature_enabled
			    (SC_FEATURE_PER_USER_MOUNT_NAMESPACE)) {
				sc_preserve_populated_per_user_mount_ns(group);
			} else {
				debug
				    ("NOT preserving per-user mount namespace");
			}
		}
	}
	// Associate each snap process with a dedicated snap freezer cgroup and
	// snap pids cgroup. All snap processes belonging to one snap share the
	// freezer cgroup. All snap processes belonging to one app or one hook
	// share the pids cgroup.
	//
	// This simplifies testing if any processes belonging to a given snap are
	// still alive as well as to properly account for each application and
	// service.
	if (getegid() != 0 && saved_gid == 0) {
		// Temporarily raise egid so we can chown the freezer cgroup under LXD.
		if (setegid(0) != 0) {
			die("cannot set effective group id to root");
		}
	}
	sc_cgroup_freezer_join(inv->snap_instance, getpid());
	if (sc_feature_enabled(SC_FEATURE_REFRESH_APP_AWARENESS)) {
		sc_cgroup_pids_join(inv->security_tag, getpid());
	}
	if (geteuid() == 0 && real_gid != 0) {
		if (setegid(real_gid) != 0) {
			die("cannot set effective group id to %d", real_gid);
		}
	}

	sc_unlock(snap_lock_fd);

	sc_close_mount_ns(group);

	// Reset path as we cannot rely on the path from the host OS to make sense.
	// The classic distribution may use any PATH that makes sense but we cannot
	// assume it makes sense for the core snap layout. Note that the /usr/local
	// directories are explicitly left out as they are not part of the core
	// snap.
	debug("resetting PATH to values in sync with core snap");
	setenv("PATH",
	       "/usr/local/sbin:"
	       "/usr/local/bin:"
	       "/usr/sbin:"
	       "/usr/bin:"
	       "/sbin:" "/bin:" "/usr/games:" "/usr/local/games", 1);
	// Ensure we set the various TMPDIRs to /tmp. One of the parts of setting
	// up the mount namespace is to create a private /tmp directory (this is
	// done in sc_populate_mount_ns() above). The host environment may point to
	// a directory not accessible by snaps so we need to reset it here.
	const char *tmpd[] = { "TMPDIR", "TEMPDIR", NULL };
	int i;
	for (i = 0; tmpd[i] != NULL; i++) {
		if (setenv(tmpd[i], "/tmp", 1) != 0) {
			die("cannot set environment variable '%s'", tmpd[i]);
		}
	}
	struct snappy_udev udev_s;
	if (snappy_udev_init(inv->security_tag, &udev_s) == 0)
		setup_devices_cgroup(inv->security_tag, &udev_s);
	snappy_udev_cleanup(&udev_s);
}<|MERGE_RESOLUTION|>--- conflicted
+++ resolved
@@ -439,11 +439,7 @@
 	debug("ruid: %d, euid: %d, suid: %d",
 	      real_uid, effective_uid, saved_uid);
 	struct __user_cap_header_struct hdr = { _LINUX_CAPABILITY_VERSION_3, 0 };
-<<<<<<< HEAD
-	struct __user_cap_data_struct data[2] = { {0} };
-=======
 	struct __user_cap_data_struct cap_data[2] = { {0} };
->>>>>>> c5938e69
 
 	// At this point in time, if we are going to permanently drop our
 	// effective_uid will not be '0' but our saved_uid will be '0'. Detect
@@ -453,16 +449,6 @@
 	if (keep_sys_admin) {
 		debug("setting capabilities bounding set");
 		// clear all 32 bit caps but SYS_ADMIN, with none inheritable
-<<<<<<< HEAD
-		data[0].effective = CAP_TO_MASK(CAP_SYS_ADMIN);
-		data[0].permitted = data[0].effective;
-		data[0].inheritable = 0;
-		// clear all 64 bit caps
-		data[1].effective = 0;
-		data[1].permitted = 0;
-		data[1].inheritable = 0;
-		if (capset(&hdr, data) != 0) {
-=======
 		cap_data[0].effective = CAP_TO_MASK(CAP_SYS_ADMIN);
 		cap_data[0].permitted = cap_data[0].effective;
 		cap_data[0].inheritable = 0;
@@ -471,7 +457,6 @@
 		cap_data[1].permitted = 0;
 		cap_data[1].inheritable = 0;
 		if (capset(&hdr, cap_data) != 0) {
->>>>>>> c5938e69
 			die("capset failed");
 		}
 	}
@@ -494,15 +479,9 @@
 	// Now that we've permanently dropped, regain SYS_ADMIN
 	if (keep_sys_admin) {
 		debug("regaining SYS_ADMIN");
-<<<<<<< HEAD
-		data[0].effective = CAP_TO_MASK(CAP_SYS_ADMIN);
-		data[0].permitted = data[0].effective;
-		if (capset(&hdr, data) != 0) {
-=======
 		cap_data[0].effective = CAP_TO_MASK(CAP_SYS_ADMIN);
 		cap_data[0].permitted = cap_data[0].effective;
 		if (capset(&hdr, cap_data) != 0) {
->>>>>>> c5938e69
 			die("capset regain failed");
 		}
 	}
@@ -510,13 +489,8 @@
 	// Now that we've dropped and regained SYS_ADMIN, we can load the
 	// seccomp profiles.
 	if (sc_apply_seccomp_profile_for_security_tag(invocation.security_tag)) {
-<<<<<<< HEAD
-		/* If the process is not explicitly unconfined then load the global
-		 * profile as well. */
-=======
 		// If the process is not explicitly unconfined then load the
 		// global profile as well.
->>>>>>> c5938e69
 		sc_apply_global_seccomp_profile();
 	}
 
@@ -524,15 +498,9 @@
 	// explicitly
 	if (keep_sys_admin) {
 		debug("clearing SYS_ADMIN");
-<<<<<<< HEAD
-		data[0].effective = 0;
-		data[0].permitted = data[0].effective;
-		if (capset(&hdr, data) != 0) {
-=======
 		cap_data[0].effective = 0;
 		cap_data[0].permitted = cap_data[0].effective;
 		if (capset(&hdr, cap_data) != 0) {
->>>>>>> c5938e69
 			die("capset clear failed");
 		}
 	}
