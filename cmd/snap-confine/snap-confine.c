/*
 * Copyright (C) 2015 Canonical Ltd
 *
 * This program is free software: you can redistribute it and/or modify
 * it under the terms of the GNU General Public License version 3 as
 * published by the Free Software Foundation.
 *
 * This program is distributed in the hope that it will be useful,
 * but WITHOUT ANY WARRANTY; without even the implied warranty of
 * MERCHANTABILITY or FITNESS FOR A PARTICULAR PURPOSE.  See the
 * GNU General Public License for more details.
 *
 * You should have received a copy of the GNU General Public License
 * along with this program.  If not, see <http://www.gnu.org/licenses/>.
 *
 */
#ifdef HAVE_CONFIG_H
#include "config.h"
#endif

#include <errno.h>
#include <glob.h>
#include <sched.h>
#include <signal.h>
#include <stdio.h>
#include <stdlib.h>
#include <string.h>
#include <sys/stat.h>
#include <sys/types.h>
#include <unistd.h>

#include "../libsnap-confine-private/cgroup-freezer-support.h"
#include "../libsnap-confine-private/classic.h"
#include "../libsnap-confine-private/cleanup-funcs.h"
#include "../libsnap-confine-private/locking.h"
#include "../libsnap-confine-private/secure-getenv.h"
#include "../libsnap-confine-private/snap.h"
#include "../libsnap-confine-private/utils.h"
#include "apparmor-support.h"
#include "mount-support.h"
#include "ns-support.h"
#include "quirks.h"
#include "udev-support.h"
#include "user-support.h"
#include "cookie-support.h"
#include "snap-confine-args.h"
#ifdef HAVE_SECCOMP
#include "seccomp-support.h"
#endif				// ifdef HAVE_SECCOMP

// sc_maybe_fixup_permissions fixes incorrect permissions
// inside the mount namespace for /var/lib. Before 1ccce4
// this directory was created with permissions 1777.
static void sc_maybe_fixup_permissions(void)
{
	struct stat buf;
	if (stat("/var/lib", &buf) != 0) {
		die("cannot stat /var/lib");
	}
	if ((buf.st_mode & 0777) == 0777) {
		if (chmod("/var/lib", 0755) != 0) {
			die("cannot chmod /var/lib");
		}
		if (chown("/var/lib", 0, 0) != 0) {
			die("cannot chown /var/lib");
		}
	}
}

// sc_maybe_fixup_udev will remove incorrectly created udev tags
// that cause libudev on 16.04 to fail with "udev_enumerate_scan failed".
// See also:
// https://forum.snapcraft.io/t/weird-udev-enumerate-error/2360/17
static void sc_maybe_fixup_udev(void)
{
	glob_t glob_res SC_CLEANUP(globfree) = {
	.gl_pathv = NULL,.gl_pathc = 0,.gl_offs = 0,};
	const char *glob_pattern = "/run/udev/tags/snap_*/*nvidia*";
	int err = glob(glob_pattern, 0, NULL, &glob_res);
	if (err == GLOB_NOMATCH) {
		return;
	}
	if (err != 0) {
		die("cannot search using glob pattern %s: %d",
		    glob_pattern, err);
	}
	// kill bogus udev tags for nvidia. They confuse udev, this
	// undoes the damage from github.com/snapcore/snapd/pull/3671.
	//
	// The udev tagging of nvidia got reverted in:
	// https://github.com/snapcore/snapd/pull/4022
	// but leftover files need to get removed or apps won't start
	for (size_t i = 0; i < glob_res.gl_pathc; ++i) {
		unlink(glob_res.gl_pathv[i]);
	}
}

int main(int argc, char **argv)
{
	// Use our super-defensive parser to figure out what we've been asked to do.
	struct sc_error *err = NULL;
	struct sc_args *args SC_CLEANUP(sc_cleanup_args) = NULL;
	args = sc_nonfatal_parse_args(&argc, &argv, &err);
	sc_die_on_error(err);

	// We've been asked to print the version string so let's just do that.
	if (sc_args_is_version_query(args)) {
		printf("%s %s\n", PACKAGE, PACKAGE_VERSION);
		return 0;
	}

	const char *snap_instance = getenv("SNAP_INSTANCE_NAME");
	if (snap_instance == NULL) {
		die("SNAP_INSTANCE_NAME is not set");
	}
	sc_instance_name_validate(snap_instance, NULL);

	// Collect and validate the security tag and a few other things passed on
	// command line.
	const char *security_tag = sc_args_security_tag(args);
	if (!verify_security_tag(security_tag, snap_instance)) {
		die("security tag %s not allowed", security_tag);
	}
	const char *executable = sc_args_executable(args);
	const char *base_snap_name = sc_args_base_snap(args) ? : "core";
	bool classic_confinement = sc_args_is_classic_confinement(args);

	sc_snap_name_validate(base_snap_name, NULL);

	debug("security tag: %s", security_tag);
	debug("executable:   %s", executable);
	debug("confinement:  %s",
	      classic_confinement ? "classic" : "non-classic");
	debug("base snap:    %s", base_snap_name);

	// Who are we?
	uid_t real_uid, effective_uid, saved_uid;
	gid_t real_gid, effective_gid, saved_gid;
	getresuid(&real_uid, &effective_uid, &saved_uid);
	getresgid(&real_gid, &effective_gid, &saved_gid);
	debug("ruid: %d, euid: %d, suid: %d",
	      real_uid, effective_uid, saved_uid);
	debug("rgid: %d, egid: %d, sgid: %d",
	      real_gid, effective_gid, saved_gid);

	// snap-confine runs as both setuid root and setgid root.
	// Temporarily drop group privileges here and reraise later
	// as needed.
	if (effective_gid == 0 && real_gid != 0) {
		if (setegid(real_gid) != 0) {
			die("cannot set effective group id to %d", real_gid);
		}
	}
#ifndef CAPS_OVER_SETUID
	// this code always needs to run as root for the cgroup/udev setup,
	// however for the tests we allow it to run as non-root
	if (geteuid() != 0 && secure_getenv("SNAP_CONFINE_NO_ROOT") == NULL) {
		die("need to run as root or suid");
	}
#endif

	char *snap_context SC_CLEANUP(sc_cleanup_string) = NULL;
	// Do no get snap context value if running a hook (we don't want to overwrite hook's SNAP_COOKIE)
	if (!sc_is_hook_security_tag(security_tag)) {
		struct sc_error *err SC_CLEANUP(sc_cleanup_error) = NULL;
		snap_context = sc_cookie_get_from_snapd(snap_instance, &err);
		if (err != NULL) {
			error("%s\n", sc_error_msg(err));
		}
	}

	struct sc_apparmor apparmor;
	sc_init_apparmor_support(&apparmor);
	if (!apparmor.is_confined && apparmor.mode != SC_AA_NOT_APPLICABLE
	    && getuid() != 0 && geteuid() == 0) {
		// Refuse to run when this process is running unconfined on a system
		// that supports AppArmor when the effective uid is root and the real
		// id is non-root.  This protects against, for example, unprivileged
		// users trying to leverage the snap-confine in the core snap to
		// escalate privileges.
		die("snap-confine has elevated permissions and is not confined"
		    " but should be. Refusing to continue to avoid"
		    " permission escalation attacks");
	}
	// TODO: check for similar situation and linux capabilities.
	if (geteuid() == 0) {
		if (classic_confinement) {
			/* 'classic confinement' is designed to run without the sandbox
			 * inside the shared namespace. Specifically:
			 * - snap-confine skips using the snap-specific mount namespace
			 * - snap-confine skips using device cgroups
			 * - snapd sets up a lenient AppArmor profile for snap-confine to use
			 * - snapd sets up a lenient seccomp profile for snap-confine to use
			 */
			debug
			    ("skipping sandbox setup, classic confinement in use");
		} else {
			/* snap-confine uses privately-shared /run/snapd/ns to store
			 * bind-mounted mount namespaces of each snap. In the case that
			 * snap-confine is invoked from the mount namespace it typically
			 * constructs, the said directory does not contain mount entries
			 * for preserved namespaces as those are only visible in the main,
			 * outer namespace.
			 *
			 * In order to operate in such an environment snap-confine must
			 * first re-associate its own process with another namespace in
			 * which the /run/snapd/ns directory is visible.  The most obvious
			 * candidate is pid one, which definitely doesn't run in a
			 * snap-specific namespace, has a predictable PID and is long
			 * lived.
			 */
			sc_reassociate_with_pid1_mount_ns();
			// Do global initialization:
			int global_lock_fd = sc_lock_global();
			// ensure that "/" or "/snap" is mounted with the
			// "shared" option, see LP:#1668659
			debug("ensuring that snap mount directory is shared");
			sc_ensure_shared_snap_mount();
			debug("unsharing snap namespace directory");
			sc_initialize_mount_ns();
			sc_unlock(global_lock_fd);

			// Find and open snap-update-ns from the same
			// path as where we (snap-confine) were
			// called.
			int snap_update_ns_fd SC_CLEANUP(sc_cleanup_close) = -1;
			snap_update_ns_fd = sc_open_snap_update_ns();

			// Do per-snap initialization.
			int snap_lock_fd = sc_lock_snap(snap_instance);
			debug("initializing mount namespace: %s",
			      snap_instance);
			struct sc_mount_ns *group = NULL;
			group = sc_open_mount_ns(snap_instance, 0);
<<<<<<< HEAD
			if (sc_create_or_join_mount_ns(group, &apparmor,
						       base_snap_name,
						       snap_instance) ==
			    EAGAIN) {
				// If the namespace was stale and was discarded we just need to
				// try again. Since this is done with the per-snap lock held
				// there are no races here.
				if (sc_create_or_join_mount_ns(group, &apparmor,
							       base_snap_name,
							       snap_instance) ==
				    EAGAIN) {
					die("unexpectedly the namespace needs to be discarded again");
				}
			}
			if (sc_should_populate_mount_ns(group)) {
=======
			int retval = sc_join_preserved_ns(group, &apparmor,
							  base_snap_name,
							  snap_instance);
			if (retval == ESRCH) {
				/* Stale mount namespace discarded or no mount namespace to
				   join. We need to construct a new mount namespace ourselves.
				   To capture it we will need a helper process so make one. */
				sc_fork_helper(group, &apparmor);

				/* Create and Populate the mount namespace. This performs all
				   of the bootstrapping mounts, pivots into the new root
				   filesystem and applies the per-snap mount profile using
				   snap-update-ns. */
				debug("unsharing the mount namespace");
				if (unshare(CLONE_NEWNS) < 0) {
					die("cannot unshare the mount namespace");
				}
>>>>>>> ab7590b6
				sc_populate_mount_ns(&apparmor,
						     snap_update_ns_fd,
						     base_snap_name,
						     snap_instance);
<<<<<<< HEAD
				sc_preserve_populated_mount_ns(group);
			}
			sc_close_mount_ns(group);
			// older versions of snap-confine created incorrect
			// 777 permissions for /var/lib and we need to fixup
			// for systems that had their NS created with an
			// old version
=======

				/* Preserve the mount namespace. */
				sc_preserve_populated_mount_ns(group);
			}

			/* Older versions of snap-confine created incorrect 777 permissions
			   for /var/lib and we need to fixup for systems that had their NS
			   created with an old version. */
>>>>>>> ab7590b6
			sc_maybe_fixup_permissions();
			sc_maybe_fixup_udev();

			// Associate each snap process with a dedicated snap freezer
			// control group. This simplifies testing if any processes
			// belonging to a given snap are still alive.
			// See the documentation of the function for details.

			if (getegid() != 0 && saved_gid == 0) {
				// Temporarily raise egid so we can chown the freezer cgroup
				// under LXD.
				if (setegid(0) != 0) {
					die("cannot set effective group id to root");
				}
			}
			sc_cgroup_freezer_join(snap_instance, getpid());
			if (geteuid() == 0 && real_gid != 0) {
				if (setegid(real_gid) != 0) {
					die("cannot set effective group id to %d", real_gid);
				}
			}

			sc_unlock(snap_lock_fd);

			sc_setup_user_mounts(&apparmor, snap_update_ns_fd,
					     snap_instance);
			sc_close_mount_ns(group);

			// Reset path as we cannot rely on the path from the host OS to
			// make sense. The classic distribution may use any PATH that makes
			// sense but we cannot assume it makes sense for the core snap
			// layout. Note that the /usr/local directories are explicitly
			// left out as they are not part of the core snap.
			debug
			    ("resetting PATH to values in sync with core snap");
			setenv("PATH",
			       "/usr/local/sbin:"
			       "/usr/local/bin:"
			       "/usr/sbin:"
			       "/usr/bin:"
			       "/sbin:"
			       "/bin:" "/usr/games:" "/usr/local/games", 1);
			// Ensure we set the various TMPDIRs to /tmp.
			// One of the parts of setting up the mount namespace is to create a private /tmp
			// directory (this is done in sc_populate_mount_ns() above). The host environment
			// may point to a directory not accessible by snaps so we need to reset it here.
			const char *tmpd[] = { "TMPDIR", "TEMPDIR", NULL };
			int i;
			for (i = 0; tmpd[i] != NULL; i++) {
				if (setenv(tmpd[i], "/tmp", 1) != 0) {
					die("cannot set environment variable '%s'", tmpd[i]);
				}
			}
			struct snappy_udev udev_s;
			if (snappy_udev_init(security_tag, &udev_s) == 0)
				setup_devices_cgroup(security_tag, &udev_s);
			snappy_udev_cleanup(&udev_s);
		}
		// The rest does not so temporarily drop privs back to calling
		// user (we'll permanently drop after loading seccomp)
		if (setegid(real_gid) != 0)
			die("setegid failed");
		if (seteuid(real_uid) != 0)
			die("seteuid failed");

		if (real_gid != 0 && geteuid() == 0)
			die("dropping privs did not work");
		if (real_uid != 0 && getegid() == 0)
			die("dropping privs did not work");
	}
	// Ensure that the user data path exists.
	setup_user_data();
#if 0
	setup_user_xdg_runtime_dir();
#endif
	// https://wiki.ubuntu.com/SecurityTeam/Specifications/SnappyConfinement
	sc_maybe_aa_change_onexec(&apparmor, security_tag);
#ifdef HAVE_SECCOMP
	sc_apply_seccomp_bpf(security_tag);
#endif				// ifdef HAVE_SECCOMP
	if (snap_context != NULL) {
		setenv("SNAP_COOKIE", snap_context, 1);
		// for compatibility, if facing older snapd.
		setenv("SNAP_CONTEXT", snap_context, 1);
	}
	// Permanently drop if not root
	if (geteuid() == 0) {
		// Note that we do not call setgroups() here because its ok
		// that the user keeps the groups he already belongs to
		if (setgid(real_gid) != 0)
			die("setgid failed");
		if (setuid(real_uid) != 0)
			die("setuid failed");

		if (real_gid != 0 && (getuid() == 0 || geteuid() == 0))
			die("permanently dropping privs did not work");
		if (real_uid != 0 && (getgid() == 0 || getegid() == 0))
			die("permanently dropping privs did not work");
	}
	// and exec the new executable
	argv[0] = (char *)executable;
	debug("execv(%s, %s...)", executable, argv[0]);
	for (int i = 1; i < argc; ++i) {
		debug(" argv[%i] = %s", i, argv[i]);
	}
	execv(executable, (char *const *)&argv[0]);
	perror("execv failed");
	return 1;
}<|MERGE_RESOLUTION|>--- conflicted
+++ resolved
@@ -232,23 +232,6 @@
 			      snap_instance);
 			struct sc_mount_ns *group = NULL;
 			group = sc_open_mount_ns(snap_instance, 0);
-<<<<<<< HEAD
-			if (sc_create_or_join_mount_ns(group, &apparmor,
-						       base_snap_name,
-						       snap_instance) ==
-			    EAGAIN) {
-				// If the namespace was stale and was discarded we just need to
-				// try again. Since this is done with the per-snap lock held
-				// there are no races here.
-				if (sc_create_or_join_mount_ns(group, &apparmor,
-							       base_snap_name,
-							       snap_instance) ==
-				    EAGAIN) {
-					die("unexpectedly the namespace needs to be discarded again");
-				}
-			}
-			if (sc_should_populate_mount_ns(group)) {
-=======
 			int retval = sc_join_preserved_ns(group, &apparmor,
 							  base_snap_name,
 							  snap_instance);
@@ -266,20 +249,10 @@
 				if (unshare(CLONE_NEWNS) < 0) {
 					die("cannot unshare the mount namespace");
 				}
->>>>>>> ab7590b6
 				sc_populate_mount_ns(&apparmor,
 						     snap_update_ns_fd,
 						     base_snap_name,
 						     snap_instance);
-<<<<<<< HEAD
-				sc_preserve_populated_mount_ns(group);
-			}
-			sc_close_mount_ns(group);
-			// older versions of snap-confine created incorrect
-			// 777 permissions for /var/lib and we need to fixup
-			// for systems that had their NS created with an
-			// old version
-=======
 
 				/* Preserve the mount namespace. */
 				sc_preserve_populated_mount_ns(group);
@@ -288,7 +261,6 @@
 			/* Older versions of snap-confine created incorrect 777 permissions
 			   for /var/lib and we need to fixup for systems that had their NS
 			   created with an old version. */
->>>>>>> ab7590b6
 			sc_maybe_fixup_permissions();
 			sc_maybe_fixup_udev();
 
