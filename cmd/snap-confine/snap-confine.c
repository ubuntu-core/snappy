--- conflicted
+++ resolved
@@ -105,48 +105,36 @@
 **/
 typedef struct sc_preserved_process_state {
 	mode_t orig_umask;
-<<<<<<< HEAD
 	int orig_cwd_fd;
-} sc_preservation_context;
+} sc_preserved_process_state;
 
 /**
- * sc_remember_preservation context stores values to restore later.
- *
- * In addition the function makes the following changes to the process:
+ * sc_preserve_and_sanitize_process_state sanitizes process state.
+ *
+ * The following process state is sanitised:
  *  - the umask is set to 0
  *  - the current working directory is set to /
-=======
-} sc_preserved_process_state;
-
-/**
- * sc_preserve_and_sanitize_process_state sanitizes process state.
  *
  * The original values are stored to be restored later. Currently only the
  * umask is altered. It is set to zero to make the ownership of created files
  * and directories more predictable.
->>>>>>> e08281f8
 **/
 static void sc_preserve_and_sanitize_process_state(sc_preserved_process_state * proc_state)
 {
 	/* Reset umask to zero, storing the old value. */
-<<<<<<< HEAD
-	ctx->orig_umask = umask(0);
-	debug("umask reset, old umask was %#4o", ctx->orig_umask);
+	proc_state->orig_umask = umask(0);
+	debug("umask reset, old umask was %#4o", proc_state->orig_umask);
 	/* Remember a file descriptor corresponding to the original working
 	 * directory. This is an O_PATH file descriptor. The descriptor is
 	 * used as explained below. */
-	ctx->orig_cwd_fd =
+	proc_state->orig_cwd_fd =
 	    openat(AT_FDCWD, ".", O_PATH | O_CLOEXEC | O_NOFOLLOW);
-	if (ctx->orig_cwd_fd < 0) {
+	if (proc_state->orig_cwd_fd < 0) {
 		die("cannot open path of the current working directory");
 	}
 	if (chdir("/") < 0) {
 		die("cannot move to /");
 	}
-=======
-	proc_state->orig_umask = umask(0);
-	debug("umask reset, old umask was %#4o", proc_state->orig_umask);
->>>>>>> e08281f8
 }
 
 /**
@@ -155,10 +143,9 @@
 static void sc_restore_process_state(const sc_preserved_process_state *
 				     proc_state)
 {
-<<<<<<< HEAD
 	/* Restore original umask */
-	umask(ctx->orig_umask);
-	debug("umask restored to %#4o", ctx->orig_umask);
+	umask(proc_state->orig_umask);
+	debug("umask restored to %#4o", proc_state->orig_umask);
 
 	/* Restore original current working directory.
 	 *
@@ -184,7 +171,7 @@
 	char orig_cwd[PATH_MAX];
 	ssize_t nread;
 	sc_must_snprintf(fd_path, sizeof fd_path, "/proc/self/fd/%d",
-			 ctx->orig_cwd_fd);
+			 proc_state->orig_cwd_fd);
 	nread = readlink(fd_path, orig_cwd, sizeof orig_cwd);
 	if (nread < 0) {
 		die("cannot read symbolic link target %s", fd_path);
@@ -217,7 +204,7 @@
 		/* The original working directory exists in the execution environment
 		 * which lets us check if it points to the same inode as before. */
 		struct stat file_info_outer, file_info_inner;
-		if (fstat(ctx->orig_cwd_fd, &file_info_outer) < 0) {
+		if (fstat(proc_state->orig_cwd_fd, &file_info_outer) < 0) {
 			die("cannot stat path of working directory in the host environment");
 		}
 		if (fstat(inner_cwd_fd, &file_info_inner) < 0) {
@@ -228,7 +215,7 @@
 			/* The path of the original working directory points to the same
 			 * inode as before. Use fchdir to change to that directory.
 			 *
-			 * Note that we cannot use ctx->orig_cwd_fd as that points to the
+			 * Note that we cannot use proc_state->orig_cwd_fd as that points to the
 			 * directory but in another mount namespace and using that causes
 			 * weird and undesired effects. */
 			if (fchdir(inner_cwd_fd) < 0) {
@@ -252,15 +239,11 @@
 }
 
 /**
- *  sc_cleanup_preservation_context releases system resources.
+ *  sc_cleanup_preserved_process_state releases system resources.
 **/
-static void sc_cleanup_preservation_context(sc_preservation_context * ctx)
-{
-	sc_cleanup_close(&ctx->orig_cwd_fd);
-=======
-	umask(proc_state->orig_umask);
-	debug("umask restored to %#4o", proc_state->orig_umask);
->>>>>>> e08281f8
+static void sc_cleanup_preserved_process_state(sc_preserved_process_state * proc_state)
+{
+	sc_cleanup_close(&proc_state->orig_cwd_fd);
 }
 
 static void enter_classic_execution_environment(void);
@@ -275,13 +258,8 @@
 	// Use our super-defensive parser to figure out what we've been asked to do.
 	struct sc_error *err = NULL;
 	struct sc_args *args SC_CLEANUP(sc_cleanup_args) = NULL;
-<<<<<<< HEAD
-	sc_preservation_context SC_CLEANUP(sc_cleanup_preservation_context)
-	    prsv_ctx = {
-	.orig_umask = 0,.orig_cwd_fd = -1};
-=======
-	sc_preserved_process_state proc_state;
->>>>>>> e08281f8
+	sc_preserved_process_state proc_state SC_CLEANUP(sc_cleanup_preserved_process_state) = {
+		.orig_umask = 0,.orig_cwd_fd = -1};
 	args = sc_nonfatal_parse_args(&argc, &argv, &err);
 	sc_die_on_error(err);
 
