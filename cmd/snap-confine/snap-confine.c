/*
 * Copyright (C) 2015 Canonical Ltd
 *
 * This program is free software: you can redistribute it and/or modify
 * it under the terms of the GNU General Public License version 3 as
 * published by the Free Software Foundation.
 *
 * This program is distributed in the hope that it will be useful,
 * but WITHOUT ANY WARRANTY; without even the implied warranty of
 * MERCHANTABILITY or FITNESS FOR A PARTICULAR PURPOSE.  See the
 * GNU General Public License for more details.
 *
 * You should have received a copy of the GNU General Public License
 * along with this program.  If not, see <http://www.gnu.org/licenses/>.
 *
 */
#ifdef HAVE_CONFIG_H
#include "config.h"
#endif

#include <stdio.h>
#include <stdlib.h>
#include <string.h>
#include <unistd.h>

#include "../libsnap-confine-private/classic.h"
#include "../libsnap-confine-private/cleanup-funcs.h"
#include "../libsnap-confine-private/secure-getenv.h"
#include "../libsnap-confine-private/snap.h"
#include "../libsnap-confine-private/utils.h"
#include "apparmor-support.h"
#include "mount-support.h"
#include "ns-support.h"
#include "quirks.h"
#ifdef HAVE_SECCOMP
#include "seccomp-support.h"
#endif				// ifdef HAVE_SECCOMP
#include "udev-support.h"
#include "user-support.h"

int main(int argc, char **argv)
{
	if (argc == 2 && strcmp(argv[1], "--version") == 0) {
		printf("%s %s\n", PACKAGE, PACKAGE_VERSION);
		return 0;
	}
	char *basename = strrchr(argv[0], '/');
	if (basename) {
		debug("setting argv[0] to %s", basename + 1);
		argv[0] = basename + 1;
	}
	if (argc > 1 && !strcmp(argv[0], "ubuntu-core-launcher")) {
		debug("shifting arguments by one");
		argv[1] = argv[0];
		argv++;
		argc--;
	}
	// XXX: replace with pull request 2416 in snapd
	bool classic_confinement = false;
	if (argc > 2 && strcmp(argv[1], "--classic") == 0) {
		classic_confinement = true;
		// Shift remaining arguments left
		int i;
		for (i = 1; i + 1 < argc; ++i) {
			argv[i] = argv[i + 1];
		}
		argv[i] = NULL;
		argc -= 1;
	}
	const int NR_ARGS = 2;
	if (argc < NR_ARGS + 1)
		die("Usage: %s <security-tag> <binary>", argv[0]);

	const char *security_tag = argv[1];
	debug("security tag is %s", security_tag);
	const char *binary = argv[2];
	debug("binary to run is %s", binary);
	uid_t real_uid = getuid();
	gid_t real_gid = getgid();

	if (!verify_security_tag(security_tag))
		die("security tag %s not allowed", security_tag);

	const char *snap_name = getenv("SNAP_NAME");
	sc_snap_name_validate(snap_name, NULL);

#ifndef CAPS_OVER_SETUID
	// this code always needs to run as root for the cgroup/udev setup,
	// however for the tests we allow it to run as non-root
	if (geteuid() != 0 && secure_getenv("SNAP_CONFINE_NO_ROOT") == NULL) {
		die("need to run as root or suid");
	}
#endif
	struct sc_apparmor apparmor;
	sc_init_apparmor_support(&apparmor);
	if (!apparmor.is_confined && apparmor.mode != SC_AA_NOT_APPLICABLE
	    && getuid() != 0 && geteuid() == 0) {
		// Refuse to run when this process is running unconfined on a system
		// that supports AppArmor when the effective uid is root and the real
		// id is non-root.  This protects against, for example, unprivileged
		// users trying to leverage the snap-confine in the core snap to
		// escalate privileges.
		die("snap-confine has elevated permissions and is not confined"
		    " but should be. Refusing to continue to avoid"
		    " permission escalation attacks");
	}
	// TODO: check for similar situation and linux capabilities.
#ifdef HAVE_SECCOMP
	scmp_filter_ctx seccomp_ctx
	    __attribute__ ((cleanup(sc_cleanup_seccomp_release))) = NULL;
	seccomp_ctx = sc_prepare_seccomp_context(security_tag);
#endif				// ifdef HAVE_SECCOMP

	if (geteuid() == 0) {
		if (classic_confinement) {
			/* 'classic confinement' is designed to run without the sandbox
			 * inside the shared namespace. Specifically:
			 * - snap-confine skips using the snap-specific mount namespace
			 * - snap-confine skips using device cgroups
			 * - snapd sets up a lenient AppArmor profile for snap-confine to use
			 * - snapd sets up a lenient seccomp profile for snap-confine to use
			 */
			debug
			    ("skipping sandbox setup, classic confinement in use");
		} else {
<<<<<<< HEAD
			/* snap-confine uses privately-shared /run/snapd/ns to store
			 * bind-mounted mount namespaces of each snap. In the case that
			 * snap-confine is invoked from the mount namespace it typically
			 * constructs, the said directory does not contain mount entries
			 * for preserved namespaces as those are only visible in the main,
			 * outer namespace.
			 *
			 * In order to operate in such an environment snap-confine must
			 * first re-associate its own process with another namespace in
			 * which the /run/snapd/ns directory is visible.  The most obvious
			 * candidate is pid one, which definitely doesn't run in a
			 * snap-specific namespace, has a predictable PID and is long
			 * lived.
			 */
			sc_reassociate_with_pid1_mount_ns();
			const char *snap_name = getenv("SNAP_NAME");
=======
>>>>>>> 9ad2895c
			const char *group_name = snap_name;
			if (group_name == NULL) {
				die("SNAP_NAME is not set");
			}
			sc_initialize_ns_groups();
			struct sc_ns_group *group = NULL;
			group = sc_open_ns_group(group_name, 0);
			sc_lock_ns_mutex(group);
			sc_create_or_join_ns_group(group, &apparmor);
			if (sc_should_populate_ns_group(group)) {
				sc_populate_mount_ns(snap_name);
				sc_preserve_populated_ns_group(group);
			}
			sc_unlock_ns_mutex(group);
			sc_close_ns_group(group);
			// Reset path as we cannot rely on the path from the host OS to
			// make sense. The classic distribution may use any PATH that makes
			// sense but we cannot assume it makes sense for the core snap
			// layout. Note that the /usr/local directories are explicitly
			// left out as they are not part of the core snap.
			debug
			    ("resetting PATH to values in sync with core snap");
			setenv("PATH",
			       "/usr/local/sbin:"
			       "/usr/local/bin:"
			       "/usr/sbin:"
			       "/usr/bin:"
			       "/sbin:"
			       "/bin:" "/usr/games:" "/usr/local/games", 1);
			struct snappy_udev udev_s;
			if (snappy_udev_init(security_tag, &udev_s) == 0)
				setup_devices_cgroup(security_tag, &udev_s);
			snappy_udev_cleanup(&udev_s);
		}
		// The rest does not so temporarily drop privs back to calling
		// user (we'll permanently drop after loading seccomp)
		if (setegid(real_gid) != 0)
			die("setegid failed");
		if (seteuid(real_uid) != 0)
			die("seteuid failed");

		if (real_gid != 0 && geteuid() == 0)
			die("dropping privs did not work");
		if (real_uid != 0 && getegid() == 0)
			die("dropping privs did not work");
	}
	// Ensure that the user data path exists.
	setup_user_data();
#if 0
	setup_user_xdg_runtime_dir();
#endif

	// https://wiki.ubuntu.com/SecurityTeam/Specifications/SnappyConfinement
	sc_maybe_aa_change_onexec(&apparmor, security_tag);
#ifdef HAVE_SECCOMP
	sc_load_seccomp_context(seccomp_ctx);
#endif				// ifdef HAVE_SECCOMP

	// Permanently drop if not root
	if (geteuid() == 0) {
		// Note that we do not call setgroups() here because its ok
		// that the user keeps the groups he already belongs to
		if (setgid(real_gid) != 0)
			die("setgid failed");
		if (setuid(real_uid) != 0)
			die("setuid failed");

		if (real_gid != 0 && (getuid() == 0 || geteuid() == 0))
			die("permanently dropping privs did not work");
		if (real_uid != 0 && (getgid() == 0 || getegid() == 0))
			die("permanently dropping privs did not work");
	}
	// and exec the new binary
	execv(binary, (char *const *)&argv[NR_ARGS]);
	perror("execv failed");
	return 1;
}<|MERGE_RESOLUTION|>--- conflicted
+++ resolved
@@ -123,7 +123,6 @@
 			debug
 			    ("skipping sandbox setup, classic confinement in use");
 		} else {
-<<<<<<< HEAD
 			/* snap-confine uses privately-shared /run/snapd/ns to store
 			 * bind-mounted mount namespaces of each snap. In the case that
 			 * snap-confine is invoked from the mount namespace it typically
@@ -140,8 +139,6 @@
 			 */
 			sc_reassociate_with_pid1_mount_ns();
 			const char *snap_name = getenv("SNAP_NAME");
-=======
->>>>>>> 9ad2895c
 			const char *group_name = snap_name;
 			if (group_name == NULL) {
 				die("SNAP_NAME is not set");
