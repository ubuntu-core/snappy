/*
 * Copyright (C) 2015-2018 Canonical Ltd
 *
 * This program is free software: you can redistribute it and/or modify
 * it under the terms of the GNU General Public License version 3 as
 * published by the Free Software Foundation.
 *
 * This program is distributed in the hope that it will be useful,
 * but WITHOUT ANY WARRANTY; without even the implied warranty of
 * MERCHANTABILITY or FITNESS FOR A PARTICULAR PURPOSE.  See the
 * GNU General Public License for more details.
 *
 * You should have received a copy of the GNU General Public License
 * along with this program.  If not, see <http://www.gnu.org/licenses/>.
 *
 */
#ifdef HAVE_CONFIG_H
#include "config.h"
#endif

#include <errno.h>
#include <fcntl.h>
#include <glob.h>
#include <sched.h>
#include <signal.h>
#include <stdbool.h>
#include <stdio.h>
#include <stdlib.h>
#include <string.h>
#include <sys/capability.h>
#include <sys/stat.h>
#include <sys/types.h>
#include <unistd.h>

#include "../libsnap-confine-private/apparmor-support.h"
#include "../libsnap-confine-private/cgroup-freezer-support.h"
#include "../libsnap-confine-private/cgroup-support.h"
#include "../libsnap-confine-private/classic.h"
#include "../libsnap-confine-private/cleanup-funcs.h"
#include "../libsnap-confine-private/feature.h"
#include "../libsnap-confine-private/locking.h"
#include "../libsnap-confine-private/secure-getenv.h"
#include "../libsnap-confine-private/snap.h"
#include "../libsnap-confine-private/string-utils.h"
#include "../libsnap-confine-private/tool.h"
#include "../libsnap-confine-private/utils.h"
#include "cookie-support.h"
#include "mount-support.h"
#include "ns-support.h"
#include "seccomp-support.h"
#include "snap-confine-args.h"
#include "snap-confine-invocation.h"
#include "udev-support.h"
#include "user-support.h"
#ifdef HAVE_SELINUX
#include "selinux-support.h"
#endif

// sc_maybe_fixup_permissions fixes incorrect permissions
// inside the mount namespace for /var/lib. Before 1ccce4
// this directory was created with permissions 1777.
static void sc_maybe_fixup_permissions(void)
{
	int fd SC_CLEANUP(sc_cleanup_close) = -1;
	struct stat buf;
	fd = open("/var/lib", O_PATH | O_DIRECTORY | O_CLOEXEC | O_NOFOLLOW);
	if (fd < 0) {
		die("cannot open /var/lib");
	}
	if (fstat(fd, &buf) < 0) {
		die("cannot stat /var/lib");
	}
	if ((buf.st_mode & 0777) == 0777) {
		if (fchmod(fd, 0755) != 0) {
			die("cannot chmod /var/lib");
		}
		if (fchown(fd, 0, 0) != 0) {
			die("cannot chown /var/lib");
		}
	}
}

// sc_maybe_fixup_udev will remove incorrectly created udev tags
// that cause libudev on 16.04 to fail with "udev_enumerate_scan failed".
// See also:
// https://forum.snapcraft.io/t/weird-udev-enumerate-error/2360/17
static void sc_maybe_fixup_udev(void)
{
	glob_t glob_res SC_CLEANUP(globfree) = {
		.gl_pathv = NULL,.gl_pathc = 0,.gl_offs = 0,
	};
	const char *glob_pattern = "/run/udev/tags/snap_*/*nvidia*";
	int err = glob(glob_pattern, 0, NULL, &glob_res);
	if (err == GLOB_NOMATCH) {
		return;
	}
	if (err != 0) {
		die("cannot search using glob pattern %s: %d",
		    glob_pattern, err);
	}
	// kill bogus udev tags for nvidia. They confuse udev, this
	// undoes the damage from github.com/snapcore/snapd/pull/3671.
	//
	// The udev tagging of nvidia got reverted in:
	// https://github.com/snapcore/snapd/pull/4022
	// but leftover files need to get removed or apps won't start
	for (size_t i = 0; i < glob_res.gl_pathc; ++i) {
		unlink(glob_res.gl_pathv[i]);
	}
}

/**
 * sc_preserved_process_state remembers clobbered state to restore.
 *
 * The umask is preserved and restored to ensure consistent permissions for
 * runtime system. The value is preserved and restored perfectly.
**/
typedef struct sc_preserved_process_state {
	mode_t orig_umask;
	int orig_cwd_fd;
	struct stat file_info_orig_cwd;
} sc_preserved_process_state;

/**
 * sc_preserve_and_sanitize_process_state sanitizes process state.
 *
 * The following process state is sanitised:
 *  - the umask is set to 0
 *  - the current working directory is set to /
 *
 * The original values are stored to be restored later. Currently only the
 * umask is altered. It is set to zero to make the ownership of created files
 * and directories more predictable.
**/
static void sc_preserve_and_sanitize_process_state(sc_preserved_process_state *
						   proc_state)
{
	/* Reset umask to zero, storing the old value. */
	proc_state->orig_umask = umask(0);
	debug("umask reset, old umask was %#4o", proc_state->orig_umask);
	/* Remember a file descriptor corresponding to the original working
	 * directory. This is an O_PATH file descriptor. The descriptor is
	 * used as explained below. */
	proc_state->orig_cwd_fd =
	    openat(AT_FDCWD, ".",
		   O_PATH | O_DIRECTORY | O_CLOEXEC | O_NOFOLLOW);
	if (proc_state->orig_cwd_fd < 0) {
		die("cannot open path of the current working directory");
	}
	if (fstat(proc_state->orig_cwd_fd, &proc_state->file_info_orig_cwd) < 0) {
		die("cannot stat path of the current working directory");
	}
	/* Move to the root directory. */
	if (chdir("/") < 0) {
		die("cannot move to /");
	}
}

/**
 *  sc_restore_process_state restores values stored earlier.
**/
static void sc_restore_process_state(const sc_preserved_process_state *
				     proc_state)
{
	/* Restore original umask */
	umask(proc_state->orig_umask);
	debug("umask restored to %#4o", proc_state->orig_umask);

	/* Restore original current working directory.
	 *
	 * This part is more involved for the following reasons. While we hold an
	 * O_PATH file descriptor that still points to the original working
	 * directory, that directory may not be representable in the target mount
	 * namespace. A quick example may be /custom that exists on the host but
	 * not in the base snap of the application.
	 *
	 * Also consider when the path of the original working directory now
	 * maps to a different inode we cannot use fchdir(2). One example of
	 * that is the /tmp directory, which exists in both the host mount
	 * namespace and the per-snap mount namespace but actually represents a
	 * different directory.
	 **/

	/* Read the target of symlink at /proc/self/fd/<fd-of-orig-cwd> */
	char fd_path[PATH_MAX];
	char orig_cwd[PATH_MAX];
	ssize_t nread;
	/* If the original working directory cannot be used for whatever reason then
	 * move the process to a special void directory. */
	const char *sc_void_dir = "/var/lib/snapd/void";
	int void_dir_fd SC_CLEANUP(sc_cleanup_close) = -1;

	sc_must_snprintf(fd_path, sizeof fd_path, "/proc/self/fd/%d",
			 proc_state->orig_cwd_fd);
	nread = readlink(fd_path, orig_cwd, sizeof orig_cwd);
	if (nread < 0) {
		die("cannot read symbolic link target %s", fd_path);
	}
	if (nread == sizeof orig_cwd) {
		die("cannot fit symbolic link target %s", fd_path);
	}

	/* Open path corresponding to the original working directory in the
	 * execution environment. This may normally fail if the path no longer
	 * exists here, this is not a fatal error. It may also fail if we don't
	 * have permissions to view that path, that is not a fatal error either. */
	int inner_cwd_fd SC_CLEANUP(sc_cleanup_close) = -1;
	inner_cwd_fd =
	    open(orig_cwd, O_PATH | O_DIRECTORY | O_CLOEXEC | O_NOFOLLOW);
	if (inner_cwd_fd < 0) {
		if (errno == EPERM || errno == EACCES || errno == ENOENT) {
			debug
			    ("cannot open path of the original working directory %s",
			     orig_cwd);
			goto the_void;
		}
		/* Any error other than the three above is unexpected. */
		die("cannot open path of the original working directory %s",
		    orig_cwd);
	}

	/* The original working directory exists in the execution environment
	 * which lets us check if it points to the same inode as before. */
	struct stat file_info_inner;
	if (fstat(inner_cwd_fd, &file_info_inner) < 0) {
		die("cannot stat path of working directory in the execution environment");
	}

	/* Note that we cannot use proc_state->orig_cwd_fd as that points to the
	 * directory but in another mount namespace and using that causes
	 * weird and undesired effects.
	 *
	 * By the time this code runs we are already running as the
	 * designated user so UNIX permissions are in effect. */
	if (fchdir(inner_cwd_fd) < 0) {
		if (errno == EPERM || errno == EACCES) {
			debug("cannot access original working directory %s",
			      orig_cwd);
			goto the_void;
		}
		die("cannot restore original working directory via path");
	}
	/* The distinction below is only logged and not acted upon. Perhaps someday
	 * this will be somehow communicated to cooperating applications that can
	 * instruct the user and avoid potential confusion. This mostly applies to
	 * tools that are invoked from /tmp. */
	if (proc_state->file_info_orig_cwd.st_dev ==
	    file_info_inner.st_dev
	    && proc_state->file_info_orig_cwd.st_ino ==
	    file_info_inner.st_ino) {
		/* The path of the original working directory points to the same
		 * inode as before. */
		debug("working directory restored to %s", orig_cwd);
	} else {
		/* The path of the original working directory points to a different
		 * inode inside inside the execution environment than the host
		 * environment. */
		debug("working directory re-interpreted to %s", orig_cwd);
	}
	return;
 the_void:
	/* The void directory may be absent. On core18 system, and other
	 * systems using bootable base snap coupled with snapd snap, the
	 * /var/lib/snapd directory structure is not provided with packages but
	 * created on demand. */
	void_dir_fd = open(sc_void_dir,
			   O_DIRECTORY | O_PATH | O_NOFOLLOW | O_CLOEXEC);
	if (void_dir_fd < 0 && errno == ENOENT) {
		if (mkdir(sc_void_dir, 0111) < 0) {
			die("cannot create void directory: %s", sc_void_dir);
		}
		if (lchown(sc_void_dir, 0, 0) < 0) {
			die("cannot change ownership of void directory %s",
			    sc_void_dir);
		}
		void_dir_fd = open(sc_void_dir,
				   O_DIRECTORY | O_PATH | O_NOFOLLOW |
				   O_CLOEXEC);
	}
	if (void_dir_fd < 0) {
		die("cannot open the void directory %s", sc_void_dir);
	}
	if (fchdir(void_dir_fd) < 0) {
		die("cannot move to void directory %s", sc_void_dir);
	}
	debug("the process has been placed in the special void directory");
}

/**
 *  sc_cleanup_preserved_process_state releases system resources.
**/
static void sc_cleanup_preserved_process_state(sc_preserved_process_state *
					       proc_state)
{
	sc_cleanup_close(&proc_state->orig_cwd_fd);
}

static void enter_classic_execution_environment(const sc_invocation * inv,
						gid_t real_gid,
						gid_t saved_gid);
static void enter_non_classic_execution_environment(sc_invocation * inv,
						    struct sc_apparmor *aa,
						    uid_t real_uid,
						    gid_t real_gid,
						    gid_t saved_gid);

int main(int argc, char **argv)
{
	// Use our super-defensive parser to figure out what we've been asked to do.
	sc_error *err = NULL;
	struct sc_args *args SC_CLEANUP(sc_cleanup_args) = NULL;
	sc_preserved_process_state proc_state
	    SC_CLEANUP(sc_cleanup_preserved_process_state) = {
		.orig_umask = 0,.orig_cwd_fd = -1
	};
	args = sc_nonfatal_parse_args(&argc, &argv, &err);
	sc_die_on_error(err);

	// Remember certain properties of the process that are clobbered by
	// snap-confine during execution. Those are restored just before calling
	// execv.
	sc_preserve_and_sanitize_process_state(&proc_state);

	// We've been asked to print the version string so let's just do that.
	if (sc_args_is_version_query(args)) {
		printf("%s %s\n", PACKAGE, PACKAGE_VERSION);
		return 0;
	}

	/* Collect all invocation parameters. This gives us authoritative
	 * information about what needs to be invoked and how. The data comes
	 * from either the environment or from command line arguments */
	sc_invocation SC_CLEANUP(sc_cleanup_invocation) invocation;
	const char *snap_instance_name_env = getenv("SNAP_INSTANCE_NAME");
	if (snap_instance_name_env == NULL) {
		die("SNAP_INSTANCE_NAME is not set");
	}
	sc_init_invocation(&invocation, args, snap_instance_name_env);

	// Who are we?
	uid_t real_uid, effective_uid, saved_uid;
	gid_t real_gid, effective_gid, saved_gid;
	if (getresuid(&real_uid, &effective_uid, &saved_uid) != 0) {
		die("getresuid failed");
	}
	if (getresgid(&real_gid, &effective_gid, &saved_gid) != 0) {
		die("getresgid failed");
	}
	debug("ruid: %d, euid: %d, suid: %d",
	      real_uid, effective_uid, saved_uid);
	debug("rgid: %d, egid: %d, sgid: %d",
	      real_gid, effective_gid, saved_gid);

	// snap-confine needs to run as root for cgroup/udev/mount/apparmor/etc setup.
	if (effective_uid != 0) {
		die("need to run as root or suid");
	}

	char *snap_context SC_CLEANUP(sc_cleanup_string) = NULL;
	// Do no get snap context value if running a hook (we don't want to overwrite hook's SNAP_COOKIE)
	if (!sc_is_hook_security_tag(invocation.security_tag)) {
		sc_error *err SC_CLEANUP(sc_cleanup_error) = NULL;
		snap_context =
		    sc_cookie_get_from_snapd(invocation.snap_instance, &err);
		/* While the cookie is normally present due to various protection
		 * mechanisms ensuring its creation from snapd, we are not considering
		 * it a critical error for snap-confine in the case it is absent. When
		 * absent snaps attempting to utilize snapctl to interact with snapd
		 * will fail but it is more important to run a little than break
		 * entirely in case snapd-side code is incorrect. Therefore error
		 * information is collected but discarded. */
	}

	struct sc_apparmor apparmor;
	sc_init_apparmor_support(&apparmor);
	if (!apparmor.is_confined && apparmor.mode != SC_AA_NOT_APPLICABLE
	    && getuid() != 0 && geteuid() == 0) {
		// Refuse to run when this process is running unconfined on a system
		// that supports AppArmor when the effective uid is root and the real
		// id is non-root.  This protects against, for example, unprivileged
		// users trying to leverage the snap-confine in the core snap to
		// escalate privileges.
		die("snap-confine has elevated permissions and is not confined"
		    " but should be. Refusing to continue to avoid"
		    " permission escalation attacks");
	}

	/* perform global initialization of mount namespace support for non-classic
	 * snaps or both classic and non-classic when parallel-instances feature is
	 * enabled */
	if (!invocation.classic_confinement ||
	    sc_feature_enabled(SC_FEATURE_PARALLEL_INSTANCES)) {

		/* snap-confine uses privately-shared /run/snapd/ns to store bind-mounted
		 * mount namespaces of each snap. In the case that snap-confine is invoked
		 * from the mount namespace it typically constructs, the said directory
		 * does not contain mount entries for preserved namespaces as those are
		 * only visible in the main, outer namespace.
		 *
		 * In order to operate in such an environment snap-confine must first
		 * re-associate its own process with another namespace in which the
		 * /run/snapd/ns directory is visible. The most obvious candidate is pid
		 * one, which definitely doesn't run in a snap-specific namespace, has a
		 * predictable PID and is long lived.
		 */
		sc_reassociate_with_pid1_mount_ns();
		// Do global initialization:
		int global_lock_fd = sc_lock_global();
		// Ensure that "/" or "/snap" is mounted with the
		// "shared" option on legacy systems, see LP:#1668659
		debug("ensuring that snap mount directory is shared");
		sc_ensure_shared_snap_mount();
		unsigned int experimental_features = 0;
		if (sc_feature_enabled(SC_FEATURE_PARALLEL_INSTANCES)) {
			experimental_features |= SC_FEATURE_PARALLEL_INSTANCES;
		}
		sc_initialize_mount_ns(experimental_features);
		sc_unlock(global_lock_fd);
	}

	if (invocation.classic_confinement) {
		enter_classic_execution_environment(&invocation, real_gid,
						    saved_gid);
	} else {
		enter_non_classic_execution_environment(&invocation,
							&apparmor,
							real_uid,
							real_gid, saved_gid);
	}
	// Temporarily drop privileges back to the calling user until we can
	// permanently drop (which we can't do just yet due to seccomp, see
	// below).
	sc_identity real_user_identity = {
		.uid = real_uid,
		.gid = real_gid,
		.change_uid = 1,
		.change_gid = 1,
	};
	sc_set_effective_identity(real_user_identity);
	// Ensure that the user data path exists. When creating it use the identity
	// of the calling user (by using real user and group identifiers). This
	// allows the creation of directories inside ~/ on NFS with root_squash
	// attribute.
	setup_user_data();
#if 0
	setup_user_xdg_runtime_dir();
#endif
	// https://wiki.ubuntu.com/SecurityTeam/Specifications/SnappyConfinement
	sc_maybe_aa_change_onexec(&apparmor, invocation.security_tag);
#ifdef HAVE_SELINUX
	// For classic and confined snaps
	sc_selinux_set_snap_execcon();
#endif
	if (snap_context != NULL) {
		setenv("SNAP_COOKIE", snap_context, 1);
		// for compatibility, if facing older snapd.
		setenv("SNAP_CONTEXT", snap_context, 1);
	}
	// Normally setuid/setgid not only permanently drops the UID/GID, but
	// also clears the capabilities bounding sets (see "Effect of user ID
	// changes on capabilities" in 'man capabilities'). To load a seccomp
	// profile, we need either CAP_SYS_ADMIN or PR_SET_NO_NEW_PRIVS. Since
	// NNP causes issues with AppArmor and exec transitions in certain
	// snapd interfaces, keep CAP_SYS_ADMIN temporarily when we are
	// permanently dropping privileges.
	if (getresuid(&real_uid, &effective_uid, &saved_uid) != 0) {
		die("getresuid failed");
	}
	debug("ruid: %d, euid: %d, suid: %d",
	      real_uid, effective_uid, saved_uid);
	struct __user_cap_header_struct hdr =
	    { _LINUX_CAPABILITY_VERSION_3, 0 };
	struct __user_cap_data_struct cap_data[2] = { {0} };

	// At this point in time, if we are going to permanently drop our
	// effective_uid will not be '0' but our saved_uid will be '0'. Detect
	// and save when we are in the this state so know when to setup the
	// capabilities bounding set, regain CAP_SYS_ADMIN and later drop it.
	bool keep_sys_admin = effective_uid != 0 && saved_uid == 0;
	if (keep_sys_admin) {
		debug("setting capabilities bounding set");
		// clear all 32 bit caps but SYS_ADMIN, with none inheritable
		cap_data[0].effective = CAP_TO_MASK(CAP_SYS_ADMIN);
		cap_data[0].permitted = cap_data[0].effective;
		cap_data[0].inheritable = 0;
		// clear all 64 bit caps
		cap_data[1].effective = 0;
		cap_data[1].permitted = 0;
		cap_data[1].inheritable = 0;
		if (capset(&hdr, cap_data) != 0) {
			die("capset failed");
		}
	}
	// Permanently drop if not root
	if (effective_uid == 0) {
		// Note that we do not call setgroups() here because its ok
		// that the user keeps the groups he already belongs to
		if (setgid(real_gid) != 0)
			die("setgid failed");
		if (setuid(real_uid) != 0)
			die("setuid failed");

		if (real_gid != 0 && (getuid() == 0 || geteuid() == 0))
			die("permanently dropping privs did not work");
		if (real_uid != 0 && (getgid() == 0 || getegid() == 0))
			die("permanently dropping privs did not work");
	}
	// Now that we've permanently dropped, regain SYS_ADMIN
	if (keep_sys_admin) {
		debug("regaining SYS_ADMIN");
		cap_data[0].effective = CAP_TO_MASK(CAP_SYS_ADMIN);
		cap_data[0].permitted = cap_data[0].effective;
		if (capset(&hdr, cap_data) != 0) {
			die("capset regain failed");
		}
	}
	// Now that we've dropped and regained SYS_ADMIN, we can load the
	// seccomp profiles.
	if (sc_apply_seccomp_profile_for_security_tag(invocation.security_tag)) {
		// If the process is not explicitly unconfined then load the
		// global profile as well.
		sc_apply_global_seccomp_profile();
	}
	// Even though we set inheritable to 0, let's clear SYS_ADMIN
	// explicitly
	if (keep_sys_admin) {
		debug("clearing SYS_ADMIN");
		cap_data[0].effective = 0;
		cap_data[0].permitted = cap_data[0].effective;
		if (capset(&hdr, cap_data) != 0) {
			die("capset clear failed");
		}
	}
	// and exec the new executable
	argv[0] = (char *)invocation.executable;
	debug("execv(%s, %s...)", invocation.executable, argv[0]);
	for (int i = 1; i < argc; ++i) {
		debug(" argv[%i] = %s", i, argv[i]);
	}
	// Restore process state that was recorded earlier.
	sc_restore_process_state(&proc_state);
	execv(invocation.executable, (char *const *)&argv[0]);
	perror("execv failed");
	return 1;
}

static void enter_classic_execution_environment(const sc_invocation * inv,
						gid_t real_gid, gid_t saved_gid)
{
	/* with parallel-instances enabled, main() reassociated with the mount ns of
	 * PID 1 to make /run/snapd/ns visible */

	/* 'classic confinement' is designed to run without the sandbox inside the
	 * shared namespace. Specifically:
	 * - snap-confine skips using the snap-specific, private, mount namespace
	 * - snap-confine skips using device cgroups
	 * - snapd sets up a lenient AppArmor profile for snap-confine to use
	 * - snapd sets up a lenient seccomp profile for snap-confine to use
	 */
	debug("preparing classic execution environment");

	if (!sc_feature_enabled(SC_FEATURE_PARALLEL_INSTANCES)) {
		return;
	}

	/* all of the following code is experimental and part of parallel instances
	 * of classic snaps support */

	debug
	    ("(experimental) unsharing the mount namespace (per-classic-snap)");

	/* Construct a mount namespace where the snap instance directories are
	 * visible under the regular snap name. In order to do that we will:
	 *
	 * - convert SNAP_MOUNT_DIR into a mount point (global init)
	 * - convert /var/snap into a mount point (global init)
	 * - always create a new mount namespace
	 * - for snaps with non empty instance key:
	 *   - set slave propagation recursively on SNAP_MOUNT_DIR and /var/snap
	 *   - recursively bind mount SNAP_MOUNT_DIR/<snap>_<key> on top of SNAP_MOUNT_DIR/<snap>
	 *   - recursively bind mount /var/snap/<snap>_<key> on top of /var/snap/<snap>
	 *
	 * The destination directories /var/snap/<snap> and SNAP_MOUNT_DIR/<snap>
	 * are guaranteed to exist and were created during installation of a given
	 * instance.
	 */

	if (unshare(CLONE_NEWNS) < 0) {
		die("cannot unshare the mount namespace for parallel installed classic snap");
	}

	/* Parallel installed classic snap get special handling */
	if (!sc_streq(inv->snap_instance, inv->snap_name)) {
		debug
		    ("(experimental) setting up environment for classic snap instance %s",
		     inv->snap_instance);

		/* set up mappings for snap and data directories */
		sc_setup_parallel_instance_classic_mounts(inv->snap_name,
							  inv->snap_instance);
	}
}

static void enter_non_classic_execution_environment(sc_invocation * inv,
						    struct sc_apparmor *aa,
						    uid_t real_uid,
						    gid_t real_gid,
						    gid_t saved_gid)
{
	// main() reassociated with the mount ns of PID 1 to make /run/snapd/ns
	// visible

	// Find and open snap-update-ns and snap-discard-ns from the same
	// path as where we (snap-confine) were called.
	int snap_update_ns_fd SC_CLEANUP(sc_cleanup_close) = -1;
	snap_update_ns_fd = sc_open_snap_update_ns();
	int snap_discard_ns_fd SC_CLEANUP(sc_cleanup_close) = -1;
	snap_discard_ns_fd = sc_open_snap_discard_ns();

	// Do per-snap initialization.
	int snap_lock_fd = sc_lock_snap(inv->snap_instance);
	debug("initializing mount namespace: %s", inv->snap_instance);
	struct sc_mount_ns *group = NULL;
	group = sc_open_mount_ns(inv->snap_instance);

	// Init and check rootfs_dir, apply any fallback behaviors.
	sc_check_rootfs_dir(inv);

	/** Populate and join the device control group. */
	struct snappy_udev udev_s;
	if (snappy_udev_init(inv->security_tag, &udev_s) == 0) {
		if (!sc_cgroup_is_v2()) {
			setup_devices_cgroup(inv->security_tag, &udev_s);
		}
	}
	snappy_udev_cleanup(&udev_s);

	/**
	 * is_normal_mode controls if we should pivot into the base snap.
	 *
	 * There are two modes of execution for snaps that are not using classic
	 * confinement: normal and legacy. The normal mode is where snap-confine
	 * sets up a rootfs and then pivots into it using pivot_root(2). The legacy
	 * mode is when snap-confine just unshares the initial mount namespace,
	 * makes some extra changes but largely runs with what was presented to it
	 * initially.
	 *
	 * Historically the ubuntu-core distribution used the now-legacy mode. This
	 * was sensible then since snaps already (kind of) have the right root
	 * file-system and just need some privacy and isolation features applied.
	 * With the introduction of snaps to classic distributions as well as the
	 * introduction of bases, where each snap can use a different root
	 * filesystem, this lost sensibility and thus became legacy.
	 *
	 * For compatibility with current installations of ubuntu-core
	 * distributions the legacy mode is used when: the distribution is
	 * SC_DISTRO_CORE16 or when the base snap name is not "core" or
	 * "ubuntu-core".
	 *
	 * The SC_DISTRO_CORE16 is applied to systems that boot with the "core",
	 * "ubuntu-core" or "core16" snap. Systems using the "core18" base snap do
	 * not qualify for that classification.
	 **/
	sc_distro distro = sc_classify_distro();
	inv->is_normal_mode = distro != SC_DISTRO_CORE16 ||
	    !sc_streq(inv->orig_base_snap_name, "core");

	/* Stale mount namespace discarded or no mount namespace to
	   join. We need to construct a new mount namespace ourselves.
	   To capture it we will need a helper process so make one. */
	sc_fork_helper(group, aa);
	int retval = sc_join_preserved_ns(group, aa, inv, snap_discard_ns_fd);
	if (retval == ESRCH) {
		/* Create and populate the mount namespace. This performs all
		   of the bootstrapping mounts, pivots into the new root filesystem and
		   applies the per-snap mount profile using snap-update-ns. */
		debug("unsharing the mount namespace (per-snap)");
		if (unshare(CLONE_NEWNS) < 0) {
			die("cannot unshare the mount namespace");
		}
		sc_populate_mount_ns(aa, snap_update_ns_fd, inv, real_gid,
				     saved_gid);
		sc_store_ns_info(inv);

		/* Preserve the mount namespace. */
		sc_preserve_populated_mount_ns(group);
	}

	/* Older versions of snap-confine created incorrect 777 permissions
	   for /var/lib and we need to fixup for systems that had their NS created
	   with an old version. */
	sc_maybe_fixup_permissions();
	sc_maybe_fixup_udev();

	/* User mount profiles do not apply to non-root users. */
	if (real_uid != 0) {
		debug("joining preserved per-user mount namespace");
		retval =
		    sc_join_preserved_per_user_ns(group, inv->snap_instance);
		if (retval == ESRCH) {
			debug("unsharing the mount namespace (per-user)");
			if (unshare(CLONE_NEWNS) < 0) {
				die("cannot unshare the mount namespace");
			}
			sc_setup_user_mounts(aa, snap_update_ns_fd,
					     inv->snap_instance);
			/* Preserve the mount per-user namespace. But only if the
			 * experimental feature is enabled. This way if the feature is
			 * disabled user mount namespaces will still exist but will be
			 * entirely ephemeral. In addition the call
			 * sc_join_preserved_user_ns() will never find a preserved mount
			 * namespace and will always enter this code branch. */
			if (sc_feature_enabled
			    (SC_FEATURE_PER_USER_MOUNT_NAMESPACE)) {
				sc_preserve_populated_per_user_mount_ns(group);
			} else {
				debug
				    ("NOT preserving per-user mount namespace");
			}
		}
	}
	// Associate each snap process with a dedicated snap freezer cgroup and
	// snap pids cgroup. All snap processes belonging to one snap share the
	// freezer cgroup. All snap processes belonging to one app or one hook
	// share the pids cgroup.
	//
	// This simplifies testing if any processes belonging to a given snap are
	// still alive as well as to properly account for each application and
	// service.
	if (!sc_cgroup_is_v2()) {
		sc_cgroup_freezer_join(inv->snap_instance, getpid());
	}

	sc_unlock(snap_lock_fd);

	sc_close_mount_ns(group);

	// Reset path as we cannot rely on the path from the host OS to make sense.
	// The classic distribution may use any PATH that makes sense but we cannot
	// assume it makes sense for the core snap layout. Note that the /usr/local
	// directories are explicitly left out as they are not part of the core
	// snap.
	debug("resetting PATH to values in sync with core snap");
	setenv("PATH",
	       "/usr/local/sbin:"
	       "/usr/local/bin:"
	       "/usr/sbin:"
	       "/usr/bin:"
	       "/sbin:" "/bin:" "/usr/games:" "/usr/local/games", 1);
	// Ensure we set the various TMPDIRs to /tmp. One of the parts of setting
	// up the mount namespace is to create a private /tmp directory (this is
	// done in sc_populate_mount_ns() above). The host environment may point to
	// a directory not accessible by snaps so we need to reset it here.
	const char *tmpd[] = { "TMPDIR", "TEMPDIR", NULL };
	int i;
	for (i = 0; tmpd[i] != NULL; i++) {
		if (setenv(tmpd[i], "/tmp", 1) != 0) {
			die("cannot set environment variable '%s'", tmpd[i]);
		}
	}
<<<<<<< HEAD
=======
}

static void maybe_join_tracking_cgroup(const sc_invocation * inv,
				       gid_t real_gid, gid_t saved_gid)
{
	if (!sc_cgroup_is_v2()) {
		if (sc_feature_enabled(SC_FEATURE_REFRESH_APP_AWARENESS)) {
			sc_cgroup_pids_join(inv->security_tag, getpid());
		}
	}
>>>>>>> 9d0f438e
}<|MERGE_RESOLUTION|>--- conflicted
+++ resolved
@@ -758,17 +758,4 @@
 			die("cannot set environment variable '%s'", tmpd[i]);
 		}
 	}
-<<<<<<< HEAD
-=======
-}
-
-static void maybe_join_tracking_cgroup(const sc_invocation * inv,
-				       gid_t real_gid, gid_t saved_gid)
-{
-	if (!sc_cgroup_is_v2()) {
-		if (sc_feature_enabled(SC_FEATURE_REFRESH_APP_AWARENESS)) {
-			sc_cgroup_pids_join(inv->security_tag, getpid());
-		}
-	}
->>>>>>> 9d0f438e
 }