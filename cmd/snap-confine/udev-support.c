/*
 * Copyright (C) 2015-2019 Canonical Ltd
 *
 * This program is free software: you can redistribute it and/or modify
 * it under the terms of the GNU General Public License version 3 as
 * published by the Free Software Foundation.
 *
 * This program is distributed in the hope that it will be useful,
 * but WITHOUT ANY WARRANTY; without even the implied warranty of
 * MERCHANTABILITY or FITNESS FOR A PARTICULAR PURPOSE.  See the
 * GNU General Public License for more details.
 *
 * You should have received a copy of the GNU General Public License
 * along with this program.  If not, see <http://www.gnu.org/licenses/>.
 *
 */
#include "config.h"

#include <ctype.h>
#include <errno.h>
#include <fcntl.h>
#include <string.h>
#include <sys/stat.h>
#include <sys/sysmacros.h>
#include <sys/types.h>
#include <unistd.h>

#include <libudev.h>

#include "../libsnap-confine-private/cleanup-funcs.h"
#include "../libsnap-confine-private/snap.h"
#include "../libsnap-confine-private/string-utils.h"
#include "../libsnap-confine-private/cgroup-support.h"
#include "../libsnap-confine-private/utils.h"
#include "udev-support.h"

__attribute__((format(printf, 2, 3)))
static void sc_dprintf(int fd, const char *format, ...);

static void sc_dprintf(int fd, const char *format, ...)
{
	va_list ap;
	va_start(ap, format);
	if (vdprintf(fd, format, ap) == -1) {
		die("cannot write to fd %d", fd);
	}
	va_end(ap);
}

/* Allow access to common devices. */
static void sc_udev_allow_common(int devices_allow_fd)
{
	/* The devices we add here have static number allocation.
	 * https://www.kernel.org/doc/html/v4.11/admin-guide/devices.html */
	sc_dprintf(devices_allow_fd, "c 1:3 rwm");	// /dev/null
	sc_dprintf(devices_allow_fd, "c 1:5 rwm");	// /dev/zero
	sc_dprintf(devices_allow_fd, "c 1:7 rwm");	// /dev/full
	sc_dprintf(devices_allow_fd, "c 1:8 rwm");	// /dev/random
	sc_dprintf(devices_allow_fd, "c 1:9 rwm");	// /dev/urandom
	sc_dprintf(devices_allow_fd, "c 5:0 rwm");	// /dev/tty
	sc_dprintf(devices_allow_fd, "c 5:1 rwm");	// /dev/console
	sc_dprintf(devices_allow_fd, "c 5:2 rwm");	// /dev/ptmx
}

/** Allow access to current and future PTY slaves.
 *
 * We unconditionally add them since we use a devpts newinstance. Unix98 PTY
 * slaves major are 136-143.
 *
 * See also:
 * https://www.kernel.org/doc/Documentation/admin-guide/devices.txt
 **/
static void sc_udev_allow_pty_slaves(int devices_allow_fd)
{
	for (unsigned pty_major = 136; pty_major <= 143; pty_major++) {
		sc_dprintf(devices_allow_fd, "c %u:* rwm", pty_major);
	}
}

/** Allow access to Nvidia devices.
 *
 * Nvidia modules are proprietary and therefore aren't in sysfs and can't be
 * udev tagged. For now, just add existing nvidia devices to the cgroup
 * unconditionally (AppArmor will still mediate the access).  We'll want to
 * rethink this if snapd needs to mediate access to other proprietary devices.
 *
 * Device major and minor numbers are described in (though nvidia-uvm currently
 * isn't listed):
 *
 * https://www.kernel.org/doc/Documentation/admin-guide/devices.txt
 **/
static void sc_udev_allow_nvidia(int devices_allow_fd)
{
	struct stat sbuf;

	/* Allow access to /dev/nvidia0 through /dev/nvidia254 */
	for (unsigned nv_minor = 0; nv_minor < 255; nv_minor++) {
		char nv_path[15] = { 0 };	// /dev/nvidiaXXX
		sc_must_snprintf(nv_path, sizeof(nv_path), "/dev/nvidia%u",
				 nv_minor);

		/* Stop trying to find devices after one is not found. In this manner,
		 * we'll add /dev/nvidia0 and /dev/nvidia1 but stop trying to find
		 * nvidia3 - nvidia254 if nvidia2 is not found. */
		if (stat(nv_path, &sbuf) < 0) {
			break;
		}
		sc_dprintf(devices_allow_fd, "c %u:%u rwm", major(sbuf.st_rdev),
			   minor(sbuf.st_rdev));
	}

	if (stat("/dev/nvidiactl", &sbuf) == 0) {
		sc_dprintf(devices_allow_fd, "c %u:%u rwm", major(sbuf.st_rdev),
			   minor(sbuf.st_rdev));
	}
	if (stat("/dev/nvidia-uvm", &sbuf) == 0) {
		sc_dprintf(devices_allow_fd, "c %u:%u rwm", major(sbuf.st_rdev),
			   minor(sbuf.st_rdev));
	}
	if (stat("/dev/nvidia-modeset", &sbuf) == 0) {
		sc_dprintf(devices_allow_fd, "c %u:%u rwm", major(sbuf.st_rdev),
			   minor(sbuf.st_rdev));
	}
}

/**
 * Allow access to /dev/uhid.
 *
 * Currently /dev/uhid isn't represented in sysfs, so add it to the device
 * cgroup if it exists and let AppArmor handle the mediation.
 **/
static void sc_udev_allow_uhid(int devices_allow_fd)
{
	struct stat sbuf;

	if (stat("/dev/uhid", &sbuf) == 0) {
		sc_dprintf(devices_allow_fd, "c %u:%u rwm", major(sbuf.st_rdev),
			   minor(sbuf.st_rdev));
	}
}

/**
 * Allow access to assigned devices.
 *
 * The snapd udev security backend uses udev rules to tag matching devices with
 * tags corresponding to snap applications. Here we interrogate udev and allow
 * access to all assigned devices.
 **/
static void sc_udev_allow_assigned(int devices_allow_fd, struct udev *udev,
				   struct udev_list_entry *assigned)
{
	for (struct udev_list_entry * entry = assigned; entry != NULL;
	     entry = udev_list_entry_get_next(entry)) {
		const char *path = udev_list_entry_get_name(entry);
		if (path == NULL) {
			die("udev_list_entry_get_name failed");
		}
		struct udev_device *device =
		    udev_device_new_from_syspath(udev, path);
		if (device == NULL) {
			die("cannot find device from syspath %s", path);
		}
		dev_t devnum = udev_device_get_devnum(device);
		char type_c = strstr(path, "/block/") != NULL ? 'b' : 'c';
		sc_dprintf(devices_allow_fd, "%c %u:%u rwm", type_c,
			   major(devnum), minor(devnum));

		udev_device_unref(device);
	}
}

static void sc_udev_setup_acls(int devices_allow_fd, int devices_deny_fd,
			       struct udev *udev,
			       struct udev_list_entry *assigned)
{
	/* Deny device access by default.
	 *
	 * Write 'a' to devices.deny to remove all existing devices that were added
	 * in previous launcher invocations, then add the static and assigned
	 * devices. This ensures that at application launch the cgroup only has
	 * what is currently assigned. */
	sc_dprintf(devices_deny_fd, "a");

	/* Allow access to various devices. */
	sc_udev_allow_common(devices_allow_fd);
	sc_udev_allow_pty_slaves(devices_allow_fd);
	sc_udev_allow_nvidia(devices_allow_fd);
	sc_udev_allow_uhid(devices_allow_fd);
	sc_udev_allow_assigned(devices_allow_fd, udev, assigned);
}

static char *sc_udev_mangle_security_tag(const char *security_tag)
{
<<<<<<< HEAD
	char *udev_tag = sc_strdup(security_tag);
	for (char *c = strchr(udev_tag, '.'); c != NULL; c = strchr(c, '.')) {
		*c = '_';
=======
	debug("%s", __func__);
	// Devices that must always be present
	const char *static_devices[] = {
		"/sys/class/mem/null",
		"/sys/class/mem/full",
		"/sys/class/mem/zero",
		"/sys/class/mem/random",
		"/sys/class/mem/urandom",
		"/sys/class/tty/tty",
		"/sys/class/tty/console",
		"/sys/class/tty/ptmx",
		NULL,
	};

	if (udev_s == NULL)
		die("snappy_udev is NULL");
	if (udev_s->udev == NULL)
		die("snappy_udev->udev is NULL");
	if (udev_s->devices == NULL)
		die("snappy_udev->devices is NULL");
	if (udev_s->assigned == NULL)
		die("snappy_udev->assigned is NULL");
	if (udev_s->tagname_len == 0
	    || udev_s->tagname_len >= MAX_BUF
	    || strnlen(udev_s->tagname, MAX_BUF) != udev_s->tagname_len
	    || udev_s->tagname[udev_s->tagname_len] != '\0')
		die("snappy_udev->tagname has invalid length");

	// create devices cgroup controller
	char cgroup_dir[PATH_MAX] = { 0 };

	sc_must_snprintf(cgroup_dir, sizeof(cgroup_dir),
			 "/sys/fs/cgroup/devices/%s/", security_tag);
	sc_identity old = sc_set_effective_identity(sc_root_group_identity());
	if (mkdir(cgroup_dir, 0755) < 0 && errno != EEXIST)
		die("cannot create cgroup hierarchy %s", cgroup_dir);
	(void)sc_set_effective_identity(old);

	// move ourselves into it
	char cgroup_file[PATH_MAX] = { 0 };
	sc_must_snprintf(cgroup_file, sizeof(cgroup_file), "%s%s", cgroup_dir,
			 "cgroup.procs");

	char buf[128] = { 0 };
	sc_must_snprintf(buf, sizeof(buf), "%i", getpid());
	write_string_to_file(cgroup_file, buf);

	// deny by default. Write 'a' to devices.deny to remove all existing
	// devices that were added in previous launcher invocations, then add
	// the static and assigned devices. This ensures that at application
	// launch the cgroup only has what is currently assigned.
	sc_must_snprintf(cgroup_file, sizeof(cgroup_file), "%s%s", cgroup_dir,
			 "devices.deny");
	write_string_to_file(cgroup_file, "a");

	// add the common devices
	for (int i = 0; static_devices[i] != NULL; i++)
		run_snappy_app_dev_add(udev_s, static_devices[i]);

	// add glob for current and future PTY slaves. We unconditionally add
	// them since we use a devpts newinstance. Unix98 PTY slaves major
	// are 136-143.
	// https://github.com/torvalds/linux/blob/master/Documentation/admin-guide/devices.txt
	for (unsigned pty_major = 136; pty_major <= 143; pty_major++) {
		// '/dev/pts/slaves' is only used for debugging and by
		// /usr/lib/snapd/snap-device-helper to determine if it is a block
		// device, so just use something to indicate what the
		// addition is for
		_run_snappy_app_dev_add_majmin(udev_s, "/dev/pts/slaves",
					       pty_major, UINT_MAX);
>>>>>>> 77ac061e
	}
	return udev_tag;
}

static void sc_cleanup_udev(struct udev **udev)
{
	if (udev != NULL && *udev != NULL) {
		udev_unref(*udev);
		*udev = NULL;
	}
}

static void sc_cleanup_udev_enumerate(struct udev_enumerate **enumerate)
{
	if (enumerate != NULL && *enumerate != NULL) {
		udev_enumerate_unref(*enumerate);
		*enumerate = NULL;
	}
}

typedef struct sc_cgroup_fds {
	int devices_allow_fd;
	int devices_deny_fd;
	int cgroup_procs_fd;
} sc_cgroup_fds;

static sc_cgroup_fds sc_udev_open_cgroup_v1(const char *security_tag)
{
	sc_cgroup_fds fds = { -1, -1, -1 };

	/* Open /sys/fs/cgroup */
	const char *cgroup_path = "/sys/fs/cgroup";
	int SC_CLEANUP(sc_cleanup_close) cgroup_fd = -1;
	cgroup_fd = open(cgroup_path,
			 O_PATH | O_DIRECTORY | O_CLOEXEC | O_NOFOLLOW);
	if (cgroup_fd < 0 && errno == ENOENT) {
		if (errno == ENOENT) {
			/* This system does not support cgroups. */
			return fds;
		}
		die("cannot open %s", cgroup_path);
	}

	/* Open devices relative to /sys/fs/cgroup */
	const char *devices_relpath = "devices";
	int SC_CLEANUP(sc_cleanup_close) devices_fd = -1;
	devices_fd = openat(cgroup_fd, devices_relpath,
			    O_PATH | O_DIRECTORY | O_CLOEXEC | O_NOFOLLOW);
	if (devices_fd < 0) {
		if (errno == ENOENT) {
			/* This system does not support the device cgroup. */
			return fds;
		}
		die("cannot open %s/%s", cgroup_path, devices_relpath);
	}

	/* Open snap.$SNAP_NAME.$APP_NAME relative to /sys/fs/cgroup/devices,
	 * creating the directory if necessary. Note that we always chown the
	 * resulting directory to root:root. */
	const char *security_tag_relpath = security_tag;
	if (mkdirat(devices_fd, security_tag_relpath, 0755) < 0) {
		if (errno != EEXIST) {
			die("cannot create directory %s/%s/%s", cgroup_path,
			    devices_relpath, security_tag_relpath);
		}
	}

	int SC_CLEANUP(sc_cleanup_close) security_tag_fd = -1;
	security_tag_fd = openat(devices_fd, security_tag_relpath,
				 O_RDONLY | O_DIRECTORY | O_CLOEXEC |
				 O_NOFOLLOW);
	if (security_tag_fd < 0) {
		die("cannot open %s/%s/%s", cgroup_path, devices_relpath,
		    security_tag_relpath);
	}
	if (fchown(security_tag_fd, 0, 0) < 0) {
		die("cannot chown %s/%s/%s to root:root", cgroup_path,
		    devices_relpath, security_tag_relpath);
	}
<<<<<<< HEAD

	/* Open devices.allow relative to /sys/fs/cgroup/devices/snap.$SNAP_NAME.$APP_NAME */
	const char *devices_allow_relpath = "devices.allow";
	int devices_allow_fd = -1;
	devices_allow_fd = openat(security_tag_fd, devices_allow_relpath,
				  O_WRONLY | O_CLOEXEC | O_NOFOLLOW);
	if (devices_allow_fd < 0) {
		die("cannot open %s/%s/%s/%s", cgroup_path, devices_relpath,
		    security_tag_relpath, devices_allow_relpath);
	}

	/* Open devices.deny relative to /sys/fs/cgroup/devices/snap.$SNAP_NAME.$APP_NAME */
	const char *devices_deny_relpath = "devices.deny";
	int devices_deny_fd = -1;
	devices_deny_fd = openat(security_tag_fd, devices_deny_relpath,
				 O_WRONLY | O_CLOEXEC | O_NOFOLLOW);
	if (devices_deny_fd < 0) {
		die("cannot open %s/%s/%s/%s", cgroup_path, devices_relpath,
		    security_tag_relpath, devices_deny_relpath);
=======
	// When CONFIG_TUN=m, /dev/net/tun will exist but using it doesn't
	// autoload the tun module but also /dev/net/tun isn't udev tagged
	// until it is loaded. To work around this, if /dev/net/tun exists, add
	// it unconditionally to the cgroup and rely on AppArmor to mediate the
	// access. LP: #1859084
	if (stat("/dev/net/tun", &sbuf) == 0) {
		_run_snappy_app_dev_add_majmin(udev_s, "/dev/net/tun",
					       major(sbuf.st_rdev),
					       minor(sbuf.st_rdev));
	}
	// add the assigned devices
	while (udev_s->assigned != NULL) {
		const char *path = udev_list_entry_get_name(udev_s->assigned);
		if (path == NULL)
			die("udev_list_entry_get_name failed");
		run_snappy_app_dev_add(udev_s, path);
		udev_s->assigned = udev_list_entry_get_next(udev_s->assigned);
>>>>>>> 77ac061e
	}

	/* Open cgroup.procs relative to /sys/fs/cgroup/devices/snap.$SNAP_NAME.$APP_NAME */
	const char *cgroup_procs_relpath = "cgroup.procs";
	int cgroup_procs_fd = -1;
	cgroup_procs_fd = openat(security_tag_fd, cgroup_procs_relpath,
				 O_WRONLY | O_CLOEXEC | O_NOFOLLOW);
	if (cgroup_procs_fd < 0) {
		die("cannot open %s/%s/%s/%s", cgroup_path, devices_relpath,
		    security_tag_relpath, cgroup_procs_relpath);
	}

	/* Everything worked so pack the result and "move" the descriptors over so
	 * that they are not closed by the cleanup functions. */
	fds.devices_allow_fd = devices_allow_fd;
	fds.devices_deny_fd = devices_deny_fd;
	fds.cgroup_procs_fd = cgroup_procs_fd;
	devices_allow_fd = -1;
	devices_deny_fd = -1;
	cgroup_procs_fd = -1;
	return fds;
}

static void sc_cleanup_cgroup_fds(sc_cgroup_fds * fds)
{
	if (fds != NULL) {
		sc_cleanup_close(&fds->devices_allow_fd);
		sc_cleanup_close(&fds->devices_deny_fd);
		sc_cleanup_close(&fds->cgroup_procs_fd);
	}
}

void sc_setup_device_cgroup(const char *security_tag)
{
	if (sc_cgroup_is_v2()) {
		return;
	}

	/* Derive the udev tag from the snap security tag.
	 *
	 * Because udev does not allow for dots in tag names, those are replaced by
	 * underscores in snapd. We just match that behavior. */
	char *udev_tag SC_CLEANUP(sc_cleanup_string) = NULL;
	udev_tag = sc_udev_mangle_security_tag(security_tag);

	/* Use udev APIs to talk to udev-the-daemon to determine the list of
	 * "devices" with that tag assigned. The list may be empty, in which case
	 * there's no udev tagging in effect and we must refrain from constructing
	 * the cgroup as it would interfere with the execution of a program. */
	struct udev SC_CLEANUP(sc_cleanup_udev) * udev = NULL;
	udev = udev_new();
	if (udev == NULL) {
		die("cannot connect to udev");
	}
	struct udev_enumerate SC_CLEANUP(sc_cleanup_udev_enumerate) * devices =
	    NULL;
	devices = udev_enumerate_new(udev);
	if (devices == NULL) {
		die("cannot create udev device enumeration");
	}
	if (udev_enumerate_add_match_tag(devices, udev_tag) < 0) {
		die("cannot add tag match to udev device enumeration");
	}
	if (udev_enumerate_scan_devices(devices) < 0) {
		die("cannot enumerate udev devices");
	}
	/* NOTE: udev_list_entry is bound to life-cycle of the used udev_enumerate */
	struct udev_list_entry *assigned;
	assigned = udev_enumerate_get_list_entry(devices);
	if (assigned == NULL) {
		/* NOTE: Nothing is assigned, don't create or use the device cgroup. */
		debug("no devices tagged with %s, skipping device cgroup setup",
		      udev_tag);
		return;
	}

	sc_cgroup_fds SC_CLEANUP(sc_cleanup_cgroup_fds) fds = { -1, -1, -1 };
	fds = sc_udev_open_cgroup_v1(security_tag);
	if (fds.cgroup_procs_fd < 0) {
		debug("cgroup v1 unavailable, skipping device cgroup setup");
		return;
	}
	/* Setup the device group access control list */
	sc_udev_setup_acls(fds.devices_allow_fd, fds.devices_deny_fd,
			   udev, assigned);

	/* Move ourselves to the device cgroup */
	sc_dprintf(fds.cgroup_procs_fd, "%i", getpid());
	debug("associated snap application process with device cgroup %s",
	      security_tag);
}<|MERGE_RESOLUTION|>--- conflicted
+++ resolved
@@ -140,6 +140,25 @@
 }
 
 /**
+ * Allow access to /dev/net/tun
+ *
+ * When CONFIG_TUN=m, /dev/net/tun will exist but using it doesn't
+ * autoload the tun module but also /dev/net/tun isn't udev tagged
+ * until it is loaded. To work around this, if /dev/net/tun exists, add
+ * it unconditionally to the cgroup and rely on AppArmor to mediate the
+ * access. LP: #1859084
+ **/
+static void sc_udev_allow_dev_net_tun(int devices_allow_fd)
+{
+	struct stat sbuf;
+
+	if (stat("/dev/net/tun", &sbuf) == 0) {
+		sc_dprintf(devices_allow_fd, "c %u:%u rwm", major(sbuf.st_rdev),
+			   minor(sbuf.st_rdev));
+	}
+}
+
+/**
  * Allow access to assigned devices.
  *
  * The snapd udev security backend uses udev rules to tag matching devices with
@@ -186,87 +205,15 @@
 	sc_udev_allow_pty_slaves(devices_allow_fd);
 	sc_udev_allow_nvidia(devices_allow_fd);
 	sc_udev_allow_uhid(devices_allow_fd);
+	sc_udev_allow_dev_net_tun(devices_allow_fd);
 	sc_udev_allow_assigned(devices_allow_fd, udev, assigned);
 }
 
 static char *sc_udev_mangle_security_tag(const char *security_tag)
 {
-<<<<<<< HEAD
 	char *udev_tag = sc_strdup(security_tag);
 	for (char *c = strchr(udev_tag, '.'); c != NULL; c = strchr(c, '.')) {
 		*c = '_';
-=======
-	debug("%s", __func__);
-	// Devices that must always be present
-	const char *static_devices[] = {
-		"/sys/class/mem/null",
-		"/sys/class/mem/full",
-		"/sys/class/mem/zero",
-		"/sys/class/mem/random",
-		"/sys/class/mem/urandom",
-		"/sys/class/tty/tty",
-		"/sys/class/tty/console",
-		"/sys/class/tty/ptmx",
-		NULL,
-	};
-
-	if (udev_s == NULL)
-		die("snappy_udev is NULL");
-	if (udev_s->udev == NULL)
-		die("snappy_udev->udev is NULL");
-	if (udev_s->devices == NULL)
-		die("snappy_udev->devices is NULL");
-	if (udev_s->assigned == NULL)
-		die("snappy_udev->assigned is NULL");
-	if (udev_s->tagname_len == 0
-	    || udev_s->tagname_len >= MAX_BUF
-	    || strnlen(udev_s->tagname, MAX_BUF) != udev_s->tagname_len
-	    || udev_s->tagname[udev_s->tagname_len] != '\0')
-		die("snappy_udev->tagname has invalid length");
-
-	// create devices cgroup controller
-	char cgroup_dir[PATH_MAX] = { 0 };
-
-	sc_must_snprintf(cgroup_dir, sizeof(cgroup_dir),
-			 "/sys/fs/cgroup/devices/%s/", security_tag);
-	sc_identity old = sc_set_effective_identity(sc_root_group_identity());
-	if (mkdir(cgroup_dir, 0755) < 0 && errno != EEXIST)
-		die("cannot create cgroup hierarchy %s", cgroup_dir);
-	(void)sc_set_effective_identity(old);
-
-	// move ourselves into it
-	char cgroup_file[PATH_MAX] = { 0 };
-	sc_must_snprintf(cgroup_file, sizeof(cgroup_file), "%s%s", cgroup_dir,
-			 "cgroup.procs");
-
-	char buf[128] = { 0 };
-	sc_must_snprintf(buf, sizeof(buf), "%i", getpid());
-	write_string_to_file(cgroup_file, buf);
-
-	// deny by default. Write 'a' to devices.deny to remove all existing
-	// devices that were added in previous launcher invocations, then add
-	// the static and assigned devices. This ensures that at application
-	// launch the cgroup only has what is currently assigned.
-	sc_must_snprintf(cgroup_file, sizeof(cgroup_file), "%s%s", cgroup_dir,
-			 "devices.deny");
-	write_string_to_file(cgroup_file, "a");
-
-	// add the common devices
-	for (int i = 0; static_devices[i] != NULL; i++)
-		run_snappy_app_dev_add(udev_s, static_devices[i]);
-
-	// add glob for current and future PTY slaves. We unconditionally add
-	// them since we use a devpts newinstance. Unix98 PTY slaves major
-	// are 136-143.
-	// https://github.com/torvalds/linux/blob/master/Documentation/admin-guide/devices.txt
-	for (unsigned pty_major = 136; pty_major <= 143; pty_major++) {
-		// '/dev/pts/slaves' is only used for debugging and by
-		// /usr/lib/snapd/snap-device-helper to determine if it is a block
-		// device, so just use something to indicate what the
-		// addition is for
-		_run_snappy_app_dev_add_majmin(udev_s, "/dev/pts/slaves",
-					       pty_major, UINT_MAX);
->>>>>>> 77ac061e
 	}
 	return udev_tag;
 }
@@ -346,7 +293,6 @@
 		die("cannot chown %s/%s/%s to root:root", cgroup_path,
 		    devices_relpath, security_tag_relpath);
 	}
-<<<<<<< HEAD
 
 	/* Open devices.allow relative to /sys/fs/cgroup/devices/snap.$SNAP_NAME.$APP_NAME */
 	const char *devices_allow_relpath = "devices.allow";
@@ -366,25 +312,6 @@
 	if (devices_deny_fd < 0) {
 		die("cannot open %s/%s/%s/%s", cgroup_path, devices_relpath,
 		    security_tag_relpath, devices_deny_relpath);
-=======
-	// When CONFIG_TUN=m, /dev/net/tun will exist but using it doesn't
-	// autoload the tun module but also /dev/net/tun isn't udev tagged
-	// until it is loaded. To work around this, if /dev/net/tun exists, add
-	// it unconditionally to the cgroup and rely on AppArmor to mediate the
-	// access. LP: #1859084
-	if (stat("/dev/net/tun", &sbuf) == 0) {
-		_run_snappy_app_dev_add_majmin(udev_s, "/dev/net/tun",
-					       major(sbuf.st_rdev),
-					       minor(sbuf.st_rdev));
-	}
-	// add the assigned devices
-	while (udev_s->assigned != NULL) {
-		const char *path = udev_list_entry_get_name(udev_s->assigned);
-		if (path == NULL)
-			die("udev_list_entry_get_name failed");
-		run_snappy_app_dev_add(udev_s, path);
-		udev_s->assigned = udev_list_entry_get_next(udev_s->assigned);
->>>>>>> 77ac061e
 	}
 
 	/* Open cgroup.procs relative to /sys/fs/cgroup/devices/snap.$SNAP_NAME.$APP_NAME */
