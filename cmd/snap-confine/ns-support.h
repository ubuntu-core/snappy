--- conflicted
+++ resolved
@@ -60,13 +60,6 @@
  * Data required to manage namespaces amongst a group of processes.
  */
 struct sc_mount_ns;
-<<<<<<< HEAD
-
-enum {
-	SC_NS_FAIL_GRACEFULLY = 1
-};
-=======
->>>>>>> 574d3ada
 
 /**
  * Open a namespace group.
@@ -76,19 +69,10 @@
  * The following methods should be called only while holding a lock protecting
  * that specific snap namespace:
  * - sc_create_or_join_mount_ns()
-<<<<<<< HEAD
- * - sc_should_populate_mount_ns()
- * - sc_preserve_populated_mount_ns()
- * - sc_discard_preserved_mount_ns()
- */
-struct sc_mount_ns *sc_open_mount_ns(const char *group_name,
-				     const unsigned flags);
-=======
  * - sc_preserve_populated_mount_ns()
  * - sc_discard_preserved_mount_ns()
  */
 struct sc_mount_ns *sc_open_mount_ns(const char *group_name);
->>>>>>> 574d3ada
 
 /**
  * Close namespace group.
@@ -101,25 +85,6 @@
  * Join a preserved mount namespace if one exists.
  *
  * Technically the function opens /run/snapd/ns/${group_name}.mnt and tries to
-<<<<<<< HEAD
- * use setns() with the obtained file descriptor. If the call succeeds then the
- * function returns and subsequent call to sc_should_populate_mount_ns() will
- * return false.
- *
- * If the call fails then an eventfd is constructed and a support process is
- * forked. The child process waits until data is written to the eventfd (this
- * can be done by calling sc_preserve_populated_mount_ns()). In the meantime
- * the parent process unshares the mount namespace and sets a flag so that
- * sc_should_populate_mount_ns() returns true.
- *
- * @returns 0 on success and EAGAIN if the namespace was stale and needs
- * to be re-made.
- **/
-int sc_create_or_join_mount_ns(struct sc_mount_ns *group,
-			       struct sc_apparmor *apparmor,
-			       const char *base_snap_name,
-			       const char *snap_name);
-=======
  * use setns() with the obtained file descriptor.
  *
  * If the preserved mount namespace does not exist or exists but is stale and
@@ -141,7 +106,6 @@
 **/
 int sc_join_preserved_per_user_ns(struct sc_mount_ns *group,
 				  const char *snap_name);
->>>>>>> 574d3ada
 
 /**
  * Fork off a helper process for mount namespace capture.
@@ -150,35 +114,15 @@
  * sc_wait_for_helper which instructs the helper to shut down and waits for
  * that to happen.
  *
-<<<<<<< HEAD
- * If the return value is true then at this stage the namespace is already
- * unshared. The caller should perform any mount operations that are desired
- * and then proceed to call sc_preserve_populated_mount_ns().
- **/
-bool sc_should_populate_mount_ns(struct sc_mount_ns *group);
-=======
  * For rationale for forking and using a helper process please see
  * https://lists.linuxfoundation.org/pipermail/containers/2013-August/033386.html
  **/
 void sc_fork_helper(struct sc_mount_ns *group, struct sc_apparmor *apparmor);
->>>>>>> 574d3ada
 
 /**
  * Preserve prepared namespace group.
  *
  * This function signals the child support process for namespace capture to
-<<<<<<< HEAD
- * perform the capture and shut down. It must be called after the call to
- * sc_create_or_join_mount_ns() and only when sc_should_populate_mount_ns()
- * returns true.
- *
- * Technically this function writes to an eventfd that causes the child process
- * to wake up, bind mount /proc/$ppid/ns/mnt to /run/snapd/ns/${group_name}.mnt
- * and then exit. The parent process (the caller) then collects the child
- * process and returns.
- **/
-void sc_preserve_populated_mount_ns(struct sc_mount_ns *group);
-=======
  * perform the capture.
  *
  * Technically this function writes to pipe that causes the child process to
@@ -201,7 +145,6 @@
  * terminate cleanly.
  **/
 void sc_wait_for_helper(struct sc_mount_ns *group);
->>>>>>> 574d3ada
 
 /**
  * Discard the preserved namespace group.
