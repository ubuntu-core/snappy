// -*- Mode: Go; indent-tabs-mode: t -*-

/*
 * Copyright (C) 2017 Canonical Ltd
 *
 * This program is free software: you can redistribute it and/or modify
 * it under the terms of the GNU General Public License version 3 as
 * published by the Free Software Foundation.
 *
 * This program is distributed in the hope that it will be useful,
 * but WITHOUT ANY WARRANTY; without even the implied warranty of
 * MERCHANTABILITY or FITNESS FOR A PARTICULAR PURPOSE.  See the
 * GNU General Public License for more details.
 *
 * You should have received a copy of the GNU General Public License
 * along with this program.  If not, see <http://www.gnu.org/licenses/>.
 *
 */

package main_test

import (
	"fmt"
	"io/ioutil"
	"math/rand"
	"os"
	"os/exec"
	"path/filepath"
	"strconv"
	"strings"
	"testing"

	. "gopkg.in/check.v1"

	"github.com/mvo5/libseccomp-golang"

	"github.com/snapcore/snapd/arch"
	main "github.com/snapcore/snapd/cmd/snap-seccomp"
)

// Hook up check.v1 into the "go test" runner
func Test(t *testing.T) { TestingT(t) }

type snapSeccompSuite struct {
	seccompBpfLoader     string
	seccompSyscallRunner string
}

var _ = Suite(&snapSeccompSuite{})

var seccompBpfLoaderContent = []byte(`
#include <fcntl.h>
#include <inttypes.h>
#include <stdint.h>
#include <stdio.h>
#include <stdlib.h>
#include <string.h>
#include <sys/prctl.h>
#include <unistd.h>

#include <linux/filter.h>
#include <linux/seccomp.h>

#define MAX_BPF_SIZE 32 * 1024

int sc_apply_seccomp_bpf(const char* profile_path)
{
    unsigned char bpf[MAX_BPF_SIZE + 1]; // account for EOF
    FILE* fp;
    fp = fopen(profile_path, "rb");
    if (fp == NULL) {
        fprintf(stderr, "cannot read %s\n", profile_path);
        return -1;
    }

    // set 'size' to 1; to get bytes transferred
    size_t num_read = fread(bpf, 1, sizeof(bpf), fp);

    if (ferror(fp) != 0) {
        perror("fread()");
        return -1;
    } else if (feof(fp) == 0) {
        fprintf(stderr, "file too big\n");
        return -1;
    }
    fclose(fp);

    struct sock_fprog prog = {
        .len = num_read / sizeof(struct sock_filter),
        .filter = (struct sock_filter*)bpf,
    };

    // Set NNP to allow loading seccomp policy into the kernel without
    // root
    if (prctl(PR_SET_NO_NEW_PRIVS, 1, 0, 0, 0)) {
        perror("prctl(PR_NO_NEW_PRIVS, 1, 0, 0, 0)");
        return -1;
    }

    if (prctl(PR_SET_SECCOMP, SECCOMP_MODE_FILTER, &prog)) {
        perror("prctl(PR_SET_SECCOMP, SECCOMP_MODE_FILTER, ...) failed");
        return -1;
    }
    return 0;
}

int main(int argc, char* argv[])
{
    int rc = 0;
    if (argc < 2) {
        fprintf(stderr, "Usage: %s <bpf file> [prog ...]\n", argv[0]);
        return 1;
    }

    rc = sc_apply_seccomp_bpf(argv[1]);
    if (rc != 0)
        return -rc;

    execv(argv[2], (char* const*)&argv[2]);
    perror("execv failed");
    return 1;
}
`)

var seccompSyscallRunnerContent = []byte(`
#define _GNU_SOURCE
#include <stdlib.h>
#include <sys/syscall.h>
#include <unistd.h>
int main(int argc, char** argv)
{
    int l[7];
    for (int i = 0; i < 7; i++)
        l[i] = atoi(argv[i + 1]);
    // There might be architecture-specific requirements. see "man syscall"
    // for details.
    syscall(l[0], l[1], l[2], l[3], l[4], l[5], l[6]);
    syscall(SYS_exit, 0, 0, 0, 0, 0, 0);
    return 0;
}
`)

func lastKmsg() string {
	output, err := exec.Command("dmesg").CombinedOutput()
	if err != nil {
		return err.Error()
	}
	l := strings.Split(string(output), "\n")
	return fmt.Sprintf("Showing last 10 lines of dmesg:\n%s", strings.Join(l[len(l)-10:], "\n"))
}

func (s *snapSeccompSuite) SetUpSuite(c *C) {
	// build seccomp-load helper
	s.seccompBpfLoader = filepath.Join(c.MkDir(), "seccomp_bpf_loader")
	err := ioutil.WriteFile(s.seccompBpfLoader+".c", seccompBpfLoaderContent, 0644)
	c.Assert(err, IsNil)
	cmd := exec.Command("gcc", "-Werror", "-Wall", s.seccompBpfLoader+".c", "-o", s.seccompBpfLoader)
	cmd.Stdout = os.Stdout
	cmd.Stderr = os.Stderr
	err = cmd.Run()
	c.Assert(err, IsNil)

	// build syscall-runner helper
	s.seccompSyscallRunner = filepath.Join(c.MkDir(), "seccomp_syscall_runner")
	err = ioutil.WriteFile(s.seccompSyscallRunner+".c", seccompSyscallRunnerContent, 0644)
	c.Assert(err, IsNil)
<<<<<<< HEAD
=======

>>>>>>> 41a23c8b
	cmd = exec.Command("gcc", "-std=c99", "-Werror", "-Wall", "-static", s.seccompSyscallRunner+".c", "-o", s.seccompSyscallRunner, "-Wl,-static", "-static-libgcc")
	cmd.Stdout = os.Stdout
	cmd.Stderr = os.Stderr
	err = cmd.Run()
	c.Assert(err, IsNil)

	// Build 32bit runner on amd64 to test non-native syscall handling.
	// Ideally we would build for ppc64el->powerpc and arm64->armhf but
	// it seems tricky to find the right gcc-multilib for this.
	if arch.UbuntuArchitecture() == "amd64" {
		cmd = exec.Command(cmd.Args[0], cmd.Args[1:]...)
		cmd.Args = append(cmd.Args, "-m32")
		for i, k := range cmd.Args {
			if k == s.seccompSyscallRunner {
				cmd.Args[i] = s.seccompSyscallRunner + ".m32"
			}
		}
		if output, err := cmd.CombinedOutput(); err != nil {
			fmt.Printf("cannot build multi-lib syscall runner: %v\n%s", err, output)
		}
	}
}

// Runs the policy through the kernel:
//  1. runs main.Compile()
//  2. the program in seccompBpfLoaderContent with the output file as an
//     argument
//  3. the program in seccompBpfLoaderContent loads the output file BPF into
//     the kernel and executes the program in seccompBpfRunnerContent with the
//     syscall and arguments specified by the test
//
// In this manner, in addition to verifying policy syntax we are able to
// unit test the resulting bpf in several ways.
//
// Full testing of applied policy is done elsewhere via spread tests.
//
// Note that we skip testing prctl(PR_SET_ENDIAN) - it causes havoc when
// it is run. We will also need to skip: fadvise64_64,
//   ftruncate64, posix_fadvise, pread64, pwrite64, readahead,
//   sync_file_range, and truncate64.
// Once we start using those. See `man syscall`
func (s *snapSeccompSuite) runBpf(c *C, seccompWhitelist, bpfInput string, expected int) {
	outPath := filepath.Join(c.MkDir(), "bpf")
	err := main.Compile([]byte(seccompWhitelist), outPath)
	c.Assert(err, IsNil)

	// Common syscalls we need to allow for a minimal statically linked
	// c program.
	//
	// If we compile a test program for each test we can get away with
	// a even smaller set of syscalls: execve,exit essentially. But it
	// means a much longer test run (30s vs 2s). Commit d288d89 contains
	// the code for this.
	common := `
execve
uname
brk
arch_prctl
readlink
access
sysinfo
exit
# i386
set_thread_area
# armhf
set_tls
# arm64
readlinkat
faccessat
# i386 from amd64
restart_syscall
`
	bpfPath := filepath.Join(c.MkDir(), "bpf")
	err = main.Compile([]byte(common+seccompWhitelist), bpfPath)
	c.Assert(err, IsNil)

	// default syscall runner
	syscallRunner := s.seccompSyscallRunner

	// syscallName;arch;arg1,arg2...
	l := strings.Split(bpfInput, ";")
	syscallName := l[0]
	syscallArch := "native"
	if len(l) > 1 {
		syscallArch = l[1]
	}

	syscallNr, err := seccomp.GetSyscallFromName(syscallName)
	c.Assert(err, IsNil)

	// Check if we want to test non-native architecture
	// handling. Doing this via the in-kernel tests is tricky as
	// we need a kernel that can run the architecture and a
	// compiler that can produce the required binaries. Currently
	// we only test amd64 running i386 here.
	if syscallArch != "native" {
		syscallNr, err = seccomp.GetSyscallFromNameByArch(syscallName, main.UbuntuArchToScmpArch(syscallArch))
		c.Assert(err, IsNil)

		switch syscallArch {
		case "amd64":
			// default syscallRunner
		case "i386":
			syscallRunner = s.seccompSyscallRunner + ".m32"
		default:
			c.Errorf("unexpected non-native arch: %s", syscallArch)
		}
	}
	switch {
	case syscallNr == -101:
		// "socket"
		// see libseccomp: _s390x_sock_demux(), _x86_sock_demux()
		// the -101 is translated to 359 (socket)
		syscallNr = 359
	case syscallNr == -10165:
		// "mknod" on arm64 is not available at all on arm64
		// only "mknodat" but libseccomp will not generate a
		// "mknodat" whitelist, it geneates a whitelist with
		// syscall -10165 (!?!) so we cannot test this.
		c.Skip("skipping mknod tests on arm64")
	case syscallNr < 0:
		c.Errorf("failed to resolve %v: %v", l[0], syscallNr)
		return
	}

	var syscallRunnerArgs [7]string
<<<<<<< HEAD
	syscallNr, err := seccomp.GetSyscallFromName(l[0])
	c.Assert(err, IsNil)
	if syscallNr < 0 {
		c.Skip(fmt.Sprintf("skipping %v because it resolves to negative %v", l[0], syscallNr))
		return
	}

=======
>>>>>>> 41a23c8b
	syscallRunnerArgs[0] = strconv.FormatInt(int64(syscallNr), 10)
	if len(l) > 2 {
		args := strings.Split(l[2], ",")
		for i := range args {
			// init with random number argument
			syscallArg := (uint64)(rand.Uint32())
			// override if the test specifies a specific number
			if nr, err := strconv.ParseUint(args[i], 10, 64); err == nil {
				syscallArg = nr
			} else if nr, ok := main.SeccompResolver[args[i]]; ok {
				syscallArg = nr
			}
			syscallRunnerArgs[i+1] = strconv.FormatUint(syscallArg, 10)
		}
	}

	cmd := exec.Command(s.seccompBpfLoader, bpfPath, syscallRunner, syscallRunnerArgs[0], syscallRunnerArgs[1], syscallRunnerArgs[2], syscallRunnerArgs[3], syscallRunnerArgs[4], syscallRunnerArgs[5], syscallRunnerArgs[6])
	cmd.Stdin = os.Stdin
	cmd.Stdout = os.Stdout
	cmd.Stderr = os.Stderr
	err = cmd.Run()
	switch expected {
	case main.SeccompRetAllow:
		if err != nil {
			c.Fatalf("unexpected error for %q (failed to run %q): %s", seccompWhitelist, lastKmsg(), err)
		}
	case main.SeccompRetKill:
		if err == nil {
			c.Fatalf("unexpected success for %q %q (ran but should have failed %s)", seccompWhitelist, bpfInput, lastKmsg())
		}
	default:
		c.Fatalf("unknown expected result %v", expected)
	}
}

// TestCompile iterates over a range of textual seccomp whitelist rules and
// mocked kernel syscall input. For each rule, the test consists of compiling
// the rule into a bpf program and then running that program on a virtual bpf
// machine and comparing the bpf machine output to the specified expected
// output and seccomp operation. Eg:
//    {"<rule>", "<mocked kernel input>", <seccomp result>}
//
// Eg to test that the rule 'read >=2' is allowed with 'read(2)' and 'read(3)'
// and denied with 'read(1)' and 'read(0)', add the following tests:
//    {"read >=2", "read;native;2", main.SeccompRetAllow},
//    {"read >=2", "read;native;3", main.SeccompRetAllow},
//    {"read >=2", "read;native;1", main.SeccompRetKill},
//    {"read >=2", "read;native;0", main.SeccompRetKill},
func (s *snapSeccompSuite) TestCompile(c *C) {
	// The 'shadow' group is different in different distributions
	shadowGid, err := main.FindGid("shadow")
	c.Assert(err, IsNil)

	for _, t := range []struct {
		seccompWhitelist string
		bpfInput         string
		expected         int
	}{
		// special
		{"@unrestricted", "execve", main.SeccompRetAllow},
		{"@complain", "execve", main.SeccompRetAllow},

		// trivial allow
		{"read", "read", main.SeccompRetAllow},
		{"read\nwrite\nexecve\n", "write", main.SeccompRetAllow},

		// trivial denial
		{"read", "ioctl", main.SeccompRetKill},

		// test argument filtering syntax, we currently support:
		//   >=, <=, !, <, >, |
		// modifiers.

		// reads >= 2 are ok
		{"read >=2", "read;native;2", main.SeccompRetAllow},
		{"read >=2", "read;native;3", main.SeccompRetAllow},
		// but not reads < 2, those get killed
		{"read >=2", "read;native;1", main.SeccompRetKill},
		{"read >=2", "read;native;0", main.SeccompRetKill},

		// reads <= 2 are ok
		{"read <=2", "read;native;0", main.SeccompRetAllow},
		{"read <=2", "read;native;1", main.SeccompRetAllow},
		{"read <=2", "read;native;2", main.SeccompRetAllow},
		// but not reads >2, those get killed
		{"read <=2", "read;native;3", main.SeccompRetKill},
		{"read <=2", "read;native;4", main.SeccompRetKill},

		// reads that are not 2 are ok
		{"read !2", "read;native;1", main.SeccompRetAllow},
		{"read !2", "read;native;3", main.SeccompRetAllow},
		// but not 2, this gets killed
		{"read !2", "read;native;2", main.SeccompRetKill},

		// reads > 2 are ok
		{"read >2", "read;native;4", main.SeccompRetAllow},
		{"read >2", "read;native;3", main.SeccompRetAllow},
		// but not reads <= 2, those get killed
		{"read >2", "read;native;2", main.SeccompRetKill},
		{"read >2", "read;native;1", main.SeccompRetKill},

		// reads < 2 are ok
		{"read <2", "read;native;0", main.SeccompRetAllow},
		{"read <2", "read;native;1", main.SeccompRetAllow},
		// but not reads >= 2, those get killed
		{"read <2", "read;native;2", main.SeccompRetKill},
		{"read <2", "read;native;3", main.SeccompRetKill},

		// FIXME: test maskedEqual better
		{"read |1", "read;native;1", main.SeccompRetAllow},
		{"read |1", "read;native;2", main.SeccompRetKill},

		// exact match, reads == 2 are ok
		{"read 2", "read;native;2", main.SeccompRetAllow},
		// but not those != 2
		{"read 2", "read;native;3", main.SeccompRetKill},
		{"read 2", "read;native;1", main.SeccompRetKill},

		// test actual syscalls and their expected usage
		{"ioctl - TIOCSTI", "ioctl;native;-,TIOCSTI", main.SeccompRetAllow},
		{"ioctl - TIOCSTI", "ioctl;native;-,99", main.SeccompRetKill},
		{"ioctl - !TIOCSTI", "ioctl;native;-,TIOCSTI", main.SeccompRetKill},

		// test_bad_seccomp_filter_args_clone
		{"setns - CLONE_NEWNET", "setns;native;-,99", main.SeccompRetKill},
		{"setns - CLONE_NEWNET", "setns;native;-,CLONE_NEWNET", main.SeccompRetAllow},

		// test_bad_seccomp_filter_args_mknod
		{"mknod - |S_IFIFO", "mknod;native;-,S_IFIFO", main.SeccompRetAllow},
		{"mknod - |S_IFIFO", "mknod;native;-,99", main.SeccompRetKill},

		// test_bad_seccomp_filter_args_prctl
		{"prctl PR_CAP_AMBIENT_RAISE", "prctl;native;PR_CAP_AMBIENT_RAISE", main.SeccompRetAllow},
		{"prctl PR_CAP_AMBIENT_RAISE", "prctl;native;99", main.SeccompRetKill},

		// test_bad_seccomp_filter_args_prio
		{"setpriority PRIO_PROCESS 0 >=0", "setpriority;native;PRIO_PROCESS,0,19", main.SeccompRetAllow},
		{"setpriority PRIO_PROCESS 0 >=0", "setpriority;native;99", main.SeccompRetKill},

		// test_bad_seccomp_filter_args_quotactl
		{"quotactl Q_GETQUOTA", "quotactl;native;Q_GETQUOTA", main.SeccompRetAllow},
		{"quotactl Q_GETQUOTA", "quotactl;native;99", main.SeccompRetKill},

		// test_bad_seccomp_filter_args_termios
		{"ioctl - TIOCSTI", "ioctl;native;-,TIOCSTI", main.SeccompRetAllow},
		{"ioctl - TIOCSTI", "ioctl;native;-,99", main.SeccompRetKill},

		// u:root g:shadow
		{"fchown - u:root g:shadow", fmt.Sprintf("fchown;native;-,0,%d", shadowGid), main.SeccompRetAllow},
		{"fchown - u:root g:shadow", fmt.Sprintf("fchown;native;-,99,%d", shadowGid), main.SeccompRetKill},
		{"chown - u:root g:shadow", fmt.Sprintf("chown;native;-,0,%d", shadowGid), main.SeccompRetAllow},
		{"chown - u:root g:shadow", fmt.Sprintf("chown;native;-,99,%d", shadowGid), main.SeccompRetKill},
	} {
		s.runBpf(c, t.seccompWhitelist, t.bpfInput, t.expected)
	}
}

// TestCompileSocket runs in a separate tests so that only this part
// can be skipped when "socketcall()" is used instead of "socket()".
//
// Some architectures (i386, s390x) use the "socketcall" syscall instead
// of "socket". This is the case on Ubuntu 14.04, 17.04, 17.10
func (s *snapSeccompSuite) TestCompileSocket(c *C) {
	for _, t := range []struct {
		seccompWhitelist string
		bpfInput         string
		expected         int
	}{

		// test_bad_seccomp_filter_args_socket
		{"socket AF_UNIX", "socket;native;AF_UNIX", main.SeccompRetAllow},
		{"socket AF_UNIX", "socket;native;99", main.SeccompRetKill},
		{"socket - SOCK_STREAM", "socket;native;-,SOCK_STREAM", main.SeccompRetAllow},
		{"socket - SOCK_STREAM", "socket;native;-,99", main.SeccompRetKill},
	} {
		s.runBpf(c, t.seccompWhitelist, t.bpfInput, t.expected)
	}

}

func (s *snapSeccompSuite) TestCompileBadInput(c *C) {
	for _, t := range []struct {
		inp    string
		errMsg string
	}{
		// test_bad_seccomp_filter_args_clone (various typos in input)
		{"setns - CLONE_NEWNE", `cannot parse line: cannot parse token "CLONE_NEWNE" \(line "setns - CLONE_NEWNE"\)`},
		{"setns - CLONE_NEWNETT", `cannot parse line: cannot parse token "CLONE_NEWNETT" \(line "setns - CLONE_NEWNETT"\)`},
		{"setns - CL0NE_NEWNET", `cannot parse line: cannot parse token "CL0NE_NEWNET" \(line "setns - CL0NE_NEWNET"\)`},

		// test_bad_seccomp_filter_args_mknod (various typos in input)
		{"mknod - |S_IFIF", `cannot parse line: cannot parse token "S_IFIF" \(line "mknod - |S_IFIF"\)`},
		{"mknod - |S_IFIFOO", `cannot parse line: cannot parse token "S_IFIFOO" \(line "mknod - |S_IFIFOO"\)`},
		{"mknod - |S_!FIFO", `cannot parse line: cannot parse token "S_IFIFO" \(line "mknod - |S_!FIFO"\)`},

		// test_bad_seccomp_filter_args_null
		{"socket S\x00CK_STREAM", `cannot parse line: cannot parse token .*`},
		{"socket SOCK_STREAM\x00bad stuff", `cannot parse line: cannot parse token .*`},

		// test_bad_seccomp_filter_args
		{"setpriority bar", `cannot parse line: cannot parse token "bar" .*`},
		{"setpriority -1", `cannot parse line: cannot parse token "-1" .*`},
		{"setpriority 0 - -1 0", `cannot parse line: cannot parse token "-1" .*`},
		{"setpriority --10", `cannot parse line: cannot parse token "--10" .*`},
		{"setpriority 0:10", `cannot parse line: cannot parse token "0:10" .*`},
		{"setpriority 0-10", `cannot parse line: cannot parse token "0-10" .*`},
		{"setpriority 0,1", `cannot parse line: cannot parse token "0,1" .*`},
		{"setpriority 0x0", `cannot parse line: cannot parse token "0x0" .*`},
		{"setpriority a1", `cannot parse line: cannot parse token "a1" .*`},
		{"setpriority 1a", `cannot parse line: cannot parse token "1a" .*`},
		{"setpriority 1-", `cannot parse line: cannot parse token "1-" .*`},
		{"setpriority 1\\ 2", `cannot parse line: cannot parse token "1\\\\" .*`},
		{"setpriority 1\\n2", `cannot parse line: cannot parse token "1\\\\n2" .*`},
		{"setpriority 999999999999999999999999999999999999999999999999999999999999999999999999999999999999999999", `cannot parse line: cannot parse token "999999999999999999999999999999999999999999999999999999999999999999999999999999999999999999" .*`},
		{"mbind - - - - - - 7", `cannot parse line: too many arguments specified for syscall 'mbind' in line.*`},
		{"mbind 1 2 3 4 5 6 7", `cannot parse line: too many arguments specified for syscall 'mbind' in line.*`},
		// test_bad_seccomp_filter_args_prctl
		{"prctl PR_GET_SECCOM", `cannot parse line: cannot parse token "PR_GET_SECCOM" .*`},
		{"prctl PR_GET_SECCOMPP", `cannot parse line: cannot parse token "PR_GET_SECCOMPP" .*`},
		{"prctl PR_GET_SECC0MP", `cannot parse line: cannot parse token "PR_GET_SECC0MP" .*`},
		{"prctl PR_CAP_AMBIENT_RAIS", `cannot parse line: cannot parse token "PR_CAP_AMBIENT_RAIS" .*`},
		{"prctl PR_CAP_AMBIENT_RAISEE", `cannot parse line: cannot parse token "PR_CAP_AMBIENT_RAISEE" .*`},
		// test_bad_seccomp_filter_args_prio
		{"setpriority PRIO_PROCES 0 >=0", `cannot parse line: cannot parse token "PRIO_PROCES" .*`},
		{"setpriority PRIO_PROCESSS 0 >=0", `cannot parse line: cannot parse token "PRIO_PROCESSS" .*`},
		{"setpriority PRIO_PR0CESS 0 >=0", `cannot parse line: cannot parse token "PRIO_PR0CESS" .*`},
		// test_bad_seccomp_filter_args_quotactl
		{"quotactl Q_GETQUOT", `cannot parse line: cannot parse token "Q_GETQUOT" .*`},
		{"quotactl Q_GETQUOTAA", `cannot parse line: cannot parse token "Q_GETQUOTAA" .*`},
		{"quotactl Q_GETQU0TA", `cannot parse line: cannot parse token "Q_GETQU0TA" .*`},
		// test_bad_seccomp_filter_args_socket
		{"socket AF_UNI", `cannot parse line: cannot parse token "AF_UNI" .*`},
		{"socket AF_UNIXX", `cannot parse line: cannot parse token "AF_UNIXX" .*`},
		{"socket AF_UN!X", `cannot parse line: cannot parse token "AF_UN!X" .*`},
		{"socket - SOCK_STREA", `cannot parse line: cannot parse token "SOCK_STREA" .*`},
		{"socket - SOCK_STREAMM", `cannot parse line: cannot parse token "SOCK_STREAMM" .*`},
		{"socket - NETLINK_ROUT", `cannot parse line: cannot parse token "NETLINK_ROUT" .*`},
		{"socket - NETLINK_ROUTEE", `cannot parse line: cannot parse token "NETLINK_ROUTEE" .*`},
		{"socket - NETLINK_R0UTE", `cannot parse line: cannot parse token "NETLINK_R0UTE" .*`},
		// test_bad_seccomp_filter_args_termios
		{"ioctl - TIOCST", `cannot parse line: cannot parse token "TIOCST" .*`},
		{"ioctl - TIOCSTII", `cannot parse line: cannot parse token "TIOCSTII" .*`},
		{"ioctl - TIOCST1", `cannot parse line: cannot parse token "TIOCST1" .*`},
		// ensure missing numbers are caught
		{"setpriority >", `cannot parse line: cannot parse token ">" .*`},
		{"setpriority >=", `cannot parse line: cannot parse token ">=" .*`},
		{"setpriority <", `cannot parse line: cannot parse token "<" .*`},
		{"setpriority <=", `cannot parse line: cannot parse token "<=" .*`},
		{"setpriority |", `cannot parse line: cannot parse token "|" .*`},
		{"setpriority !", `cannot parse line: cannot parse token "!" .*`},

		// u:<username>
		{"setuid :root", `cannot parse line: cannot parse token ":root" .*`},
		{"setuid u:", `cannot parse line: cannot parse token "u:" \(line "setuid u:"\): "" must be a valid username`},
		{"setuid u:0", `cannot parse line: cannot parse token "u:0" \(line "setuid u:0"\): "0" must be a valid username`},
		{"setuid u:b@d|npu+", `cannot parse line: cannot parse token "u:b@d|npu+" \(line "setuid u:b@d|npu+"\): "b@d|npu+" must be a valid username`},
		{"setuid u:snap.bad", `cannot parse line: cannot parse token "u:snap.bad" \(line "setuid u:snap.bad"\): "snap.bad" must be a valid username`},
		{"setuid U:root", `cannot parse line: cannot parse token "U:root" .*`},
		{"setuid u:nonexistent", `cannot parse line: cannot parse token "u:nonexistent" \(line "setuid u:nonexistent"\): user: unknown user nonexistent`},
		// g:<groupname>
		{"setgid g:", `cannot parse line: cannot parse token "g:" \(line "setgid g:"\): "" must be a valid group name`},
		{"setgid g:0", `cannot parse line: cannot parse token "g:0" \(line "setgid g:0"\): "0" must be a valid group name`},
		{"setgid g:b@d|npu+", `cannot parse line: cannot parse token "g:b@d|npu+" \(line "setgid g:b@d|npu+"\): "b@d|npu+" must be a valid group name`},
		{"setgid g:snap.bad", `cannot parse line: cannot parse token "g:snap.bad" \(line "setgid g:snap.bad"\): "snap.bad" must be a valid group name`},
		{"setgid G:root", `cannot parse line: cannot parse token "G:root" .*`},
		{"setgid g:nonexistent", `cannot parse line: cannot parse token "g:nonexistent" \(line "setgid g:nonexistent"\): group: unknown group nonexistent`},
	} {
		outPath := filepath.Join(c.MkDir(), "bpf")
		err := main.Compile([]byte(t.inp), outPath)
		c.Check(err, ErrorMatches, t.errMsg, Commentf("%q errors in unexpected ways, got: %q expected %q", t.inp, err, t.errMsg))
	}
}

// ported from test_restrictions_working_args_socket
func (s *snapSeccompSuite) TestRestrictionsWorkingArgsSocket(c *C) {
	for _, pre := range []string{"AF", "PF"} {
		for _, i := range []string{"UNIX", "LOCAL", "INET", "INET6", "IPX", "NETLINK", "X25", "AX25", "ATMPVC", "APPLETALK", "PACKET", "ALG", "CAN", "BRIDGE", "NETROM", "ROSE", "NETBEUI", "SECURITY", "KEY", "ASH", "ECONET", "SNA", "IRDA", "PPPOX", "WANPIPE", "BLUETOOTH", "RDS", "LLC", "TIPC", "IUCV", "RXRPC", "ISDN", "PHONET", "IEEE802154", "CAIF", "NFC", "VSOCK", "MPLS", "IB"} {
			seccompWhitelist := fmt.Sprintf("socket %s_%s", pre, i)
			bpfInputGood := fmt.Sprintf("socket;native;%s_%s", pre, i)
			bpfInputBad := "socket;native;99999"
			s.runBpf(c, seccompWhitelist, bpfInputGood, main.SeccompRetAllow)
			s.runBpf(c, seccompWhitelist, bpfInputBad, main.SeccompRetKill)

			for _, j := range []string{"SOCK_STREAM", "SOCK_DGRAM", "SOCK_SEQPACKET", "SOCK_RAW", "SOCK_RDM", "SOCK_PACKET"} {
				seccompWhitelist := fmt.Sprintf("socket %s_%s %s", pre, i, j)
				bpfInputGood := fmt.Sprintf("socket;native;%s_%s,%s", pre, i, j)
				bpfInputBad := fmt.Sprintf("socket;native;%s_%s,9999", pre, i)
				s.runBpf(c, seccompWhitelist, bpfInputGood, main.SeccompRetAllow)
				s.runBpf(c, seccompWhitelist, bpfInputBad, main.SeccompRetKill)
			}
		}
	}

	for _, i := range []string{"NETLINK_ROUTE", "NETLINK_USERSOCK", "NETLINK_FIREWALL", "NETLINK_SOCK_DIAG", "NETLINK_NFLOG", "NETLINK_XFRM", "NETLINK_SELINUX", "NETLINK_ISCSI", "NETLINK_AUDIT", "NETLINK_FIB_LOOKUP", "NETLINK_CONNECTOR", "NETLINK_NETFILTER", "NETLINK_IP6_FW", "NETLINK_DNRTMSG", "NETLINK_KOBJECT_UEVENT", "NETLINK_GENERIC", "NETLINK_SCSITRANSPORT", "NETLINK_ECRYPTFS", "NETLINK_RDMA", "NETLINK_CRYPTO", "NETLINK_INET_DIAG"} {
		for _, j := range []string{"AF_NETLINK", "PF_NETLINK"} {
			seccompWhitelist := fmt.Sprintf("socket %s - %s", j, i)
			bpfInputGood := fmt.Sprintf("socket;native;%s,0,%s", j, i)
			bpfInputBad := fmt.Sprintf("socket;native;%s,0,99", j)
			s.runBpf(c, seccompWhitelist, bpfInputGood, main.SeccompRetAllow)
			s.runBpf(c, seccompWhitelist, bpfInputBad, main.SeccompRetKill)
		}
	}
}

// ported from test_restrictions_working_args_quotactl
func (s *snapSeccompSuite) TestRestrictionsWorkingArgsQuotactl(c *C) {
	for _, arg := range []string{"Q_QUOTAON", "Q_QUOTAOFF", "Q_GETQUOTA", "Q_SETQUOTA", "Q_GETINFO", "Q_SETINFO", "Q_GETFMT", "Q_SYNC", "Q_XQUOTAON", "Q_XQUOTAOFF", "Q_XGETQUOTA", "Q_XSETQLIM", "Q_XGETQSTAT", "Q_XQUOTARM"} {
		// good input
		seccompWhitelist := fmt.Sprintf("quotactl %s", arg)
		bpfInputGood := fmt.Sprintf("quotactl;native;%s", arg)
		s.runBpf(c, seccompWhitelist, bpfInputGood, main.SeccompRetAllow)
		// bad input
		for _, bad := range []string{"quotactl;native;99999", "read;native;"} {
			s.runBpf(c, seccompWhitelist, bad, main.SeccompRetKill)
		}
	}
}

// ported from test_restrictions_working_args_prctl
func (s *snapSeccompSuite) TestRestrictionsWorkingArgsPrctl(c *C) {
	for _, arg := range []string{"PR_CAP_AMBIENT", "PR_CAP_AMBIENT_RAISE", "PR_CAP_AMBIENT_LOWER", "PR_CAP_AMBIENT_IS_SET", "PR_CAP_AMBIENT_CLEAR_ALL", "PR_CAPBSET_READ", "PR_CAPBSET_DROP", "PR_SET_CHILD_SUBREAPER", "PR_GET_CHILD_SUBREAPER", "PR_SET_DUMPABLE", "PR_GET_DUMPABLE", "PR_GET_ENDIAN", "PR_SET_FPEMU", "PR_GET_FPEMU", "PR_SET_FPEXC", "PR_GET_FPEXC", "PR_SET_KEEPCAPS", "PR_GET_KEEPCAPS", "PR_MCE_KILL", "PR_MCE_KILL_GET", "PR_SET_MM", "PR_SET_MM_START_CODE", "PR_SET_MM_END_CODE", "PR_SET_MM_START_DATA", "PR_SET_MM_END_DATA", "PR_SET_MM_START_STACK", "PR_SET_MM_START_BRK", "PR_SET_MM_BRK", "PR_SET_MM_ARG_START", "PR_SET_MM_ARG_END", "PR_SET_MM_ENV_START", "PR_SET_MM_ENV_END", "PR_SET_MM_AUXV", "PR_SET_MM_EXE_FILE", "PR_MPX_ENABLE_MANAGEMENT", "PR_MPX_DISABLE_MANAGEMENT", "PR_SET_NAME", "PR_GET_NAME", "PR_SET_NO_NEW_PRIVS", "PR_GET_NO_NEW_PRIVS", "PR_SET_PDEATHSIG", "PR_GET_PDEATHSIG", "PR_SET_PTRACER", "PR_SET_SECCOMP", "PR_GET_SECCOMP", "PR_SET_SECUREBITS", "PR_GET_SECUREBITS", "PR_SET_THP_DISABLE", "PR_TASK_PERF_EVENTS_DISABLE", "PR_TASK_PERF_EVENTS_ENABLE", "PR_GET_THP_DISABLE", "PR_GET_TID_ADDRESS", "PR_SET_TIMERSLACK", "PR_GET_TIMERSLACK", "PR_SET_TIMING", "PR_GET_TIMING", "PR_SET_TSC", "PR_GET_TSC", "PR_SET_UNALIGN", "PR_GET_UNALIGN"} {
		// good input
		seccompWhitelist := fmt.Sprintf("prctl %s", arg)
		bpfInputGood := fmt.Sprintf("prctl;native;%s", arg)
		s.runBpf(c, seccompWhitelist, bpfInputGood, main.SeccompRetAllow)
		// bad input
		for _, bad := range []string{"prctl;native;99999", "setpriority;native;"} {
			s.runBpf(c, seccompWhitelist, bad, main.SeccompRetKill)
		}

		if arg == "PR_CAP_AMBIENT" {
			for _, j := range []string{"PR_CAP_AMBIENT_RAISE", "PR_CAP_AMBIENT_LOWER", "PR_CAP_AMBIENT_IS_SET", "PR_CAP_AMBIENT_CLEAR_ALL"} {
				seccompWhitelist := fmt.Sprintf("prctl %s %s", arg, j)
				bpfInputGood := fmt.Sprintf("prctl;native;%s,%s", arg, j)
				s.runBpf(c, seccompWhitelist, bpfInputGood, main.SeccompRetAllow)
				for _, bad := range []string{
					fmt.Sprintf("prctl;native;%s,99999", arg),
					"setpriority;native;",
				} {
					s.runBpf(c, seccompWhitelist, bad, main.SeccompRetKill)
				}
			}
		}
	}
}

// ported from test_restrictions_working_args_clone
func (s *snapSeccompSuite) TestRestrictionsWorkingArgsClone(c *C) {
	for _, t := range []struct {
		seccompWhitelist string
		bpfInput         string
		expected         int
	}{
		// good input
		{"setns - CLONE_NEWIPC", "setns;native;-,CLONE_NEWIPC", main.SeccompRetAllow},
		{"setns - CLONE_NEWNET", "setns;native;-,CLONE_NEWNET", main.SeccompRetAllow},
		{"setns - CLONE_NEWNS", "setns;native;-,CLONE_NEWNS", main.SeccompRetAllow},
		{"setns - CLONE_NEWPID", "setns;native;-,CLONE_NEWPID", main.SeccompRetAllow},
		{"setns - CLONE_NEWUSER", "setns;native;-,CLONE_NEWUSER", main.SeccompRetAllow},
		{"setns - CLONE_NEWUTS", "setns;native;-,CLONE_NEWUTS", main.SeccompRetAllow},
		// bad input
		{"setns - CLONE_NEWIPC", "setns;native;-,99", main.SeccompRetKill},
		{"setns - CLONE_NEWNET", "setns;native;-,99", main.SeccompRetKill},
		{"setns - CLONE_NEWNS", "setns;native;-,99", main.SeccompRetKill},
		{"setns - CLONE_NEWPID", "setns;native;-,99", main.SeccompRetKill},
		{"setns - CLONE_NEWUSER", "setns;native;-,99", main.SeccompRetKill},
		{"setns - CLONE_NEWUTS", "setns;native;-,99", main.SeccompRetKill},
	} {
		s.runBpf(c, t.seccompWhitelist, t.bpfInput, t.expected)
	}
}

// ported from test_restrictions_working_args_mknod
func (s *snapSeccompSuite) TestRestrictionsWorkingArgsMknod(c *C) {
	for _, t := range []struct {
		seccompWhitelist string
		bpfInput         string
		expected         int
	}{
		// good input
		{"mknod - S_IFREG", "mknod;native;-,S_IFREG", main.SeccompRetAllow},
		{"mknod - S_IFCHR", "mknod;native;-,S_IFCHR", main.SeccompRetAllow},
		{"mknod - S_IFBLK", "mknod;native;-,S_IFBLK", main.SeccompRetAllow},
		{"mknod - S_IFIFO", "mknod;native;-,S_IFIFO", main.SeccompRetAllow},
		{"mknod - S_IFSOCK", "mknod;native;-,S_IFSOCK", main.SeccompRetAllow},
		// bad input
		{"mknod - S_IFREG", "mknod;native;-,999", main.SeccompRetKill},
		{"mknod - S_IFCHR", "mknod;native;-,999", main.SeccompRetKill},
		{"mknod - S_IFBLK", "mknod;native;-,999", main.SeccompRetKill},
		{"mknod - S_IFIFO", "mknod;native;-,999", main.SeccompRetKill},
		{"mknod - S_IFSOCK", "mknod;native;-,999", main.SeccompRetKill},
	} {
		s.runBpf(c, t.seccompWhitelist, t.bpfInput, t.expected)
	}
}

// ported from test_restrictions_working_args_prio
func (s *snapSeccompSuite) TestRestrictionsWorkingArgsPrio(c *C) {
	for _, t := range []struct {
		seccompWhitelist string
		bpfInput         string
		expected         int
	}{
		// good input
		{"setpriority PRIO_PROCESS", "setpriority;native;PRIO_PROCESS", main.SeccompRetAllow},
		{"setpriority PRIO_PGRP", "setpriority;native;PRIO_PGRP", main.SeccompRetAllow},
		{"setpriority PRIO_USER", "setpriority;native;PRIO_USER", main.SeccompRetAllow},
		// bad input
		{"setpriority PRIO_PROCESS", "setpriority;native;99", main.SeccompRetKill},
		{"setpriority PRIO_PGRP", "setpriority;native;99", main.SeccompRetKill},
		{"setpriority PRIO_USER", "setpriority;native;99", main.SeccompRetKill},
	} {
		s.runBpf(c, t.seccompWhitelist, t.bpfInput, t.expected)
	}
}

// ported from test_restrictions_working_args_termios
func (s *snapSeccompSuite) TestRestrictionsWorkingArgsTermios(c *C) {
	for _, t := range []struct {
		seccompWhitelist string
		bpfInput         string
		expected         int
	}{
		// good input
		{"ioctl - TIOCSTI", "ioctl;native;-,TIOCSTI", main.SeccompRetAllow},
		// bad input
		{"ioctl - TIOCSTI", "quotactl;native;-,99", main.SeccompRetKill},
	} {
		s.runBpf(c, t.seccompWhitelist, t.bpfInput, t.expected)
	}
}

func (s *snapSeccompSuite) TestRestrictionsWorkingArgsUidGid(c *C) {
	for _, t := range []struct {
		seccompWhitelist string
		bpfInput         string
		expected         int
	}{
		// good input. 'root' and 'daemon' are guaranteed to be '0' and
		// '1' respectively
		{"setuid u:root", "setuid;native;0", main.SeccompRetAllow},
		{"setuid u:daemon", "setuid;native;1", main.SeccompRetAllow},
		{"setgid g:root", "setgid;native;0", main.SeccompRetAllow},
		{"setgid g:daemon", "setgid;native;1", main.SeccompRetAllow},
		// bad input
		{"setuid u:root", "setuid;native;99", main.SeccompRetKill},
		{"setuid u:daemon", "setuid;native;99", main.SeccompRetKill},
		{"setgid g:root", "setgid;native;99", main.SeccompRetKill},
		{"setgid g:daemon", "setgid;native;99", main.SeccompRetKill},
	} {
		s.runBpf(c, t.seccompWhitelist, t.bpfInput, t.expected)
	}
}

func (s *snapSeccompSuite) TestCompatArchWorks(c *C) {
	for _, t := range []struct {
		arch             string
		seccompWhitelist string
		bpfInput         string
		expected         int
	}{
		// on amd64 we add compat i386
		{"amd64", "read", "read;i386", main.SeccompRetAllow},
		{"amd64", "read", "read;amd64", main.SeccompRetAllow},
	} {
		// It is tricky to mock the architecture here because
		// seccomp is always adding the native arch to the seccomp
		// filter and it will silently discard arches that have
		// an endian mismatch:
		// https://github.com/seccomp/libseccomp/issues/86
		//
		// This means we can not just
		//    main.MockArchUbuntuArchitecture(t.arch)
		// here because on endian mismatch the arch will *not* be
		// added
		if arch.UbuntuArchitecture() == t.arch {
			s.runBpf(c, t.seccompWhitelist, t.bpfInput, t.expected)
		}
	}
}<|MERGE_RESOLUTION|>--- conflicted
+++ resolved
@@ -164,10 +164,7 @@
 	s.seccompSyscallRunner = filepath.Join(c.MkDir(), "seccomp_syscall_runner")
 	err = ioutil.WriteFile(s.seccompSyscallRunner+".c", seccompSyscallRunnerContent, 0644)
 	c.Assert(err, IsNil)
-<<<<<<< HEAD
-=======
-
->>>>>>> 41a23c8b
+
 	cmd = exec.Command("gcc", "-std=c99", "-Werror", "-Wall", "-static", s.seccompSyscallRunner+".c", "-o", s.seccompSyscallRunner, "-Wl,-static", "-static-libgcc")
 	cmd.Stdout = os.Stdout
 	cmd.Stderr = os.Stderr
@@ -294,16 +291,6 @@
 	}
 
 	var syscallRunnerArgs [7]string
-<<<<<<< HEAD
-	syscallNr, err := seccomp.GetSyscallFromName(l[0])
-	c.Assert(err, IsNil)
-	if syscallNr < 0 {
-		c.Skip(fmt.Sprintf("skipping %v because it resolves to negative %v", l[0], syscallNr))
-		return
-	}
-
-=======
->>>>>>> 41a23c8b
 	syscallRunnerArgs[0] = strconv.FormatInt(int64(syscallNr), 10)
 	if len(l) > 2 {
 		args := strings.Split(l[2], ",")
