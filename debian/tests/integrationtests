#!/bin/sh

NEEDS_REBOOT=/tmp/needs-reboot

set -ex

# for these tests, run snap and snapd from outside of the core snap
sudo mkdir -p /etc/systemd/system/snapd.service.d/
cat <<EOF | sudo tee /etc/systemd/system/snapd.service.d/no-reexec.conf
[Service]
Environment=SNAP_REEXEC=0
EOF

# required for the debian adt host
if [ "$http_proxy" != "" ]; then
    cat <<EOF | sudo tee /etc/systemd/system/snapd.service.d/proxy.conf
[Service]
Environment=http_proxy=$http_proxy
Environment=https_proxy=$http_proxy
EOF
fi
sudo systemctl daemon-reload

# ensure our PATH is right
. /etc/profile.d/apps-bin-path.sh

tmp="${ADT_ARTIFACTS}/build"
mkdir -p "$tmp"
export GOPATH="$tmp"
mkdir -p "$GOPATH"/src/github.com/snapcore/snapd
cp -R ./* "$GOPATH"/src/github.com/snapcore/snapd/
mkdir -p "$GOPATH"/src/github.com/snapcore/snapd/integration-tests/data/output
cp debian/tests/testconfig.json "$GOPATH"/src/github.com/snapcore/snapd/integration-tests/data/output/
cd "$GOPATH"/src/github.com/snapcore/snapd

# don't install deps nor compile tests after reboot
if [ -z "$ADT_REBOOT_MARK" ]; then
    ./get-deps.sh
    go test -tags classic -c ./integration-tests/tests
fi

<<<<<<< HEAD
# ensure we have snapbuild available for the tests
(mkdir -p $GOPATH/bin;
 cd $GOPATH/bin;
 go build github.com/snapcore/snapd/integration-tests/testutils/build/snapbuild;
)
export PATH=$GOPATH/bin:$PATH

./tests.test -check.vv
=======
SNAP_REEXEC=0 ./tests.test -check.vv
>>>>>>> 4b1fa284

if [ -e "${NEEDS_REBOOT}" ]; then
    mark=$(cat "${NEEDS_REBOOT}")
    echo "Rebooting..."
    sudo /tmp/autopkgtest-reboot "$mark"
fi<|MERGE_RESOLUTION|>--- conflicted
+++ resolved
@@ -39,7 +39,7 @@
     go test -tags classic -c ./integration-tests/tests
 fi
 
-<<<<<<< HEAD
+
 # ensure we have snapbuild available for the tests
 (mkdir -p $GOPATH/bin;
  cd $GOPATH/bin;
@@ -47,10 +47,7 @@
 )
 export PATH=$GOPATH/bin:$PATH
 
-./tests.test -check.vv
-=======
 SNAP_REEXEC=0 ./tests.test -check.vv
->>>>>>> 4b1fa284
 
 if [ -e "${NEEDS_REBOOT}" ]; then
     mark=$(cat "${NEEDS_REBOOT}")
