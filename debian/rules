--- conflicted
+++ resolved
@@ -68,17 +68,10 @@
 	dh_systemd_enable \
 		-psnapd \
 		snapd.boot-ok.service
-<<<<<<< HEAD
-=======
 	# enable auto-import
 	dh_systemd_enable \
 		-psnapd \
 		snapd.autoimport.service
-	# enable the first boot service
-	dh_systemd_enable \
-		-psnapd \
-		snapd.firstboot.service
->>>>>>> 2540acb3
 	# we want the auto-update timer enabled by default
 	dh_systemd_enable \
 		-psnapd \
