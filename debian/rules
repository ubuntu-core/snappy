#!/usr/bin/make -f
# -*- makefile -*-

#export DH_VERBOSE=1
export DH_OPTIONS
export DH_GOPKG := github.com/snapcore/snapd
#export DEB_BUILD_OPTIONS=nocheck
export DH_GOLANG_EXCLUDES=tests
export DH_GOLANG_GO_GENERATE=1

export PATH:=${PATH}:${CURDIR}

RELEASE = $(shell lsb_release -c -s)

<<<<<<< HEAD
ifeq ($(RELEASE),trusty)
	# make sure that trusty's golang-1.6 is picked up correctly.
	export PATH:=/usr/lib/go-1.6/bin:${PATH}
endif

# We are relying on a deputy systemd setup for trusty,
# in which systemd does not run as PID 1. To solve the
# problem of services shipping systemd units and upstart jobs
# being started twice, we altered systemd on trusty to ignore
# /lib/systemd/system and instead consider only selected units from
# /lib/systemd/upstart.
SYSTEMD_UNITS_DESTDIR=
ifeq ($(RELEASE),trusty)
	SYSTEMD_UNITS_DESTDIR="lib/systemd/upstart/"
else
	SYSTEMD_UNITS_DESTDIR="lib/systemd/system/"
endif
=======
# The go tool does not fully support vendoring with gccgo, but we can
# work around that by constructing the appropriate -I flag by hand.
GCCGO := $(shell go tool dist env > /dev/null 2>&1 && echo no || echo yes)

ifeq ($(GCCGO),yes)
GOARCH := $(shell go env GOARCH)
GOOS := $(shell go env GOOS)
>>>>>>> ce072860

TAGS=
ifneq (,$(filter testkeys,$(DEB_BUILD_OPTIONS)))
	TAGS=-tags withtestkeys
endif

%:
	dh $@ --buildsystem=golang --with=golang --fail-missing --with systemd --builddirectory=_build

override_dh_auto_build:
	mkdir -p _build/src/$(DH_GOPKG)/cmd/snap/test-data
	cp -a cmd/snap/test-data/*.gpg _build/src/$(DH_GOPKG)/cmd/snap/test-data/
	dh_auto_build -- $(TAGS) -- -gccgoflags="-I $(CURDIR)/_build/pkg/gccgo_$(GOOS)_$(GOARCH)/$(DH_GOPKG)/vendor"


override_dh_auto_test:
	dh_auto_test -- -gccgoflags="-I $(CURDIR)/_build/pkg/gccgo_$(GOOS)_$(GOARCH)/$(DH_GOPKG)/vendor"
ifeq (,$(filter nocheck,$(DEB_BUILD_OPTIONS)))
	# check that only the main trusted account-key is included
	[ $$(strings _build/bin/snapd|grep -c -E "public-key-sha3-384: [a-zA-Z0-9_-]{64}") -eq 1 ]
	strings _build/bin/snapd|grep -c "^public-key-sha3-384: -CvQKAwRQ5h3Ffn10FILJoEZUXOv6km9FwA80-Rcj-f-6jadQ89VRswHNiEB9Lxk$$"
endif

override_dh_systemd_enable:
	# enable boot-ok
	dh_systemd_enable \
		-psnapd \
		snapd.boot-ok.service
	# enable the first boot service
	dh_systemd_enable \
		-psnapd \
		snapd.firstboot.service
	# we want the auto-update timer enabled by default
	dh_systemd_enable \
		-psnapd \
		snapd.refresh.timer
	# but the auto-update service disabled
	dh_systemd_enable \
		--no-enable \
		-psnapd \
		snapd.refresh.service
	# enable snapd
	dh_systemd_enable \
		-psnapd \
		snapd.socket
	dh_systemd_enable \
		-psnapd \
		snapd.service

override_dh_systemd_start:
	# start boot-ok
	dh_systemd_start \
		-psnapd \
		snapd.boot-ok.service
	# we want to start the auto-update timer
	dh_systemd_start \
		-psnapd \
		snapd.refresh.timer
	# but not start the service
	dh_systemd_start \
		--no-start \
		-psnapd \
		snapd.refresh.service
	# start snapd
	dh_systemd_start \
		-psnapd \
		snapd.socket
	dh_systemd_start \
		-psnapd \
		snapd.service

override_dh_install:
	# we do not need this in the package, its just needed during build
	rm -rf ${CURDIR}/debian/tmp/usr/bin/xgettext-go
	# Making the packages private
	rm -rf ${CURDIR}/debian/snapd/usr/share/gocode
	# uboot-go is not shippable
	rm -f ${CURDIR}/debian/tmp/usr/bin/uboot-go
	# toolbelt is not shippable
	rm -f ${CURDIR}/debian/tmp/usr/bin/toolbelt
	# we do not like /usr/bin/snappy anymore
	rm -f ${CURDIR}/debian/tmp/usr/bin/snappy
<<<<<<< HEAD
	# install dev package files
	install debian/tmp/usr/share/gocode -d debian/snapd/usr/share
	# install binaries and needed files
	install debian/tmp/usr/bin/snap -D debian/snapd/usr/bin/snap
	install debian/tmp/usr/bin/snapctl -D debian/snapd/usr/bin/snapctl
	install debian/tmp/usr/bin/snapd -D debian/snapd/usr/lib/snapd
	install debian/tmp/usr/bin/snap-exec -D debian/snapd/usr/lib/snapd
	install data/completion/snap -D debian/snapd/usr/share/bash-completion/completions/snap
	# i18n stuff
	mkdir -p debian/snapd/usr/share
	cp -R share/locale debian/snapd/usr/share
	# etc/profile.d contains the PATH extension for snap packages
	install etc/profile.d -d debian/snapd/etc
	# etc/X11/Xsession.d will add to XDG_DATA_DIRS so that we have .desktop support
	install etc/X11 -d debian/snapd/etc
	# we conditionally install snapd's systemd units
	mkdir -p debian/snapd/$(SYSTEMD_UNITS_DESTDIR)
	install debian/snapd.refresh.timer debian/snapd/$(SYSTEMD_UNITS_DESTDIR)
	install debian/snapd.refresh.service debian/snapd/$(SYSTEMD_UNITS_DESTDIR)
	install debian/*.socket debian/snapd/$(SYSTEMD_UNITS_DESTDIR)
	install debian/snapd.service debian/snapd/$(SYSTEMD_UNITS_DESTDIR)
	install debian/*.target debian/snapd/$(SYSTEMD_UNITS_DESTDIR)
	install debian/snapd.boot-ok.service debian/snapd/$(SYSTEMD_UNITS_DESTDIR)
	install debian/snapd.firstboot.service debian/snapd/$(SYSTEMD_UNITS_DESTDIR)
ifeq ($(RELEASE),trusty)
	dh_link debian/snapd/$(SYSTEMD_UNITS_DESTDIR)/snapd.firstboot.service debian/snapd/$(SYSTEMD_UNITS_DESTDIR)/multi-user.target.wants/snapd.firstboot.service
	dh_link debian/snapd/$(SYSTEMD_UNITS_DESTDIR)/snapd.boot-ok.service debian/snapd/$(SYSTEMD_UNITS_DESTDIR)/multi-user.target.wants/snapd.boot-ok.service
	dh_link debian/snapd/$(SYSTEMD_UNITS_DESTDIR)/snapd.service debian/snapd/$(SYSTEMD_UNITS_DESTDIR)/multi-user.target.wants/snapd.service
endif

override_dh_auto_install: snap.8
	dh_auto_install -O--buildsystem=golang
=======
	# no uboot-go
	rm -f ${CURDIR}/debian/tmp/usr/bin/uboot-go
>>>>>>> ce072860

snap.8:
	$(CURDIR)/_build/bin/snap help --man > $@

override_dh_auto_clean:
	dh_auto_clean -O--buildsystem=golang
	rm -vf snap.8<|MERGE_RESOLUTION|>--- conflicted
+++ resolved
@@ -12,7 +12,6 @@
 
 RELEASE = $(shell lsb_release -c -s)
 
-<<<<<<< HEAD
 ifeq ($(RELEASE),trusty)
 	# make sure that trusty's golang-1.6 is picked up correctly.
 	export PATH:=/usr/lib/go-1.6/bin:${PATH}
@@ -30,7 +29,7 @@
 else
 	SYSTEMD_UNITS_DESTDIR="lib/systemd/system/"
 endif
-=======
+
 # The go tool does not fully support vendoring with gccgo, but we can
 # work around that by constructing the appropriate -I flag by hand.
 GCCGO := $(shell go tool dist env > /dev/null 2>&1 && echo no || echo yes)
@@ -38,7 +37,6 @@
 ifeq ($(GCCGO),yes)
 GOARCH := $(shell go env GOARCH)
 GOOS := $(shell go env GOOS)
->>>>>>> ce072860
 
 TAGS=
 ifneq (,$(filter testkeys,$(DEB_BUILD_OPTIONS)))
@@ -121,7 +119,6 @@
 	rm -f ${CURDIR}/debian/tmp/usr/bin/toolbelt
 	# we do not like /usr/bin/snappy anymore
 	rm -f ${CURDIR}/debian/tmp/usr/bin/snappy
-<<<<<<< HEAD
 	# install dev package files
 	install debian/tmp/usr/share/gocode -d debian/snapd/usr/share
 	# install binaries and needed files
@@ -154,10 +151,6 @@
 
 override_dh_auto_install: snap.8
 	dh_auto_install -O--buildsystem=golang
-=======
-	# no uboot-go
-	rm -f ${CURDIR}/debian/tmp/usr/bin/uboot-go
->>>>>>> ce072860
 
 snap.8:
 	$(CURDIR)/_build/bin/snap help --man > $@
