<<<<<<< HEAD
=======
snapd (2.19) xenial; urgency=medium

  * New upstream release, LP: #1648520
    - cmd/snap-confine: disable support for XDG_RUNTIME_DIR
    - cmd/snap-confine/tests: fix stale path after move to snapd
    - cmd/snap-confine: don't use __attribute__((nonull))
    - snap: add description to `snap info`
    - snap: show last refresh time
    - store: switch default delta format from xdelta to xdelta3
    - interfaces: fix system-observe interface to work with ps_mem
    - debian: add missing ca-certificates dependency
    - cmd/snap-confine: add support for classic confinement
    - snapstate/backend: add backend methods to manage aliases
    - tests: re-enable snap-confine unit tests via spread
    - many: merge snap-confine into snapd
    - many: add support for classic confinement
    - snap: abort install with ctrl+c
    - cmd/snap: change terms accept URL following UX review
    - interfaces/apparmor: use distinct apparmor template for classic
    - snap: add snap size to `snap info`
    - interfaces: add unconfined access to modem-manager
    - snap: support for parsing and exposing on snap.Info aliases
    - debian: disable autopkgtests on ppc64el
    - snap: disable support for socket activation
    - tests: fix incorrect restore of the current symlink
    - asserts: introduce auto-aliases header in snap-declaration
    - interfaces/seccomp: add support for classic confinement
    - tests: do not use external snaps
    - daemon: close the dup()ed file descriptor to not leak it
    - overlord, daemon, progress: enable building snapd without CGO
    - daemon, store: let snap info find things in any channel
    - store: retry tweaks and logging
    - snap: Improve `snap --help` output as designed by Mark
    - interfaces/builtin: fix incorrect udev rule in i2c
    - overlord: increase test timeout and improve failure message
    - snap: remove unused experimental command
    - debian: remove unneeded conflict against the "snappy" package
    - daemon, strutil: move daemon.quotedNames to strutil.Quoted
    - docs: document SNAP_DEBUG_HTTP in HACKING.md
    - cmd/snap: have some completers
    - snap: support "daemon: notify" in snap.yaml
    - snap: fix try command when daemon linie is added
    - interfaces: apparmor support for classic confinement
    - debian/rules: build with -buildoptions=pie
    - tests: include /boot in saved state (including bootenv and any
      kernels)
    - daemon: ensure `snap try` installs core if it's missing
    - tests: save/restore /snap/core/current symlink
    - tests: decrease the number of expected featured apps
    - tests: add set -e to the prepare ssh script
    - cmd/snap: add tests for section completion; fix bugs.
    - cmd/snap: document 'snap list --all'

 -- Michael Vogt <michael.vogt@ubuntu.com>  Thu, 08 Dec 2016 16:16:04 +0100

>>>>>>> ac9e31b3
snapd (2.18.1) xenial; urgency=medium

  * New upstream release, LP: #1644625
    - daemon: fix crash when `snap refresh` contains a single update
    - fix unhandled error from io.Copy() in download()
    - interfaces/builtin: fix incorrect udev rule in i2c

 -- Michael Vogt <michael.vogt@ubuntu.com>  Mon, 05 Dec 2016 15:04:13 +0100

snapd (2.18) xenial; urgency=medium

  * New upstream release, LP: #1644625
    - store: retry on io.EOF
    - tests: skip pty tests on ppc64el and powerpc
    - client, cmd/snap: introducing "snap info"
    - snap: do exit 0 on install/remove if that snap is already
      installed or already removed
    - snap: add `snap watch <change-id>` to attach to a running change
    - store: retry downloads using retry loop
    - snap: try doesn't require snap-dir when run in snap's directory
    - daemon: show what will change in the "refresh-all" changes
    - tests: disable autorefresh for the external backend
    - snap: add `snap list -a` to show all snaps (even inactive ones)
    - many: unify boolean env var handling
    - overlord/ifacestate: don't setup jailmode snaps with devmode
      confinement
    - snapstate: do not garbage collect the snaps used by the bootenv
    - debian: drop hard xdelta dependency for now
    - snap: make `snap login` ask for email if not given as argument
    - osutil: fix build on armhf (arm in go-arch) and powerpc (ppc in
      go-arch)
    - many: rename DevmodeConfinement to DevModeConfinement
    - store: resp.Body.Close() missing in ReadyToBuy
    - many: use ConfinementOptions instead of ConfinementType
    - snap, daemon, store: fake the channel map in the REST API
    - misc: run github.com/gordonklaus/ineffassign as part of the static
      checks
    - docs: add goreportcard badge and remove coveralls badge
    - tests: force gofmt -s in static checks
    - many: run gofmt -s -w on all the code
    - store: DRY actual retry code
    - many: fix various errors uncovered by goreportcard.com
    - interfaces/builtin: allow additional shared memory for webkit
    - many: some more missing snapState->snapst
    - asserts: introduce an optional freeform display-name for model
    - interfaces/builtin: rename usb-raw to raw-usb
    - progress: init pbar with correct total value
    - daemon/api.go: add quotedNames() helper
    - interfaces: add ConfinementOptions type
    - tests: add a test about the extra bits that prepare-device can
      specify for device registration
    - tests: check that gpio device nodes are exported after reboot
    - tests: parameterize core channel with env var for classic too
    - many: rename variable "ss" to "snapsup" or "snapst" or "st"
      (depending on context)
    - tests: do not use external snaps in spread
    - store: retry buy request
    - store: retry store.Find
    - store: retry assertion store call
    - store: retry call for snap details
    - many: use snap.ConfinementType rather than bool devmode
    - daemon: if a bad snap is posted it is not an internal error but a
      bad request
    - client: add "Snap.Screenshots" to the client API
    - interfaces: update base declaration documentation and policy for
      on-classic and snap-type
    - store: check payment method before TOS for a better UX
    - interfaces: allow sched_setaffinity in process-control
    - tests: parameterize core channel with env var
    - tests: ensure that the XDG_ env contains at least XDG_RUNTIME_DIR
    - interfaces: fcitx also listens on the session bus for Qt apps (LP:
      #1634089)
    - store: retry ListRefresh
    - snap: use "Password of <email>:" in the `snap login`
    - many: reshuffle how we load/inject tests keys so image doesn't
      need assertstate anymore
    - store: use range requests if we have a local file already
    - dirs,interfaces,overlord,snap,snapenv,test: export per-snap
      XDG_RUNTIME_DIR per user (LP: #1620442)
    - osutil: make RealUser only look at SUDO_USER when uid==0
      LP: #1638656
    - tests: do not use the ppa:snappy-dev/image in the tests
    - store: retry readyToBuy request
    - tests: increase `expect` timeouts
    - static tests: add spell check
    - tests: add debug to all flaky expect tests
    - systemd: correct the mount arguments when mounting with squashfuse
    - interfaces: add avahi-observe (LP: #1639967)
    - store: bring delta downloads back
    - interfaces: add alsa (LP: #1598309)
    - interfaces/builtin: fix a broken test that snuck into master
    - osutil: add chattr funcs
    - image: init "snap_mode" on image creation time to avoid ugly
      messages
    - tests: test-snapd-fuse-consumer needs python-fuse as a build-
      package
    - interfaces/builtin: add i2c interface
    - interfaces: add ofono interface
    - tests: do not use hello-world in our tests
    - snap: add support for classic confinement
    - interfaces: remove LegacyAutoConnect() from the interfaces
    - interfaces: miscellaneous policy updates (LP: #1639988, 1614269,
      1639614, 1605216, 1629996, et al)
    - tests: run autopkgtests in the autopkgtest.ubuntu.com
      infrastructure
    - Implement lxd-client interface exposing the lxd snap (LP:
      #1634880)
    - asserts: validate optional account username
    - many: remove unnecessary snap name parameter from buying endpoint
    - tests: do not hardcode the size of /dev/ram0
    - tests: add test that ensures the right content for /etc/os-release
    - spread tests: fix snap mode check
    - docs: fix path for source files location in HACKING.md
    - interfaces/builtin/mir: allow slot to make recvfrom syscalls
    - store: sections/featured snaps store support

 -- Michael Vogt <michael.vogt@ubuntu.com>  Thu, 24 Nov 2016 19:43:08 +0100

snapd (2.17.1) xenial; urgency=medium

  * New upstream release, LP: #1637215:
    - release: os-release on core has changed
    - tests: /dev/ptmx does not work on powerpc, skip here
    - docs: moved to github.com/snapcore/snapd/wiki (#2258)
    - debian: golang is not installable on powerpc, use golang-any

 -- Michael Vogt <michael.vogt@ubuntu.com>  Fri, 04 Nov 2016 18:13:10 +0200

snapd (2.17) xenial; urgency=medium

  * New upstream release, LP: #1637215:
    - overlord/ifacestate: add unit tests for undo of setup-snap-
      security (#2243)
    - daemon,overlord,snap,tests: download to .partial in final dir
      (#2237)
    - overlord/state: marshaling tests for lanes (#2245)
    - overlord/state: introduce state lanes (#2241)
    - overlord/snapstate: fix revert+refresh (#2224)
    - interfaces/sytemd: enable/disable generated service units (#2229)
    - many: fix incorrect security files generation on undo
    - overlord/snapstate: add dynamic snapdX.Y assumes (#2227)
    - interfaces: network-manager: give slot full read-write access to
      /run/NetworkManager
    - docs: update the name of the command for the cross-build
    - overlord/snapstate: fix missing argument to Noticef
    - snapstate: ensure gadget/core/kernel can not be disabled (#2218)
    - asserts: limit to 1y only if len(models) == 0 (#2219)
    - debian: only install share/locale if available (missing on
      powerpc)
    - overlrod/snapstate: fix revert followed by refresh to old-current
      (#2214)
    - interfaces/builtin: network-manager and bluez can change hostname
      (#2204)
    - snap: switch the auto-import dir to /run/snapd/auto-import
    - docs: less details about cloud.cfg as requested in trello (#2206)
    - spread.yaml: Ensure ubuntu user has passwordless sudo for
      autopkgtests (#2201)
    - interfaces/builtin: add dcdbas-control interface
    - boot: do not set boot to try mode if the revision is unchanged
    - interfaces: add shutdown interface (#2162)
    - interfaces: add system-power-control interface
    - many: use the new systemd backend for configuring GPIOs
    - overlord/ifacestate: setup security for slots before plugs
    - snap: spool assertion candidates if snapd is not up yet
    - store,daemon,overlord: download things to a partials dir
    - asserts,daemon: implement system-user-authority header/concept
    - interfaces/builtin: home base declaration rule using on-classic
      for its policy
    - interfaces/builtin: finish decl based checks
    - asserts: bump snap-declaration to allow signing with new-style
      plugs and slots
    - overlord: checks for kernel installation/refresh based on model
      assertion and previous kernel
    - tests/lib/fakestore: fix logic to distinguish assertion not found
      errors
    - client: add a few explicit error types (around the request cycle)
    - tests/lib/fakestore/cmd/fakestore: make it log, and fix a typo
    - overlord/snapstate: two bugs for one
    - snappy: disable auto-import of assertions on classic (#2122)
    - overlord/snapstate: move trash cleanup to a cleanup handler
      (#2173)
    - daemon: make create-user --known fail on classic without --force-
      managed (#2123)
    - asserts,interfaces/policy: implement on-classic plug/slot
      constraints
    - overlord: check that the first installed gadget matches the model
      assertion
    - tests: use the snapd-control-consumer snap from the store
    - cmd/snap: make snap run not talk to snapd for finding the revision
    - snap/squashfs: try to hard link instead of copying. Also, switch
      to osutil.CopyFile for cp invocation.
    - store: send supported max-format when retrieving assertions
    - snapstate, devicestate: do not remove seed
    - boot,image,overlord,partition: read/write boot variables in single
      operation
    - tests: reenable ubuntu-core tests on qemu
    - asserts,interfaces/policy: allow OR-ing of subrule constraints in
      plug/slot rules
    - many: move from flags as ints to flags as structs-of-bools (#2156)
    - many: add supports for keeping and finding assertions with
      different format iterations
    - snap: stop using ubuntu-core-launcher, use snap-confine
    - many: introduce an assertion format iteration concept, refuse to
      add unsupported assertion
    - interfaces: tweak wording and comment
    - spread.yaml: dump apparmor denials on spread failure
    - tests: unflake ubuntu-core-reboot (#2150)
    - cmd/snap: tweak unknown command error message (#2139)
    - client,daemon,cmd: add payment-declined error kind (#2107)
    - cmd/snap: update remove command help (#2145)
    - many: removed frameworks target and fixed service files (#2138)
    - asserts,snap: validate attributes to a JSON-compatible type subset
      (#2140)
    - asserts: remove unused serial-proof type
    - tests: skip auto-import tests on systems without test keys (#2142)
    - overlord/devicestate: don't spam the debug log on classic (#2141)
    - cmd/snap: simplify auto-import mountinfo parsing (#2135)
    - tests: run ubuntu-core upgrades on isolated machine (#2137)
    - overlord/devicestate: recover seeding from old external approach
      (#2134)
    - overlord: merge overlord/boot pkg into overlord/devicestate
      (#2118)
    - daemon: add postCreateUserSuite test suite (#2124)
    - tests: abort tests if an update process is scheduled (#2119)
    - snapstate: avoid reboots if nothing in the boot setup has changed
      (#2117)
    - cmd/snap: do not auto-import from loop or non-dev devices (#2121)
    - tests: add spread test for `snap auto-import` (#2126)
    - tests: add test for auto-mount assertion import (#2127)
    - osutil: add missing unit tests for IsMounted (#2133)
    - tests: check for failure creating user on managed ubuntu-core
      systems (#2096)
    - snap: ignore /dev/loop addings from udev (#2111)
    - tests: remove snapd.boot-ok reference (#2109)
    - tests: enable tests related to the home interface in all-snaps
      (#2106)
    - snapstate: only import defaults from gadget on install (#2105)
    - many: move firstboot code into the snapd daemon (#2033)
    - store: send correct JSON type of string for expected payment
      amount (#2103)
    - cmd/snap: rename is-managed to managed and tune (#2102)
    - interfaces,overlord/ifacestate: initial cleaning up of no arg
      AutoConnect related bits (#2090)
    - client, cmd: prompt for password when buying (#2086)
    - snapstate: fix hanging `snap remove` if snap is no longer mounted
    - image: support gadget specific cloud.conf file (#2101)
    - cmd/snap,ctlcmd: fix behavior of snap(ctl) get (#2093)
    - store: local users download from the anonymous url (#2100)
    - docs/hooks.md: fix typos (#2099)
    - many: check installation of slots and plugs against declarations
    - docs: fix missing "=" in the systemd-active docs
    - store: do not set store auth for local users (#2092)
    - interfaces,overlord/ifacestate: use declaration-based checking for
      auto-connect (#2071)
    - overlord, daemon, snap: support gadget config defaults (#2082)The
      main semantic changes are:
    - tests: fix snap-disconnect tests after core rename (#2088)
    - client,daemon,overlord,cmd: add /v2/users and create-user on auto-
      import (#2074)
    - many: abbreviated forms of disconnect (#2066)
    - asserts: require lowercase model until insensitive matching is
      ready (#2076)
    - cmd/snap: add version command, same as --version (#2075)
    - all: use "core" by default but allow "ubuntu-core" still (#2070)
    - overlord/devicestate, docs/hooks.md: nest prepare-device
      configuration options
    - daemon: fix login API to return local macaroons (#2078)
    - daemon: do not hardcode UID in userLookup (#2080)
    - client, cmd: connect fixes (#2026)
    - many: preparations for switching most of autoconnect to use the
      declarationsfor now:
    - overlord/auth: update CheckMacaroon to verify local snapd
      macaroons (#2069)
    - cmd/snap: trivial auto-import and download tweaks (#2067)
    - interfaces: add repo.ResolveConnect that handles name resolution
    - interfaces/policy: introduce InstallCandidate and its checks
    - interfaces/policy,overlord: check connection requests against the
      declarations in ifacestate
    - many: setup snapd macaroon for local users (#2051)Next step: do
      snapd macaroons verification.
    - interfaces/policy: implement snap-id/publisher-id checks
    - many: change Connect to take ConnRef instead of strings (#2060)
    - snap: auto mount block devices and import assertions (#2047)
    - daemon: add `snap create-user --force-managed` support (#2041)
    - docs: remove references to removed buying features (#2057)
    - interfaces,docs: allow sharing SNAP{,_DATA,_COMMON} via content
      iface (#2063)
    - interfaces: add Plug/Slot/Connection reference helpers (#2056)
    - client,daemon,cmd/snap: improve create-user APIs (#2054)
    - many: introduce snap refresh --ignore-validation <snap> to
      override refresh validation (#2052)
    - daemon: add support for `snap create-user --known` (#2040)
    - interfaces/policy: start of interface policy checking code based
      on declarations (#2050)
    - overlord/configstate: support nested configuration (#2039)
    - asserts,interfaces/builtin,overlord/assertstate: introduce base-
      declaration (#2037)
    - interfaces: builtin: Allow writing DHCP lease files to
      /run/NetworkManager/dhcp (#2049)
    - many: remove all traces of the /v2/buy/methods endpoint (#2045)
    - tests: add external spread backend (#1918)
    - asserts: parse the slot rules in snap-declarations (#2035)
    - interfaces: allow read of /etc/ld.so.preload by default for armhf
      on series 16 (#2048)
    - store: change purchase to order and store clean up first pass
      (#2043)
    - daemon, store: switch to new store APIs in snapd (#2036)
    - many: add email to UserState (#2038)
    - asserts: support parsing the plugs stanza i.e. plug rules in snap-
      declarations (#2027)
    - store: apply deltas if explicitly enabled (#2031)
    - tests: fix create-key/snap-sign test isolation (#2032)
    - snap/implicit: don't restrict the camera iface to classic (#2025)
    - client, cmd: change buy command to match UX document (#2011)
    - coreconfig: nuke it. Also, ignore po/snappy.pot. (#2030)
    - store: download deltas if explicitly enabled (#2017)
    - many: allow use of the system user assertion with create-user
      (#1990)
    - asserts,overlord,snap: add prepare-device hook for device
      registration (#2005)
    - debian: adjust packaging for trusty/deputy systemd (#2003)
    - asserts: introduce AttributeConstraints (#2015)
    - interface/builtin: access system bus on screen-inhibit-control
    - tests: add firewall-control interface test (#2009)
    - snapstate: pass errors from ListRefresh in updateInfo (#2018)
    - README: add links to IRC, mailing list and social media (#2022)
    - docs: add `configure` hook to hooks list (#2024)LP: #1596629
    - cmd/snap,configstate: rename apply-config variables to configure.
      (#2023)
    - store: retry download on 500 (#2019)
    - interfaces/builtin: support time and date settings via
      'org.freedesktop.timedate1 (#1832)

 -- Michael Vogt <michael.vogt@ubuntu.com>  Wed, 02 Nov 2016 01:17:36 +0200

snapd (2.16) xenial; urgency=medium

  * New upstream release, LP: #1628425
    - overlord/state: prune old empty changes
    - interfaces: ppp: load needed kernel module (#2007)
    - interfaces/builtin: add missing rule to allow run-parts to
      execute all resolvconf scripts
    - many: rename apply-config hook to configure
    - tests: use new spread `debug` feature
    - many: finish `snap set` API.
    - overlord: fix and simplify configstate.Transaction
    - assertions: add system-user assertion
    - snap: add `snap known --remote`
    - tests: replace systemd-run with on-the-fly generation of units.
    - overlord/boot: switch to using assertstate.Batch
    - snap, daemon, store: pass through screenshots from store
    - image: add meta/gadget.yaml infrastructure
    - tests: add test benchmark script
    - daemon: add the actual ssh keys that got added to the create-user
      response
    - daemon: add REST API behind `snap get`
    - debian: re-add golang-github-gosexy-gettext-dev
    - tests: added install_local function
    - interfaces/builtin: fix resolvconf permissions for network-manager
      interface
    - tests: use apt as compatible with trusty
    - many: discard preserved namespace after removing snap
    - daemon, overlord, store: add ReadyToBuy API to snapd
    - many: add support for installing/removing multiple snaps
    - progress: use New64 and fix output newline
    - interfaces/builtin: allow network-manager to access netplan conf
      files
    - tests: build once and install test snap from cache
    - overlord/state: introduce cleanup support
    - snap: move/clarify Info.Broken
    - ctlcmd: add snapctl get.
    - overlord,store: clean up serial-proof plumbing code
    - interfaces/builtin: add network-setup-observe interface
    - daemon,overlord/assertstate: support streams of assertions with
      snap ack
    - snapd: kmod backend
    - tests: ensure HOME is also set correctly
    - configstate,hookstate: add snapctl set
    - tests: disable broken create-key test
    - interfaces: adjust bluetooth-control to allow getsockopt (LP:
      #1613572)
    - tests: add a test for core about device initialization and device
      registration and auth
    - many: show snap name before the download progress bar
    - interfaces/builtin: add rcvfrom for client connected plugs to mir
      interface
    - asserts: support for maps in assertions
    - tests: increase timeout for key generation in create-key test
    - many: validate refreshes against validation assertions by gating
      snaps
    - interfaces/apparmor: allow 'm' in default policy for snap-exec
    - many: avoid snap.InfoFromSnapYaml in tests
    - interfaces/builtin: allow /dev/net/tun with network-control
    - tests: add spread test for snap create-key/snap sign
    - tests: add missing quotes in security-device-cgroups/task.yaml
    - interfaces: drop ErrUnknownSecurity
    - store: add "ready to buy" method
    - snap/snapenv, tests: use root's data dirs when running via sudo
    - interfaces/builtin: add initial docker interface
    - snap: remove extra newline after progress is done
    - docs: fix formating of HACKING.md "Testing snapd"
    - store : add requestOptions.ExtraHeaders so that individual
      requests can customise headers.
    - many: use unique plug/slot names in tests
    - tests: add tests for the classic dimension
    - many: add vendoring of dependencies by default
    - tests: use in-tree snap{ctl,-exec} for all tests
    - many: support snapctl -h
    - tests: adjust regex after changes in stat output
    - store,snap: initial support for delta downloads
    - interfaces/builtin: add run/udev/data paths to mir interface
    - snap: lessen annoyance of implicit interface tests
    - tests: ensure http{,s}_proxy is defined inside the fake-store
    - interfaces: allow xdg-open in unity7, unity7 cleanups
    - daemon,store: move store login user logic to store
    - tests: replace realpath with readlink -f for trusty support.
    - tests: add https_proxy into environment as well
    - interfaces/builtin: allow mmaping pulseaudio buffers

 -- Michael Vogt <michael.vogt@ubuntu.com>  Wed, 28 Sep 2016 11:09:27 +0200

snapd (2.15.2ubuntu1) xenial; urgency=medium

  * New upstream release, LP: #1623579
    - snap/snapenv, tests: use root's data dirs when running via sudo
      (cherry pick PR: #1857)
    - tests: add https_proxy into environment
      (cherry pick PR: #1926)
    - interfaces: allow xdg-open in unity7, unity7 cleanups
      (cherry pick PR: #1946)
    - tests: ensure http{,s}_proxy is defined inside the fake-store
      (cherry pick PR: #1949)

 -- Michael Vogt <michael.vogt@ubuntu.com>  Wed, 21 Sep 2016 17:21:12 +0200

snapd (2.15.2) xenial; urgency=medium

  * New upstream release, LP: #1623579
    - asserts: define a bit less terse Ref.String
    - interfaces: disable auto-connect in libvirt interface
    - asserts: check that validation assertions are signed by the
      publisher of the gating snap

 -- Michael Vogt <michael.vogt@ubuntu.com>  Mon, 19 Sep 2016 10:42:29 +0200

snapd (2.15.1) xenial; urgency=medium

  * New upstream release, LP: #1623579
    - image: ensure local snaps are put last in seed.yaml
    - asserts: revert change that made the account-key's name mandatory.
    - many: refresh all snap decls
    - interfaces/apparmor: allow reading /etc/environment

 -- Michael Vogt <michael.vogt@ubuntu.com>  Mon, 19 Sep 2016 09:19:44 +0200

snapd (2.15) xenial; urgency=medium

  * New upstream release, LP: #1623579
    - tests: disable prepare-image-grub test in autopkgtest
    - interfaces: allow special casing for auto-connect until we have
      assertions
    - docs: add a little documentation on hooks.
    - hookstate,daemon: don't mock HookRunner, mock command.
    - tests: add http_proxy to /etc/environment in the autopkgtest
      environment
    - backends: first bits of kernel-module security backend
    - tests: ensure openssh-server is installed in autopkgtest
    - tests: make ubuntu-core tests more robust
    - many: mostly work to support ABA upgrades
    - cmd/snap: do runtime linting of descriptions
    - spread.yaml: don't assume LANG is set
    - snap: fix SNAP* environment merging in `snap run`
    - CONTRIBUTING.md: remove integration-tests, include spread
    - store: don't discard error body from request device session call
    - docs: add create-user documentation
    - cmd/snap: match UX document for message when buying without login
    - firstboot: do not overwrite any existing netplan config
    - tests: add debug output to ubuntu-core-update-rollback-
      stresstest:
    - tests/lib/prepare.sh: test that classic does not setting bootvars
    - snap: run all tests with gpg2
    - asserts: basic support for validation assertion and refresh-
      control
    - interfaces: miscellaneous policy updates for default, browser-
      support and camera
    - snap: (re)add --force-dangerous compat option
    - tests: ensure SUDO_{USER,GID} is unset in the spread tests
    - many: clean out left over references to integration tests
    - overlord/auth,store: fix raciness in updating device/user in state
      through authcontext and other issuesbonus fixes:
    - tests: fix spread tests on yakkety
    - store: refactor auth/refresh tests
    - asserts: use gpg --fixed-list-mode to be compatible with both gpg1
      and gpg2
    - cmd/snap: i18n option descriptions
    - asserts: required account key name header
    - tests: add yakkety test host
    - packaging: make sure debhelper-generated snippet is invoked on
      postrm
    - snap,store: capture newest digest from the store, make it
      DownloadInfo only
    - tests: add upower-observe spread test
    - Merge github.com:snapcore/snapd
    - tests: fixes to actually run the spread tests inside autopkgtest
    - cmd/snap: make "snap find" error nicer.
    - tests: get the gadget name from snap list
    - cmd/snap: tweak help of 'snap download'
    - cmd/snap,image: teach snap download to download also assertions
    - interfaces/builtin: tweak opengl interface
    - interfaces: serial-port use udevUsbDeviceSnippet
    - store: ensure the payment methods method handles auth failure
    - overlord/snapstate: support revert flags
    - many: add snap configuration to REST API
    - tests: use ubuntu-image for the ubuntu-core-16 image creation
    - cmd/snap: serialise empty keys list as [] rather than null
    - cmd/snap,client: add snap set and snap get commands
    - asserts: update trusted account-key asserts with names
    - overlord/snapstate: misc fixes/tweaks/cleanups
    - image: have prepare-image set devmode correctly
    - overlord/boot: have firstboot support assertion files with
      multiple assertions
    - daemon: bail from enable and disable if revision given, and from
      multi-op if unsupported optons given
    - osutil: call sync after cp if
      requested.overlord/snapstate/backend: switch to use osutil instead
      of another buggy call to cp
    - cmd/snap: generate account-key-request "since" header in UTC
    - many: use symlinks instead of wrappers
    - tests: remove silly [Service] entry from snapd.socket.d/local.conf
    - store: switch device session to use device-session-request
      assertion
    - snap: ensure that plug and slot names are unique
    - cmd/snap: fix test suite (no Exit(0) on tests!)
    - interfaces: add interface for hidraw devices
    - tests: use the real model assertion when creating the core test
      image
    - interfaces/builtin: add udisks2 and removable-media interfaces
    - interface: network_manager: enable resolvconf
    - interfaces/builtin: usb serial-port support via udev
    - interfaces/udev: support noneSecurityTag keyed snippets
    - snap: switch to the new agreed regexp for snap names
    - tests: adjust test setup after ubuntu user removal
    - many: start services only after the snap is fully ready (link-snap
      was run)
    - asserts: don't have Add/Check panic in the face of unsupported no-
      authority assertions
    - asserts: initial support to generate/sign snap-build assertions
    - asserts: support checking account-key-request assertions
    - overlord: introduce AuthContext.DeviceSessionRequest with support
      in devicestate
    - overlord/state: fix for reloaded task/change crashing on Set if
      checkpointed w. no custom data  yet
    - snapd.refresh.service: require snap.socket and /snap/*/current.
    - many: spell --force-dangerous as just --dangerous, devmode should
      imply it
    - overlord/devicestate: try to fetch/refresh the signing key of
      serial (also in case is not there yet)
    - image,overlord/boot,snap: metadata from asserts for image snaps
    - many: automatically restart all-snap devices after os/kernel
      updates
    - interfaces: modem-manager: ignore camera
    - firstboot: only configure en* and eth* interfaces by default
    - interfaces: fix interface handling on no-app snaps
    - snap: set user variables even if HOME is unset (like with systemd
      services)

 -- Michael Vogt <michael.vogt@ubuntu.com>  Fri, 16 Sep 2016 07:46:22 +0200

snapd (2.14.2~16.04) xenial; urgency=medium

  * New upstream release: LP: #1618095
    - tests: use the spread tests with the adhoc interface inside
      autopkgtest
    - interfaces: add fwupd interface
    - asserts,cmd/snap: add "name" header to account-key(-request)
    - client,cmd/snap: display os-release data only on classic
    - asserts/tool,cmd/snap: introduce hidden "snap sign"
    - many: when installing snap file derive metadata from assertions
      unless --force-dangerous
    - osutil: tweak the createUserTests a bit and extract common code
    - debian: umount --lazy before rm on snapd.postrm
    - interfaces: updates to default policy, browser-support, and x11
    - store: set initial device session
    - interfaces: add upower-observe interface (LP: #1595813)
    - tests: use beta u-d-f in test by default
    - interfaces/builtin: allow writing on /dev/vhci in bluetooth-
      control
    - interfaces/builtin: allow /dev/vhci on bluetooth-control
    - tests: port integration tests to spread
    - snapstate: use umount --lazy when removing the mount units
    - spread: enable halt-timeout, tweak image selection
    - tests: fix firstboot-assertions to actually be runnable on classic
      again
    - asserts: introduce device-session-request
    - interfaces: add screen-inhibit-control interface (LP: #1604880)
    - firstboot: change location of netplan config
    - overlord/devicestate: some cleanups and solving a couple todos
    - daemon,overlord: add subcommand handling to snapctl

 -- Michael Vogt <michael.vogt@ubuntu.com>  Thu, 01 Sep 2016 18:52:05 +0200

snapd (2.14.1) xenial; urgency=medium

  * New upstream release: LP: #1618095
    - snap-exec: add support for commands with internal args in snap-
      exec
    - store: refresh expired device sessions
    - debian: re-add ubuntu-core-snapd-units as a transitional package
    - image: snap assertions into image
    - overlord/assertstate,asserts/snapasserts: give snap assertions
      helpers a package, introduce ReconstructSideInfo
    - docs/interfaces: Add empty line after lxd-support title
    - README: cover the new /run/snapd-snap.socket
    - daemon: make socket split backward-compatible.

 -- Michael Vogt <michael.vogt@ubuntu.com>  Tue, 30 Aug 2016 16:43:29 +0200

snapd (2.14) xenial; urgency=medium

  * New upstream release: LP: #1618095
    - cmd: enable SNAP_REEXEC only if it is set to SNAP_REEXEC=1
    - osutil: fix create-user on classic
    - firstboot: disable firstboot on classic for now
    - cmd/snap: add export-key --account= option
    - many: split public snapd REST API into separate socket.
    - many: drop ubuntu-core-snapd-units package, use release.OnClassic
      instead
    - tests: add content-shareing binary test that excersises snap-
      confine
    - snap: use "up to date" instead of "up-to-date"
    - asserts: add an account-key-request assertion
    - asserts: fix GPG key generation parameters
    - tests, integration-tests: implement the cups-control manual test
      as a spread test
    - many: clarify/tie down model assertion
    - cmd/snap: add "snap download" command
    - integration-tests: remove them in favour of the spread tests
    - tests: test all snap ubuntu core upgrade
    - many: support install and remove by revision
    - overlord/state: prevent change ready => unready
    - tests: fixes to make the ubuntu-core-16 image usable with
      -keep/-reuse
    - asserts: authority-id and brand-id of serial must match
    - firstboot: generate netplan config rather than ifupdown
    - store: request device session macaroon from store
    - tests: add workaround for u-d-f to unblock all-snap image tests
    - tests: the stable ubuntu-core snap has snap run support now
    - many: use make StripGlobalRootDir public
    - asserts: add some stricter checks around format
    - many: have AuthContext expose device store-id, serial and serial-
      proof signing to the store
    - tests: fix "tests/main/ack" to not break if asserts are alreay
      there
    - tests/main/ack: fix test/style
    - snap: add key management commands
    - firstboot: add firstboot assertions importing

 -- Michael Vogt <michael.vogt@ubuntu.com>  Mon, 29 Aug 2016 17:07:20 +0200

snapd (2.13) xenial; urgency=medium

  * New upstream release: LP: #1616157
    - many: respect dirs.SnapSnapsDir in tests
    - tests: update listing test for latest stable image
    - many: hook in start of code to fetch/check assertions when
      installing snap from store
    - boot: add missing udevadm mock to fix FTBFS
    - interfaces: add lxd-support interface
    - dirs,snap: handle empty root directory in SetRootDir
    - dirs,snap: define methods for SNAP_USER_DATA and SNAP_USER_COMMON
    - tests: spread all-snap test cleanup
    - tests: add all-snap spread image tests
    - store,tests: have just one envvar SNAPPY_USE_STAGING_STORE to
      control talking to staging
    - overlord/hookstate: use snap run posix parameters.
    - interfaces/builtin: allow bind in the network interface
    - asserts,overlord/devicestate: simplify private key/key pairs APIs,
      they take just key ids
    - dependencies: update godeps
    - boot: add support for "devmode: {true,false}" in seed.yaml
    - many: teach prepare-image to copy the model assertion (and
      prereqs) into the seed area of the image
    - tests: start teaching the fakestore about assertions
    - asserts/sysdb: embed the new format official root/trusted
      assertions
    - overlord/devicestate: first pass at device registration logic
    - tests: add process-control interface spread test
    - tests: disable unity test
    - tests: adapt to new spread version
    - asserts: add serial-proof device assertion
    - client, cmd/snap: use the new multi-refresh endpoint
    - many: preparations for image code to fetch model prereqs
    - debian: add extra checks when debian/snapd.postrm purge is run
    - overlord/snapstate, daemon: support for multi-snap refresh
    - tests: do not leave "squashfs-root" around
    - snap-exec: Fix broken `snap run --shell` and add test
    - overlord/snapstate: check changes to SnapState for conflicts also.
    - docs/interfaces: change snappy command to snap
    - tests: test `snap run --hook` using in-tree snap-exec.
    - partition: ensure that snap_{kernel,core} is not overridden with an
      empty value
    - asserts,overlord/assertstate: introduce an assertstate task
      handler to fetch snap assertions
    - spread: disable re-exec to always test development tree.
    - interfaces: implement a fuse interface
    - interfaces/hardware-observe.go: re-add /run/udev/data
    - overlord/assertstate,daemon: reorg how the assert manager exposes
      the assertion db and adding to it
    - release: Remove "UBUNTU_CODENAME" from the test data
    - many: implement snapctl command.
    - interfaces: mpris updates (fix unconfined introspection, add name
      attribute)
    - asserts: export DecodePublicKey
    - asserts: introduce support for assertions with no authority,
      implement serial-request
    - interfaces: bluez: add a few more tests to verify interface
      connection works
    - interfaces: bluez: add missing mount security snippet case
    - interfaces: add kernel-module interface for module insertion.
    - integration-tests: look for ubuntu-device-flash on PATH before
      calling sudo
    - client, cmd, daemon, osutil: support --yaml and --sudoer flags for
      create-user
    - spread: use snap-confine from ppa:snappy-dev/image for the tests
    - many: move to purely hash based key lookup and to new
      key/signature format (v1)
    - spread: Use /home/gopath in spread.yaml
    - tests: base security spread tests

 -- Michael Vogt <michael.vogt@ubuntu.com>  Wed, 24 Aug 2016 14:48:28 +0200

snapd (2.12) xenial; urgency=medium

  * New upstream release: LP: #1612362
    - many: do not require root for `snap prepare-image`
    - tests: prevent restore error on test failure
    - osutil: change escaping for create-user's sudoers
    - docs: private flag doesn't exist on /v2/find (it's select)
    - snap: do not sort the result of `snap find`
    - interfaces/builtin: add gpio interface
    - partition: fix cleaning of the boot variables on the second good
      boot
    - tests: add udev rules spread test
    - docs: fix references to refresh action
    - interfaces/udev,osutil: avoid doubled rules and put all in a per
      snap file
    - store: minor store improvements from previous reviews
    - many: support interactive payments in snapd, filter from command
      line
    - docs/interfaces.md: improve interfaces documentation
    - overlord,store: set store device authorization header
    - store: add device nonce API support
    - many: various fixes around the `create-user` command
    - client, osutil: chown the auth file
    - interfaces/builtin: add transitional browser-support interface
    - snap: don't load unsupported implicit hooks.
    - cmd/snap,cmd/snap-exec: support hooks again.
    - interfaces/builtin: improve pulseaudio interface
    - asserts: make account-key's `until` optional to represent a never-
      expiring key
    - store: refactor newRequest/doRequest to take requestOptions
    - tests: allow-downgrades on upgrade test to prevent version errors
    - daemon: stop using group membership as succedaneous of running
      things with sudo
    - interfaces: add bluetooth-control interfaces
    - many: remove integration-test coverage metrics
    - daemon,docs: drop license docs and error kind
    - tests: add network-control interface spread test
    - tests: add hardware-observe spread test
    - interfaces: add system-trace interface LP: #1600085
    - boot: use `cp -aLv` instead of `cp -a` (no symlinks on vfat)
    - store: soft-refresh discharge macaroon from store when required
    - partition: clear snap_try_{kernel,core} on success
    - tests: add snapd-control interface spread test
    - tests: add locale-control write spread test
    - store: fix buy method after some refactoring broke it
    - interfaces/builtin: read perms for network devices in network-
      observe
    - interfaces: also allow rfkill in network_control
    - snapstate: remove artifacts from a snap try dir that vanished
    - client, cmd/snap: better errors for empty snap list result
    - wrappers: set BAMF_DESKTOP_FILE_HINT for unity
    - many: cleanup/update rest.md; improve auth errors
    - interfaces: miscelleneous policy updates for default, log-observe,
      mount-observe, opengl, pulseaudio, system-observe and unity7
    - interfaces: add process-control interface (LP: #1598225)
    - osutil: support both "nobody" and "nogroup" for grpnam tests
    - cmd: support defaulting to the user's preferred payment method
    - overlord: actually run hooks.
    - overlord/state,overlord/ifacestate: define basic infrastructure
      for and then setting up serialising of interface mgr tasks
    - asserts: add Assertion.Prerequisites and SigningKey, Ref and
      FindTrusted
    - overlord/snapstate: ensure calls to store are done without the
      state lock held
    - asserts,client: switch snap-build and snap-revision to be indexed
      by snap-sha3-384
    - many: make seed.yaml on firstboot mandatory and include sideInfo
    - asserts,many: start supporting structured headers using the new
      parseHeaders
    - many: update code for the new snap_mode
    - tests: added spread find private test
    - store: deal with 404 froms the SSO store properly
    - snap: remove meta/kernel.yaml again
    - daemon: always mock release info in tests
    - snapstate: drop revisions after "current" on refresh
    - asserts: introduce new parseHeadersThis introduces the new
      parseHeaders returning map[string]interface{} and capable of
      accepting:
    - asserts: remove/disable comma separated lists and their uses

 -- Michael Vogt <michael.vogt@ubuntu.com>  Thu, 11 Aug 2016 19:30:36 +0200

snapd (2.11) xenial; urgency=medium

  * New upstream release: LP: #1605303
    - increase version number to reflect the nature of the update
      better
    - store, daemon, client, cmd/snap, docs/rest.md: adieu search
      grammar
    - debian: move snapd.refresh.timer into timers.target
    - snapstate: add daemon-reload to fix autopkgtest on yakkety
    - Interfaces: hardware-observe
    - snap: rework the output after a snap operation
    - daemon, cmd/snap: refresh --devmode
    - store, daemon, client, cmd/snap: implement `snap find --private`
    - tests: add network-observe interface spread test
    - interfaces/builtin: allow getsockopt for connected x11 plugs
    - osutil: check for nogrup instead of adm
    - store: small cleanups (more needed)
    - snap/squashfs: fix test not to hardcode snap size
    - client,cmd/snap: cleanup cmd/snap test suite, add extra args
      testThis cleans up the cmd/snap test suite:
    - wrappers: map "never" restart condition to "no."
    - wrappers: run update-desktop-database after add/remove of desktop
      files
    - release: work around elementary mistake
    - many: remove all traces of channel from the buying codepath
    - store: kill setUbuntuStoreHeaders
    - docs: add payment methods documentation
    - many: present user with a choice of payment backends
    - asserts: add cross checks for snap asserts
    - cmd/snap,cmd/snap-exec: support running hooks via snap-exec.
    - tests: improve snap run symlink tests
    - tests: add content sharing interface spread test
    - store & many: a mechanical branch shortening store names
    - snappy: remove old snappy pkg
    - overlord/snapstate: kill flagscompat
    - overlord/snapstate, daemon, client, cmd/snap: devmode override
      (aka confined)
    - tests: extend refresh test to talk to the staging and production
      stores
    - asserts,daemon: cross checks for account and account-key
      assertions
    - client: existing JSON fixtures uses tabs for indentation
    - snap-exec: add proper integration test for snap-exec
    - spread.yaml, tests: replace hello-world with test-snapd-tools
    - tests: add locale-control interface spread test
    - tests: add mount-observe interface spread test
    - tests: add system-observe interface spread test
    - many: add AuthContext to mediate user updates to the state
    - store/auth: add helper for the macaroon refresh endpoint
    - cmd: add buy command
    - overlord: switch snapstate.Update to use ListRefresh (aka
      /snaps/metadata)
    - snap-exec: fix silly off-by-one error
    - tests: stop using hello-world.echo in the tests
    - tests: add env command to test-snapd-tools
    - classic: remove (most of) "classic" mode, this is implemented as a
      snap now
    - many: remove snapstate.Candidate and other cleanups
    - many: removed authenticator, store gets a user instead
    - asserts: fix minor doc comment typo
    - snap: ensure unknown arguments to `snap run` are ignored
    - overlord/auth: add Device/SetDevice to persist device identity in
      state
    - overlord: make SyncBoot work again
    - tests: add -y flag to apt autoremove command in unity task restore
    - many: migrate SnapSetup and SideInfo to use RealName
    - daemon: drop auther()
    - client: improve error from client.do() on json decode failures
    - tests: readd the fake store tests
    - many: allow removal of broken snaps, add spread test
    - overlord: implement &Retry{After: duration} support for handlers
    - interface: add new interfaces.all.SecurityBackends
    - integration-tests: remove login tests
    - cmd,interfaces,snap: implement hook whitelist.
    - daemon,overlord/auth,store: update macaroon authentication to use
      the new endpoints
    - daemon, overlord: add buy endpoint to REST API
    - tests: use systemd-run for starting and stopping the unity app
    - tests, integration-tests: port systemd service check test to
      spread
    - store: switch search to new snap-specific endpoint
    - store, many: start using the new details endpoint
    - tests, integration-tests: port unity test to spread
    - tests: add spread test for tried snaps removal
    - tests, integration-tests: port auth errors test to spread
    - snapstate: rename OfficialName to RealName in the new tests
    - many: rename SideInfo.OfficialName to SideInfo.RealName
    - snapstate: use snapstate.Type in backend.RemoveSnapFiles
    - many: add `snap enable/disable` commands
    - tests, integration-tests: port refresh all test to spread
    - snap: add `snap run --shell`
    - tests: set yaml indentation to 4 spaces
    - snapstate: cleanup downloaded temp snap files
    - overlord: make patch1_test more robust
    - debian: add snapd.postrm that purges
    - integration-tests: drop already covered refresh app test
    - many: add concept of "broken" snaps
    - tests, integration-tests: port remove errors tests to spread
    - tests, integration-tests: port revert test to spread
    - debian: fix snapbuild path
    - overlord: fix access to the state without lock in firstboot.go and
      add test
    - snapstate: add very simple garbage collection on upgrade
    - asserts: introduce assertstest with helpers to test code involving
      assertions
    - tests, integration tests: port undone failed install test to
      spread
    - snap,store: switch to the new snaps/metadata endpoint, introduce
      and start capturing DeveloperID
    - tests, integration-tests: port the op remove retry test to spread
    - po: remove snappy.pot from git, it will be generated at build time
    - many: add some missing tests, clarify some things and nitpicks as
      follow up to `snap revert`
    - snapstate: when doing snapsate.Update|Install, talk to the store
      early
    - tests, integration-tests: port the op remove test to spread
    - interfaces: allow /usr/bin/locale in default policy
    - many: add `snap revert`
    - overlord/auth,store: add macaroon serialization/deserialization
      helpers
    - many: embed main store trusted assertions in snapd, way to have
      test ones, spread tests for ack and known
    - overlord/snapstate,daemon: clarify active vs current, add
      SnapState.HasCurrent,CurrentInfo
    - tests: do not search for a specific snap (we hit 100 items) and
      pagination kicks in
    - tests: use printf instead of echo where we need portability
    - tests: rename and generalize basic-binaries to test-snapd-tools

 -- Michael Vogt <michael.vogt@ubuntu.com>  Tue, 26 Jul 2016 15:49:04 +0200

snapd (2.0.10) xenial; urgency=medium

  *  New upstream release: LP: #1597329
    - interfaces: also allow @{PROC}/@{pid}/mountinfo and
      @{PROC}/@{pid}/mountstats
    - interfaces: allow read access to /etc/machine-id and
      @{PROC}/@{pid}/smaps
    - interfaces: miscelleneous policy updates for default, log-observe
      and system-observe
    - snapstate: add logging after a successful doLinkSnap
    - tests, integration-tests: port try tests to spread
    - store, cmd/snapd: send a basic user-agent to the store
    - store: add buy method
    - client: retry on failed GETs
    - tests: actual refresh test
    - docs: REST API update
    - interfaces: add mount support for hooks.
    - interfaces: add udev support for hooks.
    - interfaces: add dbus support for hooks.
    - tests, integration-tests: port refresh test to spread
    - tests, integration-tests: port change errors test to spread
    - overlord/ifacestate: don't retry snap security setup
    - integration-tests: remove unused file
    - tests: manage the socket unit when reseting state
    - overlord: improve organization of state patches
    - tests: wait for snapd listening after reset
    - interfaces/builtin: allow other sr*/scd* optical devices
    - systemd: add support for squashfuse
    - snap: make snaps vanishing less fatal for the system
    - snap-exec: os.Exec() needs argv0 in the args[] slice too
    - many: add new `create-user` command
    - interfaces: auto-connect content interfaces with the same content
      and developer
    - snapstate: add Current revision to SnapState
    - readme: tweak readme blurb
    - integration-tests: wait for listening port instead of active
      service reported by systemd
    - many: rename Current -> {CurrentSideInfo,CurrentInfo}
    - spread: fix home interface test after suite move
    - many: name unversioned data.
    - interfaces: add "content" interface
    - overlord/snapstate: defaultBackend can go away now
    - debian: comment to remember why the timer is setup like it is
    - tests,spread.yaml: introduce an upgrade test, support/split into
      two suites for this
    - overlord,overlord/snapstate: ensure we keep snap type in snapstate
      of each snap
    - many: rework the firstboot support
    - integration-tests: fix test failure
    - spread: keep core on suite restore
    - tests: temporary fix for state reset
    - overlord: add infrastructure for simple state format/content
      migrations
    - interfaces: add seccomp support for hooks.
    - interfaces: allow gvfs shares in home and temporarily allow
      socketcall by default (LP: #1592901, LP: #1594675)
    - tests, integration-tests: port network-bind interface tests to
      spread
    - snap,snap/snaptest: use PopulateDir/MakeTestSnapWithFiles directly
      and remove MockSnapWithHooks
    - interfaces: add mpris interface
    - tests: enable `snap run` on i386
    - tests, integration-tests: port network interface test to spread
    - tests, integration-tests: port interfaces cli to spread
    - tests, integration-tests: port leftover install tests to spread
    - interfaces: add apparmor support for hooks.
    - tests, integration-tests: port log-observe interface tests to
      spread
    - asserts: improve Decode doc comment about assertion format
    - tests: moved snaps to lib
    - many: add the camera interface
    - many: add optical-drive interface
    - interfaces: auto-connect home if running on classic
    - spread: bump gccgo test timeout
    - interfaces: use security tags to index security snippets.
    - daemon, overlord/snapstate, store: send confinement header to the
      store for install
    - spread: run tests on 16.04 i386 concurrently
    - tests,integration-tests: port install error tests to spread
    - interfaces: add a serial-port interface
    - tests, integration-tests, debian: port sideload install tests to
      spread
    - interfaces: add new bind security backend and refactor
      backendtests
    - snap: load and validate implicit hooks.
    - tests: add a build/run test for gccgo in spread
    - cmd/snap/cmd_login: Adjust message after adding support for wheel
      group
    - tests, integration-tests: ported install from store tests to
      spread
    - snap: make `snap change <taskid>` show task progress
    - tests, integration-tests: port search tests to spread
    - overlord/state,daemon: make abort proceed immediately, fix doc
      comment, improve tests
    - daemon: extend privileged access to users in "wheel" group
    - snap: tweak `snap refresh` and `snap refresh --list` outputTiny
      branch that does three things:
    - interfaces: refactor auto-connection candidate check
    - snap: add support for snap {install,refresh}
      --{edge,beta,candidate,stable}
    - release: don't force KDE Neon into devmode.

 -- Michael Vogt <michael.vogt@ubuntu.com>  Wed, 29 Jun 2016 21:02:39 +0200

snapd (2.0.9) xenial; urgency=medium

  * New upstream release: LP: #1593201
    - snap: add the magic redirect part of `snap run`
    - tests, integration-tests: port server related tests to spread
    - overlord/snapstate: log restarting in the task
    - daemon: test restart wiring, fix setup/teardown
    - cmd: don't show the price if a snap has already been purchased
    - tests, integration-tests: port listing tests to spread
    - integration-tests: do not try to kill ubuntu-clock-app.clock (no
      longer a process)
    - several: tie up overlord's restart handler into daemon; adjust
      snap to cope
    - tests, integration-tests: port abort tests to spread
    - integration-tests: fix flaky TestRemoveBusyRetries
    - testutils: refactor/mock exec
    - snap,cmd: add hook support to snap run.
    - overlord/snapstate: remove Download from backend
    - store: use a custom logging transport
    - overlord/hookstate: implement basic HookManager.
    - spread: move the suite restore to restore-each
    - asserts: turn model os into model core field, making it also more
      like the kernel and gadget fields
    - asserts: / is not allowed in primary key headers, follow the store
      in this
    - release: enable full confinement on Elementary 0.4
    - integration-tests: fix another i386 autopkgtest failure.
    - cmd/snap: create SNAP_USER_DATA and common dirs in `snap run`
    - many: have the installation of the core snap request a restart (on
      classic)
    - asserts: allow to load also account assertions into the trusted
      set
    - many: install snaps in devmode on distributions without complete
      apparmor and seccomp support
    - spread: run on travis
    - snapenv: do not hardcode amd64 in tests
    - spread: initial harness and first test
    - interfaces: miscelleneous policy updates for chromium, x86,
      opengl, etc
    - integration-tests: remove daemon to use the log-observe interface
    - client: remove client.Revision and import snap.Revision instead
    - integration-tests: wait for network-bind service in try test
    - many: move over from snappy to snapstate/backend SetupSnap and
      related code
    - integration-tests: add interfaces cli tests
    - snapenv: cleanup snapenv.{Basic,User}
    - cmd/snap: also print slots that connect to the wanted snap (LP:
      #1590704)
    - asserts: error style, use "cannot" instead of "failed to"
      following the main decided style
    - integration-tests: wait until the network-bind service is up
      before testing
    - many: add new `snap run` command
    - snappy: unexport snappy.Install and snappy.Overlord.{Un,}Install
    - many: add some shared testing helpers to snap/snaptest and to
      boot/boottest
    - rest-api: support to send apps per snap (LP: #1564076)

 -- Michael Vogt <michael.vogt@ubuntu.com>  Thu, 16 Jun 2016 13:56:12 +0200

snapd (2.0.8.1) UNRELEASED; urgency=medium

  * New upstream release
    - Cherry pick four commits that show snaps as installed in devmode on
    distributions without full confinement dependencies available:

    25634d3364a46b5e9147e4466932c59b1b572d35
    53f2e8d5f1b2d7ce13f5b50be4c09fa1de8cf1e0
    38771f4cc324ad9dd4aa48b03108d13a2c361aad
    c46e069351c61e45c338c98ab12689a319790bd5

 -- Zygmunt Krynicki <zygmunt.krynicki@canonical.com>  Tue, 14 Jun 2016 15:55:30 +0200

snapd (2.0.8) xenial; urgency=medium

  * New upstream release: LP: #1589534
    - debian: make `snap refresh` times more random (LP: #1537793)
    - cmd: ExecInCoreSnap looks in "core" snap first, and only in
      "ubuntu-core" snap if rev>125.
    - cmd/snap: have 'snap list' display helper message on stderr
      (LP: #1587445)
    - snap: make app names more restrictive.

 -- Michael Vogt <michael.vogt@ubuntu.com>  Wed, 08 Jun 2016 07:56:58 +0200

snapd (2.0.7) xenial; urgency=medium

  * New upstream release: LP: #1589534
    - debian: do not ship  /etc/ld.so.conf.d/snappy.conf (LP: #1589006)
    - debian: fix snapd.refresh.service install and usage (LP: #1588977)
    - ovlerlord/state: actually support task setting themself as
      done/undone
    - snap: do not use "." import in revision_test.go, as this breaks
      gccgo-6 (fix build failure on powerpc)
    - interfaces: add fcitx and mozc input methods to unity7
    - interfaces: add global gsettings interfaces
    - interfaces: autoconnect home and doc updates (LP: #1588886)
    - integration-tests: remove
      abortSuite.TestAbortWithValidIdInDoingStatus
    - many: adding backward compatible code to upgrade SnapSetup.Flags
    - overlord/snapstate: handle sideloading over an old sideloaded snap
      without panicing
    - interfaces: add socketcall() to the network/network-bind
      interfaces (LP: #1588100)
    - overlord/snapstate,snappy: move over CanRemoveThis moves over the
      CanRemove check to snapstate itself.overlord/snapstate
    - snappy: move over CanRemove
    - overlord/snapstate,snappy: move over CopyData and Remove*Data code

 -- Michael Vogt <michael.vogt@ubuntu.com>  Mon, 06 Jun 2016 16:35:50 +0200

snapd (2.0.6) xenial; urgency=medium

  * New upstream release: LP: #1588052:
    - many: repository moved to snapcore/snapd
    - debian: add transitional pkg for the github location change
    - snap: ensure `snap try` work with relative paths
    - debian: drop run/build dependency on lsb-release
    - asserts/tool: gpg key pair manager
    - many: add new snap-exec
    - many: implement `snap refresh --list` and  `snap refresh`
    - snap: add parsing support for hooks.
    - many: add the cups interface
    - interfaces: misc policy fixes (LP: #1583794)
    - many: add `snap try`
    - interfaces: allow using sysctl and scmp_sys_resolver for parsing
      kernel logs
    - debian: make snapd get its environ from /etc/environment
    - daemon,client,snap: revisions are now strings
    - interfaces: allow access to new ibus abstract socket path
      LP: #1580463
    - integration-tests: add remove tests
    - asserts: stronger crypto choices and follow better latest designs
    - snappy,daemon: hollow out more of snappy (either removing or not
      exporting stuff on its way out), snappy/gadget.go is gone
    - asserts: rename device-serial to serial
    - asserts: rename identity to account (and username access)
    - integration-tests: add changes tests
    - backend: add tests for environment wrapper generation
    - interfaces/builtin: add location-control interface
    - overlord/snapstate: move over check snap logic from snappy
    - release: use os-release instead of lsb-release for cross-distro
      use
    - asserts: allow empty snap-name for snap-declaration
    - interfaces/builtin,docs,snap: add the pulseaudio interface
    - many: add support for an environment map inside snap.yaml
    - overlord/snapstate: increase robustness of doLinkSnap/undoLinkSnap
      with sanity unit tests
    - snap: parse epoch property
    - snappy: do nothing in SetNextBoot when running on classic
    - snap: validate snap type
    - integration-tests: extend find command tests
    - asserts: extend tests to cover mandatory and empty headers
    - tests: stop the update-pot check in run-checks
    - snap: parse confinement property.
    - store: change applyUbuntuStoreHeaders to not take accept, and to
      take a channel
    - many: struct-based revisions, new representation
    - interfaces: remove 'audit deny' rules from network_control.go
    - interfaces: add  com.canonical.UrlLauncher.XdgOpen to unity7
      interface
    - interfaces: firewall-control can access xtables lock file
    - interfaces: allow unity7 AppMenu
    - interfaces: allow unity7 launcher API
    - interfaces/builtin: add location-observe interface
    - snap: fixed snap empty list text LP: #1587445

 -- Michael Vogt <michael.vogt@ubuntu.com>  Thu, 02 Jun 2016 08:23:50 +0200

snapd (2.0.5) xenial; urgency=medium

  * New upstream release: LP: #1583085
    - interfaces: add dbusmenu, freedesktop and kde notifications to
      unity7 (LP: #1573188)
    - daemon: make localSnapInfo return SnapState
    - cmd: make snap list with no snaps not special
    - debian: workaround for XDG_DATA_DIRS issues
    - cmd,po: fix conflicts, apply review from #1154
    - snap,store: load and store the private flag sent by the store in
      SideInfo
    - interfaces/apparmor/template.go: adjust /dev/shm to be more usable
    - store: use purchase decorator in Snap and FindSnaps
    - interfaces: first version of the networkmanager interface
    - snap, snappy: implement the new (minmimal) kernel spec
    - cmd/snap, debian: move manpage generation to depend on an environ
      key; also, fix completion

 -- Michael Vogt <michael.vogt@ubuntu.com>  Thu, 19 May 2016 15:29:16 +0200

snapd (2.0.4) xenial; urgency=medium

  * New upstream release:
    - interfaces: cleanup explicit denies
    - integration-tests: remove the ancient integration daemon tests
    - integration-tests: add network-bind interface test
    - integration-tests: add actual checks for undoing install
    - integration-tests: add store login test
    - snap: add certain implicit slots only on classic
    - integration-tests: add coverage flags to snapd.service ExecStart
      setting when building from branch
    - integration-tests: remove the tests for features removed in 16.04.
    - daemon, overlord/snapstate: "(de)activate" is no longer a thing
    - docs: update meta.md and security.md for current snappy
    - debian: always start snapd
    - integration-tests: add test for undoing failed install
    - overlord: handle ensureNext being in the past
    - overlord/snapstate,overlord/snapstate/backend,snappy: start
      backend porting LinkSnap and UnlinkSnap
    - debian/tests: add reboot capability to autopkgtest and execute
      snapPersistsSuite
    - daemon,snappy,progress: drop license agreement broken logic
    - daemon,client,cmd/snap: nice access denied message
      (LP: #1574829)
    - daemon: add user parameter to all commands
    - snap, store: rework purchase methods into decorators
    - many: simplify release package and add OnClassic
    - interfaces: miscellaneous policy updates
    - snappy,wrappers: move desktop files handling to wrappers
    - snappy: remove some obviously dead code
    - interfaces/builtin: quote apparmor label
    - many: remove the gadget yaml support from snappy
    - snappy,systemd,wrappers: move service units generation to wrappers
    - store: add method to determine if a snap must be bought
    - store: add methods to read purchases from the store
    - wrappers,snappy: move binary wrapper generation to new package
      wrappers
    - snap: add `snap help` command
    - integration-tests: remove framework-test data and avoid using
      config-snap for now
    - add integration test to verify fix for LP: #1571721

 -- Michael Vogt <michael.vogt@ubuntu.com>  Fri, 13 May 2016 17:19:37 -0700

snapd (2.0.3) xenial; urgency=medium

  * New upstream micro release:
    - integration-tests, debian/tests: add unity snap autopkg test
    - snappy: introduce first feature flag for assumes: common-data-dir
    - timeout,snap: add YAML unmarshal function for timeout.Timeout
    - many: go into state.Retry state when unmounting a snap fails.
      (LP: #1571721, #1575399)
    - daemon,client,cmd/snap: improve output after snap
      install/refresh/remove (LP: #1574830)
    - integration-tests, debian/tests: add test for home interface
    - interfaces,overlord: support unversioned data
    - interfaces/builtin: improve the bluez interface
    - cmd: don't include the unit tests when building with go test -c
      for integration tests
    - integration-tests: teach some new trick to the fake store,
      reenable the app refresh test
    - many: move with some simplifications test snap building to
      snap/snaptest
    - asserts: define type for revision related errors
    - snap/snaptest,daemon,overlord/ifacestate,overlord/snapstate: unify
      mocking snaps behind MockSnap
    - snappy: fix openSnapFile's handling of sideInfo
    - daemon: improve snap sideload form handling
    - snap: add short and long description to the man-page
      (LP: #1570280)
    - snappy: remove unused SetProperty
    - snappy: use more accurate test data
    - integration-tests: add a integration test about remove removing
      all revisions
    - overlord/snapstate: make "snap remove" remove all revisions of a
      snap (LP: #1571710)
    - integration-tests: re-enable a bunch of integration tests
    - snappy: remove unused dbus code
    - overlord/ifacestate: fix setup-profiles to use new snap revision
      for setup (LP: #1572463)
    - integration-tests: add regression test for auth bug LP:#1571491
    - client, snap: remove obsolete TypeCore which was used in the old
      SystemImage days
    - integration-tests: add apparmor test
    - cmd: don't perform type assertion when we know error to be nil
    - client: list correct snap types
    - intefaces/builtin: allow getsockname on connected x11 plugs
      (LP: #1574526)
    - daemon,overlord/snapstate: read name out of sideloaded snap early,
      improved change summary
    - overlord: keep tasks unlinked from a change hidden, prune them
    - integration-tests: snap list on fresh boot is good again
    - integration-tests: add partial term to the find test
    - integration-tests: changed default release to 16
    - integration-tests: add regression test for snaps not present after
      reboot
    - integration-tests: network interface
    - integration-tests: add proxy related environment variables to
      snapd env file
    - README.md: snappy => snap
    - etc: trivial typo fix (LP:#1569892)
    - debian: remove unneeded /var/lib/snapd/apparmor/additional
      directory (LP: #1569577)
    - builtin/unity7.go: allow using gmenu. LP: #1576287

 -- Michael Vogt <michael.vogt@ubuntu.com>  Tue, 03 May 2016 07:51:57 +0200

snapd (2.0.2) xenial; urgency=medium

  * New upstream release:
    - systemd: add multi-user.target (LP: #1572125)
    - release: our series is 16
    - integration-tests: fix snapd binary path for mounting the daemon
      built from branch
    - overlord,snap: add firstboot state sync

 -- Michael Vogt <michael.vogt@ubuntu.com>  Tue, 19 Apr 2016 16:02:44 +0200

snapd (2.0.1) xenial; urgency=medium

  * client,daemon,overlord: fix authentication:
    - fix incorrect authenication check (LP: #1571491)

 -- Michael Vogt <michael.vogt@ubuntu.com>  Mon, 18 Apr 2016 07:24:33 +0200

snapd (2.0) xenial; urgency=medium

  * New upstream release:
    - debian: put snapd in /usr/lib/snapd/
    - cmd/snap: minor polishing
    - cmd,client,daemon: add snap abort command
    - overlord: don't hold locks when callling backends
    - release,store,daemon: no more default-channel, release=>series
    - many: drop support for deprecated environment variables
      (SNAP_APP_*)
    - many: support individual ids in changes cmd
    - overlord/state: use numeric change and task ids
    - overlord/auth,daemon,client,cmd/snap: logout
    - daemon: don't install ubuntu-core twice
    - daemon,client,overlord/state,cmd: add changes command
    - interfaces/dbus: drop superfluous backslash from template
    - daemon, overlord/snapstate: updates are users too!
    - cmd/snap,daemon,overlord/ifacestate: add support for developer
      mode
    - daemon,overlord/snapstate: on refresh use the remembered channel,
      default to stable channel otherwise
    - cmd/snap: improve UX of snap interfaces when there are no results
    - overlord/state: include time in task log messages
    - overlord: prune and abort old changes and tasks
    - overlord/ifacestate: add implicit slots in setup-profiles
    - daemon,overlord: setup authentication for store downloads
    - daemon: macaroon-authed users are like root, and sudoers can login
    - daemon,client,docs: send install options to daemon

 -- Michael Vogt <michael.vogt@ubuntu.com>  Sat, 16 Apr 2016 22:15:40 +0200

snapd (1.9.4) xenial; urgency=medium

  * New upstream release:
    - etc: fix desktop file location
    - overlord/snapstate: stop an update once download sees the revision
      is already installed
    - overlord: make SnapState.DevMode a method, store flags
    - snappy: no more snapYaml in snappy.Snap
    - daemon,cmd,dirs,lockfile: drop all lockfiles
    - debian: use sudo in setup of the proxy environment
    - snap/snapenv,snappy,systemd: expose SNAP_REVISION to app
      environment
    - snap: validate similarly to what we did with old snapYaml info
      from squashfs snaps
    - daemon,store: plug in authentication for store search/details
    - overlord/snapstate: fix JSON name of SnapState.Candidate
    - overlord/snapstate: start using revisions higher than 100000 for
      local installs (sideloads)
    - interfaces,overlorf/ifacestate: honor user choice and don't auto-
      connect disconnected plugs
    - overlord/auth,daemon,client: hide user ids again
    - daemon,overlord/snapstate: back /snaps (and so snap list) using
      state
    - daemon,client,overlord/auth: rework state auth data
    - overlord/snapstate: disable Activate and Deactivate
    - debian: fix silly typo in autopkgtest setup
    - overlord/ifacestate: remove connection state with discard-conns
      task, on the removal of last snap
    - daemon,client: rename API update action to refresh
    - cmd/snap: rework login to be more resilient
    - overlord/snapstate: deny two changes on one snap
    - snappy: fix crash on certain snap.yaml
    - systemd: use native systemctl enable instead of our own
      implementation
    - store: add workaround for misbehaving store
    - debian: make autopkgtest use the right env vars
    - state: log do/undo status too when a task is run
    - docs: update rest.md with price information
    - daemon: only include price property if the snap is non-free
    - daemon, client, cmd/snap: connect/disconnect now async
    - snap,snappy: allow snaps to require system features
    - integration-tests: fix report of skips in SetUpTest method
    - snappy: clean out major bits (still using Installed) now
      unreferenced as cmd/snappy is gone
    - daemon/api,overlord/auth: add helper to get UserState from a
      client request

 -- Michael Vogt <michael.vogt@ubuntu.com>  Fri, 15 Apr 2016 23:30:00 +0200

snapd (1.9.3) xenial; urgency=medium

  * New upstream release:
    - many: prepare for opengl support on classic
    - interfaces/apparmor: load all apparmor profiles on snap setup
    - daemon,client: move async resource to change in meta
    - debian: disable autopilot
    - snap: add basic progress reporting
    - client,cmd,daemon,snap,store: show the price of snaps in the cli
    - state: add minimal taskrunner logging
    - daemon,snap,overlord/snapstate: in the API get the snap icon using
      state
    - client,daemon,overlord: don't guess snap file vs. name
    - overlord/ifacestate: reload snap connections when setting up
      security for a given snap
    - snappy: remove cmd/snappy (superseded in favour of cmd/snap)
    - interfaecs/apparmor: remove all traces of old-security from
      apparmor backend
    - interfaces/builtin: add bluez interface
    - overlord/ifacestate: don't crash if connection cannot be reloaded
    - debian: add searchSuite to autopkgtest
    - client, daemon, cmd/snap: no more tasks; everything is changes
    - client: send authorization header in client requests
    - client, daemon: marshal suggested currency over REST
    - docs, snap: enumerate snap types correctly in docs and comments
    - many: add store authenticator parameter
    - overlord/ifacestate,daemon: setup security on conect and
      disconnect
    - interfaces/apparmor: remove unused apparmor variables
    - snapstate: add missing "TaskProgressAdapter.Write()" for working
      progress reporting
    - many: clean out snap config related code not for OS
    - daemon,client,cmd: return snap list from /v2/snaps
    - docs: update `/v2/snaps` endpoint documentation
    - interfaces: rename developerMode to devMode
    - daemon,client,overlord: progress current => done
    - daemon,client,cmd/snap: move query metadata to top-level doc
    - interfaces: add TestSecurityBackend
    - many: replace typographic quotes with ASCII
    - client, daemon: rework rest changes to export "ready" and "err"
    - overlord/snapstate,snap,store: track snap-id in side-info and
      therefore in state
    - daemon: improve mocking  of interfaces API tests
    - integration-tests: remove origins in default snap names for udf
      call
    - integration-test: use "snap list" in GetCurrentVersion
    - many: almost no more NewInstalledSnap reading manifest from
      snapstate and backend
    - daemon: auto install ubuntu-core if missing
    - oauth,store: remove OAuth authentication logic
    - overlord/ifacestate: simplify some tests with implicit manager
      initialization
    - store, snappy: move away from hitting details directly
    - overlord/ifacestate: reload connections when restarting the
      manager
    - overlord/ifacestate: increase flexibility of unit tests
    - overlord: use state to discover all installed snaps
    - overlord/ifacestate: track connections in the state
    - many: separate copy-data from unlinking of current snap
    - overlord/auth,store/auth: add macaroon authenticator to UserState
    - client: support for /v2/changes and /v2/changes/{id}
    - daemon/api,overlord/auth: rework authenticated users information
      in state

 -- Michael Vogt <michael.vogt@ubuntu.com>  Thu, 14 Apr 2016 23:29:43 +0200

snapd (1.9.2) xenial; urgency=medium

  * New upstream release:
    - cmd/snap,daemon,store: rework login command to use daemon login
      API
    - store: cache suggested currency from the store
    - overlord/ifacestate: modularize and extend tests
    - integration-tests: reenable failure tests
    - daemon: include progress in rest changes
    - daemon, overlord/state: expose individual changes
    - overlord/ifacestate: drop duplicate package comment
    - overlord/ifacestate: allow tests to override security backends
    - cmd/snap: install *.snap and *.snap.* as files too
    - interfaces/apparmor: replace /var/lib/snap with /var/snap
    - daemon,overlord/ifacestate: connect REST API to interfaces in the
      overlord
    - debian: remove unneeded dependencies from snapd
    - overlord/state: checkpoint on final progress only
    - osutil: introduce IsUIDInAny
    - overlord/snapstate: rename GetSnapState to Get, SetSnapState to
      Set
    - daemon: add id to changes json
    - overlord/snapstate: SetSnapState() needs locks
    - overlord: fix broken tests
    - overlord/snapstate,overlord/ifacestate: reimplement SnapInfo (as
      Info) actually using the state

 -- Michael Vogt <michael.vogt@ubuntu.com>  Wed, 13 Apr 2016 17:27:00 +0200

snapd (1.9.1.1) xenial; urgency=medium

  * debian/tests/control:
    - add git to make autopkgtest work

 -- Michael Vogt <michael.vogt@ubuntu.com>  Tue, 12 Apr 2016 17:19:19 +0200

snapd (1.9.1) xenial; urgency=medium

  * Add warning about installing ubuntu-core-snapd-units on Desktop systems.
  * Add ${misc:Depends} to ubuntu-core-snapd-units.
  * interfaces,overlord: add support for auto-connecting plugs on
    install
  * fix sideloading snaps and (re)add tests for this
  * add `ca-certificates` to the test-dependencies to fix autopkgtest
    failure on armhf

 -- Michael Vogt <michael.vogt@ubuntu.com>  Tue, 12 Apr 2016 14:39:57 +0200

snapd (1.9) xenial; urgency=medium

  * rename source and binary package to "snapd"
  * update directory layout to final 16.04 layout
  * use `snap` command instead of the previous `snappy`
  * use `interface` based security
  * use new state engine for install/update/remove

 -- Michael Vogt <michael.vogt@ubuntu.com>  Tue, 12 Apr 2016 01:05:09 +0200

ubuntu-snappy (1.7.3+20160310ubuntu1) xenial; urgency=medium

    - debian: update versionized ubuntu-core-launcher dependency
    - debian: tweak desktop file dir, ship Xsession.d snip for seamless
      integration
    - snappy: fix hw-assign to work with per-app udev tags
    - snappy: use $snap.$app as per-app udev tag
    - snap,snappy,systemd: %s/\<SNAP_ORIGIN\>/SNAP_DEVELOPER/g
    - snappy: add mksquashfs --no-xattrs parameter
    - snap,snappy,systemd: kill SNAP_FULLNAME

 -- Michael Vogt <michael.vogt@ubuntu.com>  Thu, 10 Mar 2016 09:26:20 +0100

ubuntu-snappy (1.7.3+20160308ubuntu1) xenial; urgency=medium

    - snappy,snap: move icon under meta/gui/
    - debian: add snap.8 manpage
    - debian: move snapd to /usr/lib/snappy/snapd
    - snap,snappy,systemd: remove TMPDIR, TEMPDIR, SNAP_APP_TMPDIR
    - snappy,dirs: add support to use desktop files from inside snaps
    - daemon: snapd API events endpoint redux
    - interfaces/builtin: add "network" interface
    - overlord/state: do small fixes (typo, id clashes paranoia)
    - overlord: add first pass of the logic in StateEngine itself
    - overlord/state: introduce Status/SetStatus on Change
    - interfaces: support permanent security snippets
    - overlord/state: introduce Status/SetStatus and
      Progress/SetProgress on Task
    - overlord/state: introduce Task and Change.NewTask
    - many: selectively swap semantics of plugs and slots
    - client,cmd/snap: remove useless indirection in Interfaces
    - interfaces: maintain Plug and Slot connection details
    - client,daemon,cmd/snap: change POST /2.0/interfaces to work with
      lists
    - overlord/state: introduce Change and NewChange on state to create
      them
    - snappy: bugfix for snap.yaml parsing to be more consistent with
      the spec
    - snappy,systemd: remove "ports" from snap.yaml

 -- Michael Vogt <michael.vogt@ubuntu.com>  Tue, 08 Mar 2016 11:24:09 +0100

ubuntu-snappy (1.7.3+20160303ubuntu4) xenial; urgency=medium

  * rename:
    debian/golang-snappy-dev.install ->
       debian/golang-github-ubuntu-core-snappy-dev.install:

 -- Michael Vogt <michael.vogt@ubuntu.com>  Thu, 03 Mar 2016 12:29:16 +0100

ubuntu-snappy (1.7.3+20160303ubuntu3) xenial; urgency=medium

  * really fix typo in dependency name

 -- Michael Vogt <michael.vogt@ubuntu.com>  Thu, 03 Mar 2016 12:21:39 +0100

ubuntu-snappy (1.7.3+20160303ubuntu2) xenial; urgency=medium

  * fix typo in dependency name

 -- Michael Vogt <michael.vogt@ubuntu.com>  Thu, 03 Mar 2016 12:05:36 +0100

ubuntu-snappy (1.7.3+20160303ubuntu1) xenial; urgency=medium

    - debian: update build-depends for MIR
    - many: implement new REST API: GET /2.0/interfaces
    - integration-tests: properly stop snapd from branch
    - cmd/snap: update tests for go-flags changes
    - overlord/state: implement Lock/Unlock with implicit checkpointing
    - overlord: split out the managers and State to their own
      subpackages of overlord
    - snappy: rename "migration-skill" to "old-security" and use new
      interface names instead of skills
    - client,cmd/snap: clarify name ambiguity in Plug or Slot
    - overlord: start working on state engine along spec v2, have the
      main skeleton follow that
    - classic, oauth: update tests for change in MakeRandomString()
    - client,cmd/snap: s/add/install/:-(
    - interfaces,daemon: specialize Name to either Plug or Slot
    - interfaces,interfaces/types: unify security snippet functions
    - snapd: close the listener on Stop, to force the http.Serve loop to
      exit
    - snappy,daemon,snap/lightweight,cmd/snappy,docs/rest.md: expose
      explicit channel selection to rest api
    - interfaces,daemon: rename package holding built-in interfaces
    - integration-tests: add the first classic dimension tests
    - client,deaemon,docs: rename skills to interfaces on the wire
    - asserts: add identity assertion type
    - integration-tests: add the no_proxy env var
    - debian: update build-depends for new package names
    - oauth: fix oauth & quoting in the oauth_signature
    - integration-tests: remove unused field
    - integration-tests: add the http proxy argument
    - interfaces,interfaces/types,deamon: mass internal rename to
      interfaces
    - client,cmd/snap: rename skills to interfaces (part 2)
    - arch: fix missing mapping for powerpc

 -- Michael Vogt <michael.vogt@ubuntu.com>  Thu, 03 Mar 2016 11:00:19 +0100

ubuntu-snappy (1.7.3+20160225ubuntu1) xenial; urgency=medium

    - integration-tests: always use the built snapd when compiling
      binaries from branch
    - cmd/snap: rename skills to interfaces
    - testutil,skills/types,skills,daemon: tweak discovery of know skill
      types
    - docs: add docs for arm64 cross building
    - overlord: implement basic ReadState/WriteState
    - overlord: implement Get/Set/Copy on State
    - integration-tests: fix dd output check
    - integration-tests: add fromBranch config field
    - integration-tests: use cli pkg methods in hwAssignSuite
    - debian: do not create the snappypkg user, we don't need it anymore
    - arch: fix build failure on s390x
    - classic: cleanup downloaded lxd tarball
    - cmd/snap,client,integration-tests: rename snap subcmds
      'assert'=>'ack', 'asserts'=>'known'
    - skills: fix broken tests builds
    - skills,skills/types: pass slot to SlotSecuritySnippet()
    - skills/types: teach bool-file about udev security

 -- Michael Vogt <michael.vogt@ubuntu.com>  Thu, 25 Feb 2016 16:17:19 +0100

ubuntu-snappy (1.7.2+20160223ubuntu1) xenial; urgency=medium

  * New git snapshot:
    - asserts: introduce snap-declaration
    - cmd/snap: fix integration tests for the "cmd_asserts"
    - integration-tests: fix fanctl output check
    - cmd/snap: fix test failure after merging 23a64e6
    - cmd/snap: replace skip-help with empty description
    - docs: update security.md to match current migration-skill
      semantics
    - snappy: treat commands with 'daemon' field as services
    - asserts: use more consistent names for receivers in
      snap_asserts*.go
    - debian: add missing golang-websocket-dev build-dependency
    - classic: if classic fails to get created, undo the bind mounts
    - snappy: never return nil in NewLocalSnapRepository()
    - notifications: A simple notification system
    - snappy: when using staging, authenticate there instead
    - integration-tests/snapd: fix the start of the test snapd socket
    - skills/types: use CamelCase for security names
    - skills: add support for implicit revoke
    - skills: add security layer
    - integration-tests: use exec.Command wrapper for updates
    - cmd/snap: add 'snap skills'
    - cms/snap: add 'snap revoke'
    - docs: add docs for skills API
    - cmd/snap: add 'snap grant'
    - cmd/snappy, coreconfig, daemon, snappy: move config to always be
      bytes (in and out)
    - overlord: start with a skeleton and stubs for Overlord,
      StateEngine, StateJournal and managers
    - integration-tests: skip tests affected by LP: #1544507
    - skills/types: add bool-file
    - po: refresh translation templates
    - cmd/snap: add 'snap experimental remove-skill-slot'
    - asserts: introduce device assertion
    - cmd/snap: implemented add, remove, purge, refresh, rollback,
      activate, deactivate
    - cmd/snap: add 'snap experimental add-skill-slot'
    - cmd/snap: add 'snap experimental remove-skill'
    - cmd/snap: add tests for common skills code
    - cmd/snap: add 'snap experimental add-skill'
    - asserts: make assertion checkers used by db.Check modular and
      pluggable
    - cmd,client,daemon,caps,docs,po: remove capabilities
    - scripts: move the script to get dependencies to a separate file
    - asserts: make the disk layout compatible for storing more than one
      revision
    - cmd/snap: make the assert command options exported
    - integration-tests: Remove the target release and channel
    - asserts: introduce model assertion
    - integration-tests: add exec.Cmd wrapper
    - cmd/snap: add client test support methods
    - cmd/snap: move key=value attribute parsing to commmon
    - cmd/snap: apply new style consistency to "snap" commands.
    - cmd/snap: support redirecting the client for testing
    - cmd/snap: support testing command output
    - snappy,daemon: remove the meta repositories abstractions
    - cmd: add support for experimental commands
    - cmd/snappy,daemon,snap,snappy: remove SetActive from parts
    - cmd/snappy,daemon,snappy,snap: remove config from parts interface
    - client: improve test data
    - cmd: allow to construct a fresh parser
    - cmd: don't treat help as an error
    - cmd/snappy,snappy: remove "Details" from the repository interface
    - asserts: check that primary keys are set when
      Decode()ing/assembling assertions
    - snap,snappy: refactor to remove "Install" from the Part interface
    - client,cmd: make client.New() configurable
    - client: enable retrieving asynchronous operation information with
      `Client.Operation`.

 -- Michael Vogt <michael.vogt@ubuntu.com>  Tue, 23 Feb 2016 11:28:18 +0100

ubuntu-snappy (1.7.2+20160204ubuntu1) xenial; urgency=medium

  * New git snapshot:
    - integration-tests: fix the rollback error messages
    - integration-test: use the common cli method when trying to install
      an unexisting snap
    - integration-tests: rename snap find test
    - daemon: refactor makeErrorResponder()
    - integration: add regression test for LP: #1541317
    - integration-tests: reenable TestRollbackMustRebootToOtherVersion
    - asserts: introduce "snap asserts" subcmd to show assertions in the
      system db
    - docs: fix parameter style
    - daemon: use underscore in JSON interface
    - client: add skills API
    - asserts,docs/rest.md: change Encoder not to add extra newlines at
      the end of the stream
    - integration-tests: "snappy search" is no more, its "snap search"
      now
    - README, integration-tests/tests: chmod snapd.socket after manual
      start.
    - snappy: add default security profile if none is specified
    - skills,daemon: add REST APIs for skills
    - cmd/snap, cmd/snappy: move from `snappy search` to `snap find`.
    - The first step towards REST world domination: search is now done
      via
    - debian: remove obsolete /etc/grub.d/09_snappy on upgrade
    - skills: provide different security snippets for skill and slot
      side
    - osutil: make go vet happy again
    - snappy,systemd: use Type field in systemd.ServiceDescription
    - skills: add basic grant-revoke methods
    - client,daemon,asserts: expose the ability to query assertions in
      the system db
    - skills: add basic methods for slot handling
    - snappy,daemon,snap: move "Uninstall" into overlord
    - snappy: move SnapFile.Install() into Overlord.Install()
    - integration-tests: re-enable some failover tests
    - client: remove snaps
    - asserts: uniform searching across trusted (account keys) and main
      backstore
    - asserts: introduce Decoder to parse streams of assertions and
      Encoder to build them
    - client: filter snaps with a search query
    - client: pass query as well as path in client internals
    - skills: provide different security snippets for skill and slot
      side
    - snappy: refactor snapYaml to remove methods on snapYaml type
    - snappy: remove unused variable from test
    - skills: add basic methods for skill handing
    - snappy: remove support for meta/package.yaml and implement new
      meta/snap.yaml
    - snappy: add new overlord type responsible for
      Installed/Install/Uninstall/SetActive and stub it out
    - skills: add basic methods for type handling
    - daemon, snappy: add find (aka search)
    - client: filter snaps by type
    - skills: tweak valid names and error messages
    - skills: add special skill type for testing
    - cmd/snapd,daemon: filter snaps by type
    - partition: remove obsolete uEnv.txt
    - skills: add Type interface
    - integration-tests: fix the bootloader path
    - asserts: introduce a memory backed assertion backstore
    - integration-tests: get name of OS snap from bootloader
    - cmd/snapd,daemon: filter snaps by source
    - asserts,daemon: bump some copyright years for things that have
      been touched in the new year
    - skills: add the initial Repository type
    - skills: add a name validation function
    - client: filter snaps by source
    - snappy: unmount the squashfs snap again if it fails to install
    - snap: make a copy of the search uri before mutating it
      Closes: LP#1537005
    - cmd/snap,client,daemon,asserts: introduce "assert " snap
      subcommand
    - cmd/snappy, snappy: fix failover handling of the "active"
      kernel/os snap
    - daemon, client, docs/rest.md, snapd integration tests: move to the
      new error response
    - asserts: change Backstore interface, backstores can now access
      primary key names from types
    - asserts: make AssertionType into a real struct exposing the
      metadata Name and PrimaryKey
    - caps: improve bool-file sanitization
    - asserts: fixup toolbelt to use exposed key ID.
    - client: return by reference rather than by value
    - asserts: exported filesystem backstores + explicit backstores

 -- Michael Vogt <michael.vogt@ubuntu.com>  Thu, 04 Feb 2016 16:35:31 +0100

ubuntu-snappy (1.7.2+20160113ubuntu1) xenial; urgency=medium

  * New git snapshot

 -- Michael Vogt <michael.vogt@ubuntu.com>  Wed, 13 Jan 2016 11:25:40 +0100

ubuntu-snappy (1.7.2ubuntu1) xenial; urgency=medium

  * New upstream release:
    - bin-path integration
    - assertions/capability work
    - fix squashfs based snap building

 -- Michael Vogt <michael.vogt@ubuntu.com>  Fri, 04 Dec 2015 08:46:35 +0100

ubuntu-snappy (1.7.1ubuntu1) xenial; urgency=medium

  * New upstream release:
    - fix dependencies
    - fix armhf builds

 -- Michael Vogt <michael.vogt@ubuntu.com>  Wed, 02 Dec 2015 07:46:07 +0100

ubuntu-snappy (1.7ubuntu1) xenial; urgency=medium

  * New upstream release:
    - kernel/os snap support
    - squashfs snap support
    - initial capabilities work
    - initial assertitions work
    - rest API support

 -- Michael Vogt <michael.vogt@ubuntu.com>  Wed, 18 Nov 2015 19:59:51 +0100

ubuntu-snappy (1.6ubuntu1) wily; urgency=medium

  * New upstream release, including the following changes:
    - Fix hwaccess for gpio (LP: #1493389, LP: #1488618)
    - Fix handleAssets name normalization
    - Run boot-ok job late (LP: #1476129)
    - Add support for systemd socket files
    - Add "snappy service" command
    - Documentation improvements
    - Many test improvements (unit and integration)
    - Override sideload versions
    - Go1.5 fixes
    - Add i18n
    - Add man-page
    - Add .snapignore
    - Run services that uses external ports only after the network is up
    - Bufix in Synbootloader (LP: 1474125)
    - Use uboot.env for boot state tracking

 -- Michael Vogt <michael.vogt@ubuntu.com>  Wed, 09 Sep 2015 14:20:22 +0200

ubuntu-snappy (1.5ubuntu1) wily; urgency=medium

  * New upstream release, including the following changes:
    - Use O_TRUNC when copying files
    - Added path redefinition to include test's binaries location
    - Don't run update-grub, instead use grub.cfg from the oem
      package
    - Do network configuration from first boot
    - zero size systemd of new partition made executable to
      prevent unrecoverable boot failure
    - Close downloaded files

 -- Ricardo Salveti de Araujo <ricardo.salveti@canonical.com>  Mon, 06 Jul 2015 15:14:37 -0300

ubuntu-snappy (1.4ubuntu1) wily; urgency=medium

  * New upstream release, including the following changes:
    - Allow to run the integration tests using snappy from branch
    - Add CopyFileOverwrite flag and behaviour to helpers.CopyFile
    - add a bunch of missing i18n.G() now that we have gettext
    - Generate only the translators comments that start with
      TRANSLATORS
    - Try both clickpkg and snappypkg when dropping privs

 -- Ricardo Salveti de Araujo <ricardo.salveti@canonical.com>  Thu, 02 Jul 2015 16:21:53 -0300

ubuntu-snappy (1.3ubuntu1) wily; urgency=medium

  * New upstream release, including the following changes:
    - gettext support
    - use snappypkg user for the installed snaps
    - switch to system-image-3.x as the system-image backend
    - more reliable developer mode detection

 -- Michael Vogt <michael.vogt@ubuntu.com>  Wed, 01 Jul 2015 10:37:05 +0200

ubuntu-snappy (1.2-0ubuntu1) wily; urgency=medium

  * New upstream release, including the following changes:
    - Consider the root directory when installing and removing policies
    - In the uboot TestHandleAssetsNoHardwareYaml, patch the cache dir
      before creating the partition type
    - In the PartitionTestSuite, remove the unnecessary patches for
      defaultCacheDir
    - Fix the help output of "snappy install -h"

 -- Ricardo Salveti de Araujo <ricardo.salveti@canonical.com>  Wed, 17 Jun 2015 11:42:47 -0300

ubuntu-snappy (1.1.2-0ubuntu1) wily; urgency=medium

  * New upstream release, including the following changes:
    - Remove compatibility for click-bin-path in generated exec-wrappers
    - Release the readme.md after parsing it

 -- Ricardo Salveti de Araujo <ricardo.salveti@canonical.com>  Thu, 11 Jun 2015 23:42:49 -0300

ubuntu-snappy (1.1.1-0ubuntu1) wily; urgency=medium

  * New upstream release, including the following changes:
    - Set all app services to restart on failure
    - Fixes the missing oauth quoting and makes the code a bit nicer
    - Added integrate() to set Integration to default values needed for
      integration
    - Moved setActivateClick to be a method of SnapPart
    - Make unsetActiveClick a method of SnapPart
    - Check the package.yaml for the required fields
    - Integrate lp:snappy/selftest branch into snappy itself
    - API to record information about the image and to check if the kernel was
      sideloaded.
    - Factor out update from cmd
    - Continue updating when a sideload error is returned

 -- Ricardo Salveti de Araujo <ricardo.salveti@canonical.com>  Wed, 10 Jun 2015 15:54:12 -0300

ubuntu-snappy (1.1-0ubuntu1) wily; urgency=low

  * New wily upload with fix for go 1.4 syscall.Setgid() breakage

 -- Michael Vogt <michael.vogt@ubuntu.com>  Tue, 09 Jun 2015 10:02:04 +0200

ubuntu-snappy (1.0.1-0ubuntu1) vivid; urgency=low

  * fix symlink unpacking
  * fix typo in apparmor rules generation

 -- Michael Vogt <michael.vogt@ubuntu.com>  Thu, 23 Apr 2015 16:09:56 +0200

ubuntu-snappy (1.0-0ubuntu1) vivid; urgency=low

  * 15.04 archive upload

 -- Michael Vogt <michael.vogt@ubuntu.com>  Thu, 23 Apr 2015 11:08:22 +0200

ubuntu-snappy (0.1.2-0ubuntu1) vivid; urgency=medium

  * initial ubuntu archive upload

 -- Michael Vogt <michael.vogt@ubuntu.com>  Mon, 13 Apr 2015 22:48:13 -0500

ubuntu-snappy (0.1.1-0ubuntu1) vivid; urgency=low

  * new snapshot

 -- Michael Vogt <michael.vogt@ubuntu.com>  Thu, 12 Feb 2015 13:51:22 +0100

ubuntu-snappy (0.1-0ubuntu1) vivid; urgency=medium

  * Initial packaging

 -- Sergio Schvezov <sergio.schvezov@canonical.com>  Fri, 06 Feb 2015 02:25:43 -0200<|MERGE_RESOLUTION|>--- conflicted
+++ resolved
@@ -1,5 +1,3 @@
-<<<<<<< HEAD
-=======
 snapd (2.19) xenial; urgency=medium
 
   * New upstream release, LP: #1648520
@@ -55,7 +53,6 @@
 
  -- Michael Vogt <michael.vogt@ubuntu.com>  Thu, 08 Dec 2016 16:16:04 +0100
 
->>>>>>> ac9e31b3
 snapd (2.18.1) xenial; urgency=medium
 
   * New upstream release, LP: #1644625
