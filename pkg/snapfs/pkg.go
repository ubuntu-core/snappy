// -*- Mode: Go; indent-tabs-mode: t -*-

/*
 * Copyright (C) 2014-2015 Canonical Ltd
 *
 * This program is free software: you can redistribute it and/or modify
 * it under the terms of the GNU General Public License version 3 as
 * published by the Free Software Foundation.
 *
 * This program is distributed in the hope that it will be useful,
 * but WITHOUT ANY WARRANTY; without even the implied warranty of
 * MERCHANTABILITY or FITNESS FOR A PARTICULAR PURPOSE.  See the
 * GNU General Public License for more details.
 *
 * You should have received a copy of the GNU General Public License
 * along with this program.  If not, see <http://www.gnu.org/licenses/>.
 *
 */

package snapfs

import (
	"fmt"
	"io/ioutil"
	"os"
	"os/exec"
	"path/filepath"
	"strings"

	"launchpad.net/snappy/helpers"
)

// Snap is the squashfs based snap
type Snap struct {
	path string
}

// Name returns the Name of the backing file
func (s *Snap) Name() string {
	return filepath.Base(s.path)
}

// New returns a new Snapfs snap
func New(path string) *Snap {
	return &Snap{path: path}
}

// UnpackMeta unpacks just the meta/* directory of the given snap
func (s *Snap) UnpackMeta(dst string) error {
	if err := s.Unpack("meta/*", dst); err != nil {
		return err
	}

	return s.Unpack(".click/*", dst)
}

var runCommand = func(args ...string) error {
	cmd := exec.Command(args[0], args[1:]...)
	if output, err := cmd.CombinedOutput(); err != nil {
		return fmt.Errorf("cmd: %q failed: %v (%q)", strings.Join(args, " "), err, output)
	}

	return nil
}

// Unpack unpacks the src (which may be a glob into the given target dir
func (s *Snap) Unpack(src, dstDir string) error {
	return runCommand("unsquashfs", "-f", "-i", "-d", dstDir, s.path, src)
}

// ReadFile returns the content of a single file inside a snapfs snap
func (s *Snap) ReadFile(path string) (content []byte, err error) {
	tmpdir, err := ioutil.TempDir("", "read-file")
	if err != nil {
		return nil, err
	}
	defer os.RemoveAll(tmpdir)

	unpackDir := filepath.Join(tmpdir, "unpack")
	if err := runCommand("unsquashfs", "-i", "-d", unpackDir, s.path, path); err != nil {
		return nil, err
	}

	return ioutil.ReadFile(filepath.Join(unpackDir, path))
}

// CopyBlob copies the snap to a new place
func (s *Snap) CopyBlob(targetFile string) error {
	// FIXME: helpers.CopyFile() has no preserve attribute flag yet
	return runCommand("cp", "-a", s.path, targetFile)
}

// Verify verifies the snap
func (s *Snap) Verify(unauthOk bool) error {
	// FIXME: there is no verification yet for snapfs packages, this
	//        will be done via assertions later for now we rely on
	//        the https security
	return nil
}

// Build builds the snap
func (s *Snap) Build(buildDir string) error {
	fullSnapPath, err := filepath.Abs(s.path)
	if err != nil {
		return err
	}
<<<<<<< HEAD

	return helpers.ChDir(buildDir, func() error {
		cmd := exec.Command(
=======
	helpers.ChDir(buildDir, func() {
		err = runCommand(
>>>>>>> 5bb9c27d
			"mksquashfs",
			".", fullSnapPath,
			"-all-root",
			"-noappend",
			"-comp", "xz")
<<<<<<< HEAD
		if output, err := cmd.CombinedOutput(); err != nil {
			return fmt.Errorf("mksquashfs failed: %v (%v)", err, output)
		}
		return nil
=======
>>>>>>> 5bb9c27d
	})
}<|MERGE_RESOLUTION|>--- conflicted
+++ resolved
@@ -104,25 +104,13 @@
 	if err != nil {
 		return err
 	}
-<<<<<<< HEAD
 
 	return helpers.ChDir(buildDir, func() error {
-		cmd := exec.Command(
-=======
-	helpers.ChDir(buildDir, func() {
-		err = runCommand(
->>>>>>> 5bb9c27d
+		return runCommand(
 			"mksquashfs",
 			".", fullSnapPath,
 			"-all-root",
 			"-noappend",
 			"-comp", "xz")
-<<<<<<< HEAD
-		if output, err := cmd.CombinedOutput(); err != nil {
-			return fmt.Errorf("mksquashfs failed: %v (%v)", err, output)
-		}
-		return nil
-=======
->>>>>>> 5bb9c27d
 	})
 }