// -*- Mode: Go; indent-tabs-mode: t -*-

/*
 * Copyright (C) 2014-2015 Canonical Ltd
 *
 * This program is free software: you can redistribute it and/or modify
 * it under the terms of the GNU General Public License version 3 as
 * published by the Free Software Foundation.
 *
 * This program is distributed in the hope that it will be useful,
 * but WITHOUT ANY WARRANTY; without even the implied warranty of
 * MERCHANTABILITY or FITNESS FOR A PARTICULAR PURPOSE.  See the
 * GNU General Public License for more details.
 *
 * You should have received a copy of the GNU General Public License
 * along with this program.  If not, see <http://www.gnu.org/licenses/>.
 *
 */

package i18n

//go:generate update-pot

<<<<<<< HEAD
import ()
=======
import (
	"fmt"
	"os"
	"path/filepath"
	"strings"

	"github.com/ojii/gettext.go"

	"github.com/snapcore/snapd/dirs"
	"github.com/snapcore/snapd/osutil"
)

// TEXTDOMAIN is the message domain used by snappy; see dgettext(3)
// for more information.
var (
	TEXTDOMAIN   = "snappy"
	locale       gettext.Catalog
	translations gettext.Translations
)

func init() {
	bindTextDomain(TEXTDOMAIN, "/usr/share/locale")
	setLocale("")
}

func langpackResolver(baseRoot string, locale string, domain string) string {
	// first check for the real locale (e.g. de_DE)
	// then try to simplify the locale (e.g. de_DE -> de)
	locales := []string{locale, strings.SplitN(locale, "_", 2)[0]}
	for _, locale := range locales {
		r := filepath.Join(locale, "LC_MESSAGES", fmt.Sprintf("%s.mo", domain))

		// look into the core snaps first for translations,
		// then the main system
		candidateDirs := []string{
			filepath.Join(dirs.SnapMountDir, "/core/current/", baseRoot),
			baseRoot,
		}
		for _, root := range candidateDirs {
			// ubuntu uses /usr/lib/locale-langpack and patches the glibc gettext
			// implementation
			langpack := filepath.Join(root, "..", "locale-langpack", r)
			if osutil.FileExists(langpack) {
				return langpack
			}

			regular := filepath.Join(root, r)
			if osutil.FileExists(regular) {
				return regular
			}
		}
	}

	return ""
}
>>>>>>> 16edd594

func bindTextDomain(domain, dir string) {
}

func setLocale(loc string) {
}

// G is the shorthand for Gettext
func G(msgid string) string {
	return msgid
}<|MERGE_RESOLUTION|>--- conflicted
+++ resolved
@@ -21,72 +21,6 @@
 
 //go:generate update-pot
 
-<<<<<<< HEAD
-import ()
-=======
-import (
-	"fmt"
-	"os"
-	"path/filepath"
-	"strings"
-
-	"github.com/ojii/gettext.go"
-
-	"github.com/snapcore/snapd/dirs"
-	"github.com/snapcore/snapd/osutil"
-)
-
-// TEXTDOMAIN is the message domain used by snappy; see dgettext(3)
-// for more information.
-var (
-	TEXTDOMAIN   = "snappy"
-	locale       gettext.Catalog
-	translations gettext.Translations
-)
-
-func init() {
-	bindTextDomain(TEXTDOMAIN, "/usr/share/locale")
-	setLocale("")
-}
-
-func langpackResolver(baseRoot string, locale string, domain string) string {
-	// first check for the real locale (e.g. de_DE)
-	// then try to simplify the locale (e.g. de_DE -> de)
-	locales := []string{locale, strings.SplitN(locale, "_", 2)[0]}
-	for _, locale := range locales {
-		r := filepath.Join(locale, "LC_MESSAGES", fmt.Sprintf("%s.mo", domain))
-
-		// look into the core snaps first for translations,
-		// then the main system
-		candidateDirs := []string{
-			filepath.Join(dirs.SnapMountDir, "/core/current/", baseRoot),
-			baseRoot,
-		}
-		for _, root := range candidateDirs {
-			// ubuntu uses /usr/lib/locale-langpack and patches the glibc gettext
-			// implementation
-			langpack := filepath.Join(root, "..", "locale-langpack", r)
-			if osutil.FileExists(langpack) {
-				return langpack
-			}
-
-			regular := filepath.Join(root, r)
-			if osutil.FileExists(regular) {
-				return regular
-			}
-		}
-	}
-
-	return ""
-}
->>>>>>> 16edd594
-
-func bindTextDomain(domain, dir string) {
-}
-
-func setLocale(loc string) {
-}
-
 // G is the shorthand for Gettext
 func G(msgid string) string {
 	return msgid
