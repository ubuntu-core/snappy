// -*- Mode: Go; indent-tabs-mode: t -*-

/*
 * Copyright (C) 2017-2018 Canonical Ltd
 *
 * This program is free software: you can redistribute it and/or modify
 * it under the terms of the GNU General Public License version 3 as
 * published by the Free Software Foundation.
 *
 * This program is distributed in the hope that it will be useful,
 * but WITHOUT ANY WARRANTY; without even the implied warranty of
 * MERCHANTABILITY or FITNESS FOR A PARTICULAR PURPOSE.  See the
 * GNU General Public License for more details.
 *
 * You should have received a copy of the GNU General Public License
 * along with this program.  If not, see <http://www.gnu.org/licenses/>.
 *
 */

package testutil

import (
	"fmt"
	"os"
	"strings"
	"syscall"
	"time"

	"gopkg.in/check.v1"

	"github.com/snapcore/snapd/osutil/sys"
)

const UMOUNT_NOFOLLOW = 8

// fakeFileInfo implements os.FileInfo for testing.
//
// Some of the functions panic as we don't expect them to be called.
// Feel free to expand them as necessary.
type fakeFileInfo struct {
	name string
	mode os.FileMode
}

func (fi *fakeFileInfo) Name() string      { return fi.name }
func (*fakeFileInfo) Size() int64          { panic("unexpected call") }
func (fi *fakeFileInfo) Mode() os.FileMode { return fi.mode }
func (*fakeFileInfo) ModTime() time.Time   { panic("unexpected call") }
func (fi *fakeFileInfo) IsDir() bool       { return fi.Mode().IsDir() }
func (*fakeFileInfo) Sys() interface{}     { panic("unexpected call") }

// FakeFileInfo returns a fake object implementing os.FileInfo
func FakeFileInfo(name string, mode os.FileMode) os.FileInfo {
	return &fakeFileInfo{name: name, mode: mode}
}

// Convenient FakeFileInfo objects for InsertLstatResult
var (
	FileInfoFile    = &fakeFileInfo{}
	FileInfoDir     = &fakeFileInfo{mode: os.ModeDir}
	FileInfoSymlink = &fakeFileInfo{mode: os.ModeSymlink}
)

// Formatter for flags passed to open syscall.
//
// Not all flags are handled. Unknown flags cause a panic.
// Please expand the set of recognized flags as tests require.
func formatOpenFlags(flags int) string {
	var fl []string
	if flags&syscall.O_NOFOLLOW != 0 {
		flags ^= syscall.O_NOFOLLOW
		fl = append(fl, "O_NOFOLLOW")
	}
	if flags&syscall.O_CLOEXEC != 0 {
		flags ^= syscall.O_CLOEXEC
		fl = append(fl, "O_CLOEXEC")
	}
	if flags&syscall.O_DIRECTORY != 0 {
		flags ^= syscall.O_DIRECTORY
		fl = append(fl, "O_DIRECTORY")
	}
	if flags&syscall.O_RDWR != 0 {
		flags ^= syscall.O_RDWR
		fl = append(fl, "O_RDWR")
	}
	if flags&syscall.O_CREAT != 0 {
		flags ^= syscall.O_CREAT
		fl = append(fl, "O_CREAT")
	}
	if flags&syscall.O_EXCL != 0 {
		flags ^= syscall.O_EXCL
		fl = append(fl, "O_EXCL")
	}
	if flags&sys.O_PATH != 0 {
		flags ^= sys.O_PATH
		fl = append(fl, "O_PATH")
	}
	if flags != 0 {
		panic(fmt.Errorf("unrecognized open flags %d", flags))
	}
	if len(fl) == 0 {
		return "0"
	}
	return strings.Join(fl, "|")
}

// Formatter for flags passed to mount syscall.
//
// Not all flags are handled. Unknown flags cause a panic.
// Please expand the set of recognized flags as tests require.
func formatMountFlags(flags int) string {
	var fl []string
	if flags&syscall.MS_REMOUNT == syscall.MS_REMOUNT {
		flags ^= syscall.MS_REMOUNT
		fl = append(fl, "MS_REMOUNT")
	}
	if flags&syscall.MS_BIND == syscall.MS_BIND {
		flags ^= syscall.MS_BIND
		fl = append(fl, "MS_BIND")
	}
	if flags&syscall.MS_REC == syscall.MS_REC {
		flags ^= syscall.MS_REC
		fl = append(fl, "MS_REC")
	}
	if flags&syscall.MS_RDONLY == syscall.MS_RDONLY {
		flags ^= syscall.MS_RDONLY
		fl = append(fl, "MS_RDONLY")
	}
	if flags != 0 {
		panic(fmt.Errorf("unrecognized mount flags %d", flags))
	}
	if len(fl) == 0 {
		return "0"
	}
	return strings.Join(fl, "|")
}

// Formatter for flags passed to unmount syscall.
//
// Not all flags are handled. Unknown flags cause a panic.
// Please expand the set of recognized flags as tests require.
func formatUnmountFlags(flags int) string {
	var fl []string
	if flags&UMOUNT_NOFOLLOW == UMOUNT_NOFOLLOW {
		flags ^= UMOUNT_NOFOLLOW
		fl = append(fl, "UMOUNT_NOFOLLOW")
	}
	if flags&syscall.MNT_DETACH == syscall.MNT_DETACH {
		flags ^= syscall.MNT_DETACH
		fl = append(fl, "MNT_DETACH")
	}
	if flags != 0 {
		panic(fmt.Errorf("unrecognized unmount flags %d", flags))
	}
	if len(fl) == 0 {
		return "0"
	}
	return strings.Join(fl, "|")
}

// SyscallRecorder stores which system calls were invoked.
//
// The recorder supports a small set of features useful for testing: injecting
// failures, returning pre-arranged test data, allocation, tracking and
// verification of file descriptors.
type SyscallRecorder struct {
	// History of all the system calls made.
	calls []string
	// Error function for a given system call.
	errors map[string]func() error
	// pre-arranged result of lstat, fstat and readdir calls.
	lstats      map[string]os.FileInfo
	fstats      map[string]syscall.Stat_t
	readdirs    map[string][]os.FileInfo
	readlinkats map[string]string
	// allocated file descriptors
	fds map[int]string
}

// InsertFault makes given subsequent call to return the specified error.
//
// If one error is provided then the call will reliably fail that way.
// If multiple errors are given then they will be used on subsequent calls
// until the errors finally run out and the call succeeds.
func (sys *SyscallRecorder) InsertFault(call string, errors ...error) {
	if sys.errors == nil {
		sys.errors = make(map[string]func() error)
	}
	if len(errors) == 1 {
		// deterministic error
		sys.errors[call] = func() error {
			return errors[0]
		}
	} else {
		// error sequence
		sys.errors[call] = func() error {
			if len(errors) > 0 {
				err := errors[0]
				errors = errors[1:]
				return err
			}
			return nil
		}
	}
}

// InsertFaultFunc arranges given function to be called whenever given call is made.
//
// The main purpose is to allow to vary the behavior of a given system call over time.
// The provided function can return an error or nil to indicate success.
func (sys *SyscallRecorder) InsertFaultFunc(call string, fn func() error) {
	if sys.errors == nil {
		sys.errors = make(map[string]func() error)
	}
	sys.errors[call] = fn
}

// Calls returns the sequence of mocked calls that have been made.
func (sys *SyscallRecorder) Calls() []string {
	return sys.calls
}

// call remembers that a given call has occurred and returns a pre-arranged error, if any
func (sys *SyscallRecorder) call(call string) error {
	sys.calls = append(sys.calls, call)
	if fn := sys.errors[call]; fn != nil {
		return fn()
	}
	return nil
}

// allocFd assigns a file descriptor to a given operation.
func (sys *SyscallRecorder) allocFd(name string) int {
	if sys.fds == nil {
		sys.fds = make(map[int]string)
	}

	// Use 3 as the lowest number for tests to look more plausible.
	for i := 3; i < 100; i++ {
		if _, ok := sys.fds[i]; !ok {
			sys.fds[i] = name
			return i
		}
	}
	panic("cannot find unused file descriptor")
}

// freeFd closes an open file descriptor.
func (sys *SyscallRecorder) freeFd(fd int) error {
	if _, ok := sys.fds[fd]; !ok {
		return fmt.Errorf("attempting to close a closed file descriptor %d", fd)
	}
	delete(sys.fds, fd)
	return nil
}

// StrayDescriptorsError returns an error if any descriptor is left unclosed.
func (sys *SyscallRecorder) StrayDescriptorsError() error {
	for fd, name := range sys.fds {
		return fmt.Errorf("unclosed file descriptor %d (%s)", fd, name)
	}
	return nil
}

<<<<<<< HEAD
// CheckForStrayDescriptors ensures that all fake file descriptors are closed.
func (sys *SyscallRecorder) CheckForStrayDescriptors(c *C) {
	c.Assert(sys.StrayDescriptorsError(), IsNil)
=======
func (sys *SyscallRecorder) CheckForStrayDescriptors(c *check.C) {
	c.Assert(sys.StrayDescriptorsError(), check.IsNil)
>>>>>>> d729f8ab
}

// Open is a fake implementation of syscall.Open
func (sys *SyscallRecorder) Open(path string, flags int, mode uint32) (int, error) {
	call := fmt.Sprintf("open %q %s %#o", path, formatOpenFlags(flags), mode)
	if err := sys.call(call); err != nil {
		return -1, err
	}
	return sys.allocFd(call), nil
}

// Openat is a fake implementation of syscall.Openat
func (sys *SyscallRecorder) Openat(dirfd int, path string, flags int, mode uint32) (int, error) {
	call := fmt.Sprintf("openat %d %q %s %#o", dirfd, path, formatOpenFlags(flags), mode)
	if _, ok := sys.fds[dirfd]; !ok {
		sys.calls = append(sys.calls, call)
		return -1, fmt.Errorf("attempting to openat with an invalid file descriptor %d", dirfd)
	}
	if err := sys.call(call); err != nil {
		return -1, err
	}
	return sys.allocFd(call), nil
}

// Close is a fake implementation of syscall.Close
func (sys *SyscallRecorder) Close(fd int) error {
	if err := sys.call(fmt.Sprintf("close %d", fd)); err != nil {
		return err
	}
	return sys.freeFd(fd)
}

// Fchown is a fake implementation of syscall.Fchown
func (sys *SyscallRecorder) Fchown(fd int, uid sys.UserID, gid sys.GroupID) error {
	call := fmt.Sprintf("fchown %d %d %d", fd, uid, gid)
	if _, ok := sys.fds[fd]; !ok {
		sys.calls = append(sys.calls, call)
		return fmt.Errorf("attempting to fchown an invalid file descriptor %d", fd)
	}
	return sys.call(call)
}

// Mkdirat is a fake implementation of syscall.Mkdirat
func (sys *SyscallRecorder) Mkdirat(dirfd int, path string, mode uint32) error {
	call := fmt.Sprintf("mkdirat %d %q %#o", dirfd, path, mode)
	if _, ok := sys.fds[dirfd]; !ok {
		sys.calls = append(sys.calls, call)
		return fmt.Errorf("attempting to mkdirat with an invalid file descriptor %d", dirfd)
	}
	return sys.call(call)
}

// Mount is a fake implementation of syscall.Mount
func (sys *SyscallRecorder) Mount(source string, target string, fstype string, flags uintptr, data string) (err error) {
	return sys.call(fmt.Sprintf("mount %q %q %q %s %q", source, target, fstype, formatMountFlags(int(flags)), data))
}

// Unmount is a fake implementation of syscall.Unmount
func (sys *SyscallRecorder) Unmount(target string, flags int) (err error) {
	return sys.call(fmt.Sprintf("unmount %q %s", target, formatUnmountFlags(flags)))
}

// InsertLstatResult makes given subsequent call lstat return the specified fake file info.
func (sys *SyscallRecorder) InsertLstatResult(call string, fi os.FileInfo) {
	if sys.lstats == nil {
		sys.lstats = make(map[string]os.FileInfo)
	}
	sys.lstats[call] = fi
}

// Lstat is a fake implementation of os.Lstat
func (sys *SyscallRecorder) Lstat(name string) (os.FileInfo, error) {
	call := fmt.Sprintf("lstat %q", name)
	if err := sys.call(call); err != nil {
		return nil, err
	}
	if fi, ok := sys.lstats[call]; ok {
		return fi, nil
	}
	panic(fmt.Sprintf("one of InsertLstatResult() or InsertFault() for %s must be used", call))
}

// InsertFstatResult makes given subsequent call fstat return the specified stat buffer.
func (sys *SyscallRecorder) InsertFstatResult(call string, buf syscall.Stat_t) {
	if sys.fstats == nil {
		sys.fstats = make(map[string]syscall.Stat_t)
	}
	sys.fstats[call] = buf
}

// Fstat is a fake implementation of syscall.Fstat
func (sys *SyscallRecorder) Fstat(fd int, buf *syscall.Stat_t) error {
	call := fmt.Sprintf("fstat %d <ptr>", fd)
	if _, ok := sys.fds[fd]; !ok {
		sys.calls = append(sys.calls, call)
		return fmt.Errorf("attempting to fstat with an invalid file descriptor %d", fd)
	}
	if err := sys.call(call); err != nil {
		return err
	}
	if b, ok := sys.fstats[call]; ok {
		*buf = b
		return nil
	}
	panic(fmt.Sprintf("one of InsertFstatResult() or InsertFault() for %s must be used", call))
}

// InsertReadDirResult makes given subsequent call readdir return the specified fake file infos.
func (sys *SyscallRecorder) InsertReadDirResult(call string, infos []os.FileInfo) {
	if sys.readdirs == nil {
		sys.readdirs = make(map[string][]os.FileInfo)
	}
	sys.readdirs[call] = infos
}

// ReadDir is a fake implementation of os.ReadDir
func (sys *SyscallRecorder) ReadDir(dirname string) ([]os.FileInfo, error) {
	call := fmt.Sprintf("readdir %q", dirname)
	if err := sys.call(call); err != nil {
		return nil, err
	}
	if fi, ok := sys.readdirs[call]; ok {
		return fi, nil
	}
	panic(fmt.Sprintf("one of InsertReadDirResult() or InsertFault() for %s must be used", call))
}

// Symlink is a fake implementation of syscall.Symlink
func (sys *SyscallRecorder) Symlink(oldname, newname string) error {
	call := fmt.Sprintf("symlink %q -> %q", newname, oldname)
	return sys.call(call)
}

// Symlinkat is a fake implementation of osutil.Symlinkat (syscall.Symlinkat is not exposed)
func (sys *SyscallRecorder) Symlinkat(oldname string, dirfd int, newname string) error {
	call := fmt.Sprintf("symlinkat %q %d %q", oldname, dirfd, newname)
	if _, ok := sys.fds[dirfd]; !ok {
		sys.calls = append(sys.calls, call)
		return fmt.Errorf("attempting to symlinkat with an invalid file descriptor %d", dirfd)
	}
	return sys.call(call)
}

// InsertReadlinkatResult makes given subsequent call to readlinkat return the specified oldname.
func (sys *SyscallRecorder) InsertReadlinkatResult(call, oldname string) {
	if sys.readlinkats == nil {
		sys.readlinkats = make(map[string]string)
	}
	sys.readlinkats[call] = oldname
}

// Readlinkat is a fake implementation of osutil.Readlinkat (syscall.Readlinkat is not exposed)
func (sys *SyscallRecorder) Readlinkat(dirfd int, path string, buf []byte) (int, error) {
	call := fmt.Sprintf("readlinkat %d %q <ptr>", dirfd, path)
	if _, ok := sys.fds[dirfd]; !ok {
		sys.calls = append(sys.calls, call)
		return 0, fmt.Errorf("attempting to readlinkat with an invalid file descriptor %d", dirfd)
	}
	if err := sys.call(call); err != nil {
		return 0, err
	}
	if oldname, ok := sys.readlinkats[call]; ok {
		n := copy(buf, oldname)
		return n, nil
	}
	panic(fmt.Sprintf("one of InsertReadlinkatResult() or InsertFault() for %s must be used", call))
}

// Remove is a fake implementation of os.Remove
func (sys *SyscallRecorder) Remove(name string) error {
	call := fmt.Sprintf("remove %q", name)
	return sys.call(call)
}

// Fchdir is a fake implementation of syscall.Fchdir
func (sys *SyscallRecorder) Fchdir(fd int) error {
	call := fmt.Sprintf("fchdir %d", fd)
	if _, ok := sys.fds[fd]; !ok {
		sys.calls = append(sys.calls, call)
		return fmt.Errorf("attempting to fchdir with an invalid file descriptor %d", fd)
	}
	return sys.call(call)
}<|MERGE_RESOLUTION|>--- conflicted
+++ resolved
@@ -262,14 +262,9 @@
 	return nil
 }
 
-<<<<<<< HEAD
 // CheckForStrayDescriptors ensures that all fake file descriptors are closed.
-func (sys *SyscallRecorder) CheckForStrayDescriptors(c *C) {
-	c.Assert(sys.StrayDescriptorsError(), IsNil)
-=======
 func (sys *SyscallRecorder) CheckForStrayDescriptors(c *check.C) {
 	c.Assert(sys.StrayDescriptorsError(), check.IsNil)
->>>>>>> d729f8ab
 }
 
 // Open is a fake implementation of syscall.Open
