--- conflicted
+++ resolved
@@ -83,12 +83,8 @@
     - .git
 
 prepare-each: |
-<<<<<<< HEAD
-    journalctl --vacuum-time=1s
-=======
     journalctl --rotate
     journalctl --vacuum-time=1ms
->>>>>>> 518ba307
 
 debug-each: |
     journalctl -u snapd
