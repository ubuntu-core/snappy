project: snapd

environment:
    GOPATH: /home/gopath
    REUSE_PROJECT: "$(HOST: echo $REUSE_PROJECT)"
    PROJECT_PATH: $GOPATH/src/github.com/snapcore/snapd
    # /usr/lib/go-1.6/bin for trusty (needs to be last as we use
    # a different go in gccgo tests)
    PATH: $GOPATH/bin:/snap/bin:$PATH:/usr/lib/go-1.6/bin
    TESTSLIB: $PROJECT_PATH/tests/lib
    SNAPPY_TESTING: 1
    # we run the entire suite with re-exec on (the default) and modify
    # the core snap so that it contains our new code.  So we run new
    # snapd from the deb that re-execs into new snapd in core.  To
    # test purely from the deb, set "export SPREAD_SNAP_REEXEC=0"
    SNAP_REEXEC: "$(HOST: echo ${SPREAD_SNAP_REEXEC:-})"
    MODIFY_CORE_SNAP_FOR_REEXEC: "$(HOST: echo ${SPREAD_MODIFY_CORE_SNAP_FOR_REEXEC:-1})"
    SPREAD_STORE_USER: "$(HOST: echo $SPREAD_STORE_USER)"
    SPREAD_STORE_PASSWORD: "$(HOST: echo $SPREAD_STORE_PASSWORD)"
    LANG: "$(echo ${LANG:-C.UTF-8})"
    LANGUAGE: "$(echo ${LANGUAGE:-en})"
    # important to ensure adhoc and linode/qemu behave the same
    SUDO_USER: ""
    SUDO_UID: ""
    TRUST_TEST_KEYS: "true"
    MANAGED_DEVICE: "false"
    CORE_CHANNEL: "$(HOST: echo ${SPREAD_CORE_CHANNEL:-edge})"
<<<<<<< HEAD
    DELTA_REF: 2.17
    DELTA_PREFIX: snapd-$DELTA_REF/
=======
    # slight abuse
    GENERATE_14_04: "$(HOST: while [ `pwd` != / ] && [ ! -f spread.yaml ]; do cd ..; done && ./generate-packaging-dir ubuntu 14.04)"
>>>>>>> aba09553

backends:
    linode:
        key: "$(HOST: echo $SPREAD_LINODE_KEY)"
        halt-timeout: 2h
        systems:
            - ubuntu-14.04-64:
                kernel: GRUB 2
            - ubuntu-16.04-64:
                kernel: GRUB 2
                workers: 2
            - ubuntu-16.04-32:
                kernel: GRUB 2
                workers: 2
            - ubuntu-core-16-64:
                kernel: Direct Disk
                image: ubuntu-16.04-64
            # FIXME restore of ubuntu-core does not properly reset
            # boot variables and key snaps to their pristine state.
            - ubuntu-core-16-64-fixme:
                kernel: Direct Disk
                image: ubuntu-16.04-64
    qemu:
        environment:
            APT_PROXY: "$(HOST: echo $APT_PROXY)"
        systems:
            - ubuntu-14.04-32:
                username: ubuntu
                password: ubuntu
            - ubuntu-14.04-64:
                username: ubuntu
                password: ubuntu
            - ubuntu-16.04-32:
                username: ubuntu
                password: ubuntu
            - ubuntu-16.04-64:
                username: ubuntu
                password: ubuntu
            - ubuntu-core-16-64:
                image: ubuntu-16.04-64
                username: ubuntu
                password: ubuntu
            - ubuntu-16.10-64:
                username: ubuntu
                password: ubuntu
            - ubuntu-17.04-64:
                username: ubuntu
                password: ubuntu
    autopkgtest:
        type: adhoc
        allocate: |
            echo "Allocating ad-hoc $SPREAD_SYSTEM"
            if [ -z "${ADT_ARTIFACTS}" ]; then
                FATAL "adhoc only works inside autopkgtest"
                exit 1
            fi
            echo 'ubuntu ALL=(ALL) NOPASSWD:ALL' > /etc/sudoers.d/99-spread-users
            ADDRESS localhost:22
        discard: |
            echo "Discarding ad-hoc $SPREAD_SYSTEM"
        systems:
            - ubuntu-16.04-amd64:
                username: ubuntu
                password: ubuntu
            - ubuntu-16.04-i386:
                username: ubuntu
                password: ubuntu
            - ubuntu-16.04-ppc64el:
                username: ubuntu
                password: ubuntu
            - ubuntu-16.04-armhf:
                username: ubuntu
                password: ubuntu
            - ubuntu-16.10-amd64:
                username: ubuntu
                password: ubuntu
            - ubuntu-16.10-i386:
                username: ubuntu
                password: ubuntu
            - ubuntu-16.10-ppc64el:
                username: ubuntu
                password: ubuntu
            - ubuntu-16.10-armhf:
                username: ubuntu
                password: ubuntu
            - ubuntu-17.04-amd64:
                username: ubuntu
                password: ubuntu
            - ubuntu-17.04-i386:
                username: ubuntu
                password: ubuntu
            - ubuntu-17.04-ppc64el:
                username: ubuntu
                password: ubuntu
            - ubuntu-17.04-armhf:
                username: ubuntu
                password: ubuntu
    external:
        type: adhoc
        environment:
            SPREAD_EXTERNAL_ADDRESS: "$(HOST: echo ${SPREAD_EXTERNAL_ADDRESS:-localhost:8022})"
            MANAGED_DEVICE: "true"
        allocate: |
            ADDRESS $SPREAD_EXTERNAL_ADDRESS
        systems:
            - ubuntu-core-16-64:
                environment:
                    TRUST_TEST_KEYS: "false"
                username: test
                password: ubuntu
            - ubuntu-core-16-arm-64:
                username: test
                password: ubuntu
            - ubuntu-core-16-arm-32:
                username: test
                password: ubuntu

path: /home/gopath/src/github.com/snapcore/snapd

exclude:
    - .git
    - cmd/snap/snap
    - cmd/snapd/snapd
    - cmd/snapctl/snapctl
    - cmd/snap-exec/snap-exec

prepare-each: |
    # systemd on 14.04 does not know about --rotate
    # or --vacuum-time.
    # TODO: Find a way to clean out systemd logs on
    # systemd 204.
    if [[ "$SPREAD_SYSTEM" != ubuntu-14.04-* ]]; then
        journalctl --rotate
        sleep .1
        journalctl --vacuum-time=1ms
    fi
    dmesg -c > /dev/null

debug-each: |
    journalctl -u snapd
    dmesg | grep DENIED || true

rename:
    # Move content into a directory, so that deltas computed by repack benefit
    # from the content looking similar to codeload.github.com.
    - s,^,$DELTA_PREFIX,S

repack: |
    # For Linode, compute a delta based on a known git reference that can be
    # obtained directly from GitHub. There's nothing special about that reference,
    # other than it will often be in the local repository's history already.
    # The more recent the reference, the smaller the delta.
    if ! echo $SPREAD_BACKENDS | grep linode; then
        cat <&3 >&4
    elif ! git show-ref $DELTA_REF > /dev/null; then
        cat <&3 >&4
    else
        trap "rm -f delta-ref.tar current.delta" EXIT
        git archive -o delta-ref.tar --format=tar --prefix=$DELTA_PREFIX $DELTA_REF
        xdelta3 -s delta-ref.tar <&3 > current.delta
        tar c current.delta >&4
    fi

prepare: |
    # Unpack delta, or move content out of the prefixed directory (see rename and repack above).
    if [ -f current.delta ]; then
        apt-get install xdelta3
        curl -s -o - https://codeload.github.com/snapcore/snapd/tar.gz/$DELTA_REF | gunzip > delta-ref.tar
        xdelta3 -d -s delta-ref.tar current.delta | tar x --strip-components=1
        rm -f delta-ref.tar current.delta
    elif [ -d $DELTA_PREFIX ]; then
        find $DELTA_PREFIX -mindepth 1 -maxdepth 1 -exec mv {} . \;
        rmdir $DELTA_PREFIX
    fi

    # Set REUSE_PROJECT to reuse the previous prepare when also reusing the server.
    [ "$REUSE_PROJECT" != 1 ] || exit 0
    echo "Running with SNAP_REEXEC: $SNAP_REEXEC"
    # check that we are not updating
    . "$TESTSLIB/boot.sh"
    if [ "$(bootenv snap_mode)" = "try" ]; then
        echo "Ongoing reboot upgrade process, please try again when finished"
        exit 1
    fi

    if [ "$SPREAD_BACKEND" = external ]; then
        # build test binaries
        if [ ! -f $GOPATH/bin/snapbuild ]; then
            mkdir -p $GOPATH/bin
            snap install --devmode --edge classic
            classic "sudo apt update && apt install -y git golang-go build-essential"
            classic "GOPATH=$GOPATH go get ../..${PROJECT_PATH}/tests/lib/snapbuild"
            snap remove classic
        fi
        # stop and disable autorefresh
        systemctl disable --now snapd.refresh.timer
        exit 0
    fi

    if [ "$SPREAD_BACKEND" = qemu ]; then
        # treat APT_PROXY as a location of apt-cacher-ng to use
        if [ -d /etc/apt/apt.conf.d ] && [ -n "${APT_PROXY:-}" ]; then
            printf 'Acquire::http::Proxy "%s";\n' "$APT_PROXY" > /etc/apt/apt.conf.d/99proxy
        fi
    fi

    # apt update is hanging on security.ubuntu.com with IPv6.
    sysctl -w net.ipv6.conf.all.disable_ipv6=1
    trap "sysctl -w net.ipv6.conf.all.disable_ipv6=0" EXIT

    apt-get update

    # XXX: This seems to be required. Otherwise package build
    # fails with unmet dependency on "build-essential:native"
    apt-get install -y build-essential

    apt-get install -y software-properties-common

    if [[ "$SPREAD_SYSTEM" == ubuntu-14.04-* ]]; then
         if [ ! -d debian-ubuntu-14.04 ]; then
             echo "no debian-ubuntu-14.04/ directory "
             echo "broken test setup"
             exit 1
         fi

         # 14.04 has its own packaging
         rm -rf debian
         mv debian-ubuntu-14.04 debian

         echo 'deb http://archive.ubuntu.com/ubuntu/ trusty-proposed main universe' >> /etc/apt/sources.list
         apt-get update

         add-apt-repository ppa:snappy-dev/image
         apt-get update
         apt-get install -y --install-recommends linux-generic-lts-xenial
         apt-get install -y --force-yes apparmor libapparmor1 seccomp libseccomp2 systemd cgroup-lite util-linux

    fi

    apt-get purge -y snapd snap-confine ubuntu-core-launcher
    apt-get update
    # utilities
    apt-get install -y curl devscripts expect gdebi-core jq rng-tools git

    # in 16.04: apt build-dep -y ./
    apt-get install -y $(gdebi --quiet --apt-line ./debian/control)

    # update vendoring
    if [ "$(which govendor)" = "" ]; then
        rm -rf $GOPATH/src/github.com/kardianos/govendor
        go get -u github.com/kardianos/govendor
    fi
    govendor sync

    # increment version so upgrade can work, use "zzz" as version
    # component to ensure that its higher than any "ubuntuN" version
    # that might also be in the archive
    dch -lzzz "testing build"

    if ! id test >& /dev/null; then
        # manually setting the UID and GID to 12345 because we need to
        # know the numbers match for when we set up the user inside
        # the all-snap, which has its own user & group database.
        # Nothing special about 12345 beyond it being high enough it's
        # unlikely to ever clash with anything, and easy to remember.
        addgroup --quiet --gid 12345 test
        adduser --quiet --uid 12345 --gid 12345 --disabled-password --gecos '' test
    fi

    owner=$( stat -c "%U:%G" /home/test )
    if [ "$owner" != "test:test" ]; then
        echo "expected /home/test to be test:test but it's $owner"
        exit 1
    fi
    unset owner

    echo 'test ALL=(ALL) NOPASSWD:ALL' >> /etc/sudoers
    chown test.test -R ..
    su -l -c "cd $PWD && DEB_BUILD_OPTIONS='nocheck testkeys' dpkg-buildpackage -tc -b -Zgzip" test
    # put our debs to a safe place
    cp ../*.deb $GOPATH

    # Build snapbuild.
    apt-get install -y git
    go get ./tests/lib/snapbuild

    # Build fakestore.
    go get ./tests/lib/fakestore/cmd/fakestore
    # Build fakedevicesvc.
    go get ./tests/lib/fakedevicesvc

restore: |
    if [ "$SPREAD_BACKEND" = external ]; then
        # start and enable autorefresh
        systemctl enable --now snapd.refresh.timer
    fi

suites:
    tests/main/:
        summary: Full-system tests for snapd
        systems: [-ubuntu-core-16-64-fixme]
        prepare: |
            . $TESTSLIB/prepare.sh
            if [[ "$SPREAD_SYSTEM" == ubuntu-core-16-* ]]; then
                prepare_all_snap
            else
                prepare_classic
            fi
        restore: |
            $TESTSLIB/reset.sh
            if [[ "$SPREAD_SYSTEM" != ubuntu-core-16-* ]]; then
                apt-get purge -y snapd snap-confine ubuntu-core-launcher
            fi
        restore-each: |
            $TESTSLIB/reset.sh --reuse-core

    tests/regression/:
        summary: Regression tests for snapd
        systems: [-ubuntu-core-16-64-fixme]
        prepare: |
            . $TESTSLIB/prepare.sh
            if [[ "$SPREAD_SYSTEM" == ubuntu-core-16-* ]]; then
                prepare_all_snap
            else
                prepare_classic
            fi
        restore: |
            $TESTSLIB/reset.sh
            if [[ "$SPREAD_SYSTEM" != ubuntu-core-16-* ]]; then
                apt-get purge -y snapd snap-confine ubuntu-core-launcher
            fi
        restore-each: |
            $TESTSLIB/reset.sh --reuse-core

    tests/upgrade/:
        summary: Tests for snapd upgrade
        systems: [-ubuntu-core-16-64-fixme]
        restore:
            apt-get purge -y snapd snap-confine ubuntu-core-launcher
        restore-each: |
            $TESTSLIB/reset.sh

# vim:ts=4:sw=4:et<|MERGE_RESOLUTION|>--- conflicted
+++ resolved
@@ -25,13 +25,10 @@
     TRUST_TEST_KEYS: "true"
     MANAGED_DEVICE: "false"
     CORE_CHANNEL: "$(HOST: echo ${SPREAD_CORE_CHANNEL:-edge})"
-<<<<<<< HEAD
+    # slight abuse
+    GENERATE_14_04: "$(HOST: while [ `pwd` != / ] && [ ! -f spread.yaml ]; do cd ..; done && ./generate-packaging-dir ubuntu 14.04)"
     DELTA_REF: 2.17
     DELTA_PREFIX: snapd-$DELTA_REF/
-=======
-    # slight abuse
-    GENERATE_14_04: "$(HOST: while [ `pwd` != / ] && [ ! -f spread.yaml ]; do cd ..; done && ./generate-packaging-dir ubuntu 14.04)"
->>>>>>> aba09553
 
 backends:
     linode:
