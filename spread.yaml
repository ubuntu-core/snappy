project: snapd

environment:
    GOPATH: /home/gopath
    REUSE_PROJECT: "$(HOST: echo $REUSE_PROJECT)"
    PROJECT_PATH: $GOPATH/src/github.com/snapcore/snapd
    PATH: $GOPATH/bin:/snap/bin:$PATH
    TESTSLIB: $PROJECT_PATH/tests/lib
    SNAP_REEXEC: 0
    SPREAD_STORE_USER: "$(HOST: echo $SPREAD_STORE_USER)"
    SPREAD_STORE_PASSWORD: "$(HOST: echo $SPREAD_STORE_PASSWORD)"
    LANG: "$(echo $LANG)"

backends:
    linode:
        key: "$(HOST: echo $SPREAD_LINODE_KEY)"
        systems:
            - ubuntu-16.04-64-grub
            - ubuntu-16.04-32-grub
            - ubuntu-core-16-64
    qemu:
        systems:
            - ubuntu-16.04-64-grub:
                username: ubuntu
                password: ubuntu
            - ubuntu-core-16:
                username: ubuntu
                password: ubuntu

path: /home/gopath/src/github.com/snapcore/snapd

exclude:
    - .git

prepare: |
    [ "$REUSE_PROJECT" != 1 ] || exit 0

    # apt update is hanging on security.ubuntu.com with IPv6.
    sysctl -w net.ipv6.conf.all.disable_ipv6=1
    trap "sysctl -w net.ipv6.conf.all.disable_ipv6=0" EXIT

    apt purge -y snapd || true
    apt update
    # utilities
    apt install -y devscripts expect jq software-properties-common

    # needed so that we have golang-gopkg-macaroon.v1 which is not (yet)
    # in trusty
    add-apt-repository --update ppa:snappy-dev/image
    # this should not be needed but apparently it is :/
    apt update

    apt build-dep -y ./

    # FIXME: this can be removed once snap-confine 1.0.38-0ubuntu0.16.04.8
    #        hits xenial-updates
    apt install -y snap-confine

    # and remove the image PPA again
    add-apt-repository --remove ppa:snappy-dev/image

    # increment version so upgrade can work
    dch -i "testing build"

    test -d /home/test || adduser --quiet --disabled-password --gecos '' test
    chown test.test -R ..
    sudo -i -u test /bin/sh -c "cd $PWD && DEB_BUILD_OPTIONS='nocheck testkeys' dpkg-buildpackage -tc -b -Zgzip"

    # Disable burst limit so resetting the state quickly doesn't create problems.
    mkdir -p /etc/systemd/system/snapd.service.d
    cat <<EOF > /etc/systemd/system/snapd.service.d/local.conf
    [Unit]
    StartLimitInterval=0
    [Service]
    Environment=SNAPD_DEBUG_HTTP=7 SNAP_REEXEC=0
    EOF

    # Build snapbuild.
    apt install -y git
    go get ./tests/lib/snapbuild

    # Build fakestore.
    go get ./tests/lib/fakestore/cmd/fakestore

suites:
    tests/main/:
        summary: Full-system tests for snapd
        prepare: |
<<<<<<< HEAD
            # the preare script will look at SPREAD_SYSTEM DTRT
            $TESTSLIB/prepare.sh
            # we reboot classic here uselessly - but we can not
            # move the reboot marker inside the "if" because
            # spread uses string.split() to divide the snippet,
            # so if it is inside the "if" there is an "fi" missing
            # in the snippet executed (and the next snippet contains
            # an extra "fi")
            # REBOOT
            if [ "$SPREAD_SYSTEM" = "ubuntu-core-16" ]; then
                echo "Ensure we are now in an all-snap world"
                if [ -e /var/lib/dpkg/status ]; then
                    echo "Rebooting into all-snap system did not work"
                    exit 1
                fi
                # Snapshot the state.json
                if [ ! -f $SPREAD_PATH/snapd-state.tar.gz ]; then
                    systemctl stop snapd.socket
                    tar czf $SPREAD_PATH/snapd-state.tar.gz /var/lib/snapd
                    systemctl start snapd.socket
                fi
=======
            apt install -y ${SPREAD_PATH}/../snapd_*.deb
            # Snapshot the state including core.
            if [ ! -f $SPREAD_PATH/snapd-state.tar.gz ]; then
                ! snap list | grep core || exit 1
                snap install test-snapd-tools
                snap list | grep core
                snap remove test-snapd-tools

                systemctl stop snapd.service snapd.socket
                systemctl daemon-reload
                mounts="$(systemctl list-unit-files | grep '^snap[-.].*\.mount' | cut -f1 -d ' ')"
                services="$(systemctl list-unit-files | grep '^snap[-.].*\.service' | cut -f1 -d ' ')"
                for unit in $services $mounts; do
                    systemctl stop $unit
                done
                tar czf $SPREAD_PATH/snapd-state.tar.gz /var/lib/snapd /snap /etc/systemd/system/snap-*core*.mount
                systemctl daemon-reload # Workaround for http://paste.ubuntu.com/17735820/
                for unit in $mounts $services; do
                    systemctl start $unit
                done
                systemctl start snapd.socket
>>>>>>> d595402b
            fi
        restore: |
            $TESTSLIB/reset.sh
            if [ "$SPREAD_SYSTEM" != "ubuntu-core-16" ]; then
                apt purge -y snapd || true
            fi
        restore-each: |
            $TESTSLIB/reset.sh --reuse-core

    tests/upgrade/:
        summary: Tests for snapd upgrade
        restore:
            apt purge -y snapd || true
        restore-each: |
            $TESTSLIB/reset.sh<|MERGE_RESOLUTION|>--- conflicted
+++ resolved
@@ -86,7 +86,6 @@
     tests/main/:
         summary: Full-system tests for snapd
         prepare: |
-<<<<<<< HEAD
             # the preare script will look at SPREAD_SYSTEM DTRT
             $TESTSLIB/prepare.sh
             # we reboot classic here uselessly - but we can not
@@ -108,29 +107,6 @@
                     tar czf $SPREAD_PATH/snapd-state.tar.gz /var/lib/snapd
                     systemctl start snapd.socket
                 fi
-=======
-            apt install -y ${SPREAD_PATH}/../snapd_*.deb
-            # Snapshot the state including core.
-            if [ ! -f $SPREAD_PATH/snapd-state.tar.gz ]; then
-                ! snap list | grep core || exit 1
-                snap install test-snapd-tools
-                snap list | grep core
-                snap remove test-snapd-tools
-
-                systemctl stop snapd.service snapd.socket
-                systemctl daemon-reload
-                mounts="$(systemctl list-unit-files | grep '^snap[-.].*\.mount' | cut -f1 -d ' ')"
-                services="$(systemctl list-unit-files | grep '^snap[-.].*\.service' | cut -f1 -d ' ')"
-                for unit in $services $mounts; do
-                    systemctl stop $unit
-                done
-                tar czf $SPREAD_PATH/snapd-state.tar.gz /var/lib/snapd /snap /etc/systemd/system/snap-*core*.mount
-                systemctl daemon-reload # Workaround for http://paste.ubuntu.com/17735820/
-                for unit in $mounts $services; do
-                    systemctl start $unit
-                done
-                systemctl start snapd.socket
->>>>>>> d595402b
             fi
         restore: |
             $TESTSLIB/reset.sh
