--- conflicted
+++ resolved
@@ -38,11 +38,10 @@
         environment:
             APT_PROXY: "$(HOST: echo $APT_PROXY)"
         systems:
-<<<<<<< HEAD
             - ubuntu-14.04-64:
-=======
+                username: ubuntu
+                password: ubuntu
             - ubuntu-16.04-32:
->>>>>>> 32f9c8d9
                 username: ubuntu
                 password: ubuntu
             - ubuntu-16.04-64:
