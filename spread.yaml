--- conflicted
+++ resolved
@@ -445,13 +445,7 @@
         kill-timeout: 2h
         manual: true
         prepare: |
-<<<<<<< HEAD
-            # apt update is hanging on security.ubuntu.com with IPv6.
-            sysctl -w net.ipv6.conf.all.disable_ipv6=1
-=======
->>>>>>> 03728c06
             apt update && apt install -y snapd qemu genisoimage sshpass
-            sysctl -w net.ipv6.conf.all.disable_ipv6=0
 
             snap install --classic --beta ubuntu-image
         restore: |
