// -*- Mode: Go; indent-tabs-mode: t -*-

/*
 * Copyright (C) 2014-2016 Canonical Ltd
 *
 * This program is free software: you can redistribute it and/or modify
 * it under the terms of the GNU General Public License version 3 as
 * published by the Free Software Foundation.
 *
 * This program is distributed in the hope that it will be useful,
 * but WITHOUT ANY WARRANTY; without even the implied warranty of
 * MERCHANTABILITY or FITNESS FOR A PARTICULAR PURPOSE.  See the
 * GNU General Public License for more details.
 *
 * You should have received a copy of the GNU General Public License
 * along with this program.  If not, see <http://www.gnu.org/licenses/>.
 *
 */

package wrappers

import (
	"bytes"
	"context"
	"fmt"
	"os"
	"path/filepath"
	"sort"
	"strconv"
	"strings"
	"text/template"
	"time"

	"github.com/snapcore/snapd/dirs"
	"github.com/snapcore/snapd/logger"
	"github.com/snapcore/snapd/osutil"
	"github.com/snapcore/snapd/osutil/sys"
	"github.com/snapcore/snapd/progress"
	"github.com/snapcore/snapd/randutil"
	"github.com/snapcore/snapd/snap"
	"github.com/snapcore/snapd/strutil"
	"github.com/snapcore/snapd/systemd"
	"github.com/snapcore/snapd/timeout"
	"github.com/snapcore/snapd/timeutil"
	"github.com/snapcore/snapd/timings"
	"github.com/snapcore/snapd/usersession/client"
)

type interacter interface {
	Notify(status string)
}

// wait this time between TERM and KILL
var killWait = 5 * time.Second

func serviceStopTimeout(app *snap.AppInfo) time.Duration {
	tout := app.StopTimeout
	if tout == 0 {
		tout = timeout.DefaultTimeout
	}
	return time.Duration(tout)
}

func generateSnapServiceFile(app *snap.AppInfo, opts *AddSnapServicesOptions) ([]byte, error) {
	if err := snap.ValidateApp(app); err != nil {
		return nil, err
	}

	return genServiceFile(app, opts), nil
}

func stopUserServices(cli *client.Client, inter interacter, services ...string) error {
	ctx, cancel := context.WithTimeout(context.Background(), time.Duration(timeout.DefaultTimeout))
	defer cancel()
	failures, err := cli.ServicesStop(ctx, services)
	for _, f := range failures {
		inter.Notify(fmt.Sprintf("Could not stop service %q for uid %d: %s", f.Service, f.Uid, f.Error))
	}
	return err
}

func startUserServices(cli *client.Client, inter interacter, services ...string) error {
	ctx, cancel := context.WithTimeout(context.Background(), time.Duration(timeout.DefaultTimeout))
	defer cancel()
	startFailures, stopFailures, err := cli.ServicesStart(ctx, services)
	for _, f := range startFailures {
		inter.Notify(fmt.Sprintf("Could not start service %q for uid %d: %s", f.Service, f.Uid, f.Error))
	}
	for _, f := range stopFailures {
		inter.Notify(fmt.Sprintf("While trying to stop previously started service %q for uid %d: %s", f.Service, f.Uid, f.Error))
	}
	return err
}

func stopService(sysd systemd.Systemd, app *snap.AppInfo, inter interacter) error {
	serviceName := app.ServiceName()
	tout := serviceStopTimeout(app)

	var extraServices []string
	for _, socket := range app.Sockets {
		extraServices = append(extraServices, filepath.Base(socket.File()))
	}
	if app.Timer != nil {
		extraServices = append(extraServices, filepath.Base(app.Timer.File()))
	}

	switch app.DaemonScope {
	case snap.SystemDaemon:
		stopErrors := []error{}
		for _, service := range extraServices {
			if err := sysd.Stop(service, tout); err != nil {
				stopErrors = append(stopErrors, err)
			}
		}

		if err := sysd.Stop(serviceName, tout); err != nil {
			if !systemd.IsTimeout(err) {
				return err
			}
			inter.Notify(fmt.Sprintf("%s refused to stop, killing.", serviceName))
			// ignore errors for kill; nothing we'd do differently at this point
			sysd.Kill(serviceName, "TERM", "")
			time.Sleep(killWait)
			sysd.Kill(serviceName, "KILL", "")
		}

		if len(stopErrors) > 0 {
			return stopErrors[0]
		}

	case snap.UserDaemon:
		extraServices = append(extraServices, serviceName)
		cli := client.New()
		return stopUserServices(cli, inter, extraServices...)
	}

	return nil
}

// enableServices enables services specified by apps. On success the returned
// disable function can be used to undo all the actions. On error all the
// services get disabled automatically (disable is nil).
func enableServices(apps []*snap.AppInfo, inter interacter) (disable func(), err error) {
	var enabled []string
	var userEnabled []string

	systemSysd := systemd.New(dirs.GlobalRootDir, systemd.SystemMode, inter)
	userSysd := systemd.New(dirs.GlobalRootDir, systemd.GlobalUserMode, inter)

	disableEnabledServices := func() {
		for _, srvName := range enabled {
			if e := systemSysd.Disable(srvName); e != nil {
				inter.Notify(fmt.Sprintf("While trying to disable previously enabled service %q: %v", srvName, e))
			}
		}
		for _, s := range userEnabled {
			if e := userSysd.Disable(s); e != nil {
				inter.Notify(fmt.Sprintf("while trying to disable %s due to previous failure: %v", s, e))
			}
		}
	}

	defer func() {
		if err != nil {
			disableEnabledServices()
		}
	}()

	for _, app := range apps {
		var sysd systemd.Systemd
		switch app.DaemonScope {
		case snap.SystemDaemon:
			sysd = systemSysd
		case snap.UserDaemon:
			sysd = userSysd
		}

		svcName := app.ServiceName()

		switch app.DaemonScope {
		case snap.SystemDaemon:
			if err = sysd.Enable(svcName); err != nil {
				return nil, err

			}
			enabled = append(enabled, svcName)
		case snap.UserDaemon:
			if err = userSysd.Enable(svcName); err != nil {
				return nil, err
			}
			userEnabled = append(userEnabled, svcName)
		}
	}

	return disableEnabledServices, nil
}

// StartServicesFlags carries extra flags for StartServices.
type StartServicesFlags struct {
	Enable bool
}

// StartServices starts service units for the applications from the snap which
// are services. Service units will be started in the order provided by the
// caller.
func StartServices(apps []*snap.AppInfo, disabledSvcs []string, flags *StartServicesFlags, inter interacter, tm timings.Measurer) (err error) {
	if flags == nil {
		flags = &StartServicesFlags{}
	}
	systemSysd := systemd.New(dirs.GlobalRootDir, systemd.SystemMode, inter)
	userSysd := systemd.New(dirs.GlobalRootDir, systemd.GlobalUserMode, inter)
	cli := client.New()

	systemServices := make([]string, 0, len(apps))
	userServices := make([]string, 0, len(apps))

	var enabled []string
	var userEnabled []string

	defer func() {
		if err == nil {
			return
		}

		for _, srvName := range enabled {
			if e := systemSysd.Disable(srvName); e != nil {
				inter.Notify(fmt.Sprintf("While trying to disable previously enabled service %q: %v", srvName, e))
			}
		}
		for _, s := range userEnabled {
			if e := userSysd.Disable(s); e != nil {
				inter.Notify(fmt.Sprintf("while trying to disable %s due to previous failure: %v", s, e))
			}
		}
	}()

	for _, app := range apps {
		// they're *supposed* to be all services, but checking doesn't hurt
		if !app.IsService() {
			continue
		}

		var sysd systemd.Systemd
		switch app.DaemonScope {
		case snap.SystemDaemon:
			sysd = systemSysd
		case snap.UserDaemon:
			sysd = userSysd
		}

		// sockets and timers are enabled and started separately (and unconditionally) further down.
		if len(app.Sockets) == 0 && app.Timer == nil {
			svcName := app.ServiceName()

			switch app.DaemonScope {
			case snap.SystemDaemon:
				if !strutil.ListContains(disabledSvcs, app.Name) {
					if flags.Enable {
						if err = sysd.Enable(svcName); err != nil {
							return err

						}
						enabled = append(enabled, svcName)
					}
					systemServices = append(systemServices, svcName)
				}
			case snap.UserDaemon:
				if flags.Enable {
					if err := userSysd.Enable(svcName); err != nil {
						return err
					}
					userEnabled = append(userEnabled, svcName)
				}
				userServices = append(userServices, svcName)
			}
		}

		defer func(app *snap.AppInfo) {
			if err == nil {
				return
			}

			if e := stopService(sysd, app, inter); e != nil {
				inter.Notify(fmt.Sprintf("While trying to stop previously started service %q: %v", app.ServiceName(), e))
			}
			for _, socket := range app.Sockets {
				socketService := filepath.Base(socket.File())
				if e := sysd.Disable(socketService); e != nil {
					inter.Notify(fmt.Sprintf("While trying to disable previously enabled socket service %q: %v", socketService, e))
				}
			}
			if app.Timer != nil {
				timerService := filepath.Base(app.Timer.File())
				if e := sysd.Disable(timerService); e != nil {
					inter.Notify(fmt.Sprintf("While trying to disable previously enabled timer service %q: %v", timerService, e))
				}
			}
		}(app)

		for _, socket := range app.Sockets {
			socketService := filepath.Base(socket.File())
			// enable the socket
			if err = sysd.Enable(socketService); err != nil {
				return err
			}

			switch app.DaemonScope {
			case snap.SystemDaemon:
				timings.Run(tm, "start-system-socket-service", fmt.Sprintf("start system socket service %q", socketService), func(nested timings.Measurer) {
					err = sysd.Start(socketService)
				})
			case snap.UserDaemon:
				timings.Run(tm, "start-user-socket-service", fmt.Sprintf("start user socket service %q", socketService), func(nested timings.Measurer) {
					err = startUserServices(cli, inter, socketService)
				})
			}
			if err != nil {
				return err
			}
		}

		if app.Timer != nil {
			timerService := filepath.Base(app.Timer.File())
			// enable the timer
			if err = sysd.Enable(timerService); err != nil {
				return err
			}

			switch app.DaemonScope {
			case snap.SystemDaemon:
				timings.Run(tm, "start-system-timer-service", fmt.Sprintf("start system timer service %q", timerService), func(nested timings.Measurer) {
					err = sysd.Start(timerService)
				})
			case snap.UserDaemon:
				timings.Run(tm, "start-user-timer-service", fmt.Sprintf("start user timer service %q", timerService), func(nested timings.Measurer) {
					err = startUserServices(cli, inter, timerService)
				})
			}
			if err != nil {
				return err
			}
		}
	}

	for _, srv := range systemServices {
		// starting all services at once does not create a single
		// transaction, but instead spawns multiple jobs, make sure the
		// services started in the original order by bring them up one
		// by one, see:
		// https://github.com/systemd/systemd/issues/8102
		// https://lists.freedesktop.org/archives/systemd-devel/2018-January/040152.html
		timings.Run(tm, "start-service", fmt.Sprintf("start service %q", srv), func(nested timings.Measurer) {
			err = systemSysd.Start(srv)
		})
		if err != nil {
			// cleanup was set up by iterating over apps
			return err
		}
	}

	if len(userServices) != 0 {
		timings.Run(tm, "start-user-services", "start user services", func(nested timings.Measurer) {
			err = startUserServices(cli, inter, userServices...)
		})
		if err != nil {
			return err
		}
	}

	return nil
}

func userDaemonReload() error {
	cli := client.New()
	ctx, cancel := context.WithTimeout(context.Background(), time.Duration(timeout.DefaultTimeout))
	defer cancel()
	return cli.ServicesDaemonReload(ctx)
}

type AddSnapServicesOptions struct {
	Preseeding   bool
	VitalityRank int
}

// AddSnapServices adds service units for the applications from the snap which are services.
<<<<<<< HEAD
func AddSnapServices(s *snap.Info, opts *AddSnapServicesOptions, inter interacter) (err error) {
	if s.GetType() == snap.TypeSnapd {
=======
func AddSnapServices(s *snap.Info, disabledSvcs []string, opts *AddSnapServicesOptions, inter interacter) (err error) {
	if s.Type() == snap.TypeSnapd {
>>>>>>> 46559c2a
		return fmt.Errorf("internal error: adding explicit services for snapd snap is unexpected")
	}

	if opts == nil {
		opts = &AddSnapServicesOptions{}
	}

	// TODO: remove once services get enabled on start and not when created.
	preseeding := opts.Preseeding

	sysd := systemd.New(dirs.GlobalRootDir, systemd.SystemMode, inter)
<<<<<<< HEAD

	var written []string
	var writtenSystem, writtenUser bool
=======
	var written []string
	var writtenSystem, writtenUser bool
	var disableEnabledServices func()
>>>>>>> 46559c2a

	defer func() {
		if err == nil {
			return
		}
<<<<<<< HEAD
=======
		if disableEnabledServices != nil {
			disableEnabledServices()
		}
>>>>>>> 46559c2a
		for _, s := range written {
			if e := os.Remove(s); e != nil {
				inter.Notify(fmt.Sprintf("while trying to remove %s due to previous failure: %v", s, e))
			}
		}
		if writtenSystem && !preseeding {
			if e := sysd.DaemonReload(); e != nil {
				inter.Notify(fmt.Sprintf("while trying to perform systemd daemon-reload due to previous failure: %v", e))
			}
		}
		if writtenUser && !preseeding {
			if e := userDaemonReload(); e != nil {
				inter.Notify(fmt.Sprintf("while trying to perform user systemd daemon-reload due to previous failure: %v", e))
			}
		}
	}()

	var toEnable []*snap.AppInfo

	// create services first; this doesn't trigger systemd
	for _, app := range s.Apps {
		if !app.IsService() {
			continue
		}
		// Generate service file
		content, err := generateSnapServiceFile(app, opts)
		if err != nil {
			return err
		}
		svcFilePath := app.ServiceFile()
		os.MkdirAll(filepath.Dir(svcFilePath), 0755)
		if err := osutil.AtomicWriteFile(svcFilePath, content, 0644, 0); err != nil {
			return err
		}
		written = append(written, svcFilePath)
		switch app.DaemonScope {
		case snap.SystemDaemon:
			writtenSystem = true
		case snap.UserDaemon:
			writtenUser = true
		}

		// Generate systemd .socket files if needed
		var socketFiles *map[string][]byte
		socketFiles, err = generateSnapSocketFiles(app)
		if err != nil {
			return err
		}
		for path, content := range *socketFiles {
			os.MkdirAll(filepath.Dir(path), 0755)
			if err = osutil.AtomicWriteFile(path, content, 0644, 0); err != nil {
				return err
			}
			written = append(written, path)
		}

		if app.Timer != nil {
			var content []byte
			content, err = generateSnapTimerFile(app)
			if err != nil {
				return err
			}
			path := app.Timer.File()
			os.MkdirAll(filepath.Dir(path), 0755)
			if err = osutil.AtomicWriteFile(path, content, 0644, 0); err != nil {
				return err
			}
			written = append(written, path)
		}
<<<<<<< HEAD
=======

		if app.Timer != nil || len(app.Sockets) != 0 {
			// service is socket or timer activated, not during the
			// boot
			continue
		}
		// XXX: this may become quadratic, optimize.
		// When preseeding services get enabled in doMarkPresseeded instead at
		// the moment.
		if strutil.ListContains(disabledSvcs, app.Name) || preseeding {
			continue
		}

		toEnable = append(toEnable, app)
	}

	disableEnabledServices, err = enableServices(toEnable, inter)
	if err != nil {
		return err
>>>>>>> 46559c2a
	}

	if !preseeding {
		if writtenSystem {
			if err = sysd.DaemonReload(); err != nil {
				return err
			}
		}
		if writtenUser {
			if err = userDaemonReload(); err != nil {
				return err
			}
		}
	}

	return nil
}

// EnableSnapServices enables all services of the snap; the main use case for this is
// the first boot of a pre-seeded image with service files already in place but not enabled.
// XXX: it should go away once services are fixed and enabled on start.
func EnableSnapServices(s *snap.Info, inter interacter) (err error) {
	sysd := systemd.New(dirs.GlobalRootDir, systemd.SystemMode, inter)
	for _, app := range s.Apps {
		if app.IsService() {
			svcName := app.ServiceName()
			if err := sysd.Enable(svcName); err != nil {
				return err
			}
		}
	}
	return nil
}

// StopServicesFlags carries extra flags for StopServices.
type StopServicesFlags struct {
	Disable bool
}

// StopServices stops and optionally disables service units for the applications
// from the snap which are services.
func StopServices(apps []*snap.AppInfo, flags *StopServicesFlags, reason snap.ServiceStopReason, inter interacter, tm timings.Measurer) error {
	sysd := systemd.New(dirs.GlobalRootDir, systemd.SystemMode, inter)
	if flags == nil {
		flags = &StopServicesFlags{}
	}

	if reason != snap.StopReasonOther {
		logger.Debugf("StopServices called for %q, reason: %v", apps, reason)
	} else {
		logger.Debugf("StopServices called for %q", apps)
	}
	for _, app := range apps {
		// Handle the case where service file doesn't exist and don't try to stop it as it will fail.
		// This can happen with snap try when snap.yaml is modified on the fly and a daemon line is added.
		if !app.IsService() || !osutil.FileExists(app.ServiceFile()) {
			continue
		}
		// Skip stop on refresh when refresh mode is set to something
		// other than "restart" (or "" which is the same)
		if reason == snap.StopReasonRefresh {
			logger.Debugf(" %s refresh-mode: %v", app.Name, app.StopMode)
			switch app.RefreshMode {
			case "endure":
				// skip this service
				continue
			}
		}

		var err error
		timings.Run(tm, "stop-service", fmt.Sprintf("stop service %q", app.ServiceName()), func(nested timings.Measurer) {
			err = stopService(sysd, app, inter)
			if err == nil && flags.Disable {
				err = sysd.Disable(app.ServiceName())
			}
		})
		if err != nil {
			return err
		}

		// ensure the service is really stopped on remove regardless
		// of stop-mode
		if reason == snap.StopReasonRemove && !app.StopMode.KillAll() && app.DaemonScope == snap.SystemDaemon {
			// FIXME: make this smarter and avoid the killWait
			//        delay if not needed (i.e. if all processes
			//        have died)
			sysd.Kill(app.ServiceName(), "TERM", "all")
			time.Sleep(killWait)
			sysd.Kill(app.ServiceName(), "KILL", "")
		}
	}
	return nil
}

// ServicesEnableState returns a map of service names from the given snap,
// together with their enable/disable status.
func ServicesEnableState(s *snap.Info, inter interacter) (map[string]bool, error) {
	sysd := systemd.New(dirs.GlobalRootDir, systemd.SystemMode, inter)

	// loop over all services in the snap, querying systemd for the current
	// systemd state of the snaps
	snapSvcsState := make(map[string]bool, len(s.Apps))
	for name, app := range s.Apps {
		if !app.IsService() {
			continue
		}
		// FIXME: handle user daemons
		if app.DaemonScope != snap.SystemDaemon {
			continue
		}
		state, err := sysd.IsEnabled(app.ServiceName())
		if err != nil {
			return nil, err
		}
		snapSvcsState[name] = state
	}
	return snapSvcsState, nil
}

// RemoveSnapServices disables and removes service units for the applications
// from the snap which are services. The optional flag indicates whether
// services are removed as part of undoing of first install of a given snap.
func RemoveSnapServices(s *snap.Info, inter interacter) error {
	if s.Type() == snap.TypeSnapd {
		return fmt.Errorf("internal error: removing explicit services for snapd snap is unexpected")
	}
	systemSysd := systemd.New(dirs.GlobalRootDir, systemd.SystemMode, inter)
	userSysd := systemd.New(dirs.GlobalRootDir, systemd.GlobalUserMode, inter)
	var removedSystem, removedUser bool

	for _, app := range s.Apps {
		if !app.IsService() || !osutil.FileExists(app.ServiceFile()) {
			continue
		}

		var sysd systemd.Systemd
		switch app.DaemonScope {
		case snap.SystemDaemon:
			sysd = systemSysd
			removedSystem = true
		case snap.UserDaemon:
			sysd = userSysd
			removedUser = true
		}
		serviceName := filepath.Base(app.ServiceFile())

		for _, socket := range app.Sockets {
			path := socket.File()
			socketServiceName := filepath.Base(path)
			if err := sysd.Disable(socketServiceName); err != nil {
				return err
			}

			if err := os.Remove(path); err != nil && !os.IsNotExist(err) {
				logger.Noticef("Failed to remove socket file %q for %q: %v", path, serviceName, err)
			}
		}

		if app.Timer != nil {
			path := app.Timer.File()

			timerName := filepath.Base(path)
			if err := sysd.Disable(timerName); err != nil {
				return err
			}

			if err := os.Remove(path); err != nil && !os.IsNotExist(err) {
				logger.Noticef("Failed to remove timer file %q for %q: %v", path, serviceName, err)
			}
		}

		if err := sysd.Disable(serviceName); err != nil {
			return err
		}

		if err := os.Remove(app.ServiceFile()); err != nil && !os.IsNotExist(err) {
			logger.Noticef("Failed to remove service file for %q: %v", serviceName, err)
		}

	}

	// only reload if we actually had services
	if removedSystem {
		if err := systemSysd.DaemonReload(); err != nil {
			return err
		}
	}
	if removedUser {
		if err := userDaemonReload(); err != nil {
			return err
		}
	}

	return nil
}

func genServiceNames(snap *snap.Info, appNames []string) []string {
	names := make([]string, 0, len(appNames))

	for _, name := range appNames {
		if app := snap.Apps[name]; app != nil {
			names = append(names, app.ServiceName())
		}
	}
	return names
}

func genServiceFile(appInfo *snap.AppInfo, opts *AddSnapServicesOptions) []byte {
	if opts == nil {
		opts = &AddSnapServicesOptions{}
	}

	serviceTemplate := `[Unit]
# Auto-generated, DO NOT EDIT
Description=Service for snap application {{.App.Snap.InstanceName}}.{{.App.Name}}
{{- if .MountUnit }}
Requires={{.MountUnit}}
{{- end }}
{{- if .PrerequisiteTarget}}
Wants={{.PrerequisiteTarget}}
{{- end}}
{{- if .After}}
After={{ stringsJoin .After " " }}
{{- end}}
{{- if .Before}}
Before={{ stringsJoin .Before " "}}
{{- end}}
X-Snappy=yes

[Service]
EnvironmentFile=-/etc/environment
ExecStart={{.App.LauncherCommand}}
SyslogIdentifier={{.App.Snap.InstanceName}}.{{.App.Name}}
Restart={{.Restart}}
{{- if .App.RestartDelay}}
RestartSec={{.App.RestartDelay.Seconds}}
{{- end}}
WorkingDirectory={{.WorkingDir}}
{{- if .App.StopCommand}}
ExecStop={{.App.LauncherStopCommand}}
{{- end}}
{{- if .App.ReloadCommand}}
ExecReload={{.App.LauncherReloadCommand}}
{{- end}}
{{- if .App.PostStopCommand}}
ExecStopPost={{.App.LauncherPostStopCommand}}
{{- end}}
{{- if .StopTimeout}}
TimeoutStopSec={{.StopTimeout.Seconds}}
{{- end}}
{{- if .StartTimeout}}
TimeoutStartSec={{.StartTimeout.Seconds}}
{{- end}}
Type={{.App.Daemon}}
{{- if .Remain}}
RemainAfterExit={{.Remain}}
{{- end}}
{{- if .App.BusName}}
BusName={{.App.BusName}}
{{- end}}
{{- if .App.WatchdogTimeout}}
WatchdogSec={{.App.WatchdogTimeout.Seconds}}
{{- end}}
{{- if .KillMode}}
KillMode={{.KillMode}}
{{- end}}
{{- if .KillSignal}}
KillSignal={{.KillSignal}}
{{- end}}
{{- if .OOMAdjustScore }}
OOMScoreAdjust={{.OOMAdjustScore}}
{{- end}}
{{- if not .App.Sockets}}

[Install]
WantedBy={{.ServicesTarget}}
{{- end}}
`
	var templateOut bytes.Buffer
	tmpl := template.New("service-wrapper")
	tmpl.Funcs(template.FuncMap{
		"stringsJoin": strings.Join,
	})
	t := template.Must(tmpl.Parse(serviceTemplate))

	restartCond := appInfo.RestartCond.String()
	if restartCond == "" {
		restartCond = snap.RestartOnFailure.String()
	}

	// use score -900+vitalityRank, where vitalityRank starts at 1
	// and considering snapd itself has OOMScoreAdjust=-900
	const baseOOMAdjustScore = -900
	var oomAdjustScore int
	if opts.VitalityRank > 0 {
		oomAdjustScore = baseOOMAdjustScore + opts.VitalityRank
	}

	var remain string
	if appInfo.Daemon == "oneshot" {
		// any restart condition other than "no" is invalid for oneshot daemons
		restartCond = "no"
		// If StopExec is present for a oneshot service than we also need
		// RemainAfterExit=yes
		if appInfo.StopCommand != "" {
			remain = "yes"
		}
	}
	var killMode string
	if !appInfo.StopMode.KillAll() {
		killMode = "process"
	}

	wrapperData := struct {
		App *snap.AppInfo

		Restart            string
		WorkingDir         string
		StopTimeout        time.Duration
		StartTimeout       time.Duration
		ServicesTarget     string
		PrerequisiteTarget string
		MountUnit          string
		Remain             string
		KillMode           string
		KillSignal         string
		OOMAdjustScore     int
		Before             []string
		After              []string

		Home    string
		EnvVars string
	}{
		App: appInfo,

		Restart:        restartCond,
		StopTimeout:    serviceStopTimeout(appInfo),
		StartTimeout:   time.Duration(appInfo.StartTimeout),
		Remain:         remain,
		KillMode:       killMode,
		KillSignal:     appInfo.StopMode.KillSignal(),
		OOMAdjustScore: oomAdjustScore,

		Before: genServiceNames(appInfo.Snap, appInfo.Before),
		After:  genServiceNames(appInfo.Snap, appInfo.After),

		// systemd runs as PID 1 so %h will not work.
		Home: "/root",
	}
	switch appInfo.DaemonScope {
	case snap.SystemDaemon:
		wrapperData.ServicesTarget = systemd.ServicesTarget
		wrapperData.PrerequisiteTarget = systemd.PrerequisiteTarget
		wrapperData.MountUnit = filepath.Base(systemd.MountUnitPath(appInfo.Snap.MountDir()))
		wrapperData.WorkingDir = appInfo.Snap.DataDir()
		wrapperData.After = append(wrapperData.After, "snapd.apparmor.service")
	case snap.UserDaemon:
		wrapperData.ServicesTarget = systemd.UserServicesTarget
		// FIXME: ideally use UserDataDir("%h"), but then the
		// unit fails if the directory doesn't exist.
		wrapperData.WorkingDir = appInfo.Snap.DataDir()
	default:
		panic("unknown snap.DaemonScope")
	}

	// Add extra "After" targets
	if wrapperData.PrerequisiteTarget != "" {
		wrapperData.After = append([]string{wrapperData.PrerequisiteTarget}, wrapperData.After...)
	}
	if wrapperData.MountUnit != "" {
		wrapperData.After = append([]string{wrapperData.MountUnit}, wrapperData.After...)
	}

	if err := t.Execute(&templateOut, wrapperData); err != nil {
		// this can never happen, except we forget a variable
		logger.Panicf("Unable to execute template: %v", err)
	}

	return templateOut.Bytes()
}

func genServiceSocketFile(appInfo *snap.AppInfo, socketName string) []byte {
	socketTemplate := `[Unit]
# Auto-generated, DO NOT EDIT
Description=Socket {{.SocketName}} for snap application {{.App.Snap.InstanceName}}.{{.App.Name}}
{{- if .MountUnit}}
Requires={{.MountUnit}}
After={{.MountUnit}}
{{- end}}
X-Snappy=yes

[Socket]
Service={{.ServiceFileName}}
FileDescriptorName={{.SocketInfo.Name}}
ListenStream={{.ListenStream}}
{{- if .SocketInfo.SocketMode}}
SocketMode={{.SocketInfo.SocketMode | printf "%04o"}}
{{- end}}

[Install]
WantedBy={{.SocketsTarget}}
`
	var templateOut bytes.Buffer
	t := template.Must(template.New("socket-wrapper").Parse(socketTemplate))

	socket := appInfo.Sockets[socketName]
	listenStream := renderListenStream(socket)
	wrapperData := struct {
		App             *snap.AppInfo
		ServiceFileName string
		SocketsTarget   string
		MountUnit       string
		SocketName      string
		SocketInfo      *snap.SocketInfo
		ListenStream    string
	}{
		App:             appInfo,
		ServiceFileName: filepath.Base(appInfo.ServiceFile()),
		SocketsTarget:   systemd.SocketsTarget,
		SocketName:      socketName,
		SocketInfo:      socket,
		ListenStream:    listenStream,
	}
	switch appInfo.DaemonScope {
	case snap.SystemDaemon:
		wrapperData.MountUnit = filepath.Base(systemd.MountUnitPath(appInfo.Snap.MountDir()))
	case snap.UserDaemon:
		// nothing
	default:
		panic("unknown snap.DaemonScope")
	}

	if err := t.Execute(&templateOut, wrapperData); err != nil {
		// this can never happen, except we forget a variable
		logger.Panicf("Unable to execute template: %v", err)
	}

	return templateOut.Bytes()
}

func generateSnapSocketFiles(app *snap.AppInfo) (*map[string][]byte, error) {
	if err := snap.ValidateApp(app); err != nil {
		return nil, err
	}

	socketFiles := make(map[string][]byte)
	for name, socket := range app.Sockets {
		socketFiles[socket.File()] = genServiceSocketFile(app, name)
	}
	return &socketFiles, nil
}

func renderListenStream(socket *snap.SocketInfo) string {
	s := socket.App.Snap
	listenStream := socket.ListenStream
	switch socket.App.DaemonScope {
	case snap.SystemDaemon:
		listenStream = strings.Replace(listenStream, "$SNAP_DATA", s.DataDir(), -1)
		// TODO: when we support User/Group in the generated
		// systemd unit, adjust this accordingly
		serviceUserUid := sys.UserID(0)
		runtimeDir := s.UserXdgRuntimeDir(serviceUserUid)
		listenStream = strings.Replace(listenStream, "$XDG_RUNTIME_DIR", runtimeDir, -1)
		listenStream = strings.Replace(listenStream, "$SNAP_COMMON", s.CommonDataDir(), -1)
	case snap.UserDaemon:
		listenStream = strings.Replace(listenStream, "$SNAP_USER_DATA", s.UserDataDir("%h"), -1)
		listenStream = strings.Replace(listenStream, "$SNAP_USER_COMMON", s.UserCommonDataDir("%h"), -1)
		// FIXME: find some way to share code with snap.UserXdgRuntimeDir()
		listenStream = strings.Replace(listenStream, "$XDG_RUNTIME_DIR", fmt.Sprintf("%%t/snap.%s", s.InstanceName()), -1)
	default:
		panic("unknown snap.DaemonScope")
	}
	return listenStream
}

func generateSnapTimerFile(app *snap.AppInfo) ([]byte, error) {
	timerTemplate := `[Unit]
# Auto-generated, DO NOT EDIT
Description=Timer {{.TimerName}} for snap application {{.App.Snap.InstanceName}}.{{.App.Name}}
{{- if .MountUnit}}
Requires={{.MountUnit}}
After={{.MountUnit}}
{{- end}}
X-Snappy=yes

[Timer]
Unit={{.ServiceFileName}}
{{ range .Schedules }}OnCalendar={{ . }}
{{ end }}
[Install]
WantedBy={{.TimersTarget}}
`
	var templateOut bytes.Buffer
	t := template.Must(template.New("timer-wrapper").Parse(timerTemplate))

	timerSchedule, err := timeutil.ParseSchedule(app.Timer.Timer)
	if err != nil {
		return nil, err
	}

	schedules := generateOnCalendarSchedules(timerSchedule)

	wrapperData := struct {
		App             *snap.AppInfo
		ServiceFileName string
		TimersTarget    string
		TimerName       string
		MountUnit       string
		Schedules       []string
	}{
		App:             app,
		ServiceFileName: filepath.Base(app.ServiceFile()),
		TimersTarget:    systemd.TimersTarget,
		TimerName:       app.Name,
		Schedules:       schedules,
	}
	switch app.DaemonScope {
	case snap.SystemDaemon:
		wrapperData.MountUnit = filepath.Base(systemd.MountUnitPath(app.Snap.MountDir()))
	case snap.UserDaemon:
		// nothing
	default:
		panic("unknown snap.DaemonScope")
	}

	if err := t.Execute(&templateOut, wrapperData); err != nil {
		// this can never happen, except we forget a variable
		logger.Panicf("Unable to execute template: %v", err)
	}

	return templateOut.Bytes(), nil
}

func makeAbbrevWeekdays(start time.Weekday, end time.Weekday) []string {
	out := make([]string, 0, 7)
	for w := start; w%7 != (end + 1); w++ {
		out = append(out, time.Weekday(w % 7).String()[0:3])
	}
	return out
}

// daysRange generates a string representing a continuous range between given
// day numbers, which due to compatiblilty with old systemd version uses a
// verbose syntax of x,y,z instead of x..z
func daysRange(start, end uint) string {
	var buf bytes.Buffer
	for i := start; i <= end; i++ {
		buf.WriteString(strconv.FormatInt(int64(i), 10))
		if i < end {
			buf.WriteRune(',')
		}
	}
	return buf.String()
}

// generateOnCalendarSchedules converts a schedule into OnCalendar schedules
// suitable for use in systemd *.timer units using systemd.time(7)
// https://www.freedesktop.org/software/systemd/man/systemd.time.html
// XXX: old systemd versions do not support x..y ranges
func generateOnCalendarSchedules(schedule []*timeutil.Schedule) []string {
	calendarEvents := make([]string, 0, len(schedule))
	for _, sched := range schedule {
		days := make([]string, 0, len(sched.WeekSpans))
		for _, week := range sched.WeekSpans {
			abbrev := strings.Join(makeAbbrevWeekdays(week.Start.Weekday, week.End.Weekday), ",")

			if week.Start.Pos == timeutil.EveryWeek && week.End.Pos == timeutil.EveryWeek {
				// eg: mon, mon-fri, fri-mon
				days = append(days, fmt.Sprintf("%s *-*-*", abbrev))
				continue
			}
			// examples:
			// mon1 - Mon *-*-1..7 (Monday during the first 7 days)
			// fri1 - Fri *-*-1..7 (Friday during the first 7 days)

			// entries below will make systemd timer expire more
			// frequently than the schedule suggests, however snap
			// runner evaluates current time and gates the actual
			// action
			//
			// mon1-tue - *-*-1..7 *-*-8 (anchored at first
			// Monday; Monday happens during the 7 days,
			// Tuesday can possibly happen on the 8th day if
			// the month started on Tuesday)
			//
			// mon-tue1 - *-*~1 *-*-1..7 (anchored at first
			// Tuesday; matching Monday can happen on the
			// last day of previous month if Tuesday is the
			// 1st)
			//
			// mon5-tue - *-*~1..7 *-*-1 (anchored at last
			// Monday, the matching Tuesday can still happen
			// within the last 7 days, or on the 1st of the
			// next month)
			//
			// fri4-mon - *-*-22-31 *-*-1..7 (anchored at 4th
			// Friday, can span onto the next month, extreme case in
			// February when 28th is Friday)
			//
			// XXX: since old versions of systemd, eg. 229 available
			// in 16.04 does not support x..y ranges, days need to
			// be enumerated like so:
			// Mon *-*-1..7 -> Mon *-*-1,2,3,4,5,6,7
			//
			// XXX: old systemd versions do not support the last n
			// days syntax eg, *-*~1, thus the range needs to be
			// generated in more verbose way like so:
			// Mon *-*~1..7 -> Mon *-*-22,23,24,25,26,27,28,29,30,31
			// (22-28 is the last week, but the month can have
			// anywhere from 28 to 31 days)
			//
			startPos := week.Start.Pos
			endPos := startPos
			if !week.AnchoredAtStart() {
				startPos = week.End.Pos
				endPos = startPos
			}
			startDay := (startPos-1)*7 + 1
			endDay := (endPos) * 7

			if week.IsSingleDay() {
				// single day, can use the 'weekday' filter
				if startPos == timeutil.LastWeek {
					// last week of a month, which can be
					// 22-28 in case of February, while
					// month can have between 28 and 31 days
					days = append(days,
						fmt.Sprintf("%s *-*-%s", abbrev, daysRange(22, 31)))
				} else {
					days = append(days,
						fmt.Sprintf("%s *-*-%s", abbrev, daysRange(startDay, endDay)))
				}
				continue
			}

			if week.AnchoredAtStart() {
				// explore the edge cases first
				switch startPos {
				case timeutil.LastWeek:
					// starts in the last week of the month and
					// possibly spans into the first week of the
					// next month;
					// month can have between 28 and 31
					// days
					days = append(days,
						// trailing 29-31 that are not part of a full week
						fmt.Sprintf("*-*-%s", daysRange(29, 31)),
						fmt.Sprintf("*-*-%s", daysRange(1, 7)))
				case 4:
					// a range in the 4th week can span onto
					// the next week, which is either 28-31
					// or in extreme case (eg. February with
					// 28 days) 1-7 of the next month
					days = append(days,
						// trailing 29-31 that are not part of a full week
						fmt.Sprintf("*-*-%s", daysRange(29, 31)),
						fmt.Sprintf("*-*-%s", daysRange(1, 7)))
				default:
					// can possibly spill into the next week
					days = append(days,
						fmt.Sprintf("*-*-%s", daysRange(startDay+7, endDay+7)))
				}

				if startDay < 28 {
					days = append(days,
						fmt.Sprintf("*-*-%s", daysRange(startDay, endDay)))
				} else {
					// from the end of the month
					days = append(days,
						fmt.Sprintf("*-*-%s", daysRange(startDay-7, endDay-7)))
				}
			} else {
				switch endPos {
				case timeutil.LastWeek:
					// month can have between 28 and 31
					// days, add trailing 29-31 that are not
					// part of a full week
					days = append(days, fmt.Sprintf("*-*-%s", daysRange(29, 31)))
				case 1:
					// possibly spans from the last week of the
					// previous month and ends in the first week of
					// current month
					days = append(days, fmt.Sprintf("*-*-%s", daysRange(22, 31)))
				default:
					// can possibly spill into the previous week
					days = append(days,
						fmt.Sprintf("*-*-%s", daysRange(startDay-7, endDay-7)))
				}
				if endDay < 28 {
					days = append(days,
						fmt.Sprintf("*-*-%s", daysRange(startDay, endDay)))
				} else {
					days = append(days,
						fmt.Sprintf("*-*-%s", daysRange(startDay-7, endDay-7)))
				}
			}
		}

		if len(days) == 0 {
			// no weekday spec, meaning the timer runs every day
			days = []string{"*-*-*"}
		}

		startTimes := make([]string, 0, len(sched.ClockSpans))
		for _, clocks := range sched.ClockSpans {
			// use expanded clock spans
			for _, span := range clocks.ClockSpans() {
				when := span.Start
				if span.Spread {
					length := span.End.Sub(span.Start)
					if length < 0 {
						// span Start wraps around, so we have '00:00.Sub(23:45)'
						length = -length
					}
					if length > 5*time.Minute {
						// replicate what timeutil.Next() does
						// and cut some time at the end of the
						// window so that events do not happen
						// directly one after another
						length -= 5 * time.Minute
					}
					when = when.Add(randutil.RandomDuration(length))
				}
				if when.Hour == 24 {
					// 24:00 for us means the other end of
					// the day, for systemd we need to
					// adjust it to the 0-23 hour range
					when.Hour -= 24
				}

				startTimes = append(startTimes, when.String())
			}
		}

		for _, day := range days {
			if len(startTimes) == 0 {
				// current schedule is days only
				calendarEvents = append(calendarEvents, day)
				continue
			}

			for _, startTime := range startTimes {
				calendarEvents = append(calendarEvents, fmt.Sprintf("%s %s", day, startTime))
			}
		}
	}
	return calendarEvents
}

type RestartServicesFlags struct {
	Reload bool
}

// Restart or reload services; if reload flag is set then "systemctl reload-or-restart" is attempted.
func RestartServices(svcs []*snap.AppInfo, flags *RestartServicesFlags, inter interacter, tm timings.Measurer) error {
	sysd := systemd.New(dirs.GlobalRootDir, systemd.SystemMode, inter)

	for _, srv := range svcs {
		// they're *supposed* to be all services, but checking doesn't hurt
		if !srv.IsService() {
			continue
		}

		var err error
		timings.Run(tm, "restart-service", fmt.Sprintf("restart service %q", srv), func(nested timings.Measurer) {
			if flags != nil && flags.Reload {
				err = sysd.ReloadOrRestart(srv.ServiceName())
			} else {
				// note: stop followed by start, not just 'restart'
				err = sysd.Restart(srv.ServiceName(), 5*time.Second)
			}
		})
		if err != nil {
			// there is nothing we can do about failed service
			return err
		}
	}
	return nil
}

// QueryDisabledServices returns a list of all currently disabled snap services
// in the snap.
func QueryDisabledServices(info *snap.Info, pb progress.Meter) ([]string, error) {
	// save the list of services that are in the disabled state before unlinking
	// and thus removing the snap services
	snapSvcStates, err := ServicesEnableState(info, pb)
	if err != nil {
		return nil, err
	}

	disabledSnapSvcs := []string{}
	// add all disabled services to the list
	for svc, isEnabled := range snapSvcStates {
		if !isEnabled {
			disabledSnapSvcs = append(disabledSnapSvcs, svc)
		}
	}

	// sort for easier testing
	sort.Strings(disabledSnapSvcs)

	return disabledSnapSvcs, nil
}<|MERGE_RESOLUTION|>--- conflicted
+++ resolved
@@ -383,13 +383,8 @@
 }
 
 // AddSnapServices adds service units for the applications from the snap which are services.
-<<<<<<< HEAD
 func AddSnapServices(s *snap.Info, opts *AddSnapServicesOptions, inter interacter) (err error) {
-	if s.GetType() == snap.TypeSnapd {
-=======
-func AddSnapServices(s *snap.Info, disabledSvcs []string, opts *AddSnapServicesOptions, inter interacter) (err error) {
 	if s.Type() == snap.TypeSnapd {
->>>>>>> 46559c2a
 		return fmt.Errorf("internal error: adding explicit services for snapd snap is unexpected")
 	}
 
@@ -401,26 +396,14 @@
 	preseeding := opts.Preseeding
 
 	sysd := systemd.New(dirs.GlobalRootDir, systemd.SystemMode, inter)
-<<<<<<< HEAD
 
 	var written []string
 	var writtenSystem, writtenUser bool
-=======
-	var written []string
-	var writtenSystem, writtenUser bool
-	var disableEnabledServices func()
->>>>>>> 46559c2a
 
 	defer func() {
 		if err == nil {
 			return
 		}
-<<<<<<< HEAD
-=======
-		if disableEnabledServices != nil {
-			disableEnabledServices()
-		}
->>>>>>> 46559c2a
 		for _, s := range written {
 			if e := os.Remove(s); e != nil {
 				inter.Notify(fmt.Sprintf("while trying to remove %s due to previous failure: %v", s, e))
@@ -437,8 +420,6 @@
 			}
 		}
 	}()
-
-	var toEnable []*snap.AppInfo
 
 	// create services first; this doesn't trigger systemd
 	for _, app := range s.Apps {
@@ -490,28 +471,6 @@
 			}
 			written = append(written, path)
 		}
-<<<<<<< HEAD
-=======
-
-		if app.Timer != nil || len(app.Sockets) != 0 {
-			// service is socket or timer activated, not during the
-			// boot
-			continue
-		}
-		// XXX: this may become quadratic, optimize.
-		// When preseeding services get enabled in doMarkPresseeded instead at
-		// the moment.
-		if strutil.ListContains(disabledSvcs, app.Name) || preseeding {
-			continue
-		}
-
-		toEnable = append(toEnable, app)
-	}
-
-	disableEnabledServices, err = enableServices(toEnable, inter)
-	if err != nil {
-		return err
->>>>>>> 46559c2a
 	}
 
 	if !preseeding {
