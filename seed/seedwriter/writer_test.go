--- conflicted
+++ resolved
@@ -3233,10 +3233,6 @@
 	c.Assert(w, NotNil)
 
 	_, err = w.Start(s.db, s.newFetcher)
-<<<<<<< HEAD
-	c.Assert(err, ErrorMatches, "mkdir .*/seed/systems/1234: file exists")
-=======
 	c.Assert(err, ErrorMatches, `system "1234" already exists`)
 	c.Assert(seedwriter.IsSytemDirectoryExistsError(err), Equals, true)
->>>>>>> 4721a67d
 }