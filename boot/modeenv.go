// -*- Mode: Go; indent-tabs-mode: t -*-

/*
 * Copyright (C) 2019-2020 Canonical Ltd
 *
 * This program is free software: you can redistribute it and/or modify
 * it under the terms of the GNU General Public License version 3 as
 * published by the Free Software Foundation.
 *
 * This program is distributed in the hope that it will be useful,
 * but WITHOUT ANY WARRANTY; without even the implied warranty of
 * MERCHANTABILITY or FITNESS FOR A PARTICULAR PURPOSE.  See the
 * GNU General Public License for more details.
 *
 * You should have received a copy of the GNU General Public License
 * along with this program.  If not, see <http://www.gnu.org/licenses/>.
 *
 */

package boot

import (
	"bytes"
	"encoding/json"
	"fmt"
	"io"
	"os"
	"path/filepath"
	"reflect"
	"sort"
	"strings"

	"github.com/mvo5/goconfigparser"

	"github.com/snapcore/snapd/asserts"
	"github.com/snapcore/snapd/dirs"
	"github.com/snapcore/snapd/osutil"
	"github.com/snapcore/snapd/release"
	"github.com/snapcore/snapd/secboot"
)

type bootAssetsMap map[string][]string

// bootCommandLines is a list of kernel command lines. The command lines are
// marshalled as JSON as a comma can be present in the module parameters.
type bootCommandLines []string

// Modeenv is a file on UC20 that provides additional information
// about the current mode (run,recover,install)
type Modeenv struct {
	Mode           string `key:"mode"`
	RecoverySystem string `key:"recovery_system"`
	// CurrentRecoverySystems is a list of labels corresponding to recovery
	// systems that have been tested or are in the process of being tried,
	// thus only the run key is resealed for these systems.
	CurrentRecoverySystems []string `key:"current_recovery_systems"`
	// GoodRecoverySystems is a list of labels corresponding to recovery
	// systems that were tested and are prepared to use for recovering.
	// The fallback keys are resealed for these systems.
	GoodRecoverySystems []string `key:"good_recovery_systems"`
	Base                string   `key:"base"`
	TryBase             string   `key:"try_base"`
	BaseStatus          string   `key:"base_status"`
	CurrentKernels      []string `key:"current_kernels"`
	// Model, BrandID, Grade, SignKeyID describe the properties of current
	// device model.
	Model          string `key:"model"`
	BrandID        string `key:"model,secondary"`
	Grade          string `key:"grade"`
	ModelSignKeyID string `key:"model_sign_key_id"`
	// TryModel, TryBrandID, TryGrade, TrySignKeyID describe the properties
	// of the candidate model.
	TryModel          string `key:"try_model"`
	TryBrandID        string `key:"try_model,secondary"`
	TryGrade          string `key:"try_grade"`
	TryModelSignKeyID string `key:"try_model_sign_key_id"`
	// BootFlags is the set of boot flags. Whether this applies for the current
	// or next boot is not indicated in the modeenv. When the modeenv is read in
	// the initramfs these flags apply to the current boot and are copied into
	// a file in /run that userspace should read instead of reading from this
	// key. When setting boot flags for the next boot, then this key will be
	// written to and used by the initramfs after rebooting.
	BootFlags []string `key:"boot_flags"`
	// CurrentTrustedBootAssets is a map of a run bootloader's asset names to
	// a list of hashes of the asset contents. Typically the first entry in
	// the list is a hash of an asset the system currently boots with (or is
	// expected to have booted with). The second entry, if present, is the
	// hash of an entry added when an update of the asset was being applied
	// and will become the sole entry after a successful boot.
	CurrentTrustedBootAssets bootAssetsMap `key:"current_trusted_boot_assets"`
	// CurrentTrustedRecoveryBootAssetsMap is a map of a recovery bootloader's
	// asset names to a list of hashes of the asset contents. Used similarly
	// to CurrentTrustedBootAssets.
	CurrentTrustedRecoveryBootAssets bootAssetsMap `key:"current_trusted_recovery_boot_assets"`
	// CurrentKernelCommandLines is a list of the expected kernel command
	// lines when booting into run mode. It will typically only be one
	// element for normal operations, but may contain two elements during
	// update scenarios.
	CurrentKernelCommandLines bootCommandLines `key:"current_kernel_command_lines"`
	// TODO:UC20 add a per recovery system list of kernel command lines

	// read is set to true when a modenv was read successfully
	read bool

	// originRootdir is set to the root whence the modeenv was
	// read from, and where it will be written back to
	originRootdir string

	// extrakeys is all the keys in the modeenv we read from the file but don't
	// understand, we keep track of this so that if we read a new modeenv with
	// extra keys and need to rewrite it, we will write those new keys as well
	extrakeys map[string]string
}

var modeenvKnownKeys = make(map[string]bool)

func init() {
	st := reflect.TypeOf(Modeenv{})
	num := st.NumField()
	for i := 0; i < num; i++ {
		f := st.Field(i)
		if f.PkgPath != "" {
			// unexported
			continue
		}
		key := f.Tag.Get("key")
		if key == "" {
			panic(fmt.Sprintf("modeenv %s field has no key tag", f.Name))
		}
		const secondaryModifier = ",secondary"
		if strings.HasSuffix(key, secondaryModifier) {
			// secondary field in a group fields
			// corresponding to one file key
			key := key[:len(key)-len(secondaryModifier)]
			if !modeenvKnownKeys[key] {
				panic(fmt.Sprintf("modeenv %s field marked as secondary for not yet defined key %q", f.Name, key))
			}
			continue
		}
		if modeenvKnownKeys[key] {
			panic(fmt.Sprintf("modeenv key %q repeated on %s", key, f.Name))
		}
		modeenvKnownKeys[key] = true
	}
}

func modeenvFile(rootdir string) string {
	if rootdir == "" {
		rootdir = dirs.GlobalRootDir
	}
	return dirs.SnapModeenvFileUnder(rootdir)
}

// ReadModeenv attempts to read the modeenv file at
// <rootdir>/var/iib/snapd/modeenv.
func ReadModeenv(rootdir string) (*Modeenv, error) {
	modeenvPath := modeenvFile(rootdir)
	cfg := goconfigparser.New()
	cfg.AllowNoSectionHeader = true
	if err := cfg.ReadFile(modeenvPath); err != nil {
		return nil, err
	}

	// TODO:UC20: should we check these errors and try to do something?
	m := Modeenv{
		read:          true,
		originRootdir: rootdir,
		extrakeys:     make(map[string]string),
	}
	unmarshalModeenvValueFromCfg(cfg, "recovery_system", &m.RecoverySystem)
	unmarshalModeenvValueFromCfg(cfg, "current_recovery_systems", &m.CurrentRecoverySystems)
	unmarshalModeenvValueFromCfg(cfg, "good_recovery_systems", &m.GoodRecoverySystems)
	unmarshalModeenvValueFromCfg(cfg, "boot_flags", &m.BootFlags)

	unmarshalModeenvValueFromCfg(cfg, "mode", &m.Mode)
	if m.Mode == "" {
		return nil, fmt.Errorf("internal error: mode is unset")
	}
	unmarshalModeenvValueFromCfg(cfg, "base", &m.Base)
	unmarshalModeenvValueFromCfg(cfg, "base_status", &m.BaseStatus)
	unmarshalModeenvValueFromCfg(cfg, "try_base", &m.TryBase)

	// current_kernels is a comma-delimited list in a string
	unmarshalModeenvValueFromCfg(cfg, "current_kernels", &m.CurrentKernels)
	var bm modeenvModel
	unmarshalModeenvValueFromCfg(cfg, "model", &bm)
	m.BrandID = bm.brandID
	m.Model = bm.model
	// expect the caller to validate the grade
	unmarshalModeenvValueFromCfg(cfg, "grade", &m.Grade)
	unmarshalModeenvValueFromCfg(cfg, "model_sign_key_id", &m.ModelSignKeyID)
	var tryBm modeenvModel
	unmarshalModeenvValueFromCfg(cfg, "try_model", &tryBm)
	m.TryBrandID = tryBm.brandID
	m.TryModel = tryBm.model
	unmarshalModeenvValueFromCfg(cfg, "try_grade", &m.TryGrade)
	unmarshalModeenvValueFromCfg(cfg, "try_model_sign_key_id", &m.TryModelSignKeyID)

	unmarshalModeenvValueFromCfg(cfg, "current_trusted_boot_assets", &m.CurrentTrustedBootAssets)
	unmarshalModeenvValueFromCfg(cfg, "current_trusted_recovery_boot_assets", &m.CurrentTrustedRecoveryBootAssets)
	unmarshalModeenvValueFromCfg(cfg, "current_kernel_command_lines", &m.CurrentKernelCommandLines)

	// save all the rest of the keys we don't understand
	keys, err := cfg.Options("")
	if err != nil {
		return nil, err
	}
	for _, k := range keys {
		if !modeenvKnownKeys[k] {
			val, err := cfg.Get("", k)
			if err != nil {
				return nil, err
			}
			m.extrakeys[k] = val
		}
	}

	return &m, nil
}

// deepEqual compares two modeenvs to ensure they are textually the same. It
// does not consider whether the modeenvs were read from disk or created purely
// in memory. It also does not sort or otherwise mutate any sub-objects,
// performing simple strict verification of sub-objects.
func (m *Modeenv) deepEqual(m2 *Modeenv) bool {
	b, err := json.Marshal(m)
	if err != nil {
		return false
	}
	b2, err := json.Marshal(m2)
	if err != nil {
		return false
	}
	return bytes.Equal(b, b2)
}

// Copy will make a deep copy of a Modeenv.
func (m *Modeenv) Copy() (*Modeenv, error) {
	// to avoid hard-coding all fields here and manually copying everything, we
	// take the easy way out and serialize to json then re-import into a
	// empty Modeenv
	b, err := json.Marshal(m)
	if err != nil {
		return nil, err
	}
	m2 := &Modeenv{}
	err = json.Unmarshal(b, m2)
	if err != nil {
		return nil, err
	}

	// manually copy the unexported fields as they won't be in the JSON
	m2.read = m.read
	m2.originRootdir = m.originRootdir
	return m2, nil
}

// Write outputs the modeenv to the file where it was read, only valid on
// modeenv that has been read.
func (m *Modeenv) Write() error {
	if m.read {
		return m.WriteTo(m.originRootdir)
	}
	return fmt.Errorf("internal error: must use WriteTo with modeenv not read from disk")
}

// WriteTo outputs the modeenv to the file at <rootdir>/var/lib/snapd/modeenv.
func (m *Modeenv) WriteTo(rootdir string) error {
	modeenvPath := modeenvFile(rootdir)

	if err := os.MkdirAll(filepath.Dir(modeenvPath), 0755); err != nil {
		return err
	}
	buf := bytes.NewBuffer(nil)
	if m.Mode == "" {
		return fmt.Errorf("internal error: mode is unset")
	}
	marshalModeenvEntryTo(buf, "mode", m.Mode)
	marshalModeenvEntryTo(buf, "recovery_system", m.RecoverySystem)
	marshalModeenvEntryTo(buf, "current_recovery_systems", m.CurrentRecoverySystems)
	marshalModeenvEntryTo(buf, "good_recovery_systems", m.GoodRecoverySystems)
	marshalModeenvEntryTo(buf, "boot_flags", m.BootFlags)
	marshalModeenvEntryTo(buf, "base", m.Base)
	marshalModeenvEntryTo(buf, "try_base", m.TryBase)
	marshalModeenvEntryTo(buf, "base_status", m.BaseStatus)
	marshalModeenvEntryTo(buf, "current_kernels", strings.Join(m.CurrentKernels, ","))
	if m.Model != "" || m.Grade != "" {
		if m.Model == "" {
			return fmt.Errorf("internal error: model is unset")
		}
		if m.BrandID == "" {
			return fmt.Errorf("internal error: brand is unset")
		}
		marshalModeenvEntryTo(buf, "model", &modeenvModel{brandID: m.BrandID, model: m.Model})
	}
	// TODO: complain when grade or key are unset
	marshalModeenvEntryTo(buf, "grade", m.Grade)
	marshalModeenvEntryTo(buf, "model_sign_key_id", m.ModelSignKeyID)
	if m.TryModel != "" || m.TryGrade != "" {
		if m.TryModel == "" {
			return fmt.Errorf("internal error: try model is unset")
		}
		if m.TryBrandID == "" {
			return fmt.Errorf("internal error: try brand is unset")
		}
		marshalModeenvEntryTo(buf, "try_model", &modeenvModel{brandID: m.TryBrandID, model: m.TryModel})
	}
	marshalModeenvEntryTo(buf, "try_grade", m.TryGrade)
	marshalModeenvEntryTo(buf, "try_model_sign_key_id", m.TryModelSignKeyID)
	marshalModeenvEntryTo(buf, "current_trusted_boot_assets", m.CurrentTrustedBootAssets)
	marshalModeenvEntryTo(buf, "current_trusted_recovery_boot_assets", m.CurrentTrustedRecoveryBootAssets)
	marshalModeenvEntryTo(buf, "current_kernel_command_lines", m.CurrentKernelCommandLines)

	// write all the extra keys at the end
	// sort them for test convenience
	extraKeys := make([]string, 0, len(m.extrakeys))
	for k := range m.extrakeys {
		extraKeys = append(extraKeys, k)
	}
	sort.Strings(extraKeys)
	for _, k := range extraKeys {
		marshalModeenvEntryTo(buf, k, m.extrakeys[k])
	}

	if err := osutil.AtomicWriteFile(modeenvPath, buf.Bytes(), 0644, 0); err != nil {
		return err
	}
	return nil
}

<<<<<<< HEAD
// dummy to verify interface match
var _ secboot.ModelForSealing = (*modeenvModelForSealing)(nil)

// modeenvModelForSealing is a helper type that implements
// github.com/snapcore/secboot.SnapModel interface.
type modeenvModelForSealing struct {
=======
// modeenvModelForSealing is a helper type that implements
// github.com/snapcore/secboot.SnapModel interface with additional methods used
// internally in the boot package.
type modeenvModelForSealing interface {
	BrandID() string
	SignKeyID() string
	Model() string
	Grade() asserts.ModelGrade
	Series() string
	uniqueID() string
}

// dummy to verify interface match
var _ secboot.ModelForSealing = (modeenvModelForSealing)(nil)

// modeenvModelForSealing is a helper type that implements
// github.com/snapcore/secboot.SnapModel and modeenvModelForSealing interfaces.
type modeenvModelForSealingImpl struct {
>>>>>>> 3293df1c
	brandID        string
	model          string
	grade          asserts.ModelGrade
	modelSignKeyID string
}

<<<<<<< HEAD
func (m *modeenvModelForSealing) BrandID() string           { return m.brandID }
func (m *modeenvModelForSealing) SignKeyID() string         { return m.modelSignKeyID }
func (m *modeenvModelForSealing) Model() string             { return m.model }
func (m *modeenvModelForSealing) Grade() asserts.ModelGrade { return m.grade }
func (m *modeenvModelForSealing) Series() string            { return release.Series }

// uniqueID returns a unique ID which can be used as a map index of the
// underlying model.
func (m *modeenvModelForSealing) uniqueID() string {
=======
// dummy to verify interface match
var _ secboot.ModelForSealing = (*modeenvModelForSealingImpl)(nil)

func (m *modeenvModelForSealingImpl) BrandID() string           { return m.brandID }
func (m *modeenvModelForSealingImpl) SignKeyID() string         { return m.modelSignKeyID }
func (m *modeenvModelForSealingImpl) Model() string             { return m.model }
func (m *modeenvModelForSealingImpl) Grade() asserts.ModelGrade { return m.grade }
func (m *modeenvModelForSealingImpl) Series() string            { return release.Series }

// uniqueID returns a unique ID which can be used as a map index of the
// underlying model.
func (m *modeenvModelForSealingImpl) uniqueID() string {
>>>>>>> 3293df1c
	return fmt.Sprintf("%s/%s/%s/%s", m.brandID, m.model, m.grade, m.modelSignKeyID)
}

// ModelForSealing returns a wrapper implementing
// github.com/snapcore/secboot.SnapModel interface which describes the current
// model.
<<<<<<< HEAD
func (m *Modeenv) ModelForSealing() *modeenvModelForSealing {
	return &modeenvModelForSealing{
=======
func (m *Modeenv) ModelForSealing() modeenvModelForSealing {
	return &modeenvModelForSealingImpl{
>>>>>>> 3293df1c
		brandID:        m.BrandID,
		model:          m.Model,
		grade:          asserts.ModelGrade(m.Grade),
		modelSignKeyID: m.ModelSignKeyID,
	}
}

// TryModelForSealing returns a wrapper implementing
// github.com/snapcore/secboot.SnapModel interface which describes the candidate
// or try model.
<<<<<<< HEAD
func (m *Modeenv) TryModelForSealing() *modeenvModelForSealing {
	return &modeenvModelForSealing{
=======
func (m *Modeenv) TryModelForSealing() modeenvModelForSealing {
	return &modeenvModelForSealingImpl{
>>>>>>> 3293df1c
		brandID:        m.TryBrandID,
		model:          m.TryModel,
		grade:          asserts.ModelGrade(m.TryGrade),
		modelSignKeyID: m.TryModelSignKeyID,
	}
}

type modeenvValueMarshaller interface {
	MarshalModeenvValue() (string, error)
}

type modeenvValueUnmarshaller interface {
	UnmarshalModeenvValue(value string) error
}

// marshalModeenvEntryTo marshals to out what as value for an entry
// with the given key. If what is empty this is a no-op.
func marshalModeenvEntryTo(out io.Writer, key string, what interface{}) error {
	var asString string
	switch v := what.(type) {
	case string:
		if v == "" {
			return nil
		}
		asString = v
	case []string:
		if len(v) == 0 {
			return nil
		}
		asString = asModeenvStringList(v)
	default:
		if vm, ok := what.(modeenvValueMarshaller); ok {
			marshalled, err := vm.MarshalModeenvValue()
			if err != nil {
				return fmt.Errorf("cannot marshal value for key %q: %v", key, err)
			}
			asString = marshalled
		} else if jm, ok := what.(json.Marshaler); ok {
			marshalled, err := jm.MarshalJSON()
			if err != nil {
				return fmt.Errorf("cannot marshal value for key %q as JSON: %v", key, err)
			}
			asString = string(marshalled)
			if asString == "null" {
				//  no need to keep nulls in the modeenv
				return nil
			}
		} else {
			return fmt.Errorf("internal error: cannot marshal unsupported type %T value %v for key %q", what, what, key)
		}
	}
	_, err := fmt.Fprintf(out, "%s=%s\n", key, asString)
	return err
}

// unmarshalModeenvValueFromCfg unmarshals the value of the entry with
// th given key to dest. If there's no such entry dest might be left
// empty.
func unmarshalModeenvValueFromCfg(cfg *goconfigparser.ConfigParser, key string, dest interface{}) error {
	if dest == nil {
		return fmt.Errorf("internal error: cannot unmarshal to nil")
	}
	kv, _ := cfg.Get("", key)

	switch v := dest.(type) {
	case *string:
		*v = kv
	case *[]string:
		*v = splitModeenvStringList(kv)
	default:
		if vm, ok := v.(modeenvValueUnmarshaller); ok {
			if err := vm.UnmarshalModeenvValue(kv); err != nil {
				return fmt.Errorf("cannot unmarshal modeenv value %q to %T: %v", kv, dest, err)
			}
			return nil
		} else if jm, ok := v.(json.Unmarshaler); ok {
			if len(kv) == 0 {
				// leave jm empty
				return nil
			}
			if err := jm.UnmarshalJSON([]byte(kv)); err != nil {
				return fmt.Errorf("cannot unmarshal modeenv value %q as JSON to %T: %v", kv, dest, err)
			}
			return nil
		}
		return fmt.Errorf("internal error: cannot unmarshal value %q for unsupported type %T", kv, dest)
	}
	return nil
}

func splitModeenvStringList(v string) []string {
	if v == "" {
		return nil
	}
	split := strings.Split(v, ",")
	// drop empty strings
	nonEmpty := make([]string, 0, len(split))
	for _, one := range split {
		if one != "" {
			nonEmpty = append(nonEmpty, one)
		}
	}
	if len(nonEmpty) == 0 {
		return nil
	}
	return nonEmpty
}

func asModeenvStringList(v []string) string {
	return strings.Join(v, ",")
}

type modeenvModel struct {
	brandID, model string
}

func (m *modeenvModel) MarshalModeenvValue() (string, error) {
	return fmt.Sprintf("%s/%s", m.brandID, m.model), nil
}

func (m *modeenvModel) UnmarshalModeenvValue(brandSlashModel string) error {
	if bsmSplit := strings.SplitN(brandSlashModel, "/", 2); len(bsmSplit) == 2 {
		if bsmSplit[0] != "" && bsmSplit[1] != "" {
			m.brandID = bsmSplit[0]
			m.model = bsmSplit[1]
		}
	}
	return nil
}

func (b bootAssetsMap) MarshalJSON() ([]byte, error) {
	asMap := map[string][]string(b)
	return json.Marshal(asMap)
}

func (b *bootAssetsMap) UnmarshalJSON(data []byte) error {
	var asMap map[string][]string
	if err := json.Unmarshal(data, &asMap); err != nil {
		return err
	}
	*b = bootAssetsMap(asMap)
	return nil
}

func (s bootCommandLines) MarshalJSON() ([]byte, error) {
	return json.Marshal([]string(s))
}

func (s *bootCommandLines) UnmarshalJSON(data []byte) error {
	var asList []string
	if err := json.Unmarshal(data, &asList); err != nil {
		return err
	}
	*s = bootCommandLines(asList)
	return nil
}<|MERGE_RESOLUTION|>--- conflicted
+++ resolved
@@ -328,14 +328,6 @@
 	return nil
 }
 
-<<<<<<< HEAD
-// dummy to verify interface match
-var _ secboot.ModelForSealing = (*modeenvModelForSealing)(nil)
-
-// modeenvModelForSealing is a helper type that implements
-// github.com/snapcore/secboot.SnapModel interface.
-type modeenvModelForSealing struct {
-=======
 // modeenvModelForSealing is a helper type that implements
 // github.com/snapcore/secboot.SnapModel interface with additional methods used
 // internally in the boot package.
@@ -354,24 +346,12 @@
 // modeenvModelForSealing is a helper type that implements
 // github.com/snapcore/secboot.SnapModel and modeenvModelForSealing interfaces.
 type modeenvModelForSealingImpl struct {
->>>>>>> 3293df1c
 	brandID        string
 	model          string
 	grade          asserts.ModelGrade
 	modelSignKeyID string
 }
 
-<<<<<<< HEAD
-func (m *modeenvModelForSealing) BrandID() string           { return m.brandID }
-func (m *modeenvModelForSealing) SignKeyID() string         { return m.modelSignKeyID }
-func (m *modeenvModelForSealing) Model() string             { return m.model }
-func (m *modeenvModelForSealing) Grade() asserts.ModelGrade { return m.grade }
-func (m *modeenvModelForSealing) Series() string            { return release.Series }
-
-// uniqueID returns a unique ID which can be used as a map index of the
-// underlying model.
-func (m *modeenvModelForSealing) uniqueID() string {
-=======
 // dummy to verify interface match
 var _ secboot.ModelForSealing = (*modeenvModelForSealingImpl)(nil)
 
@@ -384,20 +364,14 @@
 // uniqueID returns a unique ID which can be used as a map index of the
 // underlying model.
 func (m *modeenvModelForSealingImpl) uniqueID() string {
->>>>>>> 3293df1c
 	return fmt.Sprintf("%s/%s/%s/%s", m.brandID, m.model, m.grade, m.modelSignKeyID)
 }
 
 // ModelForSealing returns a wrapper implementing
 // github.com/snapcore/secboot.SnapModel interface which describes the current
 // model.
-<<<<<<< HEAD
-func (m *Modeenv) ModelForSealing() *modeenvModelForSealing {
-	return &modeenvModelForSealing{
-=======
 func (m *Modeenv) ModelForSealing() modeenvModelForSealing {
 	return &modeenvModelForSealingImpl{
->>>>>>> 3293df1c
 		brandID:        m.BrandID,
 		model:          m.Model,
 		grade:          asserts.ModelGrade(m.Grade),
@@ -408,13 +382,8 @@
 // TryModelForSealing returns a wrapper implementing
 // github.com/snapcore/secboot.SnapModel interface which describes the candidate
 // or try model.
-<<<<<<< HEAD
-func (m *Modeenv) TryModelForSealing() *modeenvModelForSealing {
-	return &modeenvModelForSealing{
-=======
 func (m *Modeenv) TryModelForSealing() modeenvModelForSealing {
 	return &modeenvModelForSealingImpl{
->>>>>>> 3293df1c
 		brandID:        m.TryBrandID,
 		model:          m.TryModel,
 		grade:          asserts.ModelGrade(m.TryGrade),
