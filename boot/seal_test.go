--- conflicted
+++ resolved
@@ -1741,18 +1741,6 @@
 			c.Assert(params.ModelParams, HasLen, 2)
 			// shared parameters
 			c.Assert(params.ModelParams[0].Model.Model(), Equals, "my-model-uc20")
-<<<<<<< HEAD
-			c.Assert(params.ModelParams[1].Model.Model(), Equals, "try-my-model-uc20")
-			for _, mp := range params.ModelParams {
-				c.Assert(mp.KernelCmdlines, DeepEquals, []string{
-					"snapd_recovery_mode=recover snapd_recovery_system=1234 console=ttyS0 console=tty1 panic=-1",
-					"snapd_recovery_mode=recover snapd_recovery_system=20200825 console=ttyS0 console=tty1 panic=-1",
-					"snapd_recovery_mode=run console=ttyS0 console=tty1 panic=-1",
-				})
-				// load chains
-				c.Assert(mp.EFILoadChains, HasLen, 3)
-			}
-=======
 			c.Assert(params.ModelParams[0].KernelCmdlines, DeepEquals, []string{
 				"snapd_recovery_mode=recover snapd_recovery_system=20200825 console=ttyS0 console=tty1 panic=-1",
 				"snapd_recovery_mode=run console=ttyS0 console=tty1 panic=-1",
@@ -1767,7 +1755,6 @@
 			})
 			// 2 load chains (bootloader + run kernel, bootloader + recovery kernel)
 			c.Assert(params.ModelParams[1].EFILoadChains, HasLen, 2)
->>>>>>> ef7257b0
 		case 2: // recovery keys
 			c.Assert(params.KeyFiles, DeepEquals, []string{
 				filepath.Join(boot.InitramfsSeedEncryptionKeyDir, "ubuntu-data.recovery.sealed-key"),
@@ -1800,35 +1787,6 @@
 
 		// verify the load chains, which  are identical for both models
 		switch resealKeysCalls {
-<<<<<<< HEAD
-		case 1: // run load chain
-			for _, mp := range params.ModelParams {
-				c.Assert(mp.EFILoadChains, DeepEquals, []*secboot.LoadChain{
-					secboot.NewLoadChain(shim,
-						secboot.NewLoadChain(grub,
-							secboot.NewLoadChain(kernelOldRecovery),
-						)),
-					secboot.NewLoadChain(shim,
-						secboot.NewLoadChain(grub,
-							secboot.NewLoadChain(kernelNewRecovery),
-						)),
-					secboot.NewLoadChain(shim,
-						secboot.NewLoadChain(grub,
-							secboot.NewLoadChain(runGrub,
-								secboot.NewLoadChain(runKernel)),
-						)),
-				})
-			}
-		case 2: // recovery load chains
-			for _, mp := range params.ModelParams {
-				c.Assert(mp.EFILoadChains, DeepEquals, []*secboot.LoadChain{
-					secboot.NewLoadChain(shim,
-						secboot.NewLoadChain(grub,
-							secboot.NewLoadChain(kernelOldRecovery),
-						)),
-				})
-			}
-=======
 		case 1: // run load chain for 2 models, current and a try model
 			c.Assert(params.ModelParams, HasLen, 2)
 			// each load chain has either the run kernel (shared for
@@ -1866,7 +1824,6 @@
 						secboot.NewLoadChain(kernelOldRecovery),
 					)),
 			})
->>>>>>> ef7257b0
 		}
 
 		return nil
@@ -1928,21 +1885,6 @@
 			Model:          "my-model-uc20",
 			Grade:          "dangerous",
 			ModelSignKeyID: "Jv8_JiHiIzJVcO9M55pPdqSDWUvuhfDIBJUS-3VW7F_idjix7Ffn5qMxB21ZQuij",
-<<<<<<< HEAD
-			AssetChain:     recoveryAssetChain,
-			Kernel:         "pc-kernel",
-			KernelRevision: "999",
-			KernelCmdlines: []string{
-				"snapd_recovery_mode=recover snapd_recovery_system=1234 console=ttyS0 console=tty1 panic=-1",
-			},
-		},
-		boot.BootChain{
-			BrandID:        "my-brand",
-			Model:          "my-model-uc20",
-			Grade:          "dangerous",
-			ModelSignKeyID: "Jv8_JiHiIzJVcO9M55pPdqSDWUvuhfDIBJUS-3VW7F_idjix7Ffn5qMxB21ZQuij",
-=======
->>>>>>> ef7257b0
 			AssetChain:     runAssetChain,
 			Kernel:         "pc-kernel",
 			KernelRevision: "500",
@@ -1958,21 +1900,6 @@
 			ModelSignKeyID: "Jv8_JiHiIzJVcO9M55pPdqSDWUvuhfDIBJUS-3VW7F_idjix7Ffn5qMxB21ZQuij",
 			AssetChain:     recoveryAssetChain,
 			Kernel:         "pc-kernel",
-<<<<<<< HEAD
-			KernelRevision: "1",
-			KernelCmdlines: []string{
-				"snapd_recovery_mode=recover snapd_recovery_system=20200825 console=ttyS0 console=tty1 panic=-1",
-			},
-		},
-		boot.BootChain{
-			BrandID:        "my-brand",
-			Model:          "try-my-model-uc20",
-			Grade:          "secured",
-			ModelSignKeyID: "Jv8_JiHiIzJVcO9M55pPdqSDWUvuhfDIBJUS-3VW7F_idjix7Ffn5qMxB21ZQuij",
-			AssetChain:     recoveryAssetChain,
-			Kernel:         "pc-kernel",
-=======
->>>>>>> ef7257b0
 			KernelRevision: "999",
 			KernelCmdlines: []string{
 				"snapd_recovery_mode=recover snapd_recovery_system=1234 console=ttyS0 console=tty1 panic=-1",
