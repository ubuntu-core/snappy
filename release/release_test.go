// -*- Mode: Go; indent-tabs-mode: t -*-

/*
 * Copyright (C) 2014-2015 Canonical Ltd
 *
 * This program is free software: you can redistribute it and/or modify
 * it under the terms of the GNU General Public License version 3 as
 * published by the Free Software Foundation.
 *
 * This program is distributed in the hope that it will be useful,
 * but WITHOUT ANY WARRANTY; without even the implied warranty of
 * MERCHANTABILITY or FITNESS FOR A PARTICULAR PURPOSE.  See the
 * GNU General Public License for more details.
 *
 * You should have received a copy of the GNU General Public License
 * along with this program.  If not, see <http://www.gnu.org/licenses/>.
 *
 */

package release_test

import (
	"io/ioutil"
	"path/filepath"
	"testing"

	. "gopkg.in/check.v1"

	"github.com/snapcore/snapd/release"
)

// Hook up check.v1 into the "go test" runner
func Test(t *testing.T) { TestingT(t) }

type ReleaseTestSuite struct {
}

var _ = Suite(&ReleaseTestSuite{})

func (s *ReleaseTestSuite) TestSetup(c *C) {
	c.Check(release.Series, Equals, "16")
}

func mockOSRelease(c *C) string {
	// FIXME: use AddCleanup here once available so that we
	//        can do release.SetLSBReleasePath() here directly
	mockOSRelease := filepath.Join(c.MkDir(), "mock-os-release")
	s := `
NAME="Ubuntu"
VERSION="18.09 (Awesome Artichoke)"
ID=ubuntu
ID_LIKE=debian
PRETTY_NAME="I'm not real!"
VERSION_ID="18.09"
HOME_URL="http://www.ubuntu.com/"
SUPPORT_URL="http://help.ubuntu.com/"
BUG_REPORT_URL="http://bugs.launchpad.net/ubuntu/"
UBUNTU_CODENAME=awesome
`
	err := ioutil.WriteFile(mockOSRelease, []byte(s), 0644)
	c.Assert(err, IsNil)

	return mockOSRelease
}

func (s *ReleaseTestSuite) TestReadOSRelease(c *C) {
	reset := release.MockOSReleasePath(mockOSRelease(c))
	defer reset()

	os, err := release.ReadOSRelease()
	c.Assert(err, IsNil)
<<<<<<< HEAD
	c.Assert(lsb.ID, Equals, "Ubuntu")
	c.Assert(lsb.Release, Equals, "18.09")
	c.Assert(lsb.Codename, Equals, "awesome")
=======
	c.Assert(os.ID, Equals, "ubuntu")
	c.Assert(os.Name, Equals, "Ubuntu")
	c.Assert(os.Release, Equals, "18.09")
	c.Assert(os.Codename, Equals, "awesome")
>>>>>>> 14ff9e23
}

func (s *ReleaseTestSuite) TestReadOSReleaseNotFound(c *C) {
	reset := release.MockOSReleasePath("not-there")
	defer reset()

<<<<<<< HEAD
	_, err := release.ReadLSB()
=======
	_, err := release.ReadOSRelease()
>>>>>>> 14ff9e23
	c.Assert(err, ErrorMatches, "cannot read os-release:.*")
}

func (s *ReleaseTestSuite) TestOnClassic(c *C) {
	reset := release.MockOnClassic(true)
	defer reset()
	c.Assert(release.OnClassic, Equals, true)

	reset = release.MockOnClassic(false)
	defer reset()
	c.Assert(release.OnClassic, Equals, false)
}

func (s *ReleaseTestSuite) TestReleaseInfo(c *C) {
	reset := release.MockReleaseInfo(&release.OS{
		ID: "distro-id",
	})
	defer reset()
	c.Assert(release.ReleaseInfo.ID, Equals, "distro-id")
}<|MERGE_RESOLUTION|>--- conflicted
+++ resolved
@@ -69,27 +69,17 @@
 
 	os, err := release.ReadOSRelease()
 	c.Assert(err, IsNil)
-<<<<<<< HEAD
-	c.Assert(lsb.ID, Equals, "Ubuntu")
-	c.Assert(lsb.Release, Equals, "18.09")
-	c.Assert(lsb.Codename, Equals, "awesome")
-=======
 	c.Assert(os.ID, Equals, "ubuntu")
 	c.Assert(os.Name, Equals, "Ubuntu")
 	c.Assert(os.Release, Equals, "18.09")
 	c.Assert(os.Codename, Equals, "awesome")
->>>>>>> 14ff9e23
 }
 
 func (s *ReleaseTestSuite) TestReadOSReleaseNotFound(c *C) {
 	reset := release.MockOSReleasePath("not-there")
 	defer reset()
 
-<<<<<<< HEAD
-	_, err := release.ReadLSB()
-=======
 	_, err := release.ReadOSRelease()
->>>>>>> 14ff9e23
 	c.Assert(err, ErrorMatches, "cannot read os-release:.*")
 }
 
