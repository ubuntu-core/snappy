// -*- Mode: Go; indent-tabs-mode: t -*-

/*
 * Copyright (C) 2014-2015 Canonical Ltd
 *
 * This program is free software: you can redistribute it and/or modify
 * it under the terms of the GNU General Public License version 3 as
 * published by the Free Software Foundation.
 *
 * This program is distributed in the hope that it will be useful,
 * but WITHOUT ANY WARRANTY; without even the implied warranty of
 * MERCHANTABILITY or FITNESS FOR A PARTICULAR PURPOSE.  See the
 * GNU General Public License for more details.
 *
 * You should have received a copy of the GNU General Public License
 * along with this program.  If not, see <http://www.gnu.org/licenses/>.
 *
 */

package release_test

import (
	"io/ioutil"
	"os"
	"path/filepath"
	"testing"

	. "gopkg.in/check.v1"

	"github.com/snapcore/snapd/release"
)

// Hook up check.v1 into the "go test" runner
func Test(t *testing.T) { TestingT(t) }

type ReleaseTestSuite struct {
}

var _ = Suite(&ReleaseTestSuite{})

func (s *ReleaseTestSuite) TestSetup(c *C) {
	c.Check(release.Series, Equals, "16")
}

func mockOSRelease(c *C) string {
	// FIXME: use AddCleanup here once available so that we
	//        can do release.SetLSBReleasePath() here directly
	mockOSRelease := filepath.Join(c.MkDir(), "mock-os-release")
	s := `
NAME="Ubuntu"
VERSION="18.09 (Awesome Artichoke)"
ID=ubuntu
ID_LIKE=debian
PRETTY_NAME="I'm not real!"
VERSION_ID="18.09"
HOME_URL="http://www.ubuntu.com/"
SUPPORT_URL="http://help.ubuntu.com/"
BUG_REPORT_URL="http://bugs.launchpad.net/ubuntu/"
`
	err := ioutil.WriteFile(mockOSRelease, []byte(s), 0644)
	c.Assert(err, IsNil)

	return mockOSRelease
}

func (s *ReleaseTestSuite) TestReadOSRelease(c *C) {
	reset := release.MockOSReleasePath(mockOSRelease(c))
	defer reset()

	os := release.ReadOSRelease()
	c.Check(os.ID, Equals, "ubuntu")
	c.Check(os.VersionID, Equals, "18.09")
}

func (s *ReleaseTestSuite) TestReadWonkyOSRelease(c *C) {
	mockOSRelease := filepath.Join(c.MkDir(), "mock-os-release")
	dump := `NAME="elementary OS"
VERSION="0.4 Loki"
ID="elementary OS"
ID_LIKE=ubuntu
PRETTY_NAME="elementary OS Loki"
VERSION_ID="0.4"
HOME_URL="http://elementary.io/"
SUPPORT_URL="http://elementary.io/support/"
BUG_REPORT_URL="https://bugs.launchpad.net/elementary/+filebug"`
	err := ioutil.WriteFile(mockOSRelease, []byte(dump), 0644)
	c.Assert(err, IsNil)

	reset := release.MockOSReleasePath(mockOSRelease)
	defer reset()

	os := release.ReadOSRelease()
	c.Check(os.ID, Equals, "elementary")
	c.Check(os.VersionID, Equals, "0.4")
}

func (s *ReleaseTestSuite) TestReadOSReleaseNotFound(c *C) {
	reset := release.MockOSReleasePath("not-there")
	defer reset()

	os := release.ReadOSRelease()
	c.Assert(os, DeepEquals, release.OS{ID: "linux", VersionID: "unknown"})
}

func (s *ReleaseTestSuite) TestOnClassic(c *C) {
	reset := release.MockOnClassic(true)
	defer reset()
	c.Assert(release.OnClassic, Equals, true)

	reset = release.MockOnClassic(false)
	defer reset()
	c.Assert(release.OnClassic, Equals, false)
}

func (s *ReleaseTestSuite) TestReleaseInfo(c *C) {
	reset := release.MockReleaseInfo(&release.OS{
		ID: "distro-id",
	})
	defer reset()
	c.Assert(release.ReleaseInfo.ID, Equals, "distro-id")
}

func (s *ReleaseTestSuite) TestForceDevMode(c *C) {
	versionSignaturePath := filepath.Join(c.MkDir(), "version_signature")
	restorer := release.MockVersionSignature(versionSignaturePath)
	defer restorer()
	apparmorPath := filepath.Join(c.MkDir(), "apparmor")
	restorer = release.MockApparmorSysPath(apparmorPath)
	defer restorer()

	for _, t := range []struct {
		sig string
		aa  bool

		isDevmode bool
	}{
<<<<<<< HEAD
		{sig: "Ubuntu 4.8.0-39.42-generic 4.8.17", aa: true, isDevmode: false},
		{sig: "Ubuntu 4.8.0-39.42-generic 4.8.17", aa: false, isDevmode: true},
		{sig: "Debian 4.8.0-39.42-generic 4.8.17", aa: true, isDevmode: true},
		{sig: "Debian 4.8.0-39.42-generic 4.8.17", aa: false, isDevmode: true},
	} {
		err := ioutil.WriteFile(versionSignaturePath, []byte(t.sig), 0644)
		c.Assert(err, IsNil)
		if t.aa {
			err := os.Mkdir(apparmorPath, 0755)
			c.Assert(err, IsNil)
		} else {
			err := os.RemoveAll(apparmorPath)
			c.Assert(err, IsNil)

		}
		c.Assert(release.ReleaseInfo.ForceDevMode(), Equals, t.isDevmode, Commentf("wrong result for %#v", t))
=======
		// Please keep this list sorted
		{id: "arch", devmode: true},
		{id: "debian", devmode: true},
		{id: "elementary", devmode: true},
		{id: "elementary", idVersion: "0.4", devmode: false},
		{id: "fedora", devmode: true},
		{id: "gentoo", devmode: true},
		{id: "neon", devmode: false},
		{id: "opensuse", devmode: true},
		{id: "rhel", devmode: true},
		{id: "ubuntu", devmode: false},
		{id: "ubuntu-core", devmode: false},
		{id: "linuxmint", devmode: true},
		{id: "linuxmint", idVersion: "18.1", devmode: false},
		{id: "galliumos", devmode: true},
		{id: "galliumos", idVersion: "2.0", devmode: false},
		{id: "peppermint", devmode: true},
		{id: "peppermint", idVersion: "7.0", devmode: false},
		{id: "zorin", idVersion: "", devmode: true},
		{id: "zorin", idVersion: "12", devmode: false},
	}
	for _, distro := range distros {
		rel := &release.OS{ID: distro.id, VersionID: distro.idVersion}
		release.MockReleaseInfo(rel)
		c.Assert(release.ReleaseInfo.ForceDevMode(), Equals, distro.devmode, Commentf("distro %#v incorrect", distro))
>>>>>>> f5dde8d0
	}
}<|MERGE_RESOLUTION|>--- conflicted
+++ resolved
@@ -134,11 +134,10 @@
 
 		isDevmode bool
 	}{
-<<<<<<< HEAD
 		{sig: "Ubuntu 4.8.0-39.42-generic 4.8.17", aa: true, isDevmode: false},
 		{sig: "Ubuntu 4.8.0-39.42-generic 4.8.17", aa: false, isDevmode: true},
-		{sig: "Debian 4.8.0-39.42-generic 4.8.17", aa: true, isDevmode: true},
-		{sig: "Debian 4.8.0-39.42-generic 4.8.17", aa: false, isDevmode: true},
+		{sig: "xxx whatnot 4.8.17", aa: true, isDevmode: true},
+		{sig: "xxx whatnot 4.8.17", aa: false, isDevmode: true},
 	} {
 		err := ioutil.WriteFile(versionSignaturePath, []byte(t.sig), 0644)
 		c.Assert(err, IsNil)
@@ -151,32 +150,5 @@
 
 		}
 		c.Assert(release.ReleaseInfo.ForceDevMode(), Equals, t.isDevmode, Commentf("wrong result for %#v", t))
-=======
-		// Please keep this list sorted
-		{id: "arch", devmode: true},
-		{id: "debian", devmode: true},
-		{id: "elementary", devmode: true},
-		{id: "elementary", idVersion: "0.4", devmode: false},
-		{id: "fedora", devmode: true},
-		{id: "gentoo", devmode: true},
-		{id: "neon", devmode: false},
-		{id: "opensuse", devmode: true},
-		{id: "rhel", devmode: true},
-		{id: "ubuntu", devmode: false},
-		{id: "ubuntu-core", devmode: false},
-		{id: "linuxmint", devmode: true},
-		{id: "linuxmint", idVersion: "18.1", devmode: false},
-		{id: "galliumos", devmode: true},
-		{id: "galliumos", idVersion: "2.0", devmode: false},
-		{id: "peppermint", devmode: true},
-		{id: "peppermint", idVersion: "7.0", devmode: false},
-		{id: "zorin", idVersion: "", devmode: true},
-		{id: "zorin", idVersion: "12", devmode: false},
-	}
-	for _, distro := range distros {
-		rel := &release.OS{ID: distro.id, VersionID: distro.idVersion}
-		release.MockReleaseInfo(rel)
-		c.Assert(release.ReleaseInfo.ForceDevMode(), Equals, distro.devmode, Commentf("distro %#v incorrect", distro))
->>>>>>> f5dde8d0
 	}
 }