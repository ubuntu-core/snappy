--- conflicted
+++ resolved
@@ -13,23 +13,16 @@
 			"revisionTime": "2016-11-14T12:22:54Z"
 		},
 		{
-<<<<<<< HEAD
-			"checksumSHA1": "prN+IUOs6KunsgMUPhYcUgfhTbs=",
+			"checksumSHA1": "h77tT8kVh8x/J5ikkZReONPUjU0=",
 			"path": "github.com/godbus/dbus",
-			"revision": "b038411ec341afd52c6d36d8baae92a29e6e8a9e",
-			"revisionTime": "2017-03-22T22:34:42Z"
+			"revision": "97646858c46433e4afb3432ad28c12e968efa298",
+			"revisionTime": "2017-08-22T15:24:03Z"
 		},
 		{
 			"checksumSHA1": "NrP46FPoALgKz3FY6puL3syMAAI=",
 			"path": "github.com/godbus/dbus/introspect",
-			"revision": "b038411ec341afd52c6d36d8baae92a29e6e8a9e",
-			"revisionTime": "2017-03-22T22:34:42Z"
-=======
-			"checksumSHA1": "LIpi0bDVAl3e0Xza8gohpKkH0+I=",
-			"path": "github.com/godbus/dbus",
-			"revision": "bd29ed602e2cf4207ebcabcd530259169e4289ba",
-			"revisionTime": "2017-07-07T17:46:28Z"
->>>>>>> d4d622e0
+			"revision": "97646858c46433e4afb3432ad28c12e968efa298",
+			"revisionTime": "2017-08-22T15:24:03Z"
 		},
 		{
 			"checksumSHA1": "iIUYZyoanCQQTUaWsu8b+iOSPt4=",
