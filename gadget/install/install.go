// -*- Mode: Go; indent-tabs-mode: t -*-
// +build !nosecboot

/*
 * Copyright (C) 2019-2020 Canonical Ltd
 *
 * This program is free software: you can redistribute it and/or modify
 * it under the terms of the GNU General Public License version 3 as
 * published by the Free Software Foundation.
 *
 * This program is distributed in the hope that it will be useful,
 * but WITHOUT ANY WARRANTY; without even the implied warranty of
 * MERCHANTABILITY or FITNESS FOR A PARTICULAR PURPOSE.  See the
 * GNU General Public License for more details.
 *
 * You should have received a copy of the GNU General Public License
 * along with this program.  If not, see <http://www.gnu.org/licenses/>.
 *
 */

package install

import (
	"fmt"
	"os"
	"path/filepath"

	"github.com/snapcore/snapd/boot"
	"github.com/snapcore/snapd/gadget"
	"github.com/snapcore/snapd/logger"
	"github.com/snapcore/snapd/secboot"
)

const (
	ubuntuDataLabel = "ubuntu-data"
	ubuntuSaveLabel = "ubuntu-save"
)

func deviceFromRole(lv *gadget.LaidOutVolume, role string) (device string, err error) {
	for _, vs := range lv.LaidOutStructure {
		// XXX: this part of the finding maybe should be a
		// method on gadget.*Volume
		if vs.Role == role {
			device, err = gadget.FindDeviceForStructure(&vs)
			if err != nil {
				return "", fmt.Errorf("cannot find device for role %q: %v", role, err)
			}
			return gadget.ParentDiskFromMountSource(device)
		}
	}
	return "", fmt.Errorf("cannot find role %s in gadget", role)
}

// Run bootstraps the partitions of a device, by either creating
// missing ones or recreating installed ones.
<<<<<<< HEAD
func Run(gadgetRoot, kernelRoot, device string, options Options, observer gadget.ContentObserver) (*InstalledSystemSideData, error) {
=======
func Run(gadgetRoot, device string, options Options, observer gadget.ContentObserver) (*InstalledSystemSideData, error) {
	logger.Noticef("installing a new system")
	logger.Noticef("        gadget data from: %v", gadgetRoot)
	if options.Encrypt {
		logger.Noticef("        encryption: on")
	}
>>>>>>> 929ccfb8
	if gadgetRoot == "" {
		return nil, fmt.Errorf("cannot use empty gadget root directory")
	}

	lv, err := gadget.PositionedVolumeFromGadget(gadgetRoot)
	if err != nil {
		return nil, fmt.Errorf("cannot layout the volume: %v", err)
	}
	if err := gadget.ResolveContentPaths(gadgetRoot, kernelRoot, lv); err != nil {
		return nil, fmt.Errorf("cannot resolve gadget references: %v", err)
	}

	// XXX: the only situation where auto-detect is not desired is
	//      in (spread) testing - consider to remove forcing a device
	//
	// auto-detect device if no device is forced
	if device == "" {
		device, err = deviceFromRole(lv, gadget.SystemSeed)
		if err != nil {
			return nil, fmt.Errorf("cannot find device to create partitions on: %v", err)
		}
	}

	diskLayout, err := gadget.OnDiskVolumeFromDevice(device)
	if err != nil {
		return nil, fmt.Errorf("cannot read %v partitions: %v", device, err)
	}

	// check if the current partition table is compatible with the gadget,
	// ignoring partitions added by the installer (will be removed later)
	if err := ensureLayoutCompatibility(lv, diskLayout); err != nil {
		return nil, fmt.Errorf("gadget and %v partition table not compatible: %v", device, err)
	}

	// remove partitions added during a previous install attempt
	if err := removeCreatedPartitions(lv, diskLayout); err != nil {
		return nil, fmt.Errorf("cannot remove partitions from previous install: %v", err)
	}
	// at this point we removed any existing partition, nuke any
	// of the existing sealed key files placed outside of the
	// encrypted partitions (LP: #1879338)
	sealedKeyFiles, _ := filepath.Glob(filepath.Join(boot.InitramfsSeedEncryptionKeyDir, "*.sealed-key"))
	for _, keyFile := range sealedKeyFiles {
		if err := os.Remove(keyFile); err != nil && !os.IsNotExist(err) {
			return nil, fmt.Errorf("cannot cleanup obsolete key file: %v", keyFile)
		}
	}

	created, err := createMissingPartitions(diskLayout, lv)
	if err != nil {
		return nil, fmt.Errorf("cannot create the partitions: %v", err)
	}

	makeKeySet := func() (*EncryptionKeySet, error) {
		key, err := secboot.NewEncryptionKey()
		if err != nil {
			return nil, fmt.Errorf("cannot create encryption key: %v", err)
		}

		rkey, err := secboot.NewRecoveryKey()
		if err != nil {
			return nil, fmt.Errorf("cannot create recovery key: %v", err)
		}
		return &EncryptionKeySet{
			Key:         key,
			RecoveryKey: rkey,
		}, nil
	}
	roleNeedsEncryption := func(role string) bool {
		return role == gadget.SystemData || role == gadget.SystemSave
	}
	var keysForRoles map[string]*EncryptionKeySet

	for _, part := range created {
		roleFmt := ""
		if part.Role != "" {
			roleFmt = fmt.Sprintf("role %v", part.Role)
		}
		logger.Noticef("created new partition %v for structure %v (size %v) %s",
			part.Node, part, part.Size.IECString(), roleFmt)
		if options.Encrypt && roleNeedsEncryption(part.Role) {
			keys, err := makeKeySet()
			if err != nil {
				return nil, err
			}
			logger.Noticef("encrypting partition device %v", part.Node)
			dataPart, err := newEncryptedDevice(&part, keys.Key, part.Label)
			if err != nil {
				return nil, err
			}

			if err := dataPart.AddRecoveryKey(keys.Key, keys.RecoveryKey); err != nil {
				return nil, err
			}

			// update the encrypted device node
			part.Node = dataPart.Node
			if keysForRoles == nil {
				keysForRoles = map[string]*EncryptionKeySet{}
			}
			keysForRoles[part.Role] = keys
			logger.Noticef("encrypted device %v", part.Node)
		}

		if err := makeFilesystem(&part); err != nil {
			return nil, err
		}

		if err := writeContent(&part, gadgetRoot, observer); err != nil {
			return nil, err
		}

		if options.Mount && part.Label != "" && part.HasFilesystem() {
			if err := mountFilesystem(&part, boot.InitramfsRunMntDir); err != nil {
				return nil, err
			}
		}
	}

	return &InstalledSystemSideData{
		KeysForRoles: keysForRoles,
	}, nil
}

// isCreatableAtInstall returns whether the gadget structure would be created at
// install - currently that is only ubuntu-save, ubuntu-data, and ubuntu-boot
func isCreatableAtInstall(gv *gadget.VolumeStructure) bool {
	// a structure is creatable at install if it is one of the roles for
	// system-save, system-data, or system-boot
	switch gv.Role {
	case gadget.SystemSave, gadget.SystemData, gadget.SystemBoot:
		return true
	default:
		return false
	}
}

func ensureLayoutCompatibility(gadgetLayout *gadget.LaidOutVolume, diskLayout *gadget.OnDiskVolume) error {
	eq := func(ds gadget.OnDiskStructure, gs gadget.LaidOutStructure) (bool, string) {
		dv := ds.VolumeStructure
		gv := gs.VolumeStructure
		nameMatch := gv.Name == dv.Name
		if gadgetLayout.Schema == "mbr" {
			// partitions have no names in MBR so bypass the name check
			nameMatch = true
		}
		// Previous installation may have failed before filesystem creation or
		// partition may be encrypted, so if the on disk offset matches the
		// gadget offset, and the gadget structure is creatable during install,
		// then they are equal
		// otherwise, if they are not created during installation, the
		// filesystem must be the same
		check := nameMatch && ds.StartOffset == gs.StartOffset && (isCreatableAtInstall(gv) || dv.Filesystem == gv.Filesystem)
		sizeMatches := dv.Size == gv.Size
		if gv.Role == gadget.SystemData {
			// system-data may have been expanded
			sizeMatches = dv.Size >= gv.Size
		}
		if check && sizeMatches {
			return true, ""
		}
		switch {
		case !nameMatch:
			// don't return a reason if the names don't match
			return false, ""
		case ds.StartOffset != gs.StartOffset:
			return false, fmt.Sprintf("start offsets do not match (disk: %d (%s) and gadget: %d (%s))", ds.StartOffset, ds.StartOffset.IECString(), gs.StartOffset, gs.StartOffset.IECString())
		case !isCreatableAtInstall(gv) && dv.Filesystem != gv.Filesystem:
			return false, "filesystems do not match and the partition is not creatable at install"
		case dv.Size < gv.Size:
			return false, "on disk size is smaller than gadget size"
		case gv.Role != gadget.SystemData && dv.Size > gv.Size:
			return false, "on disk size is larger than gadget size (and the role should not be expanded)"
		default:
			return false, "some other logic condition (should be impossible?)"
		}
	}

	contains := func(haystack []gadget.LaidOutStructure, needle gadget.OnDiskStructure) (bool, string) {
		reasonAbsent := ""
		for _, h := range haystack {
			matches, reasonNotMatches := eq(needle, h)
			if matches {
				return true, ""
			}
			// this has the effect of only returning the last non-empty reason
			// string
			if reasonNotMatches != "" {
				reasonAbsent = reasonNotMatches
			}
		}
		return false, reasonAbsent
	}

	if gadgetLayout.Size > diskLayout.Size {
		return fmt.Errorf("device %v (%s) is too small to fit the requested layout (%s)", diskLayout.Device,
			diskLayout.Size.IECString(), gadgetLayout.Size.IECString())
	}

	// Check if top level properties match
	if !isCompatibleSchema(gadgetLayout.Volume.Schema, diskLayout.Schema) {
		return fmt.Errorf("disk partitioning schema %q doesn't match gadget schema %q", diskLayout.Schema, gadgetLayout.Volume.Schema)
	}
	if gadgetLayout.Volume.ID != "" && gadgetLayout.Volume.ID != diskLayout.ID {
		return fmt.Errorf("disk ID %q doesn't match gadget volume ID %q", diskLayout.ID, gadgetLayout.Volume.ID)
	}

	// Check if all existing device partitions are also in gadget
	for _, ds := range diskLayout.Structure {
		present, reasonAbsent := contains(gadgetLayout.LaidOutStructure, ds)
		if !present {
			if reasonAbsent != "" {
				// use the right format so that it can be
				// appended to the error message
				reasonAbsent = fmt.Sprintf(": %s", reasonAbsent)
			}
			return fmt.Errorf("cannot find disk partition %s (starting at %d) in gadget%s", ds.Node, ds.StartOffset, reasonAbsent)
		}
	}

	return nil
}

func isCompatibleSchema(gadgetSchema, diskSchema string) bool {
	switch gadgetSchema {
	// XXX: "mbr,gpt" is currently unsupported
	case "", "gpt":
		return diskSchema == "gpt"
	case "mbr":
		return diskSchema == "dos"
	default:
		return false
	}
}<|MERGE_RESOLUTION|>--- conflicted
+++ resolved
@@ -53,16 +53,12 @@
 
 // Run bootstraps the partitions of a device, by either creating
 // missing ones or recreating installed ones.
-<<<<<<< HEAD
 func Run(gadgetRoot, kernelRoot, device string, options Options, observer gadget.ContentObserver) (*InstalledSystemSideData, error) {
-=======
-func Run(gadgetRoot, device string, options Options, observer gadget.ContentObserver) (*InstalledSystemSideData, error) {
 	logger.Noticef("installing a new system")
 	logger.Noticef("        gadget data from: %v", gadgetRoot)
 	if options.Encrypt {
 		logger.Noticef("        encryption: on")
 	}
->>>>>>> 929ccfb8
 	if gadgetRoot == "" {
 		return nil, fmt.Errorf("cannot use empty gadget root directory")
 	}
