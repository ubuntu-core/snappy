--- conflicted
+++ resolved
@@ -45,8 +45,9 @@
 	// GPT identifies a GUID Partition Table partitioning schema
 	GPT = "gpt"
 
-	SystemBoot = "system-boot"
-	SystemData = "system-data"
+	SystemBoot     = "system-boot"
+	SystemData     = "system-data"
+	SystemRecovery = "system-recovery"
 	// ImplicitSystemDataLabel is the implicit filesystem label of structure
 	// of system-data role
 	ImplicitSystemDataLabel = "writable"
@@ -572,11 +573,7 @@
 		if vs.Filesystem != "" && vs.Filesystem != "none" {
 			return errors.New("mbr structures must not specify a file system")
 		}
-<<<<<<< HEAD
-	case "system-boot", "system-recovery", "":
-=======
-	case SystemBoot, "":
->>>>>>> 7d27d4ef
+	case SystemBoot, SystemRecovery, "":
 		// noop
 	default:
 		return fmt.Errorf("unsupported role")
