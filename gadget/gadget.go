// -*- Mode: Go; indent-tabs-mode: t -*-

/*
 * Copyright (C) 2019-2020 Canonical Ltd
 *
 * This program is free software: you can redistribute it and/or modify
 * it under the terms of the GNU General Public License version 3 as
 * published by the Free Software Foundation.
 *
 * This program is distributed in the hope that it will be useful,
 * but WITHOUT ANY WARRANTY; without even the implied warranty of
 * MERCHANTABILITY or FITNESS FOR A PARTICULAR PURPOSE.  See the
 * GNU General Public License for more details.
 *
 * You should have received a copy of the GNU General Public License
 * along with this program.  If not, see <http://www.gnu.org/licenses/>.
 *
 */

package gadget

import (
	"errors"
	"fmt"
	"io/ioutil"
	"os"
	"path/filepath"
	"regexp"
	"sort"
	"strings"

	"gopkg.in/yaml.v2"

	"github.com/snapcore/snapd/asserts"
	"github.com/snapcore/snapd/gadget/edition"
	"github.com/snapcore/snapd/gadget/quantity"
	"github.com/snapcore/snapd/metautil"
	"github.com/snapcore/snapd/snap"
	"github.com/snapcore/snapd/snap/naming"
	"github.com/snapcore/snapd/strutil"
)

const (
	// schemaMBR identifies a Master Boot Record partitioning schema, or an
	// MBR like role
	schemaMBR = "mbr"
	// schemaGPT identifies a GUID Partition Table partitioning schema
	schemaGPT = "gpt"

	SystemBoot = "system-boot"
	SystemData = "system-data"
	SystemSeed = "system-seed"
	SystemSave = "system-save"

	// extracted kernels for all uc systems
	bootImage = "system-boot-image"

	// extracted kernels for recovery kernels for uc20 specifically
	seedBootImage = "system-seed-image"

	// bootloader specific partition which stores bootloader environment vars
	// for purposes of booting normal run mode on uc20 and all modes on
	// uc16 and uc18
	bootSelect = "system-boot-select"

	// bootloader specific partition which stores bootloader environment vars
	// for purposes of booting recovery systems on uc20, i.e. recover or install
	seedBootSelect = "system-seed-select"

	// implicitSystemDataLabel is the implicit filesystem label of structure
	// of system-data role
	implicitSystemDataLabel = "writable"

	// only supported for legacy reasons
	legacyBootImage  = "bootimg"
	legacyBootSelect = "bootselect"
)

var (
	validVolumeName = regexp.MustCompile("^[a-zA-Z0-9][a-zA-Z0-9-]+$")
	validTypeID     = regexp.MustCompile("^[0-9A-F]{2}$")
	validGUUID      = regexp.MustCompile("^(?i)[0-9A-F]{8}-[0-9A-F]{4}-[0-9A-F]{4}-[0-9A-F]{4}-[0-9A-F]{12}$")
)

type Info struct {
	Volumes map[string]*Volume `yaml:"volumes,omitempty"`

	// Default configuration for snaps (snap-id => key => value).
	Defaults map[string]map[string]interface{} `yaml:"defaults,omitempty"`

	Connections []Connection `yaml:"connections"`
}

// Volume defines the structure and content for the image to be written into a
// block device.
type Volume struct {
	// Schema describes the schema used for the volume
	Schema string `yaml:"schema"`
	// Bootloader names the bootloader used by the volume
	Bootloader string `yaml:"bootloader"`
	//  ID is a 2-hex digit disk ID or GPT GUID
	ID string `yaml:"id"`
	// Structure describes the structures that are part of the volume
	Structure []VolumeStructure `yaml:"structure"`
}

// VolumeStructure describes a single structure inside a volume. A structure can
// represent a partition, Master Boot Record, or any other contiguous range
// within the volume.
type VolumeStructure struct {
	// Name, when non empty, provides the name of the structure
	Name string `yaml:"name"`
	// Label provides the filesystem label
	Label string `yaml:"filesystem-label"`
	// Offset defines a starting offset of the structure
	Offset *quantity.Size `yaml:"offset"`
	// OffsetWrite describes a 32-bit address, within the volume, at which
	// the offset of current structure will be written. The position may be
	// specified as a byte offset relative to the start of a named structure
	OffsetWrite *RelativeOffset `yaml:"offset-write"`
	// Size of the structure
	Size quantity.Size `yaml:"size"`
	// Type of the structure, which can be 2-hex digit MBR partition,
	// 36-char GUID partition, comma separated <mbr>,<guid> for hybrid
	// partitioning schemes, or 'bare' when the structure is not considered
	// a partition.
	//
	// For backwards compatibility type 'mbr' is also accepted, and the
	// structure is treated as if it is of role 'mbr'.
	Type string `yaml:"type"`
	// Role describes the role of given structure, can be one of
	// 'mbr', 'system-data', 'system-boot', 'system-boot-image',
	// 'system-boot-select' or 'system-recovery-select'. Structures of type 'mbr', must have a
	// size of 446 bytes and must start at 0 offset.
	Role string `yaml:"role"`
	// ID is the GPT partition ID
	ID string `yaml:"id"`
	// Filesystem used for the partition, 'vfat', 'ext4' or 'none' for
	// structures of type 'bare'
	Filesystem string `yaml:"filesystem"`
	// Content of the structure
	Content []VolumeContent `yaml:"content"`
	Update  VolumeUpdate    `yaml:"update"`
}

// HasFilesystem returns true if the structure is using a filesystem.
func (vs *VolumeStructure) HasFilesystem() bool {
	return vs.Filesystem != "none" && vs.Filesystem != ""
}

// IsPartition returns true when the structure describes a partition in a block
// device.
func (vs *VolumeStructure) IsPartition() bool {
	return vs.Type != "bare" && vs.Role != schemaMBR
}

// EffectiveFilesystemLabel returns the effective filesystem label, either
// explicitly provided or implied by the structure's role
func (vs *VolumeStructure) EffectiveFilesystemLabel() string {
	if vs.Role == SystemData {
		return implicitSystemDataLabel
	}
	return vs.Label
}

// VolumeContent defines the contents of the structure. The content can be
// either files within a filesystem described by the structure or raw images
// written into the area of a bare structure.
type VolumeContent struct {
	// UnresovedSource is the data of the partition relative to
	// the gadget base directory
	UnresolvedSource string `yaml:"source"`
	// Target is the location of the data inside the root filesystem
	Target string `yaml:"target"`

	// Image names the image, relative to gadget base directory, to be used
	// for a 'bare' type structure
	Image string `yaml:"image"`
	// Offset the image is written at
	Offset *quantity.Size `yaml:"offset"`
	// OffsetWrite describes a 32-bit address, within the volume, at which
	// the offset of current image will be written. The position may be
	// specified as a byte offset relative to the start of a named structure
	OffsetWrite *RelativeOffset `yaml:"offset-write"`
	// Size of the image, when empty size is calculated by looking at the
	// image
	Size quantity.Size `yaml:"size"`

	Unpack bool `yaml:"unpack"`

	// XXX: we could mutate Source instead of having an extra field
	//      but doing that leads to ugly output
	//
	// ResolvedSource is the absolute path of the Source after resolving
	// any references (e.g. to a "$kernel:" snap)
	ResolvedSource string
	// XXX: provide resolvedImage too
}

func (vc VolumeContent) ResolvedSource() string {
	// TODO: implement resolved sources
	return vc.UnresolvedSource
}

func (vc VolumeContent) String() string {
	if vc.Image != "" {
		return fmt.Sprintf("image:%s", vc.Image)
	}
<<<<<<< HEAD
	// XXX: show "ResolvedSource" here too?
	return fmt.Sprintf("source:%s", vc.Source)
=======
	return fmt.Sprintf("source:%s", vc.UnresolvedSource)
>>>>>>> cc259e4c
}

type VolumeUpdate struct {
	Edition  edition.Number `yaml:"edition"`
	Preserve []string       `yaml:"preserve"`
}

// GadgetConnect describes an interface connection requested by the gadget
// between seeded snaps. The syntax is of a mapping like:
//
//  plug: (<plug-snap-id>|system):plug
//  [slot: (<slot-snap-id>|system):slot]
//
// "system" indicates a system plug or slot.
// Fully omitting the slot part indicates a system slot with the same name
// as the plug.
type Connection struct {
	Plug ConnectionPlug `yaml:"plug"`
	Slot ConnectionSlot `yaml:"slot"`
}

type ConnectionPlug struct {
	SnapID string
	Plug   string
}

func (gcplug *ConnectionPlug) Empty() bool {
	return gcplug.SnapID == "" && gcplug.Plug == ""
}

func (gcplug *ConnectionPlug) UnmarshalYAML(unmarshal func(interface{}) error) error {
	var s string
	if err := unmarshal(&s); err != nil {
		return err
	}
	snapID, name, err := parseSnapIDColonName(s)
	if err != nil {
		return fmt.Errorf("in gadget connection plug: %v", err)
	}
	gcplug.SnapID = snapID
	gcplug.Plug = name
	return nil
}

type ConnectionSlot struct {
	SnapID string
	Slot   string
}

func (gcslot *ConnectionSlot) Empty() bool {
	return gcslot.SnapID == "" && gcslot.Slot == ""
}

func (gcslot *ConnectionSlot) UnmarshalYAML(unmarshal func(interface{}) error) error {
	var s string
	if err := unmarshal(&s); err != nil {
		return err
	}
	snapID, name, err := parseSnapIDColonName(s)
	if err != nil {
		return fmt.Errorf("in gadget connection slot: %v", err)
	}
	gcslot.SnapID = snapID
	gcslot.Slot = name
	return nil
}

func parseSnapIDColonName(s string) (snapID, name string, err error) {
	parts := strings.Split(s, ":")
	if len(parts) == 2 {
		snapID = parts[0]
		name = parts[1]
	}
	if snapID == "" || name == "" {
		return "", "", fmt.Errorf(`expected "(<snap-id>|system):name" not %q`, s)
	}
	return snapID, name, nil
}

func systemOrSnapID(s string) bool {
	if s != "system" && naming.ValidateSnapID(s) != nil {
		return false
	}
	return true
}

// Model carries information about the model that is relevant to gadget.
// Note *asserts.Model implements this, and that's the expected use case.
type Model interface {
	Classic() bool
	Grade() asserts.ModelGrade
}

func classicOrUnconstrained(m Model) bool {
	return m == nil || m.Classic()
}

func wantsSystemSeed(m Model) bool {
	return m != nil && m.Grade() != asserts.ModelGradeUnset
}

// InfoFromGadgetYaml reads the provided gadget metadata. If constraints is nil, only the
// self-consistency checks are performed, otherwise rules for the classic or
// system seed cases are enforced.
func InfoFromGadgetYaml(gadgetYaml []byte, model Model) (*Info, error) {
	var gi Info

	if err := yaml.Unmarshal(gadgetYaml, &gi); err != nil {
		return nil, fmt.Errorf("cannot parse gadget metadata: %v", err)
	}

	for k, v := range gi.Defaults {
		if !systemOrSnapID(k) {
			return nil, fmt.Errorf(`default stanza not keyed by "system" or snap-id: %s`, k)
		}
		dflt, err := metautil.NormalizeValue(v)
		if err != nil {
			return nil, fmt.Errorf("default value %q of %q: %v", v, k, err)
		}
		gi.Defaults[k] = dflt.(map[string]interface{})
	}

	for i, gconn := range gi.Connections {
		if gconn.Plug.Empty() {
			return nil, errors.New("gadget connection plug cannot be empty")
		}
		if gconn.Slot.Empty() {
			gi.Connections[i].Slot.SnapID = "system"
			gi.Connections[i].Slot.Slot = gconn.Plug.Plug
		}
	}

	if len(gi.Volumes) == 0 && classicOrUnconstrained(model) {
		// volumes can be left out on classic
		// can still specify defaults though
		return &gi, nil
	}

	// basic validation
	var bootloadersFound int
	for name, v := range gi.Volumes {
		if err := validateVolume(name, v, model); err != nil {
			return nil, fmt.Errorf("invalid volume %q: %v", name, err)
		}

		switch v.Bootloader {
		case "":
			// pass
		case "grub", "u-boot", "android-boot", "lk":
			bootloadersFound += 1
		default:
			return nil, errors.New("bootloader must be one of grub, u-boot, android-boot or lk")
		}
	}
	switch {
	case bootloadersFound == 0:
		return nil, errors.New("bootloader not declared in any volume")
	case bootloadersFound > 1:
		return nil, fmt.Errorf("too many (%d) bootloaders declared", bootloadersFound)
	}

	for name, v := range gi.Volumes {
		if err := setImplicitForVolume(name, v, model); err != nil {
			return nil, fmt.Errorf("invalid volume %q: %v", name, err)
		}
	}

	// XXX non-basic validation, should be done optionally/separately
	if err := ruleValidateVolumes(gi.Volumes, model); err != nil {
		return nil, err
	}

	return &gi, nil
}

type volRuleset int

const (
	volRulesetUnknown volRuleset = iota
	volRuleset16
	volRuleset20
)

func whichVolRuleset(model Model) volRuleset {
	if model == nil {
		return volRulesetUnknown
	}
	if model.Grade() != asserts.ModelGradeUnset {
		return volRuleset20
	}
	return volRuleset16
}

func setImplicitForVolume(name string, vol *Volume, model Model) error {
	rs := whichVolRuleset(model)
	if vol.Schema == "" {
		// default for schema is gpt
		vol.Schema = schemaGPT
	}
	for i := range vol.Structure {
		if err := setImplicitForVolumeStructure(&vol.Structure[i], rs); err != nil {
			return err
		}
	}
	return nil
}

func setImplicitForVolumeStructure(vs *VolumeStructure, rs volRuleset) error {
	if vs.Role == "" && vs.Type == schemaMBR {
		vs.Role = schemaMBR
		return nil
	}
	if rs == volRuleset16 && vs.Role == "" && vs.Label == SystemBoot {
		// legacy behavior, for gadgets that only specify a filesystem-label, eg. pc
		vs.Role = SystemBoot
		return nil
	}
	return nil
}

func readInfo(f func(string) ([]byte, error), gadgetYamlFn string, model Model) (*Info, error) {
	gmeta, err := f(gadgetYamlFn)
	if classicOrUnconstrained(model) && os.IsNotExist(err) {
		// gadget.yaml is optional for classic gadgets
		return &Info{}, nil
	}
	if err != nil {
		return nil, err
	}

	return InfoFromGadgetYaml(gmeta, model)
}

// ReadInfo reads the gadget specific metadata from meta/gadget.yaml in the snap
// root directory.
func ReadInfo(gadgetSnapRootDir string, model Model) (*Info, error) {
	gadgetYamlFn := filepath.Join(gadgetSnapRootDir, "meta", "gadget.yaml")
	return readInfo(ioutil.ReadFile, gadgetYamlFn, model)
}

// ReadInfoFromSnapFile reads the gadget specific metadata from
// meta/gadget.yaml in the given snap container.
func ReadInfoFromSnapFile(snapf snap.Container, model Model) (*Info, error) {
	gadgetYamlFn := "meta/gadget.yaml"
	return readInfo(snapf.ReadFile, gadgetYamlFn, model)
}

func fmtIndexAndName(idx int, name string) string {
	if name != "" {
		return fmt.Sprintf("#%v (%q)", idx, name)
	}
	return fmt.Sprintf("#%v", idx)
}

func validateVolume(name string, vol *Volume, model Model) error {
	if !validVolumeName.MatchString(name) {
		return errors.New("invalid name")
	}
	if vol.Schema != "" && vol.Schema != schemaGPT && vol.Schema != schemaMBR {
		return fmt.Errorf("invalid schema %q", vol.Schema)
	}

	// named structures, for cross-referencing relative offset-write names
	knownStructures := make(map[string]*LaidOutStructure, len(vol.Structure))
	// for uniqueness of filesystem labels
	knownFsLabels := make(map[string]bool, len(vol.Structure))
	// for validating structure overlap
	structures := make([]LaidOutStructure, len(vol.Structure))

	previousEnd := quantity.Size(0)
	// TODO: should we also validate that if there is a system-recovery-select
	// role there should also be at least 2 system-recovery-image roles and
	// same for system-boot-select and at least 2 system-boot-image roles?
	for idx, s := range vol.Structure {
		if err := validateVolumeStructure(&s, vol); err != nil {
			return fmt.Errorf("invalid structure %v: %v", fmtIndexAndName(idx, s.Name), err)
		}
		var start quantity.Size
		if s.Offset != nil {
			start = *s.Offset
		} else {
			start = previousEnd
		}
		end := start + s.Size
		ps := LaidOutStructure{
			VolumeStructure: &vol.Structure[idx],
			StartOffset:     start,
			Index:           idx,
		}
		structures[idx] = ps
		if s.Name != "" {
			if _, ok := knownStructures[s.Name]; ok {
				return fmt.Errorf("structure name %q is not unique", s.Name)
			}
			// keep track of named structures
			knownStructures[s.Name] = &ps
		}
		if s.Label != "" {
			// XXX what about implicit labels
			if seen := knownFsLabels[s.Label]; seen {
				return fmt.Errorf("filesystem label %q is not unique", s.Label)
			}
			knownFsLabels[s.Label] = true
		}

		previousEnd = end
	}

	// sort by starting offset
	sort.Sort(byStartOffset(structures))

	return validateCrossVolumeStructure(structures, knownStructures)
}

// isMBR returns whether the structure is the MBR and can be used before setImplicitForVolume
func isMBR(vs *VolumeStructure) bool {
	if vs.Role == schemaMBR {
		return true
	}
	if vs.Role == "" && vs.Type == schemaMBR {
		return true
	}
	return false
}

func validateCrossVolumeStructure(structures []LaidOutStructure, knownStructures map[string]*LaidOutStructure) error {
	previousEnd := quantity.Size(0)
	// cross structure validation:
	// - relative offsets that reference other structures by name
	// - laid out structure overlap
	// use structures laid out within the volume
	for pidx, ps := range structures {
		if isMBR(ps.VolumeStructure) {
			if ps.StartOffset != 0 {
				return fmt.Errorf(`structure %v has "mbr" role and must start at offset 0`, ps)
			}
		}
		if ps.OffsetWrite != nil && ps.OffsetWrite.RelativeTo != "" {
			// offset-write using a named structure
			other := knownStructures[ps.OffsetWrite.RelativeTo]
			if other == nil {
				return fmt.Errorf("structure %v refers to an unknown structure %q",
					ps, ps.OffsetWrite.RelativeTo)
			}
		}

		if ps.StartOffset < previousEnd {
			previous := structures[pidx-1]
			return fmt.Errorf("structure %v overlaps with the preceding structure %v", ps, previous)
		}
		previousEnd = ps.StartOffset + ps.Size

		if ps.HasFilesystem() {
			// content relative offset only possible if it's a bare structure
			continue
		}
		for cidx, c := range ps.Content {
			if c.OffsetWrite == nil || c.OffsetWrite.RelativeTo == "" {
				continue
			}
			relativeToStructure := knownStructures[c.OffsetWrite.RelativeTo]
			if relativeToStructure == nil {
				return fmt.Errorf("structure %v, content %v refers to an unknown structure %q",
					ps, fmtIndexAndName(cidx, c.Image), c.OffsetWrite.RelativeTo)
			}
		}
	}
	return nil
}

func validateVolumeStructure(vs *VolumeStructure, vol *Volume) error {
	if vs.Size == 0 {
		return errors.New("missing size")
	}
	if err := validateStructureType(vs.Type, vol); err != nil {
		return fmt.Errorf("invalid type %q: %v", vs.Type, err)
	}
	if err := validateRole(vs, vol); err != nil {
		var what string
		if vs.Role != "" {
			what = fmt.Sprintf("role %q", vs.Role)
		} else {
			what = fmt.Sprintf("implicit role %q", vs.Type)
		}
		return fmt.Errorf("invalid %s: %v", what, err)
	}
	if vs.Filesystem != "" && !strutil.ListContains([]string{"ext4", "vfat", "none"}, vs.Filesystem) {
		return fmt.Errorf("invalid filesystem %q", vs.Filesystem)
	}

	var contentChecker func(*VolumeContent) error

	if !vs.HasFilesystem() {
		contentChecker = validateBareContent
	} else {
		contentChecker = validateFilesystemContent
	}
	for i, c := range vs.Content {
		if err := contentChecker(&c); err != nil {
			return fmt.Errorf("invalid content #%v: %v", i, err)
		}
	}

	if err := validateStructureUpdate(&vs.Update, vs); err != nil {
		return err
	}

	// TODO: validate structure size against sector-size; ubuntu-image uses
	// a tmp file to find out the default sector size of the device the tmp
	// file is created on
	return nil
}

func validateStructureType(s string, vol *Volume) error {
	// Type can be one of:
	// - "mbr" (backwards compatible)
	// - "bare"
	// - [0-9A-Z]{2} - MBR type
	// - GPT UUID
	// - hybrid ID
	//
	// Hybrid ID is 2 hex digits of MBR type, followed by 36 GUUID
	// example: EF,C12A7328-F81F-11D2-BA4B-00A0C93EC93B

	schema := vol.Schema
	if schema == "" {
		schema = schemaGPT
	}

	if s == "" {
		return errors.New(`type is not specified`)
	}

	if s == "bare" {
		// unknonwn blob
		return nil
	}

	if s == schemaMBR {
		// backward compatibility for type: mbr
		return nil
	}

	var isGPT, isMBR bool

	idx := strings.IndexRune(s, ',')
	if idx == -1 {
		// just ID
		switch {
		case validTypeID.MatchString(s):
			isMBR = true
		case validGUUID.MatchString(s):
			isGPT = true
		default:
			return fmt.Errorf("invalid format")
		}
	} else {
		// hybrid ID
		code := s[:idx]
		guid := s[idx+1:]
		if len(code) != 2 || len(guid) != 36 || !validTypeID.MatchString(code) || !validGUUID.MatchString(guid) {
			return fmt.Errorf("invalid format of hybrid type")
		}
	}

	if schema != schemaGPT && isGPT {
		// type: <uuid> is only valid for GPT volumes
		return fmt.Errorf("GUID structure type with non-GPT schema %q", vol.Schema)
	}
	if schema != schemaMBR && isMBR {
		return fmt.Errorf("MBR structure type with non-MBR schema %q", vol.Schema)
	}

	return nil
}

func validateRole(vs *VolumeStructure, vol *Volume) error {
	if vs.Type == "bare" {
		if vs.Role != "" && vs.Role != schemaMBR {
			return fmt.Errorf("conflicting type: %q", vs.Type)
		}
	}
	vsRole := vs.Role
	if vs.Type == schemaMBR {
		if vsRole != "" && vsRole != schemaMBR {
			return fmt.Errorf(`conflicting legacy type: "mbr"`)
		}
		// backward compatibility
		vsRole = schemaMBR
	}

	switch vsRole {
	case SystemData, SystemSeed, SystemSave:
		// roles have cross dependencies, consistency checks are done at
		// the volume level
	case schemaMBR:
		if vs.Size > SizeMBR {
			return errors.New("mbr structures cannot be larger than 446 bytes")
		}
		if vs.Offset != nil && *vs.Offset != 0 {
			return errors.New("mbr structure must start at offset 0")
		}
		if vs.ID != "" {
			return errors.New("mbr structure must not specify partition ID")
		}
		if vs.Filesystem != "" && vs.Filesystem != "none" {
			return errors.New("mbr structures must not specify a file system")
		}
	case SystemBoot, bootImage, bootSelect, seedBootSelect, seedBootImage, "":
		// noop
	case legacyBootImage, legacyBootSelect:
		// noop
		// legacy role names were added in 2.42 can be removed
		// on snapd epoch bump
	default:
		return fmt.Errorf("unsupported role")
	}
	return nil
}

func validateBareContent(vc *VolumeContent) error {
	if vc.UnresolvedSource != "" || vc.Target != "" {
		return fmt.Errorf("cannot use non-image content for bare file system")
	}
	if vc.Image == "" {
		return fmt.Errorf("missing image file name")
	}
	return nil
}

func validateFilesystemContent(vc *VolumeContent) error {
	if vc.Image != "" || vc.Offset != nil || vc.OffsetWrite != nil || vc.Size != 0 {
		return fmt.Errorf("cannot use image content for non-bare file system")
	}
	if vc.UnresolvedSource == "" || vc.Target == "" {
		return fmt.Errorf("missing source or target")
	}
	return nil
}

func validateStructureUpdate(up *VolumeUpdate, vs *VolumeStructure) error {
	if !vs.HasFilesystem() && len(vs.Update.Preserve) > 0 {
		return errors.New("preserving files during update is not supported for non-filesystem structures")
	}

	names := make(map[string]bool, len(vs.Update.Preserve))
	for _, n := range vs.Update.Preserve {
		if names[n] {
			return fmt.Errorf(`duplicate "preserve" entry %q`, n)
		}
		names[n] = true
	}
	return nil
}

const (
	// SizeMBR is the maximum byte size of a structure of role 'mbr'
	SizeMBR = quantity.Size(446)
	// SizeLBA48Pointer is the byte size of a pointer value written at the
	// location described by 'offset-write'
	SizeLBA48Pointer = quantity.Size(4)
)

// RelativeOffset describes an offset where structure data is written at.
// The position can be specified as byte-offset relative to the start of another
// named structure.
type RelativeOffset struct {
	// RelativeTo names the structure relative to which the location of the
	// address write will be calculated.
	RelativeTo string
	// Offset is a 32-bit value
	Offset quantity.Size
}

func (r *RelativeOffset) String() string {
	if r == nil {
		return "unspecified"
	}
	if r.RelativeTo != "" {
		return fmt.Sprintf("%s+%d", r.RelativeTo, r.Offset)
	}
	return fmt.Sprintf("%d", r.Offset)
}

// parseRelativeOffset parses a string describing an offset that can be
// expressed relative to a named structure, with the format: [<name>+]<size>.
func parseRelativeOffset(grs string) (*RelativeOffset, error) {
	toWhat := ""
	sizeSpec := grs
	if idx := strings.IndexRune(grs, '+'); idx != -1 {
		toWhat, sizeSpec = grs[:idx], grs[idx+1:]
		if toWhat == "" {
			return nil, errors.New("missing volume name")
		}
	}
	if sizeSpec == "" {
		return nil, errors.New("missing offset")
	}

	size, err := quantity.ParseSize(sizeSpec)
	if err != nil {
		return nil, fmt.Errorf("cannot parse offset %q: %v", sizeSpec, err)
	}
	if size > 4*quantity.SizeGiB {
		return nil, fmt.Errorf("offset above 4G limit")
	}

	return &RelativeOffset{
		RelativeTo: toWhat,
		Offset:     size,
	}, nil
}

func (s *RelativeOffset) UnmarshalYAML(unmarshal func(interface{}) error) error {
	var grs string
	if err := unmarshal(&grs); err != nil {
		return errors.New(`cannot unmarshal gadget relative offset`)
	}

	ro, err := parseRelativeOffset(grs)
	if err != nil {
		return fmt.Errorf("cannot parse relative offset %q: %v", grs, err)
	}
	*s = *ro
	return nil
}

// IsCompatible checks whether the current and an update are compatible. Returns
// nil or an error describing the incompatibility.
func IsCompatible(current, new *Info) error {
	// XXX: the only compatibility we have now is making sure that the new
	// layout can be used on an existing volume
	if len(new.Volumes) > 1 {
		return fmt.Errorf("gadgets with multiple volumes are unsupported")
	}

	// XXX: the code below errors out with more than 1 volume in the current
	// gadget, we allow this scenario in update but better bail out here and
	// have users fix their gadgets
	currentVol, newVol, err := resolveVolume(current, new)
	if err != nil {
		return err
	}

	if currentVol.Schema == "" || newVol.Schema == "" {
		return fmt.Errorf("internal error: unset volume schemas: old: %q new: %q", currentVol.Schema, newVol.Schema)
	}

	// layout both volumes partially, without going deep into the layout of
	// structure content, we only want to make sure that structures are
	// comapatible
	pCurrent, err := LayoutVolumePartially(currentVol, defaultConstraints)
	if err != nil {
		return fmt.Errorf("cannot lay out the current volume: %v", err)
	}
	pNew, err := LayoutVolumePartially(newVol, defaultConstraints)
	if err != nil {
		return fmt.Errorf("cannot lay out the new volume: %v", err)
	}
	if err := isLayoutCompatible(pCurrent, pNew); err != nil {
		return fmt.Errorf("incompatible layout change: %v", err)
	}
	return nil
}

// PositionedVolumeFromGadget takes a gadget rootdir and positions the
// partitions as specified.
func PositionedVolumeFromGadget(gadgetRoot string) (*LaidOutVolume, error) {
	info, err := ReadInfo(gadgetRoot, nil)
	if err != nil {
		return nil, err
	}
	// Limit ourselves to just one volume for now.
	if len(info.Volumes) != 1 {
		return nil, fmt.Errorf("cannot position multiple volumes yet")
	}

	constraints := LayoutConstraints{
		NonMBRStartOffset: 1 * quantity.SizeMiB,
		SectorSize:        512,
	}

	for _, vol := range info.Volumes {
		pvol, err := LayoutVolume(gadgetRoot, vol, constraints)
		if err != nil {
			return nil, err
		}
		// we know  info.Volumes map has size 1 so we can return here
		return pvol, nil
	}
	return nil, fmt.Errorf("internal error in PositionedVolumeFromGadget: this line cannot be reached")
}

func flatten(path string, cfg interface{}, out map[string]interface{}) {
	if cfgMap, ok := cfg.(map[string]interface{}); ok {
		for k, v := range cfgMap {
			p := k
			if path != "" {
				p = path + "." + k
			}
			flatten(p, v, out)
		}
	} else {
		out[path] = cfg
	}
}

// SystemDefaults returns default system configuration from gadget defaults.
func SystemDefaults(gadgetDefaults map[string]map[string]interface{}) map[string]interface{} {
	for _, systemSnap := range []string{"system", naming.WellKnownSnapID("core")} {
		if defaults, ok := gadgetDefaults[systemSnap]; ok {
			coreDefaults := map[string]interface{}{}
			flatten("", defaults, coreDefaults)
			return coreDefaults
		}
	}
	return nil
}<|MERGE_RESOLUTION|>--- conflicted
+++ resolved
@@ -188,30 +188,22 @@
 
 	Unpack bool `yaml:"unpack"`
 
-	// XXX: we could mutate Source instead of having an extra field
-	//      but doing that leads to ugly output
-	//
-	// ResolvedSource is the absolute path of the Source after resolving
+	// resolvedSource is the absolute path of the Source after resolving
 	// any references (e.g. to a "$kernel:" snap)
-	ResolvedSource string
+	resolvedSource string
 	// XXX: provide resolvedImage too
 }
 
 func (vc VolumeContent) ResolvedSource() string {
-	// TODO: implement resolved sources
-	return vc.UnresolvedSource
+	return vc.resolvedSource
 }
 
 func (vc VolumeContent) String() string {
 	if vc.Image != "" {
 		return fmt.Sprintf("image:%s", vc.Image)
 	}
-<<<<<<< HEAD
 	// XXX: show "ResolvedSource" here too?
-	return fmt.Sprintf("source:%s", vc.Source)
-=======
 	return fmt.Sprintf("source:%s", vc.UnresolvedSource)
->>>>>>> cc259e4c
 }
 
 type VolumeUpdate struct {
