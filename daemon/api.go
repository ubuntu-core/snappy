--- conflicted
+++ resolved
@@ -101,11 +101,8 @@
 	warningsCmd,
 	debugCmd,
 	snapshotCmd,
-<<<<<<< HEAD
+	connectionsCmd,
 	modelCmd,
-=======
-	connectionsCmd,
->>>>>>> ff12d8e3
 }
 
 var (
