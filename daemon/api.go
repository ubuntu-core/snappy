// -*- Mode: Go; indent-tabs-mode: t -*-

/*
 * Copyright (C) 2015-2016 Canonical Ltd
 *
 * This program is free software: you can redistribute it and/or modify
 * it under the terms of the GNU General Public License version 3 as
 * published by the Free Software Foundation.
 *
 * This program is distributed in the hope that it will be useful,
 * but WITHOUT ANY WARRANTY; without even the implied warranty of
 * MERCHANTABILITY or FITNESS FOR A PARTICULAR PURPOSE.  See the
 * GNU General Public License for more details.
 *
 * You should have received a copy of the GNU General Public License
 * along with this program.  If not, see <http://www.gnu.org/licenses/>.
 *
 */

package daemon

import (
	"encoding/json"
	"errors"
	"fmt"
	"io"
	"io/ioutil"
	"mime"
	"mime/multipart"
	"net/http"
	"os"
	"os/user"
	"path/filepath"
	"regexp"
	"strconv"
	"strings"
	"time"

	"github.com/gorilla/mux"
	"github.com/jessevdk/go-flags"

	"github.com/snapcore/snapd/asserts"
	"github.com/snapcore/snapd/asserts/snapasserts"
	"github.com/snapcore/snapd/client"
	"github.com/snapcore/snapd/dirs"
	"github.com/snapcore/snapd/i18n"
	"github.com/snapcore/snapd/interfaces"
	"github.com/snapcore/snapd/logger"
	"github.com/snapcore/snapd/osutil"
	"github.com/snapcore/snapd/overlord/assertstate"
	"github.com/snapcore/snapd/overlord/auth"
	"github.com/snapcore/snapd/overlord/configstate"
	"github.com/snapcore/snapd/overlord/devicestate"
	"github.com/snapcore/snapd/overlord/hookstate/ctlcmd"
	"github.com/snapcore/snapd/overlord/ifacestate"
	"github.com/snapcore/snapd/overlord/snapstate"
	"github.com/snapcore/snapd/overlord/state"
	"github.com/snapcore/snapd/progress"
	"github.com/snapcore/snapd/release"
	"github.com/snapcore/snapd/snap"
	"github.com/snapcore/snapd/store"
)

var api = []*Command{
	rootCmd,
	sysInfoCmd,
	loginCmd,
	logoutCmd,
	appIconCmd,
	findCmd,
	snapsCmd,
	snapCmd,
	snapConfCmd,
	interfacesCmd,
	assertsCmd,
	assertsFindManyCmd,
	eventsCmd,
	stateChangeCmd,
	stateChangesCmd,
	createUserCmd,
	buyCmd,
	readyToBuyCmd,
	snapctlCmd,
<<<<<<< HEAD
	updateRevisionsCmd,
=======
	usersCmd,
>>>>>>> f1ea6172
}

var (
	rootCmd = &Command{
		Path:    "/",
		GuestOK: true,
		GET:     tbd,
	}

	sysInfoCmd = &Command{
		Path:    "/v2/system-info",
		GuestOK: true,
		GET:     sysInfo,
	}

	loginCmd = &Command{
		Path: "/v2/login",
		POST: loginUser,
	}

	logoutCmd = &Command{
		Path:   "/v2/logout",
		POST:   logoutUser,
		UserOK: true,
	}

	appIconCmd = &Command{
		Path:   "/v2/icons/{name}/icon",
		UserOK: true,
		GET:    appIconGet,
	}

	findCmd = &Command{
		Path:   "/v2/find",
		UserOK: true,
		GET:    searchStore,
	}

	snapsCmd = &Command{
		Path:   "/v2/snaps",
		UserOK: true,
		GET:    getSnapsInfo,
		POST:   postSnaps,
	}

	snapCmd = &Command{
		Path:   "/v2/snaps/{name}",
		UserOK: true,
		GET:    getSnapInfo,
		POST:   postSnap,
	}

	snapConfCmd = &Command{
		Path: "/v2/snaps/{name}/conf",
		GET:  getSnapConf,
		PUT:  setSnapConf,
	}

	interfacesCmd = &Command{
		Path:   "/v2/interfaces",
		UserOK: true,
		GET:    getInterfaces,
		POST:   changeInterfaces,
	}

	// TODO: allow to post assertions for UserOK? they are verified anyway
	assertsCmd = &Command{
		Path: "/v2/assertions",
		POST: doAssert,
	}

	assertsFindManyCmd = &Command{
		Path:   "/v2/assertions/{assertType}",
		UserOK: true,
		GET:    assertsFindMany,
	}

	eventsCmd = &Command{
		Path: "/v2/events",
		GET:  getEvents,
	}

	stateChangeCmd = &Command{
		Path:   "/v2/changes/{id}",
		UserOK: true,
		GET:    getChange,
		POST:   abortChange,
	}

	stateChangesCmd = &Command{
		Path:   "/v2/changes",
		UserOK: true,
		GET:    getChanges,
	}

	createUserCmd = &Command{
		Path:   "/v2/create-user",
		UserOK: false,
		POST:   postCreateUser,
	}

	buyCmd = &Command{
		Path:   "/v2/buy",
		UserOK: false,
		POST:   postBuy,
	}

	readyToBuyCmd = &Command{
		Path:   "/v2/buy/ready",
		UserOK: false,
		GET:    readyToBuy,
	}

	snapctlCmd = &Command{
		Path:   "/v2/snapctl",
		SnapOK: true,
		POST:   runSnapctl,
	}

<<<<<<< HEAD
	updateRevisionsCmd = &Command{
		Path:   "/v2/update-revisions",
		UserOK: true,
		POST:   postUpdateRevisions,
=======
	usersCmd = &Command{
		Path:   "/v2/users",
		UserOK: false,
		GET:    getUsers,
>>>>>>> f1ea6172
	}
)

func tbd(c *Command, r *http.Request, user *auth.UserState) Response {
	return SyncResponse([]string{"TBD"}, nil)
}

func sysInfo(c *Command, r *http.Request, user *auth.UserState) Response {
	st := c.d.overlord.State()
	st.Lock()
	users, err := auth.Users(st)
	st.Unlock()
	if err != nil && err != state.ErrNoState {
		return InternalError("cannot get user auth data: %s", err)
	}

	m := map[string]interface{}{
		"series":     release.Series,
		"version":    c.d.Version,
		"os-release": release.ReleaseInfo,
		"on-classic": release.OnClassic,
		"managed":    len(users) > 0,
	}

	// TODO: set the store-id here from the model information
	if storeID := os.Getenv("UBUNTU_STORE_ID"); storeID != "" {
		m["store"] = storeID
	}

	return SyncResponse(m, nil)
}

// userResponseData contains the data releated to user creation/login/query
type userResponseData struct {
	ID       int      `json:"id,omitempty"`
	Username string   `json:"username,omitempty"`
	Email    string   `json:"email,omitempty"`
	SSHKeys  []string `json:"ssh-keys,omitempty"`

	Macaroon   string   `json:"macaroon,omitempty"`
	Discharges []string `json:"discharges,omitempty"`
}

var isEmailish = regexp.MustCompile(`.@.*\..`).MatchString

func loginUser(c *Command, r *http.Request, user *auth.UserState) Response {
	var loginData struct {
		Username string `json:"username"`
		Email    string `json:"email"`
		Password string `json:"password"`
		Otp      string `json:"otp"`
	}

	decoder := json.NewDecoder(r.Body)
	if err := decoder.Decode(&loginData); err != nil {
		return BadRequest("cannot decode login data from request body: %v", err)
	}

	if loginData.Email == "" && isEmailish(loginData.Username) {
		// for backwards compatibility, if no email is provided assume username is the email
		loginData.Email = loginData.Username
		loginData.Username = ""
	}
	// the "username" needs to look a lot like an email address
	if !isEmailish(loginData.Email) {
		return SyncResponse(&resp{
			Type: ResponseTypeError,
			Result: &errorResult{
				Message: "please use a valid email address.",
				Kind:    errorKindInvalidAuthData,
				Value:   map[string][]string{"email": {"invalid"}},
			},
			Status: http.StatusBadRequest,
		}, nil)
	}

	macaroon, discharge, err := store.LoginUser(loginData.Email, loginData.Password, loginData.Otp)
	switch err {
	case store.ErrAuthenticationNeeds2fa:
		return SyncResponse(&resp{
			Type: ResponseTypeError,
			Result: &errorResult{
				Kind:    errorKindTwoFactorRequired,
				Message: err.Error(),
			},
			Status: http.StatusUnauthorized,
		}, nil)
	case store.Err2faFailed:
		return SyncResponse(&resp{
			Type: ResponseTypeError,
			Result: &errorResult{
				Kind:    errorKindTwoFactorFailed,
				Message: err.Error(),
			},
			Status: http.StatusUnauthorized,
		}, nil)
	default:
		if err, ok := err.(store.ErrInvalidAuthData); ok {
			return SyncResponse(&resp{
				Type: ResponseTypeError,
				Result: &errorResult{
					Message: err.Error(),
					Kind:    errorKindInvalidAuthData,
					Value:   err,
				},
				Status: http.StatusBadRequest,
			}, nil)
		}
		return Unauthorized(err.Error())
	case nil:
		// continue
	}
	overlord := c.d.overlord
	state := overlord.State()
	state.Lock()
	if user != nil {
		// local user logged-in, set its store macaroons
		user.StoreMacaroon = macaroon
		user.StoreDischarges = []string{discharge}
		err = auth.UpdateUser(state, user)
	} else {
		user, err = auth.NewUser(state, loginData.Username, loginData.Email, macaroon, []string{discharge})
	}
	state.Unlock()
	if err != nil {
		return InternalError("cannot persist authentication details: %v", err)
	}

	result := userResponseData{
		ID:         user.ID,
		Username:   user.Username,
		Email:      user.Email,
		Macaroon:   user.Macaroon,
		Discharges: user.Discharges,
	}
	return SyncResponse(result, nil)
}

func logoutUser(c *Command, r *http.Request, user *auth.UserState) Response {
	state := c.d.overlord.State()
	state.Lock()
	defer state.Unlock()

	if user == nil {
		return BadRequest("not logged in")
	}
	err := auth.RemoveUser(state, user.ID)
	if err != nil {
		return InternalError(err.Error())
	}

	return SyncResponse(nil, nil)
}

// UserFromRequest extracts user information from request and return the respective user in state, if valid
// It requires the state to be locked
func UserFromRequest(st *state.State, req *http.Request) (*auth.UserState, error) {
	// extract macaroons data from request
	header := req.Header.Get("Authorization")
	if header == "" {
		return nil, auth.ErrInvalidAuth
	}

	authorizationData := strings.SplitN(header, " ", 2)
	if len(authorizationData) != 2 || authorizationData[0] != "Macaroon" {
		return nil, fmt.Errorf("authorization header misses Macaroon prefix")
	}

	var macaroon string
	var discharges []string
	for _, field := range strings.Split(authorizationData[1], ",") {
		field := strings.TrimSpace(field)
		if strings.HasPrefix(field, `root="`) {
			macaroon = strings.TrimSuffix(field[6:], `"`)
		}
		if strings.HasPrefix(field, `discharge="`) {
			discharges = append(discharges, strings.TrimSuffix(field[11:], `"`))
		}
	}

	if macaroon == "" {
		return nil, fmt.Errorf("invalid authorization header")
	}

	user, err := auth.CheckMacaroon(st, macaroon, discharges)
	return user, err
}

var muxVars = mux.Vars

func getSnapInfo(c *Command, r *http.Request, user *auth.UserState) Response {
	vars := muxVars(r)
	name := vars["name"]

	localSnap, active, err := localSnapInfo(c.d.overlord.State(), name)
	if err != nil {
		if err == errNoSnap {
			return NotFound("cannot find snap %q", name)
		}

		return InternalError("%v", err)
	}

	route := c.d.router.Get(c.Path)
	if route == nil {
		return InternalError("cannot find route for snap %s", name)
	}

	url, err := route.URL("name", name)
	if err != nil {
		return InternalError("cannot build URL for snap %s: %v", name, err)
	}

	result := webify(mapLocal(localSnap, active), url.String())

	return SyncResponse(result, nil)
}

func webify(result map[string]interface{}, resource string) map[string]interface{} {
	result["resource"] = resource

	icon, ok := result["icon"].(string)
	if !ok || icon == "" || strings.HasPrefix(icon, "http") {
		return result
	}
	result["icon"] = ""

	route := appIconCmd.d.router.Get(appIconCmd.Path)
	if route != nil {
		name, _ := result["name"].(string)
		url, err := route.URL("name", name)
		if err == nil {
			result["icon"] = url.String()
		}
	}

	return result
}

func getStore(c *Command) snapstate.StoreService {
	st := c.d.overlord.State()
	st.Lock()
	defer st.Unlock()

	return snapstate.Store(st)
}

func searchStore(c *Command, r *http.Request, user *auth.UserState) Response {
	route := c.d.router.Get(snapCmd.Path)
	if route == nil {
		return InternalError("cannot find route for snaps")
	}
	query := r.URL.Query()
	q := query.Get("q")
	name := query.Get("name")
	private := false
	prefix := false

	if name != "" {
		if q != "" {
			return BadRequest("cannot use 'q' and 'name' together")
		}

		if name[len(name)-1] != '*' {
			return findOne(c, r, user, name)
		}

		prefix = true
		q = name[:len(name)-1]
	}

	if sel := query.Get("select"); sel != "" {
		switch sel {
		case "refresh":
			if prefix {
				return BadRequest("cannot use 'name' with 'select=refresh'")
			}
			if q != "" {
				return BadRequest("cannot use 'q' with 'select=refresh'")
			}
			return storeUpdates(c, r, user)
		case "private":
			private = true
		}
	}

	theStore := getStore(c)
	found, err := theStore.Find(&store.Search{
		Query:   q,
		Private: private,
		Prefix:  prefix,
	}, user)
	switch err {
	case nil:
		// pass
	case store.ErrEmptyQuery, store.ErrBadQuery:
		return BadRequest("%v", err)
	case store.ErrUnauthenticated:
		return Unauthorized(err.Error())
	default:
		return InternalError("%v", err)
	}

	meta := &Meta{
		SuggestedCurrency: theStore.SuggestedCurrency(),
		Sources:           []string{"store"},
	}

	return sendStorePackages(route, meta, found)
}

func findOne(c *Command, r *http.Request, user *auth.UserState, name string) Response {
	if err := snap.ValidateName(name); err != nil {
		return BadRequest(err.Error())
	}

	theStore := getStore(c)
	snapInfo, err := theStore.Snap(name, "", false, snap.R(0), user)
	if err != nil {
		return InternalError("%v", err)
	}

	meta := &Meta{
		SuggestedCurrency: theStore.SuggestedCurrency(),
		Sources:           []string{"store"},
	}

	results := make([]*json.RawMessage, 1)
	data, err := json.Marshal(webify(mapRemote(snapInfo), r.URL.String()))
	if err != nil {
		return InternalError(err.Error())
	}
	results[0] = (*json.RawMessage)(&data)
	return SyncResponse(results, meta)
}

func shouldSearchStore(r *http.Request) bool {
	// we should jump to the old behaviour iff q is given, or if
	// sources is given and either empty or contains the word
	// 'store'.  Otherwise, local results only.

	query := r.URL.Query()

	if _, ok := query["q"]; ok {
		logger.Debugf("use of obsolete \"q\" parameter: %q", r.URL)
		return true
	}

	if src, ok := query["sources"]; ok {
		logger.Debugf("use of obsolete \"sources\" parameter: %q", r.URL)
		if len(src) == 0 || strings.Contains(src[0], "store") {
			return true
		}
	}

	return false
}

func storeUpdates(c *Command, r *http.Request, user *auth.UserState) Response {
	route := c.d.router.Get(snapCmd.Path)
	if route == nil {
		return InternalError("cannot find route for snaps")
	}

	state := c.d.overlord.State()
	state.Lock()
	updates, err := snapstateRefreshCandidates(state, user)
	state.Unlock()
	if err != nil {
		return InternalError("cannot list updates: %v", err)
	}

	return sendStorePackages(route, nil, updates)
}

func sendStorePackages(route *mux.Route, meta *Meta, found []*snap.Info) Response {
	results := make([]*json.RawMessage, 0, len(found))
	for _, x := range found {
		url, err := route.URL("name", x.Name())
		if err != nil {
			logger.Noticef("Cannot build URL for snap %q revision %s: %v", x.Name(), x.Revision, err)
			continue
		}

		data, err := json.Marshal(webify(mapRemote(x), url.String()))
		if err != nil {
			return InternalError("%v", err)
		}
		raw := json.RawMessage(data)
		results = append(results, &raw)
	}

	return SyncResponse(results, meta)
}

// plural!
func getSnapsInfo(c *Command, r *http.Request, user *auth.UserState) Response {

	if shouldSearchStore(r) {
		logger.Noticef("Jumping to \"find\" to better support legacy request %q", r.URL)
		return searchStore(c, r, user)
	}

	route := c.d.router.Get(snapCmd.Path)
	if route == nil {
		return InternalError("cannot find route for snaps")
	}

	found, err := allLocalSnapInfos(c.d.overlord.State())
	if err != nil {
		return InternalError("cannot list local snaps! %v", err)
	}

	results := make([]*json.RawMessage, len(found))

	for i, x := range found {
		name := x.info.Name()
		rev := x.info.Revision

		url, err := route.URL("name", name)
		if err != nil {
			logger.Noticef("Cannot build URL for snap %q revision %s: %v", name, rev, err)
			continue
		}

		data, err := json.Marshal(webify(mapLocal(x.info, x.snapst), url.String()))
		if err != nil {
			return InternalError("cannot serialize snap %q revision %s: %v", name, rev, err)
		}
		raw := json.RawMessage(data)
		results[i] = &raw
	}

	return SyncResponse(results, &Meta{Sources: []string{"local"}})
}

func resultHasType(r map[string]interface{}, allowedTypes []string) bool {
	for _, t := range allowedTypes {
		if r["type"] == t {
			return true
		}
	}
	return false
}

// licenseData holds details about the snap license, and may be
// marshaled back as an error when the license agreement is pending,
// and is expected as input to accept (or not) that license
// agreement. As such, its field names are part of the API.
type licenseData struct {
	Intro   string `json:"intro"`
	License string `json:"license"`
	Agreed  bool   `json:"agreed"`
}

func (*licenseData) Error() string {
	return "license agreement required"
}

type snapInstruction struct {
	progress.NullProgress
	Action           string        `json:"action"`
	Channel          string        `json:"channel"`
	Revision         snap.Revision `json:"revision"`
	DevMode          bool          `json:"devmode"`
	JailMode         bool          `json:"jailmode"`
	IgnoreValidation bool          `json:"ignore-validation"`
	// dropping support temporarely until flag confusion is sorted,
	// this isn't supported by client atm anyway
	LeaveOld bool         `json:"temp-dropped-leave-old"`
	License  *licenseData `json:"license"`
	Snaps    []string     `json:"snaps"`

	// The fields below should not be unmarshalled into. Do not export them.
	userID int
}

var (
	snapstateCoreInfo          = snapstate.CoreInfo
	snapstateInstall           = snapstate.Install
	snapstateInstallPath       = snapstate.InstallPath
	snapstateRefreshCandidates = snapstate.RefreshCandidates
	snapstateTryPath           = snapstate.TryPath
	snapstateUpdate            = snapstate.Update
	snapstateUpdateMany        = snapstate.UpdateMany
	snapstateInstallMany       = snapstate.InstallMany
	snapstateRemoveMany        = snapstate.RemoveMany

	assertstateRefreshSnapDeclarations = assertstate.RefreshSnapDeclarations
)

func ensureStateSoonImpl(st *state.State) {
	st.EnsureBefore(0)
}

var ensureStateSoon = ensureStateSoonImpl

var errNothingToInstall = errors.New("nothing to install")

const oldDefaultSnapCoreName = "ubuntu-core"
const defaultCoreSnapName = "core"

func ensureUbuntuCore(st *state.State, targetSnap string, userID int) (*state.TaskSet, error) {
	if targetSnap == defaultCoreSnapName || targetSnap == oldDefaultSnapCoreName {
		return nil, errNothingToInstall
	}

	_, err := snapstateCoreInfo(st)
	if err != state.ErrNoState {
		return nil, err
	}

	return snapstateInstall(st, defaultCoreSnapName, "stable", snap.R(0), userID, 0)
}

func withEnsureUbuntuCore(st *state.State, targetSnap string, userID int, install func() (*state.TaskSet, error)) ([]*state.TaskSet, error) {
	ubuCoreTs, err := ensureUbuntuCore(st, targetSnap, userID)
	if err != nil && err != errNothingToInstall {
		return nil, err
	}

	ts, err := install()
	if err != nil {
		return nil, err
	}

	// ensure main install waits on ubuntu core install
	if ubuCoreTs != nil {
		ts.WaitAll(ubuCoreTs)
		return []*state.TaskSet{ubuCoreTs, ts}, nil
	}

	return []*state.TaskSet{ts}, nil
}

var errModeConflict = errors.New("cannot use devmode and jailmode flags together")
var errNoJailMode = errors.New("this system cannot honour the jailmode flag")

func modeFlags(devMode, jailMode bool) (snapstate.Flags, error) {
	devModeOS := release.ReleaseInfo.ForceDevMode()
	flags := snapstate.Flags(0)
	if jailMode {
		if devModeOS {
			return 0, errNoJailMode
		}
		if devMode {
			return 0, errModeConflict
		}
		flags |= snapstate.JailMode
	}
	if devMode || devModeOS {
		flags |= snapstate.DevMode
	}

	return flags, nil

}

func snapUpdateMany(inst *snapInstruction, st *state.State) (msg string, updated []string, tasksets []*state.TaskSet, err error) {
	// we need refreshed snap-declarations to enforce refresh-control as best as we can, this also ensures that snap-declarations and their prerequisite assertions are updated regularly
	if err := assertstateRefreshSnapDeclarations(st, inst.userID); err != nil {
		return "", nil, nil, err
	}

	updated, tasksets, err = snapstateUpdateMany(st, inst.Snaps, inst.userID)
	if err != nil {
		return "", nil, nil, err
	}

	switch len(inst.Snaps) {
	case 0:
		// all snaps
		msg = i18n.G("Refresh all snaps in the system")
	case 1:
		msg = fmt.Sprintf(i18n.G("Refresh snap %q"), inst.Snaps[0])
	default:
		quoted := make([]string, len(inst.Snaps))
		for i, name := range inst.Snaps {
			quoted[i] = strconv.Quote(name)
		}
		// TRANSLATORS: the %s is a comma-separated list of quoted snap names
		msg = fmt.Sprintf(i18n.G("Refresh snaps %s"), strings.Join(quoted, ", "))
	}

	return msg, updated, tasksets, nil
}

func snapInstallMany(inst *snapInstruction, st *state.State) (msg string, installed []string, tasksets []*state.TaskSet, err error) {
	installed, tasksets, err = snapstateInstallMany(st, inst.Snaps, inst.userID)
	if err != nil {
		return "", nil, nil, err
	}

	switch len(inst.Snaps) {
	case 0:
		return "", nil, nil, fmt.Errorf("cannot install zero snaps")
	case 1:
		msg = fmt.Sprintf(i18n.G("Install snap %q"), inst.Snaps[0])
	default:
		quoted := make([]string, len(inst.Snaps))
		for i, name := range inst.Snaps {
			quoted[i] = strconv.Quote(name)
		}
		// TRANSLATORS: the %s is a comma-separated list of quoted snap names
		msg = fmt.Sprintf(i18n.G("Install snaps %s"), strings.Join(quoted, ", "))
	}

	return msg, installed, tasksets, nil
}

func snapInstall(inst *snapInstruction, st *state.State) (string, []*state.TaskSet, error) {
	flags, err := modeFlags(inst.DevMode, inst.JailMode)
	if err != nil {
		return "", nil, err
	}

	logger.Noticef("Installing snap %q revision %s", inst.Snaps[0], inst.Revision)

	tsets, err := withEnsureUbuntuCore(st, inst.Snaps[0], inst.userID,
		func() (*state.TaskSet, error) {
			return snapstateInstall(st, inst.Snaps[0], inst.Channel, inst.Revision, inst.userID, flags)
		},
	)
	if err != nil {
		return "", nil, err
	}

	msg := fmt.Sprintf(i18n.G("Install %q snap"), inst.Snaps[0])
	if inst.Channel != "stable" && inst.Channel != "" {
		msg = fmt.Sprintf(i18n.G("Install %q snap from %q channel"), inst.Snaps[0], inst.Channel)
	}
	return msg, tsets, nil
}

func snapUpdate(inst *snapInstruction, st *state.State) (string, []*state.TaskSet, error) {
	// TODO: bail if revision is given (and != current?), *or* behave as with install --revision?
	flags, err := modeFlags(inst.DevMode, inst.JailMode)
	if err != nil {
		return "", nil, err
	}
	if inst.IgnoreValidation {
		flags |= snapstate.IgnoreValidation
	}

	// we need refreshed snap-declarations to enforce refresh-control as best as we can
	if err = assertstateRefreshSnapDeclarations(st, inst.userID); err != nil {
		return "", nil, err
	}

	ts, err := snapstateUpdate(st, inst.Snaps[0], inst.Channel, inst.Revision, inst.userID, flags)
	if err != nil {
		return "", nil, err
	}

	msg := fmt.Sprintf(i18n.G("Refresh %q snap"), inst.Snaps[0])
	if inst.Channel != "stable" && inst.Channel != "" {
		msg = fmt.Sprintf(i18n.G("Refresh %q snap from %q channel"), inst.Snaps[0], inst.Channel)
	}

	return msg, []*state.TaskSet{ts}, nil
}

func snapRemoveMany(inst *snapInstruction, st *state.State) (msg string, removed []string, tasksets []*state.TaskSet, err error) {
	removed, tasksets, err = snapstateRemoveMany(st, inst.Snaps)
	if err != nil {
		return "", nil, nil, err
	}

	switch len(inst.Snaps) {
	case 0:
		return "", nil, nil, fmt.Errorf("cannot remove zero snaps")
	case 1:
		msg = fmt.Sprintf(i18n.G("Remove snap %q"), inst.Snaps[0])
	default:
		quoted := make([]string, len(inst.Snaps))
		for i, name := range inst.Snaps {
			quoted[i] = strconv.Quote(name)
		}
		// TRANSLATORS: the %s is a comma-separated list of quoted snap names
		msg = fmt.Sprintf(i18n.G("Remove snaps %s"), strings.Join(quoted, ", "))
	}

	return msg, removed, tasksets, nil
}

func snapRemove(inst *snapInstruction, st *state.State) (string, []*state.TaskSet, error) {
	ts, err := snapstate.Remove(st, inst.Snaps[0], inst.Revision)
	if err != nil {
		return "", nil, err
	}

	msg := fmt.Sprintf(i18n.G("Remove %q snap"), inst.Snaps[0])
	return msg, []*state.TaskSet{ts}, nil
}

func snapRevert(inst *snapInstruction, st *state.State) (string, []*state.TaskSet, error) {
	var ts *state.TaskSet

	flags, err := modeFlags(inst.DevMode, inst.JailMode)
	if err != nil {
		return "", nil, err
	}

	if inst.Revision.Unset() {
		ts, err = snapstate.Revert(st, inst.Snaps[0], flags)
	} else {
		ts, err = snapstate.RevertToRevision(st, inst.Snaps[0], inst.Revision, flags)
	}
	if err != nil {
		return "", nil, err
	}

	msg := fmt.Sprintf(i18n.G("Revert %q snap"), inst.Snaps[0])
	return msg, []*state.TaskSet{ts}, nil
}

func snapEnable(inst *snapInstruction, st *state.State) (string, []*state.TaskSet, error) {
	if !inst.Revision.Unset() {
		return "", nil, errors.New("enable takes no revision")
	}
	ts, err := snapstate.Enable(st, inst.Snaps[0])
	if err != nil {
		return "", nil, err
	}

	msg := fmt.Sprintf(i18n.G("Enable %q snap"), inst.Snaps[0])
	return msg, []*state.TaskSet{ts}, nil
}

func snapDisable(inst *snapInstruction, st *state.State) (string, []*state.TaskSet, error) {
	if !inst.Revision.Unset() {
		return "", nil, errors.New("disable takes no revision")
	}
	ts, err := snapstate.Disable(st, inst.Snaps[0])
	if err != nil {
		return "", nil, err
	}

	msg := fmt.Sprintf(i18n.G("Disable %q snap"), inst.Snaps[0])
	return msg, []*state.TaskSet{ts}, nil
}

type snapActionFunc func(*snapInstruction, *state.State) (string, []*state.TaskSet, error)

var snapInstructionDispTable = map[string]snapActionFunc{
	"install": snapInstall,
	"refresh": snapUpdate,
	"remove":  snapRemove,
	"revert":  snapRevert,
	"enable":  snapEnable,
	"disable": snapDisable,
}

func (inst *snapInstruction) dispatch() snapActionFunc {
	if len(inst.Snaps) != 1 {
		logger.Panicf("dispatch only handles single-snap ops; got %d", len(inst.Snaps))
	}
	return snapInstructionDispTable[inst.Action]
}

func postSnap(c *Command, r *http.Request, user *auth.UserState) Response {
	route := c.d.router.Get(stateChangeCmd.Path)
	if route == nil {
		return InternalError("cannot find route for change")
	}

	decoder := json.NewDecoder(r.Body)
	var inst snapInstruction
	if err := decoder.Decode(&inst); err != nil {
		return BadRequest("cannot decode request body into snap instruction: %v", err)
	}

	state := c.d.overlord.State()
	state.Lock()
	defer state.Unlock()

	if user != nil {
		inst.userID = user.ID
	}

	vars := muxVars(r)
	inst.Snaps = []string{vars["name"]}

	impl := inst.dispatch()
	if impl == nil {
		return BadRequest("unknown action %s", inst.Action)
	}

	msg, tsets, err := impl(&inst, state)
	if err != nil {
		return BadRequest("cannot %s %q: %v", inst.Action, inst.Snaps[0], err)
	}

	chg := newChange(state, inst.Action+"-snap", msg, tsets, inst.Snaps)

	ensureStateSoon(state)

	return AsyncResponse(nil, &Meta{Change: chg.ID()})
}

func newChange(st *state.State, kind, summary string, tsets []*state.TaskSet, snapNames []string) *state.Change {
	chg := st.NewChange(kind, summary)
	for _, ts := range tsets {
		chg.AddAll(ts)
	}
	if snapNames != nil {
		chg.Set("snap-names", snapNames)
	}
	return chg
}

const maxReadBuflen = 1024 * 1024

func trySnap(c *Command, r *http.Request, user *auth.UserState, trydir string, flags snapstate.Flags) Response {
	st := c.d.overlord.State()
	st.Lock()
	defer st.Unlock()

	if !filepath.IsAbs(trydir) {
		return BadRequest("cannot try %q: need an absolute path", trydir)
	}
	if !osutil.IsDirectory(trydir) {
		return BadRequest("cannot try %q: not a snap directory", trydir)
	}

	// the developer asked us to do this with a trusted snap dir
	info, err := unsafeReadSnapInfo(trydir)
	if err != nil {
		return BadRequest("cannot read snap info for %s: %s", trydir, err)
	}

	tsets, err := snapstateTryPath(st, info.Name(), trydir, flags)
	if err != nil {
		return BadRequest("cannot try %s: %s", trydir, err)
	}

	msg := fmt.Sprintf(i18n.G("Try %q snap from %q"), info.Name(), trydir)
	chg := newChange(st, "try-snap", msg, []*state.TaskSet{tsets}, []string{info.Name()})
	chg.Set("api-data", map[string]string{"snap-name": info.Name()})

	ensureStateSoon(st)

	return AsyncResponse(nil, &Meta{Change: chg.ID()})
}

func isTrue(form *multipart.Form, key string) bool {
	value := form.Value[key]
	if len(value) == 0 {
		return false
	}
	b, err := strconv.ParseBool(value[0])
	if err != nil {
		return false
	}

	return b
}

func snapsOp(c *Command, r *http.Request, user *auth.UserState) Response {
	route := c.d.router.Get(stateChangeCmd.Path)
	if route == nil {
		return InternalError("cannot find route for change")
	}

	decoder := json.NewDecoder(r.Body)
	var inst snapInstruction
	if err := decoder.Decode(&inst); err != nil {
		return BadRequest("cannot decode request body into snap instruction: %v", err)
	}

	if inst.Channel != "" || !inst.Revision.Unset() || inst.DevMode || inst.JailMode {
		return BadRequest("unsupported option provided for multi-snap operation")
	}

	st := c.d.overlord.State()
	st.Lock()
	defer st.Unlock()

	if user != nil {
		inst.userID = user.ID
	}

	var msg string
	var affected []string
	var tsets []*state.TaskSet
	var err error
	switch inst.Action {
	case "refresh":
		msg, affected, tsets, err = snapUpdateMany(&inst, st)
	case "install":
		msg, affected, tsets, err = snapInstallMany(&inst, st)
	case "remove":
		msg, affected, tsets, err = snapRemoveMany(&inst, st)
	default:
		return BadRequest("unsupported multi-snap operation %q", inst.Action)
	}
	if err != nil {
		return InternalError("cannot %s %q: %v", inst.Action, inst.Snaps, err)
	}

	var chg *state.Change
	if len(tsets) == 0 {
		chg = st.NewChange(inst.Action+"-snap", msg)
		chg.SetStatus(state.DoneStatus)
	} else {
		chg = newChange(st, inst.Action+"-snap", msg, tsets, affected)
		ensureStateSoon(st)
	}
	chg.Set("api-data", map[string]interface{}{"snap-names": affected})

	return AsyncResponse(nil, &Meta{Change: chg.ID()})
}

func postSnaps(c *Command, r *http.Request, user *auth.UserState) Response {
	contentType := r.Header.Get("Content-Type")

	if contentType == "application/json" {
		return snapsOp(c, r, user)
	}

	if !strings.HasPrefix(contentType, "multipart/") {
		return BadRequest("unknown content type: %s", contentType)
	}

	route := c.d.router.Get(stateChangeCmd.Path)
	if route == nil {
		return InternalError("cannot find route for change")
	}

	// POSTs to sideload snaps must be a multipart/form-data file upload.
	_, params, err := mime.ParseMediaType(contentType)
	if err != nil {
		return BadRequest("cannot parse POST body: %v", err)
	}

	form, err := multipart.NewReader(r.Body, params["boundary"]).ReadForm(maxReadBuflen)
	if err != nil {
		return BadRequest("cannot read POST form: %v", err)
	}

	dangerousOK := isTrue(form, "dangerous")
	devmode := isTrue(form, "devmode")
	flags, err := modeFlags(devmode, isTrue(form, "jailmode"))
	if err != nil {
		return BadRequest(err.Error())
	}

	if len(form.Value["action"]) > 0 && form.Value["action"][0] == "try" {
		if len(form.Value["snap-path"]) == 0 {
			return BadRequest("need 'snap-path' value in form")
		}
		return trySnap(c, r, user, form.Value["snap-path"][0], flags)
	}

	// find the file for the "snap" form field
	var snapBody multipart.File
	var origPath string
out:
	for name, fheaders := range form.File {
		if name != "snap" {
			continue
		}
		for _, fheader := range fheaders {
			snapBody, err = fheader.Open()
			origPath = fheader.Filename
			if err != nil {
				return BadRequest(`cannot open uploaded "snap" file: %v`, err)
			}
			defer snapBody.Close()

			break out
		}
	}
	defer form.RemoveAll()

	if snapBody == nil {
		return BadRequest(`cannot find "snap" file field in provided multipart/form-data payload`)
	}

	tmpf, err := ioutil.TempFile("", "snapd-sideload-pkg-")
	if err != nil {
		return InternalError("cannot create temporary file: %v", err)
	}

	if _, err := io.Copy(tmpf, snapBody); err != nil {
		os.Remove(tmpf.Name())
		return InternalError("cannot copy request into temporary file: %v", err)
	}
	tmpf.Sync()

	tempPath := tmpf.Name()

	if len(form.Value["snap-path"]) > 0 {
		origPath = form.Value["snap-path"][0]
	}

	st := c.d.overlord.State()
	st.Lock()
	defer st.Unlock()

	var snapName string
	var sideInfo *snap.SideInfo

	if !dangerousOK {
		si, err := snapasserts.DeriveSideInfo(tempPath, assertstate.DB(st))
		switch err {
		case nil:
			snapName = si.RealName
			sideInfo = si
		case asserts.ErrNotFound:
			// with devmode we try to find assertions but it's ok
			// if they are not there (implies --dangerous)
			if !devmode {
				msg := "cannot find signatures with metadata for snap"
				if origPath != "" {
					msg = fmt.Sprintf("%s %q", msg, origPath)
				}
				return BadRequest(msg)
			}
			// TODO: set a warning if devmode
		default:
			return BadRequest(err.Error())
		}
	}

	if snapName == "" {
		// potentially dangerous but dangerous or devmode params were set
		info, err := unsafeReadSnapInfo(tempPath)
		if err != nil {
			return InternalError("cannot read snap file: %v", err)
		}
		snapName = info.Name()
		sideInfo = &snap.SideInfo{RealName: snapName}
	}

	msg := fmt.Sprintf(i18n.G("Install %q snap from file"), snapName)
	if origPath != "" {
		msg = fmt.Sprintf(i18n.G("Install %q snap from file %q"), snapName, origPath)
	}

	var userID int
	if user != nil {
		userID = user.ID
	}

	tsets, err := withEnsureUbuntuCore(st, snapName, userID,
		func() (*state.TaskSet, error) {
			return snapstateInstallPath(st, sideInfo, tempPath, "", flags)
		},
	)
	if err != nil {
		return InternalError("cannot install snap file: %v", err)
	}

	chg := newChange(st, "install-snap", msg, tsets, []string{snapName})
	chg.Set("api-data", map[string]string{"snap-name": snapName})

	ensureStateSoon(st)

	return AsyncResponse(nil, &Meta{Change: chg.ID()})
}

func unsafeReadSnapInfoImpl(snapPath string) (*snap.Info, error) {
	// Condider using DeriveSideInfo before falling back to this!
	snapf, err := snap.Open(snapPath)
	if err != nil {
		return nil, err
	}
	return snap.ReadInfoFromSnapFile(snapf, nil)
}

var unsafeReadSnapInfo = unsafeReadSnapInfoImpl

func iconGet(st *state.State, name string) Response {
	info, _, err := localSnapInfo(st, name)
	if err != nil {
		if err == errNoSnap {
			return NotFound("cannot find snap %q", name)
		}
		return InternalError("%v", err)
	}

	path := filepath.Clean(snapIcon(info))
	if !strings.HasPrefix(path, dirs.SnapMountDir) {
		// XXX: how could this happen?
		return BadRequest("requested icon is not in snap path")
	}

	return FileResponse(path)
}

func appIconGet(c *Command, r *http.Request, user *auth.UserState) Response {
	vars := muxVars(r)
	name := vars["name"]

	return iconGet(c.d.overlord.State(), name)
}

func getSnapConf(c *Command, r *http.Request, user *auth.UserState) Response {
	vars := muxVars(r)
	snapName := vars["name"]

	keys := strings.Split(r.URL.Query().Get("keys"), ",")
	if len(keys) == 0 {
		return BadRequest("cannot obtain configuration: no keys supplied")
	}

	s := c.d.overlord.State()
	s.Lock()
	transaction := configstate.NewTransaction(s)
	s.Unlock()

	currentConfValues := make(map[string]interface{})
	for _, key := range keys {
		var value interface{}
		if err := transaction.Get(snapName, key, &value); err != nil {
			return BadRequest("%s", err)
		}

		currentConfValues[key] = value
	}

	return SyncResponse(currentConfValues, nil)
}

func setSnapConf(c *Command, r *http.Request, user *auth.UserState) Response {
	vars := muxVars(r)
	snapName := vars["name"]

	var patchValues map[string]interface{}
	decoder := json.NewDecoder(r.Body)
	if err := decoder.Decode(&patchValues); err != nil {
		return BadRequest("cannot decode request body into patch values: %v", err)
	}

	s := c.d.overlord.State()
	s.Lock()
	defer s.Unlock()

	taskset := configstate.Change(s, snapName, patchValues)
	change := s.NewChange("configure-snap", fmt.Sprintf("Setting config for %s", snapName))
	change.AddAll(taskset)

	s.EnsureBefore(0)

	return AsyncResponse(nil, &Meta{Change: change.ID()})
}

// getInterfaces returns all plugs and slots.
func getInterfaces(c *Command, r *http.Request, user *auth.UserState) Response {
	repo := c.d.overlord.InterfaceManager().Repository()
	return SyncResponse(repo.Interfaces(), nil)
}

// plugJSON aids in marshaling Plug into JSON.
type plugJSON struct {
	Snap        string                 `json:"snap"`
	Name        string                 `json:"plug"`
	Interface   string                 `json:"interface"`
	Attrs       map[string]interface{} `json:"attrs,omitempty"`
	Apps        []string               `json:"apps,omitempty"`
	Label       string                 `json:"label"`
	Connections []interfaces.SlotRef   `json:"connections,omitempty"`
}

// slotJSON aids in marshaling Slot into JSON.
type slotJSON struct {
	Snap        string                 `json:"snap"`
	Name        string                 `json:"slot"`
	Interface   string                 `json:"interface"`
	Attrs       map[string]interface{} `json:"attrs,omitempty"`
	Apps        []string               `json:"apps,omitempty"`
	Label       string                 `json:"label"`
	Connections []interfaces.PlugRef   `json:"connections,omitempty"`
}

// interfaceAction is an action performed on the interface system.
type interfaceAction struct {
	Action string     `json:"action"`
	Plugs  []plugJSON `json:"plugs,omitempty"`
	Slots  []slotJSON `json:"slots,omitempty"`
}

// changeInterfaces controls the interfaces system.
// Plugs can be connected to and disconnected from slots.
// When enableInternalInterfaceActions is true plugs and slots can also be
// explicitly added and removed.
func changeInterfaces(c *Command, r *http.Request, user *auth.UserState) Response {
	var a interfaceAction
	decoder := json.NewDecoder(r.Body)
	if err := decoder.Decode(&a); err != nil {
		return BadRequest("cannot decode request body into an interface action: %v", err)
	}
	if a.Action == "" {
		return BadRequest("interface action not specified")
	}
	if !c.d.enableInternalInterfaceActions && a.Action != "connect" && a.Action != "disconnect" {
		return BadRequest("internal interface actions are disabled")
	}
	if len(a.Plugs) > 1 || len(a.Slots) > 1 {
		return NotImplemented("many-to-many operations are not implemented")
	}
	if a.Action != "connect" && a.Action != "disconnect" {
		return BadRequest("unsupported interface action: %q", a.Action)
	}
	if len(a.Plugs) == 0 || len(a.Slots) == 0 {
		return BadRequest("at least one plug and slot is required")
	}

	var summary string
	var taskset *state.TaskSet
	var err error

	state := c.d.overlord.State()
	state.Lock()
	defer state.Unlock()

	switch a.Action {
	case "connect":
		summary = fmt.Sprintf("Connect %s:%s to %s:%s", a.Plugs[0].Snap, a.Plugs[0].Name, a.Slots[0].Snap, a.Slots[0].Name)
		taskset, err = ifacestate.Connect(state, a.Plugs[0].Snap, a.Plugs[0].Name, a.Slots[0].Snap, a.Slots[0].Name)
	case "disconnect":
		summary = fmt.Sprintf("Disconnect %s:%s from %s:%s", a.Plugs[0].Snap, a.Plugs[0].Name, a.Slots[0].Snap, a.Slots[0].Name)
		taskset, err = ifacestate.Disconnect(state, a.Plugs[0].Snap, a.Plugs[0].Name, a.Slots[0].Snap, a.Slots[0].Name)
	}
	if err != nil {
		return BadRequest("%v", err)
	}

	change := state.NewChange(a.Action+"-snap", summary)
	change.Set("snap-names", []string{a.Plugs[0].Snap, a.Slots[0].Snap})
	change.AddAll(taskset)

	state.EnsureBefore(0)

	return AsyncResponse(nil, &Meta{Change: change.ID()})
}

func doAssert(c *Command, r *http.Request, user *auth.UserState) Response {
	batch := assertstate.NewBatch()
	_, err := batch.AddStream(r.Body)
	if err != nil {
		return BadRequest("cannot decode request body into assertions: %v", err)
	}

	state := c.d.overlord.State()
	state.Lock()
	defer state.Unlock()

	if err := batch.Commit(state); err != nil {
		return BadRequest("assert failed: %v", err)
	}
	// TODO: what more info do we want to return on success?
	return &resp{
		Type:   ResponseTypeSync,
		Status: http.StatusOK,
	}
}

func assertsFindMany(c *Command, r *http.Request, user *auth.UserState) Response {
	assertTypeName := muxVars(r)["assertType"]
	assertType := asserts.Type(assertTypeName)
	if assertType == nil {
		return BadRequest("invalid assert type: %q", assertTypeName)
	}
	headers := map[string]string{}
	q := r.URL.Query()
	for k := range q {
		headers[k] = q.Get(k)
	}

	state := c.d.overlord.State()
	state.Lock()
	db := assertstate.DB(state)
	state.Unlock()

	assertions, err := db.FindMany(assertType, headers)
	if err == asserts.ErrNotFound {
		return AssertResponse(nil, true)
	} else if err != nil {
		return InternalError("searching assertions failed: %v", err)
	}
	return AssertResponse(assertions, true)
}

func getEvents(c *Command, r *http.Request, user *auth.UserState) Response {
	return EventResponse(c.d.hub)
}

type changeInfo struct {
	ID      string      `json:"id"`
	Kind    string      `json:"kind"`
	Summary string      `json:"summary"`
	Status  string      `json:"status"`
	Tasks   []*taskInfo `json:"tasks,omitempty"`
	Ready   bool        `json:"ready"`
	Err     string      `json:"err,omitempty"`

	SpawnTime time.Time  `json:"spawn-time,omitempty"`
	ReadyTime *time.Time `json:"ready-time,omitempty"`

	Data map[string]*json.RawMessage `json:"data,omitempty"`
}

type taskInfo struct {
	ID       string           `json:"id"`
	Kind     string           `json:"kind"`
	Summary  string           `json:"summary"`
	Status   string           `json:"status"`
	Log      []string         `json:"log,omitempty"`
	Progress taskInfoProgress `json:"progress"`

	SpawnTime time.Time  `json:"spawn-time,omitempty"`
	ReadyTime *time.Time `json:"ready-time,omitempty"`
}

type taskInfoProgress struct {
	Label string `json:"label"`
	Done  int    `json:"done"`
	Total int    `json:"total"`
}

func change2changeInfo(chg *state.Change) *changeInfo {
	status := chg.Status()
	chgInfo := &changeInfo{
		ID:      chg.ID(),
		Kind:    chg.Kind(),
		Summary: chg.Summary(),
		Status:  status.String(),
		Ready:   status.Ready(),

		SpawnTime: chg.SpawnTime(),
	}
	readyTime := chg.ReadyTime()
	if !readyTime.IsZero() {
		chgInfo.ReadyTime = &readyTime
	}
	if err := chg.Err(); err != nil {
		chgInfo.Err = err.Error()
	}

	tasks := chg.Tasks()
	taskInfos := make([]*taskInfo, len(tasks))
	for j, t := range tasks {
		label, done, total := t.Progress()

		taskInfo := &taskInfo{
			ID:      t.ID(),
			Kind:    t.Kind(),
			Summary: t.Summary(),
			Status:  t.Status().String(),
			Log:     t.Log(),
			Progress: taskInfoProgress{
				Label: label,
				Done:  done,
				Total: total,
			},
			SpawnTime: t.SpawnTime(),
		}
		readyTime := t.ReadyTime()
		if !readyTime.IsZero() {
			taskInfo.ReadyTime = &readyTime
		}
		taskInfos[j] = taskInfo
	}
	chgInfo.Tasks = taskInfos

	var data map[string]*json.RawMessage
	if chg.Get("api-data", &data) == nil {
		chgInfo.Data = data
	}

	return chgInfo
}

func getChange(c *Command, r *http.Request, user *auth.UserState) Response {
	chID := muxVars(r)["id"]
	state := c.d.overlord.State()
	state.Lock()
	defer state.Unlock()
	chg := state.Change(chID)
	if chg == nil {
		return NotFound("cannot find change with id %q", chID)
	}

	return SyncResponse(change2changeInfo(chg), nil)
}

func getChanges(c *Command, r *http.Request, user *auth.UserState) Response {
	query := r.URL.Query()
	qselect := query.Get("select")
	if qselect == "" {
		qselect = "in-progress"
	}
	var filter func(*state.Change) bool
	switch qselect {
	case "all":
		filter = func(*state.Change) bool { return true }
	case "in-progress":
		filter = func(chg *state.Change) bool { return !chg.Status().Ready() }
	case "ready":
		filter = func(chg *state.Change) bool { return chg.Status().Ready() }
	default:
		return BadRequest("select should be one of: all,in-progress,ready")
	}

	if wantedName := query.Get("for"); wantedName != "" {
		outerFilter := filter
		filter = func(chg *state.Change) bool {
			if !outerFilter(chg) {
				return false
			}

			var snapNames []string
			if err := chg.Get("snap-names", &snapNames); err != nil {
				logger.Noticef("Cannot get snap-name for change %v", chg.ID())
				return false
			}

			for _, snapName := range snapNames {
				if snapName == wantedName {
					return true
				}
			}

			return false
		}
	}

	state := c.d.overlord.State()
	state.Lock()
	defer state.Unlock()
	chgs := state.Changes()
	chgInfos := make([]*changeInfo, 0, len(chgs))
	for _, chg := range chgs {
		if !filter(chg) {
			continue
		}
		chgInfos = append(chgInfos, change2changeInfo(chg))
	}
	return SyncResponse(chgInfos, nil)
}

func abortChange(c *Command, r *http.Request, user *auth.UserState) Response {
	chID := muxVars(r)["id"]
	state := c.d.overlord.State()
	state.Lock()
	defer state.Unlock()
	chg := state.Change(chID)
	if chg == nil {
		return NotFound("cannot find change with id %q", chID)
	}

	var reqData struct {
		Action string `json:"action"`
	}

	decoder := json.NewDecoder(r.Body)
	if err := decoder.Decode(&reqData); err != nil {
		return BadRequest("cannot decode data from request body: %v", err)
	}

	if reqData.Action != "abort" {
		return BadRequest("change action %q is unsupported", reqData.Action)
	}

	if chg.Status().Ready() {
		return BadRequest("cannot abort change %s with nothing pending", chID)
	}

	// flag the change
	chg.Abort()

	// actually ask to proceed with the abort
	ensureStateSoon(state)

	return SyncResponse(change2changeInfo(chg), nil)
}

var (
	postCreateUserUcrednetGetUID = ucrednetGetUID
	storeUserInfo                = store.UserInfo
	osutilAddUser                = osutil.AddUser
)

func getUserDetailsFromStore(email string) (string, *osutil.AddUserOptions, error) {
	v, err := storeUserInfo(email)
	if err != nil {
		return "", nil, fmt.Errorf("cannot create user %q: %s", email, err)
	}
	if len(v.SSHKeys) == 0 {
		return "", nil, fmt.Errorf("cannot create user for %q: no ssh keys found", email)
	}

	gecos := fmt.Sprintf("%s,%s", email, v.OpenIDIdentifier)
	opts := &osutil.AddUserOptions{
		SSHKeys: v.SSHKeys,
		Gecos:   gecos,
	}
	return v.Username, opts, nil
}

func createAllKnownSystemUsers(st *state.State, createData *postUserCreateData) Response {
	var createdUsers []userResponseData

	st.Lock()
	db := assertstate.DB(st)
	modelAs, err := devicestate.Model(st)
	st.Unlock()
	if err != nil {
		return InternalError("cannot get model assertion")
	}

	headers := map[string]string{
		"brand-id": modelAs.BrandID(),
	}
	st.Lock()
	assertions, err := db.FindMany(asserts.SystemUserType, headers)
	st.Unlock()
	if err != nil {
		return BadRequest("cannot find system-user assertion: %s", err)
	}

	for _, as := range assertions {
		email := as.(*asserts.SystemUser).Email()
		// we need to use getUserDetailsFromAssertion as this verifies
		// the assertion against the current brand/model/time
		username, opts, err := getUserDetailsFromAssertion(st, email)
		if err != nil {
			logger.Noticef("ignoring system-user assertion for %q: %s", email, err)
			continue
		}
		// ignore already existing users
		if _, err := user.Lookup(username); err == nil {
			continue
		}

		// FIXME: duplicated code
		opts.Sudoer = createData.Sudoer
		opts.ExtraUsers = !release.OnClassic

		if err := osutilAddUser(username, opts); err != nil {
			return InternalError("cannot add user %q: %s", username, err)
		}
		if err := setupLocalUser(st, username, email); err != nil {
			return InternalError("%s", err)
		}
		createdUsers = append(createdUsers, userResponseData{
			Username: username,
			SSHKeys:  opts.SSHKeys,
		})
	}

	return SyncResponse(createdUsers, nil)
}

func getUserDetailsFromAssertion(st *state.State, email string) (string, *osutil.AddUserOptions, error) {
	errorPrefix := fmt.Sprintf("cannot add system-user %q: ", email)

	st.Lock()
	db := assertstate.DB(st)
	modelAs, err := devicestate.Model(st)
	st.Unlock()
	if err != nil {
		return "", nil, fmt.Errorf(errorPrefix+"cannot get model assertion: %s", err)
	}

	brandID := modelAs.BrandID()
	series := modelAs.Series()
	model := modelAs.Model()

	a, err := db.Find(asserts.SystemUserType, map[string]string{
		"brand-id": brandID,
		"email":    email,
	})
	if err != nil {
		return "", nil, fmt.Errorf(errorPrefix+"%v", err)
	}
	// the asserts package guarantees that this cast will work
	su := a.(*asserts.SystemUser)

	// cross check that the assertion is valid for the given series/model
	contains := func(needle string, haystack []string) bool {
		for _, s := range haystack {
			if needle == s {
				return true
			}
		}
		return false
	}
	if len(su.Series()) > 0 && !contains(series, su.Series()) {
		return "", nil, fmt.Errorf(errorPrefix+"%q not in series %q", email, series, su.Series())
	}
	if len(su.Models()) > 0 && !contains(model, su.Models()) {
		return "", nil, fmt.Errorf(errorPrefix+"%q not in models %q", model, su.Models())
	}
	if !su.ValidAt(time.Now()) {
		return "", nil, fmt.Errorf(errorPrefix + "assertion not valid anymore")
	}

	gecos := fmt.Sprintf("%s,%s", email, su.Name())
	opts := &osutil.AddUserOptions{
		SSHKeys:  su.SSHKeys(),
		Gecos:    gecos,
		Password: su.Password(),
	}
	return su.Username(), opts, nil
}

type postUserCreateData struct {
	Email        string `json:"email"`
	Sudoer       bool   `json:"sudoer"`
	Known        bool   `json:"known"`
	ForceManaged bool   `json:"force-managed"`
}

var userLookup = user.Lookup

func setupLocalUser(st *state.State, username, email string) error {
	user, err := userLookup(username)
	if err != nil {
		return fmt.Errorf("cannot lookup user %q: %s", username, err)
	}
	uid, err := strconv.Atoi(user.Uid)
	if err != nil {
		return fmt.Errorf("cannot get uid of user %q: %s", username, err)
	}
	gid, err := strconv.Atoi(user.Gid)
	if err != nil {
		return fmt.Errorf("cannot get gid of user %q: %s", username, err)
	}
	authDataFn := filepath.Join(user.HomeDir, ".snap", "auth.json")
	if err := osutil.MkdirAllChown(filepath.Dir(authDataFn), 0700, uid, gid); err != nil {
		return err
	}

	// setup new user, local-only
	st.Lock()
	authUser, err := auth.NewUser(st, username, email, "", nil)
	st.Unlock()
	if err != nil {
		return fmt.Errorf("cannot persist authentication details: %v", err)
	}
	// store macaroon auth in auth.json in the new users home dir
	outStr, err := json.Marshal(struct {
		Macaroon string `json:"macaroon"`
	}{
		Macaroon: authUser.Macaroon,
	})
	if err != nil {
		return fmt.Errorf("cannot marshal auth data: %s", err)
	}
	if err := osutil.AtomicWriteFileChown(authDataFn, []byte(outStr), 0600, 0, uid, gid); err != nil {
		return fmt.Errorf("cannot write auth file %q: %s", authDataFn, err)
	}

	return nil
}

func postCreateUser(c *Command, r *http.Request, user *auth.UserState) Response {
	uid, err := postCreateUserUcrednetGetUID(r.RemoteAddr)
	if err != nil {
		return BadRequest("cannot get ucrednet uid: %v", err)
	}
	if uid != 0 {
		return BadRequest("cannot use create-user as non-root")
	}

	var createData postUserCreateData

	decoder := json.NewDecoder(r.Body)
	if err := decoder.Decode(&createData); err != nil {
		return BadRequest("cannot decode create-user data from request body: %v", err)
	}

	// verify request
	st := c.d.overlord.State()
	st.Lock()
	users, err := auth.Users(st)
	st.Unlock()
	if err != nil {
		return InternalError("cannot get user count: %s", err)
	}
	if len(users) > 0 && !createData.ForceManaged {
		return BadRequest("cannot create user: device already managed")
	}

	// special case: the user requested the creation of all known
	// system-users
	if createData.Email == "" && createData.Known {
		return createAllKnownSystemUsers(c.d.overlord.State(), &createData)
	}
	if createData.Email == "" {
		return BadRequest("cannot create user: 'email' field is empty")
	}

	var username string
	var opts *osutil.AddUserOptions
	if createData.Known {
		username, opts, err = getUserDetailsFromAssertion(st, createData.Email)
	} else {
		username, opts, err = getUserDetailsFromStore(createData.Email)
	}
	if err != nil {
		return BadRequest("%s", err)
	}

	// FIXME: duplicated code
	opts.Sudoer = createData.Sudoer
	opts.ExtraUsers = !release.OnClassic

	if err := osutilAddUser(username, opts); err != nil {
		return BadRequest("cannot create user %s: %s", username, err)
	}

	if err := setupLocalUser(c.d.overlord.State(), username, createData.Email); err != nil {
		return InternalError("%s", err)
	}

	return SyncResponse(&userResponseData{
		Username: username,
		SSHKeys:  opts.SSHKeys,
	}, nil)
}

func postUpdateRevisions(c *Command, r *http.Request, user *auth.UserState) Response {
	uid, err := postCreateUserUcrednetGetUID(r.RemoteAddr)
	if err != nil {
		return BadRequest("cannot get ucrednet uid: %v", err)
	}
	if uid != 0 {
		return BadRequest("cannot use update-revisions as non-root")
	}

	st := c.d.overlord.State()
	st.Lock()
	defer st.Unlock()

	if err := snapstate.UpdateRevisions(st); err != nil {
		return InternalError("cannot update revisions: %s", err)
	}

	return SyncResponse(true, nil)
}

func convertBuyError(err error) Response {
	switch err {
	case nil:
		return nil
	case store.ErrInvalidCredentials:
		return Unauthorized(err.Error())
	case store.ErrUnauthenticated:
		return SyncResponse(&resp{
			Type: ResponseTypeError,
			Result: &errorResult{
				Message: err.Error(),
				Kind:    errorKindLoginRequired,
			},
			Status: http.StatusBadRequest,
		}, nil)
	case store.ErrTOSNotAccepted:
		return SyncResponse(&resp{
			Type: ResponseTypeError,
			Result: &errorResult{
				Message: err.Error(),
				Kind:    errorKindTermsNotAccepted,
			},
			Status: http.StatusBadRequest,
		}, nil)
	case store.ErrNoPaymentMethods:
		return SyncResponse(&resp{
			Type: ResponseTypeError,
			Result: &errorResult{
				Message: err.Error(),
				Kind:    errorKindNoPaymentMethods,
			},
			Status: http.StatusBadRequest,
		}, nil)
	default:
		return InternalError("%v", err)
	}
}

func postBuy(c *Command, r *http.Request, user *auth.UserState) Response {
	var opts store.BuyOptions

	decoder := json.NewDecoder(r.Body)
	err := decoder.Decode(&opts)
	if err != nil {
		return BadRequest("cannot decode buy options from request body: %v", err)
	}

	s := getStore(c)

	buyResult, err := s.Buy(&opts, user)

	if resp := convertBuyError(err); resp != nil {
		return resp
	}

	return SyncResponse(buyResult, nil)
}

func readyToBuy(c *Command, r *http.Request, user *auth.UserState) Response {
	s := getStore(c)

	if resp := convertBuyError(s.ReadyToBuy(user)); resp != nil {
		return resp
	}

	return SyncResponse(true, nil)
}

func runSnapctl(c *Command, r *http.Request, user *auth.UserState) Response {
	var snapctlOptions client.SnapCtlOptions
	decoder := json.NewDecoder(r.Body)
	if err := decoder.Decode(&snapctlOptions); err != nil {
		return BadRequest("cannot decode snapctl request: %s", err)
	}

	if len(snapctlOptions.Args) == 0 {
		return BadRequest("snapctl cannot run without args")
	}

	// Right now snapctl is only used for hooks. If at some point it grows
	// beyond that, this probably shouldn't go straight to the HookManager.
	context, _ := c.d.overlord.HookManager().Context(snapctlOptions.ContextID)
	stdout, stderr, err := ctlcmd.Run(context, snapctlOptions.Args)
	if err != nil {
		if e, ok := err.(*flags.Error); ok && e.Type == flags.ErrHelp {
			stdout = []byte(e.Error())
		} else {
			return BadRequest("error running snapctl: %s", err)
		}
	}

	result := map[string]string{
		"stdout": string(stdout),
		"stderr": string(stderr),
	}

	return SyncResponse(result, nil)
}

func getUsers(c *Command, r *http.Request, user *auth.UserState) Response {
	uid, err := postCreateUserUcrednetGetUID(r.RemoteAddr)
	if err != nil {
		return BadRequest("cannot get ucrednet uid: %v", err)
	}
	if uid != 0 {
		return BadRequest("cannot use create-user as non-root")
	}

	st := c.d.overlord.State()
	st.Lock()
	users, err := auth.Users(st)
	st.Unlock()
	if err != nil {
		return InternalError("cannot get users: %s", err)
	}

	resp := make([]userResponseData, len(users))
	for i, u := range users {
		resp[i] = userResponseData{
			Username: u.Username,
			Email:    u.Email,
			ID:       u.ID,
		}
	}
	return SyncResponse(resp, nil)
}<|MERGE_RESOLUTION|>--- conflicted
+++ resolved
@@ -81,11 +81,8 @@
 	buyCmd,
 	readyToBuyCmd,
 	snapctlCmd,
-<<<<<<< HEAD
 	updateRevisionsCmd,
-=======
 	usersCmd,
->>>>>>> f1ea6172
 }
 
 var (
@@ -205,17 +202,16 @@
 		POST:   runSnapctl,
 	}
 
-<<<<<<< HEAD
 	updateRevisionsCmd = &Command{
 		Path:   "/v2/update-revisions",
 		UserOK: true,
 		POST:   postUpdateRevisions,
-=======
+	}
+
 	usersCmd = &Command{
 		Path:   "/v2/users",
 		UserOK: false,
 		GET:    getUsers,
->>>>>>> f1ea6172
 	}
 )
 
