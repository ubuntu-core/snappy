--- conflicted
+++ resolved
@@ -688,19 +688,12 @@
 type snapActionFunc func(*snapInstruction, *state.State) (string, []*state.TaskSet, error)
 
 var snapInstructionDispTable = map[string]snapActionFunc{
-<<<<<<< HEAD
-	"install":  snapInstall,
-	"refresh":  snapUpdate,
-	"remove":   snapRemove,
-	"rollback": snapRollback,
-	"enable":   snapEnable,
-	"disable":  snapDisable,
-=======
 	"install": snapInstall,
 	"refresh": snapUpdate,
 	"remove":  snapRemove,
 	"revert":  snapRevert,
->>>>>>> 2171f630
+	"enable":  snapEnable,
+	"disable": snapDisable,
 }
 
 func (inst *snapInstruction) dispatch() snapActionFunc {
