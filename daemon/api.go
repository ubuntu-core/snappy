// -*- Mode: Go; indent-tabs-mode: t -*-

/*
 * Copyright (C) 2015-2020 Canonical Ltd
 *
 * This program is free software: you can redistribute it and/or modify
 * it under the terms of the GNU General Public License version 3 as
 * published by the Free Software Foundation.
 *
 * This program is distributed in the hope that it will be useful,
 * but WITHOUT ANY WARRANTY; without even the implied warranty of
 * MERCHANTABILITY or FITNESS FOR A PARTICULAR PURPOSE.  See the
 * GNU General Public License for more details.
 *
 * You should have received a copy of the GNU General Public License
 * along with this program.  If not, see <http://www.gnu.org/licenses/>.
 *
 */

package daemon

import (
	"fmt"
	"net/http"
	"strings"

	"github.com/gorilla/mux"

	"github.com/snapcore/snapd/overlord/assertstate"
	"github.com/snapcore/snapd/overlord/auth"
	"github.com/snapcore/snapd/overlord/snapshotstate"
	"github.com/snapcore/snapd/overlord/snapstate"
	"github.com/snapcore/snapd/overlord/state"
	"github.com/snapcore/snapd/strutil"
)

var api = []*Command{
	rootCmd,
	sysInfoCmd,
	loginCmd,
	logoutCmd,
	appIconCmd,
	findCmd,
	snapsCmd,
	snapCmd,
	snapFileCmd,
	snapDownloadCmd,
	snapConfCmd,
	interfacesCmd,
	assertsCmd,
	assertsFindManyCmd,
	stateChangeCmd,
	stateChangesCmd,
	createUserCmd,
	buyCmd,
	readyToBuyCmd,
	snapctlCmd,
	usersCmd,
	sectionsCmd,
	aliasesCmd,
	appsCmd,
	logsCmd,
	warningsCmd,
	debugPprofCmd,
	debugCmd,
	snapshotCmd,
	snapshotExportCmd,
	connectionsCmd,
	modelCmd,
	cohortsCmd,
	serialModelCmd,
	systemsCmd,
	systemsActionCmd,
	themesCmd,
	validationSetsListCmd,
	validationSetsCmd,
	routineConsoleConfStartCmd,
	systemRecoveryKeysCmd,
}

<<<<<<< HEAD
const (
	polkitActionLogin            = "io.snapcraft.snapd.login"
	polkitActionManage           = "io.snapcraft.snapd.manage"
	polkitActionManageInterfaces = "io.snapcraft.snapd.manage-interfaces"
)

var (
	// see daemon.go:canAccess for details how the access is controlled
	snapsCmd = &Command{
		Path:        "/v2/snaps",
		GET:         getSnapsInfo,
		POST:        postSnaps,
		ReadAccess:  openAccess{},
		WriteAccess: authenticatedAccess{Polkit: polkitActionManage},
	}

	snapCmd = &Command{
		Path:        "/v2/snaps/{name}",
		GET:         getSnapInfo,
		POST:        postSnap,
		ReadAccess:  openAccess{},
		WriteAccess: authenticatedAccess{Polkit: polkitActionManage},
	}
)

=======
>>>>>>> c4a4ea6e
// UserFromRequest extracts user information from request and return the respective user in state, if valid
// It requires the state to be locked
func UserFromRequest(st *state.State, req *http.Request) (*auth.UserState, error) {
	// extract macaroons data from request
	header := req.Header.Get("Authorization")
	if header == "" {
		return nil, auth.ErrInvalidAuth
	}

	authorizationData := strings.SplitN(header, " ", 2)
	if len(authorizationData) != 2 || authorizationData[0] != "Macaroon" {
		return nil, fmt.Errorf("authorization header misses Macaroon prefix")
	}

	var macaroon string
	var discharges []string
	for _, field := range strutil.CommaSeparatedList(authorizationData[1]) {
		if strings.HasPrefix(field, `root="`) {
			macaroon = strings.TrimSuffix(field[6:], `"`)
		}
		if strings.HasPrefix(field, `discharge="`) {
			discharges = append(discharges, strings.TrimSuffix(field[11:], `"`))
		}
	}

	if macaroon == "" {
		return nil, fmt.Errorf("invalid authorization header")
	}

	user, err := auth.CheckMacaroon(st, macaroon, discharges)
	return user, err
}

var muxVars = mux.Vars

func getStore(c *Command) snapstate.StoreService {
	st := c.d.overlord.State()
	st.Lock()
	defer st.Unlock()

	return snapstate.Store(st, nil)
}

var (
	snapstateInstall           = snapstate.Install
	snapstateInstallPath       = snapstate.InstallPath
	snapstateRefreshCandidates = snapstate.RefreshCandidates
	snapstateTryPath           = snapstate.TryPath
	snapstateUpdate            = snapstate.Update
	snapstateUpdateMany        = snapstate.UpdateMany
	snapstateInstallMany       = snapstate.InstallMany
	snapstateRemoveMany        = snapstate.RemoveMany
	snapstateRevert            = snapstate.Revert
	snapstateRevertToRevision  = snapstate.RevertToRevision
	snapstateSwitch            = snapstate.Switch

	snapshotList    = snapshotstate.List
	snapshotCheck   = snapshotstate.Check
	snapshotForget  = snapshotstate.Forget
	snapshotRestore = snapshotstate.Restore
	snapshotSave    = snapshotstate.Save
	snapshotExport  = snapshotstate.Export
	snapshotImport  = snapshotstate.Import

	assertstateRefreshSnapDeclarations = assertstate.RefreshSnapDeclarations
)

func ensureStateSoonImpl(st *state.State) {
	st.EnsureBefore(0)
}

var ensureStateSoon = ensureStateSoonImpl

func newChange(st *state.State, kind, summary string, tsets []*state.TaskSet, snapNames []string) *state.Change {
	chg := st.NewChange(kind, summary)
	for _, ts := range tsets {
		chg.AddAll(ts)
	}
	if snapNames != nil {
		chg.Set("snap-names", snapNames)
	}
	return chg
}<|MERGE_RESOLUTION|>--- conflicted
+++ resolved
@@ -78,34 +78,12 @@
 	systemRecoveryKeysCmd,
 }
 
-<<<<<<< HEAD
 const (
 	polkitActionLogin            = "io.snapcraft.snapd.login"
 	polkitActionManage           = "io.snapcraft.snapd.manage"
 	polkitActionManageInterfaces = "io.snapcraft.snapd.manage-interfaces"
 )
 
-var (
-	// see daemon.go:canAccess for details how the access is controlled
-	snapsCmd = &Command{
-		Path:        "/v2/snaps",
-		GET:         getSnapsInfo,
-		POST:        postSnaps,
-		ReadAccess:  openAccess{},
-		WriteAccess: authenticatedAccess{Polkit: polkitActionManage},
-	}
-
-	snapCmd = &Command{
-		Path:        "/v2/snaps/{name}",
-		GET:         getSnapInfo,
-		POST:        postSnap,
-		ReadAccess:  openAccess{},
-		WriteAccess: authenticatedAccess{Polkit: polkitActionManage},
-	}
-)
-
-=======
->>>>>>> c4a4ea6e
 // UserFromRequest extracts user information from request and return the respective user in state, if valid
 // It requires the state to be locked
 func UserFromRequest(st *state.State, req *http.Request) (*auth.UserState, error) {
