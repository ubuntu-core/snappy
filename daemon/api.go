--- conflicted
+++ resolved
@@ -67,11 +67,7 @@
 	"github.com/snapcore/snapd/overlord/state"
 	"github.com/snapcore/snapd/progress"
 	"github.com/snapcore/snapd/release"
-<<<<<<< HEAD
-	"github.com/snapcore/snapd/sandbox/misc"
-=======
 	"github.com/snapcore/snapd/sandbox"
->>>>>>> e8029843
 	"github.com/snapcore/snapd/snap"
 	"github.com/snapcore/snapd/snap/channel"
 	"github.com/snapcore/snapd/store"
@@ -317,11 +313,7 @@
 	// enabled) or no confinement at all. Once we have a better system
 	// in place how we can dynamically retrieve these information from
 	// snapd we will use this here.
-<<<<<<< HEAD
-	if misc.ForceDevMode() {
-=======
 	if sandbox.ForceDevMode() {
->>>>>>> e8029843
 		m["confinement"] = "partial"
 	} else {
 		m["confinement"] = "strict"
@@ -348,11 +340,7 @@
 	// Add information about supported confinement types as a fake backend
 	features := make([]string, 1, 3)
 	features[0] = "devmode"
-<<<<<<< HEAD
-	if !misc.ForceDevMode() {
-=======
 	if !sandbox.ForceDevMode() {
->>>>>>> e8029843
 		features = append(features, "strict")
 	}
 	if dirs.SupportsClassicConfinement() {
@@ -902,11 +890,7 @@
 
 func modeFlags(devMode, jailMode, classic bool) (snapstate.Flags, error) {
 	flags := snapstate.Flags{}
-<<<<<<< HEAD
-	devModeOS := misc.ForceDevMode()
-=======
 	devModeOS := sandbox.ForceDevMode()
->>>>>>> e8029843
 	switch {
 	case jailMode && devModeOS:
 		return flags, errNoJailMode
