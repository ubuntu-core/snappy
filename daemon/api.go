// -*- Mode: Go; indent-tabs-mode: t -*-

/*
 * Copyright (C) 2015-2016 Canonical Ltd
 *
 * This program is free software: you can redistribute it and/or modify
 * it under the terms of the GNU General Public License version 3 as
 * published by the Free Software Foundation.
 *
 * This program is distributed in the hope that it will be useful,
 * but WITHOUT ANY WARRANTY; without even the implied warranty of
 * MERCHANTABILITY or FITNESS FOR A PARTICULAR PURPOSE.  See the
 * GNU General Public License for more details.
 *
 * You should have received a copy of the GNU General Public License
 * along with this program.  If not, see <http://www.gnu.org/licenses/>.
 *
 */

package daemon

import (
	"encoding/json"
	"errors"
	"fmt"
	"io"
	"io/ioutil"
	"mime"
	"mime/multipart"
	"net/http"
	"os"
	"path/filepath"
	"regexp"
	"strconv"
	"strings"
	"time"

	"github.com/gorilla/mux"
	"github.com/jessevdk/go-flags"

	"github.com/snapcore/snapd/asserts"
	"github.com/snapcore/snapd/asserts/snapasserts"
	"github.com/snapcore/snapd/client"
	"github.com/snapcore/snapd/dirs"
	"github.com/snapcore/snapd/i18n"
	"github.com/snapcore/snapd/interfaces"
	"github.com/snapcore/snapd/logger"
	"github.com/snapcore/snapd/osutil"
	"github.com/snapcore/snapd/overlord/assertstate"
	"github.com/snapcore/snapd/overlord/auth"
<<<<<<< HEAD
	"github.com/snapcore/snapd/overlord/devicestate"
=======
	"github.com/snapcore/snapd/overlord/configstate"
>>>>>>> 3eb55975
	"github.com/snapcore/snapd/overlord/hookstate"
	"github.com/snapcore/snapd/overlord/hookstate/ctlcmd"
	"github.com/snapcore/snapd/overlord/ifacestate"
	"github.com/snapcore/snapd/overlord/snapstate"
	"github.com/snapcore/snapd/overlord/state"
	"github.com/snapcore/snapd/progress"
	"github.com/snapcore/snapd/release"
	"github.com/snapcore/snapd/snap"
	"github.com/snapcore/snapd/store"
)

var api = []*Command{
	rootCmd,
	sysInfoCmd,
	loginCmd,
	logoutCmd,
	appIconCmd,
	findCmd,
	snapsCmd,
	snapCmd,
	snapConfCmd,
	interfacesCmd,
	assertsCmd,
	assertsFindManyCmd,
	eventsCmd,
	stateChangeCmd,
	stateChangesCmd,
	createUserCmd,
	buyCmd,
	readyToBuyCmd,
	paymentMethodsCmd,
	snapctlCmd,
}

var (
	rootCmd = &Command{
		Path:    "/",
		GuestOK: true,
		GET:     tbd,
	}

	sysInfoCmd = &Command{
		Path:    "/v2/system-info",
		GuestOK: true,
		GET:     sysInfo,
	}

	loginCmd = &Command{
		Path: "/v2/login",
		POST: loginUser,
	}

	logoutCmd = &Command{
		Path:   "/v2/logout",
		POST:   logoutUser,
		UserOK: true,
	}

	appIconCmd = &Command{
		Path:   "/v2/icons/{name}/icon",
		UserOK: true,
		GET:    appIconGet,
	}

	findCmd = &Command{
		Path:   "/v2/find",
		UserOK: true,
		GET:    searchStore,
	}

	snapsCmd = &Command{
		Path:   "/v2/snaps",
		UserOK: true,
		GET:    getSnapsInfo,
		POST:   postSnaps,
	}

	snapCmd = &Command{
		Path:   "/v2/snaps/{name}",
		UserOK: true,
		GET:    getSnapInfo,
		POST:   postSnap,
	}

	snapConfCmd = &Command{
		Path: "/v2/snaps/{name}/conf",
		GET:  getSnapConf,
		PUT:  setSnapConf,
	}

	interfacesCmd = &Command{
		Path:   "/v2/interfaces",
		UserOK: true,
		GET:    getInterfaces,
		POST:   changeInterfaces,
	}

	// TODO: allow to post assertions for UserOK? they are verified anyway
	assertsCmd = &Command{
		Path: "/v2/assertions",
		POST: doAssert,
	}

	assertsFindManyCmd = &Command{
		Path:   "/v2/assertions/{assertType}",
		UserOK: true,
		GET:    assertsFindMany,
	}

	eventsCmd = &Command{
		Path: "/v2/events",
		GET:  getEvents,
	}

	stateChangeCmd = &Command{
		Path:   "/v2/changes/{id}",
		UserOK: true,
		GET:    getChange,
		POST:   abortChange,
	}

	stateChangesCmd = &Command{
		Path:   "/v2/changes",
		UserOK: true,
		GET:    getChanges,
	}

	createUserCmd = &Command{
		Path:   "/v2/create-user",
		UserOK: false,
		POST:   postCreateUser,
	}

	buyCmd = &Command{
		Path:   "/v2/buy",
		UserOK: false,
		POST:   postBuy,
	}

	readyToBuyCmd = &Command{
		Path:   "/v2/buy/ready",
		UserOK: false,
		GET:    readyToBuy,
	}

	// TODO Remove once the CLI is using the new /buy/ready endpoint
	paymentMethodsCmd = &Command{
		Path:   "/v2/buy/methods",
		UserOK: false,
		GET:    getPaymentMethods,
	}

	snapctlCmd = &Command{
		Path:   "/v2/snapctl",
		SnapOK: true,
		POST:   runSnapctl,
	}
)

func tbd(c *Command, r *http.Request, user *auth.UserState) Response {
	return SyncResponse([]string{"TBD"}, nil)
}

func sysInfo(c *Command, r *http.Request, user *auth.UserState) Response {
	m := map[string]interface{}{
		"series":     release.Series,
		"version":    c.d.Version,
		"os-release": release.ReleaseInfo,
		"on-classic": release.OnClassic,
	}

	// TODO: set the store-id here from the model information
	if storeID := os.Getenv("UBUNTU_STORE_ID"); storeID != "" {
		m["store"] = storeID
	}

	return SyncResponse(m, nil)
}

type loginResponseData struct {
	Macaroon   string   `json:"macaroon,omitempty"`
	Discharges []string `json:"discharges,omitempty"`
}

var isEmailish = regexp.MustCompile(`.@.*\..`).MatchString

func loginUser(c *Command, r *http.Request, user *auth.UserState) Response {
	var loginData struct {
		Username string `json:"username"`
		Password string `json:"password"`
		Otp      string `json:"otp"`
	}

	decoder := json.NewDecoder(r.Body)
	if err := decoder.Decode(&loginData); err != nil {
		return BadRequest("cannot decode login data from request body: %v", err)
	}

	// the "username" needs to look a lot like an email address
	if !isEmailish(loginData.Username) {
		return SyncResponse(&resp{
			Type: ResponseTypeError,
			Result: &errorResult{
				Message: "please use a valid email address.",
				Kind:    errorKindInvalidAuthData,
				Value:   map[string][]string{"email": {"invalid"}},
			},
			Status: http.StatusBadRequest,
		}, nil)
	}

	macaroon, discharge, err := store.LoginUser(loginData.Username, loginData.Password, loginData.Otp)
	switch err {
	case store.ErrAuthenticationNeeds2fa:
		return SyncResponse(&resp{
			Type: ResponseTypeError,
			Result: &errorResult{
				Kind:    errorKindTwoFactorRequired,
				Message: err.Error(),
			},
			Status: http.StatusUnauthorized,
		}, nil)
	case store.Err2faFailed:
		return SyncResponse(&resp{
			Type: ResponseTypeError,
			Result: &errorResult{
				Kind:    errorKindTwoFactorFailed,
				Message: err.Error(),
			},
			Status: http.StatusUnauthorized,
		}, nil)
	default:
		if err, ok := err.(store.ErrInvalidAuthData); ok {
			return SyncResponse(&resp{
				Type: ResponseTypeError,
				Result: &errorResult{
					Message: err.Error(),
					Kind:    errorKindInvalidAuthData,
					Value:   err,
				},
				Status: http.StatusBadRequest,
			}, nil)
		}
		return Unauthorized(err.Error())
	case nil:
		// continue
	}

	overlord := c.d.overlord
	state := overlord.State()
	state.Lock()
	_, err = auth.NewUser(state, loginData.Username, macaroon, []string{discharge})
	state.Unlock()
	if err != nil {
		return InternalError("cannot persist authentication details: %v", err)
	}

	result := loginResponseData{
		Macaroon:   macaroon,
		Discharges: []string{discharge},
	}
	return SyncResponse(result, nil)
}

func logoutUser(c *Command, r *http.Request, user *auth.UserState) Response {
	state := c.d.overlord.State()
	state.Lock()
	defer state.Unlock()

	if user == nil {
		return BadRequest("not logged in")
	}
	err := auth.RemoveUser(state, user.ID)
	if err != nil {
		return InternalError(err.Error())
	}

	return SyncResponse(nil, nil)
}

// UserFromRequest extracts user information from request and return the respective user in state, if valid
// It requires the state to be locked
func UserFromRequest(st *state.State, req *http.Request) (*auth.UserState, error) {
	// extract macaroons data from request
	header := req.Header.Get("Authorization")
	if header == "" {
		return nil, auth.ErrInvalidAuth
	}

	authorizationData := strings.SplitN(header, " ", 2)
	if len(authorizationData) != 2 || authorizationData[0] != "Macaroon" {
		return nil, fmt.Errorf("authorization header misses Macaroon prefix")
	}

	var macaroon string
	var discharges []string
	for _, field := range strings.Split(authorizationData[1], ",") {
		field := strings.TrimSpace(field)
		if strings.HasPrefix(field, `root="`) {
			macaroon = strings.TrimSuffix(field[6:], `"`)
		}
		if strings.HasPrefix(field, `discharge="`) {
			discharges = append(discharges, strings.TrimSuffix(field[11:], `"`))
		}
	}

	if macaroon == "" || len(discharges) == 0 {
		return nil, fmt.Errorf("invalid authorization header")
	}

	user, err := auth.CheckMacaroon(st, macaroon, discharges)
	return user, err
}

var muxVars = mux.Vars

func getSnapInfo(c *Command, r *http.Request, user *auth.UserState) Response {
	vars := muxVars(r)
	name := vars["name"]

	localSnap, active, err := localSnapInfo(c.d.overlord.State(), name)
	if err != nil {
		if err == errNoSnap {
			return NotFound("cannot find snap %q", name)
		}

		return InternalError("%v", err)
	}

	route := c.d.router.Get(c.Path)
	if route == nil {
		return InternalError("cannot find route for snap %s", name)
	}

	url, err := route.URL("name", name)
	if err != nil {
		return InternalError("cannot build URL for snap %s: %v", name, err)
	}

	result := webify(mapLocal(localSnap, active), url.String())

	return SyncResponse(result, nil)
}

func webify(result map[string]interface{}, resource string) map[string]interface{} {
	result["resource"] = resource

	icon, ok := result["icon"].(string)
	if !ok || icon == "" || strings.HasPrefix(icon, "http") {
		return result
	}
	result["icon"] = ""

	route := appIconCmd.d.router.Get(appIconCmd.Path)
	if route != nil {
		name, _ := result["name"].(string)
		url, err := route.URL("name", name)
		if err == nil {
			result["icon"] = url.String()
		}
	}

	return result
}

func getStore(c *Command) snapstate.StoreService {
	st := c.d.overlord.State()
	st.Lock()
	defer st.Unlock()

	return snapstate.Store(st)
}

func searchStore(c *Command, r *http.Request, user *auth.UserState) Response {
	route := c.d.router.Get(snapCmd.Path)
	if route == nil {
		return InternalError("cannot find route for snaps")
	}
	query := r.URL.Query()
	q := query.Get("q")
	name := query.Get("name")
	private := false
	prefix := false

	if name != "" {
		if q != "" {
			return BadRequest("cannot use 'q' and 'name' together")
		}

		if name[len(name)-1] != '*' {
			return findOne(c, r, user, name)
		}

		prefix = true
		q = name[:len(name)-1]
	}

	if sel := query.Get("select"); sel != "" {
		switch sel {
		case "refresh":
			if prefix {
				return BadRequest("cannot use 'name' with 'select=refresh'")
			}
			if q != "" {
				return BadRequest("cannot use 'q' with 'select=refresh'")
			}
			return storeUpdates(c, r, user)
		case "private":
			private = true
		}
	}

	theStore := getStore(c)
	found, err := theStore.Find(&store.Search{
		Query:   q,
		Private: private,
		Prefix:  prefix,
	}, user)
	switch err {
	case nil:
		// pass
	case store.ErrEmptyQuery, store.ErrBadQuery:
		return BadRequest("%v", err)
	case store.ErrUnauthenticated:
		return Unauthorized(err.Error())
	default:
		return InternalError("%v", err)
	}

	meta := &Meta{
		SuggestedCurrency: theStore.SuggestedCurrency(),
		Sources:           []string{"store"},
	}

	return sendStorePackages(route, meta, found)
}

func findOne(c *Command, r *http.Request, user *auth.UserState, name string) Response {
	if err := snap.ValidateName(name); err != nil {
		return BadRequest(err.Error())
	}

	theStore := getStore(c)
	snapInfo, err := theStore.Snap(name, "", false, snap.R(0), user)
	if err != nil {
		return InternalError("%v", err)
	}

	meta := &Meta{
		SuggestedCurrency: theStore.SuggestedCurrency(),
		Sources:           []string{"store"},
	}

	results := make([]*json.RawMessage, 1)
	data, err := json.Marshal(webify(mapRemote(snapInfo), r.URL.String()))
	if err != nil {
		return InternalError(err.Error())
	}
	results[0] = (*json.RawMessage)(&data)
	return SyncResponse(results, meta)
}

func shouldSearchStore(r *http.Request) bool {
	// we should jump to the old behaviour iff q is given, or if
	// sources is given and either empty or contains the word
	// 'store'.  Otherwise, local results only.

	query := r.URL.Query()

	if _, ok := query["q"]; ok {
		logger.Debugf("use of obsolete \"q\" parameter: %q", r.URL)
		return true
	}

	if src, ok := query["sources"]; ok {
		logger.Debugf("use of obsolete \"sources\" parameter: %q", r.URL)
		if len(src) == 0 || strings.Contains(src[0], "store") {
			return true
		}
	}

	return false
}

func storeUpdates(c *Command, r *http.Request, user *auth.UserState) Response {
	route := c.d.router.Get(snapCmd.Path)
	if route == nil {
		return InternalError("cannot find route for snaps")
	}

	state := c.d.overlord.State()
	state.Lock()
	updates, err := snapstateRefreshCandidates(state, user)
	state.Unlock()
	if err != nil {
		return InternalError("cannot list updates: %v", err)
	}

	return sendStorePackages(route, nil, updates)
}

func sendStorePackages(route *mux.Route, meta *Meta, found []*snap.Info) Response {
	results := make([]*json.RawMessage, 0, len(found))
	for _, x := range found {
		url, err := route.URL("name", x.Name())
		if err != nil {
			logger.Noticef("Cannot build URL for snap %q revision %s: %v", x.Name(), x.Revision, err)
			continue
		}

		data, err := json.Marshal(webify(mapRemote(x), url.String()))
		if err != nil {
			return InternalError("%v", err)
		}
		raw := json.RawMessage(data)
		results = append(results, &raw)
	}

	return SyncResponse(results, meta)
}

// plural!
func getSnapsInfo(c *Command, r *http.Request, user *auth.UserState) Response {

	if shouldSearchStore(r) {
		logger.Noticef("Jumping to \"find\" to better support legacy request %q", r.URL)
		return searchStore(c, r, user)
	}

	route := c.d.router.Get(snapCmd.Path)
	if route == nil {
		return InternalError("cannot find route for snaps")
	}

	found, err := allLocalSnapInfos(c.d.overlord.State())
	if err != nil {
		return InternalError("cannot list local snaps! %v", err)
	}

	results := make([]*json.RawMessage, len(found))

	for i, x := range found {
		name := x.info.Name()
		rev := x.info.Revision

		url, err := route.URL("name", name)
		if err != nil {
			logger.Noticef("Cannot build URL for snap %q revision %s: %v", name, rev, err)
			continue
		}

		data, err := json.Marshal(webify(mapLocal(x.info, x.snapst), url.String()))
		if err != nil {
			return InternalError("cannot serialize snap %q revision %s: %v", name, rev, err)
		}
		raw := json.RawMessage(data)
		results[i] = &raw
	}

	return SyncResponse(results, &Meta{Sources: []string{"local"}})
}

func resultHasType(r map[string]interface{}, allowedTypes []string) bool {
	for _, t := range allowedTypes {
		if r["type"] == t {
			return true
		}
	}
	return false
}

// licenseData holds details about the snap license, and may be
// marshaled back as an error when the license agreement is pending,
// and is expected as input to accept (or not) that license
// agreement. As such, its field names are part of the API.
type licenseData struct {
	Intro   string `json:"intro"`
	License string `json:"license"`
	Agreed  bool   `json:"agreed"`
}

func (*licenseData) Error() string {
	return "license agreement required"
}

type snapInstruction struct {
	progress.NullProgress
	Action   string        `json:"action"`
	Channel  string        `json:"channel"`
	Revision snap.Revision `json:"revision"`
	DevMode  bool          `json:"devmode"`
	JailMode bool          `json:"jailmode"`
	// dropping support temporarely until flag confusion is sorted,
	// this isn't supported by client atm anyway
	LeaveOld bool         `json:"temp-dropped-leave-old"`
	License  *licenseData `json:"license"`
	Snaps    []string     `json:"snaps"`

	// The fields below should not be unmarshalled into. Do not export them.
	userID int
}

var (
	snapstateGet               = snapstate.Get
	snapstateInstall           = snapstate.Install
	snapstateInstallPath       = snapstate.InstallPath
	snapstateRefreshCandidates = snapstate.RefreshCandidates
	snapstateTryPath           = snapstate.TryPath
	snapstateUpdate            = snapstate.Update
	snapstateUpdateMany        = snapstate.UpdateMany
	snapstateInstallMany       = snapstate.InstallMany
	snapstateRemoveMany        = snapstate.RemoveMany

	assertstateRefreshSnapDeclarations = assertstate.RefreshSnapDeclarations
)

func ensureStateSoonImpl(st *state.State) {
	st.EnsureBefore(0)
}

var ensureStateSoon = ensureStateSoonImpl

var errNothingToInstall = errors.New("nothing to install")

func ensureUbuntuCore(st *state.State, targetSnap string, userID int) (*state.TaskSet, error) {
	ubuntuCore := "ubuntu-core"

	if targetSnap == ubuntuCore {
		return nil, errNothingToInstall
	}

	var ss snapstate.SnapState

	err := snapstateGet(st, ubuntuCore, &ss)
	if err != state.ErrNoState {
		return nil, err
	}

	return snapstateInstall(st, ubuntuCore, "stable", snap.R(0), userID, 0)
}

func withEnsureUbuntuCore(st *state.State, targetSnap string, userID int, install func() (*state.TaskSet, error)) ([]*state.TaskSet, error) {
	ubuCoreTs, err := ensureUbuntuCore(st, targetSnap, userID)
	if err != nil && err != errNothingToInstall {
		return nil, err
	}

	ts, err := install()
	if err != nil {
		return nil, err
	}

	// ensure main install waits on ubuntu core install
	if ubuCoreTs != nil {
		ts.WaitAll(ubuCoreTs)
		return []*state.TaskSet{ubuCoreTs, ts}, nil
	}

	return []*state.TaskSet{ts}, nil
}

var errModeConflict = errors.New("cannot use devmode and jailmode flags together")
var errNoJailMode = errors.New("this system cannot honour the jailmode flag")

func modeFlags(devMode, jailMode bool) (snapstate.Flags, error) {
	devModeOS := release.ReleaseInfo.ForceDevMode()
	flags := snapstate.Flags(0)
	if jailMode {
		if devModeOS {
			return 0, errNoJailMode
		}
		if devMode {
			return 0, errModeConflict
		}
		flags |= snapstate.JailMode
	}
	if devMode || devModeOS {
		flags |= snapstate.DevMode
	}

	return flags, nil

}

func snapUpdateMany(inst *snapInstruction, st *state.State) (msg string, updated []string, tasksets []*state.TaskSet, err error) {
	// we need refreshed snap-declarations to enforce refresh-control as best as we can, this also ensures that snap-declarations and their prerequisite assertions are updated regularly
	if err := assertstateRefreshSnapDeclarations(st, inst.userID); err != nil {
		return "", nil, nil, err
	}

	updated, tasksets, err = snapstateUpdateMany(st, inst.Snaps, inst.userID)
	if err != nil {
		return "", nil, nil, err
	}

	switch len(inst.Snaps) {
	case 0:
		// all snaps
		msg = i18n.G("Refresh all snaps in the system")
	case 1:
		msg = fmt.Sprintf(i18n.G("Refresh snap %q"), inst.Snaps[0])
	default:
		quoted := make([]string, len(inst.Snaps))
		for i, name := range inst.Snaps {
			quoted[i] = strconv.Quote(name)
		}
		// TRANSLATORS: the %s is a comma-separated list of quoted snap names
		msg = fmt.Sprintf(i18n.G("Refresh snaps %s"), strings.Join(quoted, ", "))
	}

	return msg, updated, tasksets, nil
}

func snapInstallMany(inst *snapInstruction, st *state.State) (msg string, installed []string, tasksets []*state.TaskSet, err error) {
	installed, tasksets, err = snapstateInstallMany(st, inst.Snaps, inst.userID)
	if err != nil {
		return "", nil, nil, err
	}

	switch len(inst.Snaps) {
	case 0:
		return "", nil, nil, fmt.Errorf("cannot install zero snaps")
	case 1:
		msg = fmt.Sprintf(i18n.G("Install snap %q"), inst.Snaps[0])
	default:
		quoted := make([]string, len(inst.Snaps))
		for i, name := range inst.Snaps {
			quoted[i] = strconv.Quote(name)
		}
		// TRANSLATORS: the %s is a comma-separated list of quoted snap names
		msg = fmt.Sprintf(i18n.G("Install snaps %s"), strings.Join(quoted, ", "))
	}

	return msg, installed, tasksets, nil
}

func snapInstall(inst *snapInstruction, st *state.State) (string, []*state.TaskSet, error) {
	flags, err := modeFlags(inst.DevMode, inst.JailMode)
	if err != nil {
		return "", nil, err
	}

	logger.Noticef("Installing snap %q revision %s", inst.Snaps[0], inst.Revision)

	tsets, err := withEnsureUbuntuCore(st, inst.Snaps[0], inst.userID,
		func() (*state.TaskSet, error) {
			return snapstateInstall(st, inst.Snaps[0], inst.Channel, inst.Revision, inst.userID, flags)
		},
	)
	if err != nil {
		return "", nil, err
	}

	msg := fmt.Sprintf(i18n.G("Install %q snap"), inst.Snaps[0])
	if inst.Channel != "stable" && inst.Channel != "" {
		msg = fmt.Sprintf(i18n.G("Install %q snap from %q channel"), inst.Snaps[0], inst.Channel)
	}
	return msg, tsets, nil
}

func snapUpdate(inst *snapInstruction, st *state.State) (string, []*state.TaskSet, error) {
	// TODO: bail if revision is given (and != current?), *or* behave as with install --revision?
	flags, err := modeFlags(inst.DevMode, inst.JailMode)
	if err != nil {
		return "", nil, err
	}

	// we need refreshed snap-declarations to enforce refresh-control as best as we can
	if err = assertstateRefreshSnapDeclarations(st, inst.userID); err != nil {
		return "", nil, err
	}

	ts, err := snapstateUpdate(st, inst.Snaps[0], inst.Channel, inst.Revision, inst.userID, flags)
	if err != nil {
		return "", nil, err
	}

	msg := fmt.Sprintf(i18n.G("Refresh %q snap"), inst.Snaps[0])
	if inst.Channel != "stable" && inst.Channel != "" {
		msg = fmt.Sprintf(i18n.G("Refresh %q snap from %q channel"), inst.Snaps[0], inst.Channel)
	}

	return msg, []*state.TaskSet{ts}, nil
}

func snapRemoveMany(inst *snapInstruction, st *state.State) (msg string, removed []string, tasksets []*state.TaskSet, err error) {
	removed, tasksets, err = snapstateRemoveMany(st, inst.Snaps)
	if err != nil {
		return "", nil, nil, err
	}

	switch len(inst.Snaps) {
	case 0:
		return "", nil, nil, fmt.Errorf("cannot remove zero snaps")
	case 1:
		msg = fmt.Sprintf(i18n.G("Remove snap %q"), inst.Snaps[0])
	default:
		quoted := make([]string, len(inst.Snaps))
		for i, name := range inst.Snaps {
			quoted[i] = strconv.Quote(name)
		}
		// TRANSLATORS: the %s is a comma-separated list of quoted snap names
		msg = fmt.Sprintf(i18n.G("Remove snaps %s"), strings.Join(quoted, ", "))
	}

	return msg, removed, tasksets, nil
}

func snapRemove(inst *snapInstruction, st *state.State) (string, []*state.TaskSet, error) {
	ts, err := snapstate.Remove(st, inst.Snaps[0], inst.Revision)
	if err != nil {
		return "", nil, err
	}

	msg := fmt.Sprintf(i18n.G("Remove %q snap"), inst.Snaps[0])
	return msg, []*state.TaskSet{ts}, nil
}

func snapRevert(inst *snapInstruction, st *state.State) (string, []*state.TaskSet, error) {
	var ts *state.TaskSet

	flags, err := modeFlags(inst.DevMode, inst.JailMode)
	if err != nil {
		return "", nil, err
	}

	if inst.Revision.Unset() {
		ts, err = snapstate.Revert(st, inst.Snaps[0], flags)
	} else {
		ts, err = snapstate.RevertToRevision(st, inst.Snaps[0], inst.Revision, flags)
	}
	if err != nil {
		return "", nil, err
	}

	msg := fmt.Sprintf(i18n.G("Revert %q snap"), inst.Snaps[0])
	return msg, []*state.TaskSet{ts}, nil
}

func snapEnable(inst *snapInstruction, st *state.State) (string, []*state.TaskSet, error) {
	if !inst.Revision.Unset() {
		return "", nil, errors.New("enable takes no revision")
	}
	ts, err := snapstate.Enable(st, inst.Snaps[0])
	if err != nil {
		return "", nil, err
	}

	msg := fmt.Sprintf(i18n.G("Enable %q snap"), inst.Snaps[0])
	return msg, []*state.TaskSet{ts}, nil
}

func snapDisable(inst *snapInstruction, st *state.State) (string, []*state.TaskSet, error) {
	if !inst.Revision.Unset() {
		return "", nil, errors.New("disable takes no revision")
	}
	ts, err := snapstate.Disable(st, inst.Snaps[0])
	if err != nil {
		return "", nil, err
	}

	msg := fmt.Sprintf(i18n.G("Disable %q snap"), inst.Snaps[0])
	return msg, []*state.TaskSet{ts}, nil
}

type snapActionFunc func(*snapInstruction, *state.State) (string, []*state.TaskSet, error)

var snapInstructionDispTable = map[string]snapActionFunc{
	"install": snapInstall,
	"refresh": snapUpdate,
	"remove":  snapRemove,
	"revert":  snapRevert,
	"enable":  snapEnable,
	"disable": snapDisable,
}

func (inst *snapInstruction) dispatch() snapActionFunc {
	if len(inst.Snaps) != 1 {
		logger.Panicf("dispatch only handles single-snap ops; got %d", len(inst.Snaps))
	}
	return snapInstructionDispTable[inst.Action]
}

func postSnap(c *Command, r *http.Request, user *auth.UserState) Response {
	route := c.d.router.Get(stateChangeCmd.Path)
	if route == nil {
		return InternalError("cannot find route for change")
	}

	decoder := json.NewDecoder(r.Body)
	var inst snapInstruction
	if err := decoder.Decode(&inst); err != nil {
		return BadRequest("cannot decode request body into snap instruction: %v", err)
	}

	state := c.d.overlord.State()
	state.Lock()
	defer state.Unlock()

	if user != nil {
		inst.userID = user.ID
	}

	vars := muxVars(r)
	inst.Snaps = []string{vars["name"]}

	impl := inst.dispatch()
	if impl == nil {
		return BadRequest("unknown action %s", inst.Action)
	}

	msg, tsets, err := impl(&inst, state)
	if err != nil {
		return BadRequest("cannot %s %q: %v", inst.Action, inst.Snaps[0], err)
	}

	chg := newChange(state, inst.Action+"-snap", msg, tsets, inst.Snaps)

	ensureStateSoon(state)

	return AsyncResponse(nil, &Meta{Change: chg.ID()})
}

func newChange(st *state.State, kind, summary string, tsets []*state.TaskSet, snapNames []string) *state.Change {
	chg := st.NewChange(kind, summary)
	for _, ts := range tsets {
		chg.AddAll(ts)
	}
	if snapNames != nil {
		chg.Set("snap-names", snapNames)
	}
	return chg
}

const maxReadBuflen = 1024 * 1024

func trySnap(c *Command, r *http.Request, user *auth.UserState, trydir string, flags snapstate.Flags) Response {
	st := c.d.overlord.State()
	st.Lock()
	defer st.Unlock()

	if !filepath.IsAbs(trydir) {
		return BadRequest("cannot try %q: need an absolute path", trydir)
	}
	if !osutil.IsDirectory(trydir) {
		return BadRequest("cannot try %q: not a snap directory", trydir)
	}

	// the developer asked us to do this with a trusted snap dir
	info, err := unsafeReadSnapInfo(trydir)
	if err != nil {
		return BadRequest("cannot read snap info for %s: %s", trydir, err)
	}

	tsets, err := snapstateTryPath(st, info.Name(), trydir, flags)
	if err != nil {
		return BadRequest("cannot try %s: %s", trydir, err)
	}

	msg := fmt.Sprintf(i18n.G("Try %q snap from %q"), info.Name(), trydir)
	chg := newChange(st, "try-snap", msg, []*state.TaskSet{tsets}, []string{info.Name()})
	chg.Set("api-data", map[string]string{"snap-name": info.Name()})

	ensureStateSoon(st)

	return AsyncResponse(nil, &Meta{Change: chg.ID()})
}

func isTrue(form *multipart.Form, key string) bool {
	value := form.Value[key]
	if len(value) == 0 {
		return false
	}
	b, err := strconv.ParseBool(value[0])
	if err != nil {
		return false
	}

	return b
}

func snapsOp(c *Command, r *http.Request, user *auth.UserState) Response {
	route := c.d.router.Get(stateChangeCmd.Path)
	if route == nil {
		return InternalError("cannot find route for change")
	}

	decoder := json.NewDecoder(r.Body)
	var inst snapInstruction
	if err := decoder.Decode(&inst); err != nil {
		return BadRequest("cannot decode request body into snap instruction: %v", err)
	}

	if inst.Channel != "" || !inst.Revision.Unset() || inst.DevMode || inst.JailMode {
		return BadRequest("unsupported option provided for multi-snap operation")
	}

	st := c.d.overlord.State()
	st.Lock()
	defer st.Unlock()

	if user != nil {
		inst.userID = user.ID
	}

	var msg string
	var affected []string
	var tsets []*state.TaskSet
	var err error
	switch inst.Action {
	case "refresh":
		msg, affected, tsets, err = snapUpdateMany(&inst, st)
	case "install":
		msg, affected, tsets, err = snapInstallMany(&inst, st)
	case "remove":
		msg, affected, tsets, err = snapRemoveMany(&inst, st)
	default:
		return BadRequest("unsupported multi-snap operation %q", inst.Action)
	}
	if err != nil {
		return InternalError("cannot %s %q: %v", inst.Action, inst.Snaps, err)
	}

	var chg *state.Change
	if len(tsets) == 0 {
		chg = st.NewChange(inst.Action+"-snap", msg)
		chg.SetStatus(state.DoneStatus)
	} else {
		chg = newChange(st, inst.Action+"-snap", msg, tsets, affected)
		ensureStateSoon(st)
	}
	chg.Set("api-data", map[string]interface{}{"snap-names": affected})

	return AsyncResponse(nil, &Meta{Change: chg.ID()})
}

func postSnaps(c *Command, r *http.Request, user *auth.UserState) Response {
	contentType := r.Header.Get("Content-Type")

	if contentType == "application/json" {
		return snapsOp(c, r, user)
	}

	if !strings.HasPrefix(contentType, "multipart/") {
		return BadRequest("unknown content type: %s", contentType)
	}

	route := c.d.router.Get(stateChangeCmd.Path)
	if route == nil {
		return InternalError("cannot find route for change")
	}

	// POSTs to sideload snaps must be a multipart/form-data file upload.
	_, params, err := mime.ParseMediaType(contentType)
	if err != nil {
		return BadRequest("cannot parse POST body: %v", err)
	}

	form, err := multipart.NewReader(r.Body, params["boundary"]).ReadForm(maxReadBuflen)
	if err != nil {
		return BadRequest("cannot read POST form: %v", err)
	}

	dangerousOK := isTrue(form, "dangerous")
	devmode := isTrue(form, "devmode")
	flags, err := modeFlags(devmode, isTrue(form, "jailmode"))
	if err != nil {
		return BadRequest(err.Error())
	}

	if len(form.Value["action"]) > 0 && form.Value["action"][0] == "try" {
		if len(form.Value["snap-path"]) == 0 {
			return BadRequest("need 'snap-path' value in form")
		}
		return trySnap(c, r, user, form.Value["snap-path"][0], flags)
	}

	// find the file for the "snap" form field
	var snapBody multipart.File
	var origPath string
out:
	for name, fheaders := range form.File {
		if name != "snap" {
			continue
		}
		for _, fheader := range fheaders {
			snapBody, err = fheader.Open()
			origPath = fheader.Filename
			if err != nil {
				return BadRequest(`cannot open uploaded "snap" file: %v`, err)
			}
			defer snapBody.Close()

			break out
		}
	}
	defer form.RemoveAll()

	if snapBody == nil {
		return BadRequest(`cannot find "snap" file field in provided multipart/form-data payload`)
	}

	tmpf, err := ioutil.TempFile("", "snapd-sideload-pkg-")
	if err != nil {
		return InternalError("cannot create temporary file: %v", err)
	}

	if _, err := io.Copy(tmpf, snapBody); err != nil {
		os.Remove(tmpf.Name())
		return InternalError("cannot copy request into temporary file: %v", err)
	}
	tmpf.Sync()

	tempPath := tmpf.Name()

	if len(form.Value["snap-path"]) > 0 {
		origPath = form.Value["snap-path"][0]
	}

	st := c.d.overlord.State()
	st.Lock()
	defer st.Unlock()

	var snapName string
	var sideInfo *snap.SideInfo

	if !dangerousOK {
		si, err := snapasserts.DeriveSideInfo(tempPath, assertstate.DB(st))
		switch err {
		case nil:
			snapName = si.RealName
			sideInfo = si
		case asserts.ErrNotFound:
			// with devmode we try to find assertions but it's ok
			// if they are not there (implies --dangerous)
			if !devmode {
				msg := "cannot find signatures with metadata for snap"
				if origPath != "" {
					msg = fmt.Sprintf("%s %q", msg, origPath)
				}
				return BadRequest(msg)
			}
			// TODO: set a warning if devmode
		default:
			return BadRequest(err.Error())
		}
	}

	if snapName == "" {
		// potentially dangerous but dangerous or devmode params were set
		info, err := unsafeReadSnapInfo(tempPath)
		if err != nil {
			return InternalError("cannot read snap file: %v", err)
		}
		snapName = info.Name()
		sideInfo = &snap.SideInfo{RealName: snapName}
	}

	msg := fmt.Sprintf(i18n.G("Install %q snap from file"), snapName)
	if origPath != "" {
		msg = fmt.Sprintf(i18n.G("Install %q snap from file %q"), snapName, origPath)
	}

	var userID int
	if user != nil {
		userID = user.ID
	}

	tsets, err := withEnsureUbuntuCore(st, snapName, userID,
		func() (*state.TaskSet, error) {
			return snapstateInstallPath(st, sideInfo, tempPath, "", flags)
		},
	)
	if err != nil {
		return InternalError("cannot install snap file: %v", err)
	}

	chg := newChange(st, "install-snap", msg, tsets, []string{snapName})
	chg.Set("api-data", map[string]string{"snap-name": snapName})

	ensureStateSoon(st)

	return AsyncResponse(nil, &Meta{Change: chg.ID()})
}

func unsafeReadSnapInfoImpl(snapPath string) (*snap.Info, error) {
	// Condider using DeriveSideInfo before falling back to this!
	snapf, err := snap.Open(snapPath)
	if err != nil {
		return nil, err
	}
	return snap.ReadInfoFromSnapFile(snapf, nil)
}

var unsafeReadSnapInfo = unsafeReadSnapInfoImpl

func iconGet(st *state.State, name string) Response {
	info, _, err := localSnapInfo(st, name)
	if err != nil {
		if err == errNoSnap {
			return NotFound("cannot find snap %q", name)
		}
		return InternalError("%v", err)
	}

	path := filepath.Clean(snapIcon(info))
	if !strings.HasPrefix(path, dirs.SnapMountDir) {
		// XXX: how could this happen?
		return BadRequest("requested icon is not in snap path")
	}

	return FileResponse(path)
}

func appIconGet(c *Command, r *http.Request, user *auth.UserState) Response {
	vars := muxVars(r)
	name := vars["name"]

	return iconGet(c.d.overlord.State(), name)
}

func getSnapConf(c *Command, r *http.Request, user *auth.UserState) Response {
	vars := muxVars(r)
	snapName := vars["name"]

	keys := strings.Split(r.URL.Query().Get("keys"), ",")
	if len(keys) == 0 {
		return BadRequest("cannot obtain configuration: no keys supplied")
	}

	s := c.d.overlord.State()
	s.Lock()
	transaction, err := configstate.NewTransaction(s)
	s.Unlock()
	if err != nil {
		return BadRequest("cannot create transaction: %s", err)
	}

	currentConfValues := make(map[string]interface{})
	for _, key := range keys {
		var value interface{}
		if err := transaction.Get(snapName, key, &value); err != nil {
			return BadRequest("%s", err)
		}

		currentConfValues[key] = value
	}

	return SyncResponse(currentConfValues, nil)
}

func setSnapConf(c *Command, r *http.Request, user *auth.UserState) Response {
	vars := muxVars(r)
	snapName := vars["name"]

	var patchValues map[string]interface{}
	decoder := json.NewDecoder(r.Body)
	if err := decoder.Decode(&patchValues); err != nil {
		return BadRequest("cannot decode request body into patch values: %v", err)
	}

	// TODO: Add patch values to configmanager

	s := c.d.overlord.State()
	s.Lock()
	defer s.Unlock()

	hookTaskSummary := fmt.Sprintf(i18n.G("Run apply-config hook for %s"), snapName)
	task := hookstate.HookTask(s, hookTaskSummary, snapName, snap.Revision{}, "apply-config")
	taskset := state.NewTaskSet(task)

	change := s.NewChange("configure-snap", fmt.Sprintf("Setting config for %s", snapName))
	change.AddAll(taskset)

	s.EnsureBefore(0)

	return AsyncResponse(nil, &Meta{Change: change.ID()})
}

// getInterfaces returns all plugs and slots.
func getInterfaces(c *Command, r *http.Request, user *auth.UserState) Response {
	repo := c.d.overlord.InterfaceManager().Repository()
	return SyncResponse(repo.Interfaces(), nil)
}

// plugJSON aids in marshaling Plug into JSON.
type plugJSON struct {
	Snap        string                 `json:"snap"`
	Name        string                 `json:"plug"`
	Interface   string                 `json:"interface"`
	Attrs       map[string]interface{} `json:"attrs,omitempty"`
	Apps        []string               `json:"apps,omitempty"`
	Label       string                 `json:"label"`
	Connections []interfaces.SlotRef   `json:"connections,omitempty"`
}

// slotJSON aids in marshaling Slot into JSON.
type slotJSON struct {
	Snap        string                 `json:"snap"`
	Name        string                 `json:"slot"`
	Interface   string                 `json:"interface"`
	Attrs       map[string]interface{} `json:"attrs,omitempty"`
	Apps        []string               `json:"apps,omitempty"`
	Label       string                 `json:"label"`
	Connections []interfaces.PlugRef   `json:"connections,omitempty"`
}

// interfaceAction is an action performed on the interface system.
type interfaceAction struct {
	Action string     `json:"action"`
	Plugs  []plugJSON `json:"plugs,omitempty"`
	Slots  []slotJSON `json:"slots,omitempty"`
}

// changeInterfaces controls the interfaces system.
// Plugs can be connected to and disconnected from slots.
// When enableInternalInterfaceActions is true plugs and slots can also be
// explicitly added and removed.
func changeInterfaces(c *Command, r *http.Request, user *auth.UserState) Response {
	var a interfaceAction
	decoder := json.NewDecoder(r.Body)
	if err := decoder.Decode(&a); err != nil {
		return BadRequest("cannot decode request body into an interface action: %v", err)
	}
	if a.Action == "" {
		return BadRequest("interface action not specified")
	}
	if !c.d.enableInternalInterfaceActions && a.Action != "connect" && a.Action != "disconnect" {
		return BadRequest("internal interface actions are disabled")
	}
	if len(a.Plugs) > 1 || len(a.Slots) > 1 {
		return NotImplemented("many-to-many operations are not implemented")
	}
	if a.Action != "connect" && a.Action != "disconnect" {
		return BadRequest("unsupported interface action: %q", a.Action)
	}
	if len(a.Plugs) == 0 || len(a.Slots) == 0 {
		return BadRequest("at least one plug and slot is required")
	}

	var summary string
	var taskset *state.TaskSet
	var err error

	state := c.d.overlord.State()
	state.Lock()
	defer state.Unlock()

	switch a.Action {
	case "connect":
		summary = fmt.Sprintf("Connect %s:%s to %s:%s", a.Plugs[0].Snap, a.Plugs[0].Name, a.Slots[0].Snap, a.Slots[0].Name)
		taskset, err = ifacestate.Connect(state, a.Plugs[0].Snap, a.Plugs[0].Name, a.Slots[0].Snap, a.Slots[0].Name)
	case "disconnect":
		summary = fmt.Sprintf("Disconnect %s:%s from %s:%s", a.Plugs[0].Snap, a.Plugs[0].Name, a.Slots[0].Snap, a.Slots[0].Name)
		taskset, err = ifacestate.Disconnect(state, a.Plugs[0].Snap, a.Plugs[0].Name, a.Slots[0].Snap, a.Slots[0].Name)
	}
	if err != nil {
		return BadRequest("%v", err)
	}

	change := state.NewChange(a.Action+"-snap", summary)
	change.Set("snap-names", []string{a.Plugs[0].Snap, a.Slots[0].Snap})
	change.AddAll(taskset)

	state.EnsureBefore(0)

	return AsyncResponse(nil, &Meta{Change: change.ID()})
}

func doAssert(c *Command, r *http.Request, user *auth.UserState) Response {
	batch := assertstate.NewBatch()
	_, err := batch.AddStream(r.Body)
	if err != nil {
		return BadRequest("cannot decode request body into assertions: %v", err)
	}

	state := c.d.overlord.State()
	state.Lock()
	defer state.Unlock()

	if err := batch.Commit(state); err != nil {
		return BadRequest("assert failed: %v", err)
	}
	// TODO: what more info do we want to return on success?
	return &resp{
		Type:   ResponseTypeSync,
		Status: http.StatusOK,
	}
}

func assertsFindMany(c *Command, r *http.Request, user *auth.UserState) Response {
	assertTypeName := muxVars(r)["assertType"]
	assertType := asserts.Type(assertTypeName)
	if assertType == nil {
		return BadRequest("invalid assert type: %q", assertTypeName)
	}
	headers := map[string]string{}
	q := r.URL.Query()
	for k := range q {
		headers[k] = q.Get(k)
	}

	state := c.d.overlord.State()
	state.Lock()
	db := assertstate.DB(state)
	state.Unlock()

	assertions, err := db.FindMany(assertType, headers)
	if err == asserts.ErrNotFound {
		return AssertResponse(nil, true)
	} else if err != nil {
		return InternalError("searching assertions failed: %v", err)
	}
	return AssertResponse(assertions, true)
}

func getEvents(c *Command, r *http.Request, user *auth.UserState) Response {
	return EventResponse(c.d.hub)
}

type changeInfo struct {
	ID      string      `json:"id"`
	Kind    string      `json:"kind"`
	Summary string      `json:"summary"`
	Status  string      `json:"status"`
	Tasks   []*taskInfo `json:"tasks,omitempty"`
	Ready   bool        `json:"ready"`
	Err     string      `json:"err,omitempty"`

	SpawnTime time.Time  `json:"spawn-time,omitempty"`
	ReadyTime *time.Time `json:"ready-time,omitempty"`

	Data map[string]*json.RawMessage `json:"data,omitempty"`
}

type taskInfo struct {
	ID       string           `json:"id"`
	Kind     string           `json:"kind"`
	Summary  string           `json:"summary"`
	Status   string           `json:"status"`
	Log      []string         `json:"log,omitempty"`
	Progress taskInfoProgress `json:"progress"`

	SpawnTime time.Time  `json:"spawn-time,omitempty"`
	ReadyTime *time.Time `json:"ready-time,omitempty"`
}

type taskInfoProgress struct {
	Label string `json:"label"`
	Done  int    `json:"done"`
	Total int    `json:"total"`
}

func change2changeInfo(chg *state.Change) *changeInfo {
	status := chg.Status()
	chgInfo := &changeInfo{
		ID:      chg.ID(),
		Kind:    chg.Kind(),
		Summary: chg.Summary(),
		Status:  status.String(),
		Ready:   status.Ready(),

		SpawnTime: chg.SpawnTime(),
	}
	readyTime := chg.ReadyTime()
	if !readyTime.IsZero() {
		chgInfo.ReadyTime = &readyTime
	}
	if err := chg.Err(); err != nil {
		chgInfo.Err = err.Error()
	}

	tasks := chg.Tasks()
	taskInfos := make([]*taskInfo, len(tasks))
	for j, t := range tasks {
		label, done, total := t.Progress()

		taskInfo := &taskInfo{
			ID:      t.ID(),
			Kind:    t.Kind(),
			Summary: t.Summary(),
			Status:  t.Status().String(),
			Log:     t.Log(),
			Progress: taskInfoProgress{
				Label: label,
				Done:  done,
				Total: total,
			},
			SpawnTime: t.SpawnTime(),
		}
		readyTime := t.ReadyTime()
		if !readyTime.IsZero() {
			taskInfo.ReadyTime = &readyTime
		}
		taskInfos[j] = taskInfo
	}
	chgInfo.Tasks = taskInfos

	var data map[string]*json.RawMessage
	if chg.Get("api-data", &data) == nil {
		chgInfo.Data = data
	}

	return chgInfo
}

func getChange(c *Command, r *http.Request, user *auth.UserState) Response {
	chID := muxVars(r)["id"]
	state := c.d.overlord.State()
	state.Lock()
	defer state.Unlock()
	chg := state.Change(chID)
	if chg == nil {
		return NotFound("cannot find change with id %q", chID)
	}

	return SyncResponse(change2changeInfo(chg), nil)
}

func getChanges(c *Command, r *http.Request, user *auth.UserState) Response {
	query := r.URL.Query()
	qselect := query.Get("select")
	if qselect == "" {
		qselect = "in-progress"
	}
	var filter func(*state.Change) bool
	switch qselect {
	case "all":
		filter = func(*state.Change) bool { return true }
	case "in-progress":
		filter = func(chg *state.Change) bool { return !chg.Status().Ready() }
	case "ready":
		filter = func(chg *state.Change) bool { return chg.Status().Ready() }
	default:
		return BadRequest("select should be one of: all,in-progress,ready")
	}

	if wantedName := query.Get("for"); wantedName != "" {
		outerFilter := filter
		filter = func(chg *state.Change) bool {
			if !outerFilter(chg) {
				return false
			}

			var snapNames []string
			if err := chg.Get("snap-names", &snapNames); err != nil {
				logger.Noticef("Cannot get snap-name for change %v", chg.ID())
				return false
			}

			for _, snapName := range snapNames {
				if snapName == wantedName {
					return true
				}
			}

			return false
		}
	}

	state := c.d.overlord.State()
	state.Lock()
	defer state.Unlock()
	chgs := state.Changes()
	chgInfos := make([]*changeInfo, 0, len(chgs))
	for _, chg := range chgs {
		if !filter(chg) {
			continue
		}
		chgInfos = append(chgInfos, change2changeInfo(chg))
	}
	return SyncResponse(chgInfos, nil)
}

func abortChange(c *Command, r *http.Request, user *auth.UserState) Response {
	chID := muxVars(r)["id"]
	state := c.d.overlord.State()
	state.Lock()
	defer state.Unlock()
	chg := state.Change(chID)
	if chg == nil {
		return NotFound("cannot find change with id %q", chID)
	}

	var reqData struct {
		Action string `json:"action"`
	}

	decoder := json.NewDecoder(r.Body)
	if err := decoder.Decode(&reqData); err != nil {
		return BadRequest("cannot decode data from request body: %v", err)
	}

	if reqData.Action != "abort" {
		return BadRequest("change action %q is unsupported", reqData.Action)
	}

	if chg.Status().Ready() {
		return BadRequest("cannot abort change %s with nothing pending", chID)
	}

	// flag the change
	chg.Abort()

	// actually ask to proceed with the abort
	ensureStateSoon(state)

	return SyncResponse(change2changeInfo(chg), nil)
}

var (
	postCreateUserUcrednetGetUID = ucrednetGetUID
	storeUserInfo                = store.UserInfo
	osutilAddUser                = osutil.AddUser
)

<<<<<<< HEAD
func getUserDetailsFromStore(email string) (string, *osutil.AddUserOptions, error) {
	v, err := storeUserInfo(email)
	if err != nil {
		return "", nil, fmt.Errorf("cannot create user %q: %s", email, err)
	}
	if len(v.SSHKeys) == 0 {
		return "", nil, fmt.Errorf("cannot create user for %s: no ssh keys found", email)
	}

	gecos := fmt.Sprintf("%s,%s", email, v.OpenIDIdentifier)
	opts := &osutil.AddUserOptions{
		SSHKeys: v.SSHKeys,
		Gecos:   gecos,
	}
	return v.Username, opts, nil
}

func getUserDetailsFromAssertion(st *state.State, email string) (string, *osutil.AddUserOptions, error) {
	st.Lock()
	db := assertstate.DB(st)
	modelAs, err := devicestate.Model(st)
	st.Unlock()
	if err != nil {
		return "", nil, fmt.Errorf("cannot get model assertion: %s", err)
	}

	brandID := modelAs.BrandID()
	series := modelAs.Series()
	model := modelAs.Model()

	a, err := db.Find(asserts.SystemUserType, map[string]string{
		"brand-id": brandID,
		"email":    email,
	})
	if err != nil {
		return "", nil, fmt.Errorf("cannot get system-user assertion: %s", err)
	}
	su, ok := a.(*asserts.SystemUser)
	if !ok {
		return "", nil, fmt.Errorf("Invalid assert %s", a)
	}

	// cross check that the assertion is valid for the given series/model
	contains := func(needle string, haystack []string) bool {
		for _, s := range haystack {
			if needle == s {
				return true
			}
		}
		return false
	}
	if len(su.Series()) > 0 && !contains(series, su.Series()) {
		return "", nil, fmt.Errorf("%q not in series %q", series, su.Series())
	}
	if len(su.Models()) > 0 && !contains(model, su.Models()) {
		return "", nil, fmt.Errorf("%q not in models %q", model, su.Models())
	}
	if !su.ValidAt(time.Now()) {
		return "", nil, fmt.Errorf("cannot add system-user, not valid anymore")
	}

	gecos := fmt.Sprintf("%s,%s", email, su.Name())
	opts := &osutil.AddUserOptions{
		SSHKeys:  su.SSHKeys(),
		Gecos:    gecos,
		Password: su.Password(),
	}
	username := su.Username()
	if username == "" {
		return "", nil, fmt.Errorf("cannot add system-user, no username provided in the assertion")
	}
	return username, opts, nil
=======
type createResponseData struct {
	Username string   `json:"username"`
	SSHKeys  []string `json:"ssh-keys"`
	// deprecated
	SSHKeyCount int `json:"ssh-key-count"`
>>>>>>> 3eb55975
}

func postCreateUser(c *Command, r *http.Request, user *auth.UserState) Response {
	uid, err := postCreateUserUcrednetGetUID(r.RemoteAddr)
	if err != nil {
		return BadRequest("cannot get ucrednet uid: %v", err)
	}
	if uid != 0 {
		return BadRequest("cannot use create-user as non-root")
	}

	var createData struct {
		Email  string `json:"email"`
		Sudoer bool   `json:"sudoer"`
		Known  bool   `json:"known"`
	}

	decoder := json.NewDecoder(r.Body)
	if err := decoder.Decode(&createData); err != nil {
		return BadRequest("cannot decode create-user data from request body: %v", err)
	}

	if createData.Email == "" {
		return BadRequest("cannot create user: 'email' field is empty")
	}

	var username string
	var opts *osutil.AddUserOptions
	if createData.Known {
		username, opts, err = getUserDetailsFromAssertion(c.d.overlord.State(), createData.Email)
	} else {
		username, opts, err = getUserDetailsFromStore(createData.Email)
	}
	if err != nil {
		return BadRequest("%s", err)
	}
	opts.Sudoer = createData.Sudoer
	opts.ExtraUsers = !release.OnClassic

	if err := osutilAddUser(username, opts); err != nil {
		return BadRequest("cannot create user %s: %s", username, err)
	}

<<<<<<< HEAD
	var createResponseData struct {
		Username    string `json:"username"`
		SSHKeyCount int    `json:"ssh-key-count"`
	}
	createResponseData.Username = username
	createResponseData.SSHKeyCount = len(opts.SSHKeys)

	return SyncResponse(createResponseData, nil)
=======
	return SyncResponse(&createResponseData{
		Username:    v.Username,
		SSHKeys:     v.SSHKeys,
		SSHKeyCount: len(v.SSHKeys),
	}, nil)
>>>>>>> 3eb55975
}

func postBuy(c *Command, r *http.Request, user *auth.UserState) Response {
	var opts store.BuyOptions

	decoder := json.NewDecoder(r.Body)
	err := decoder.Decode(&opts)
	if err != nil {
		return BadRequest("cannot decode buy options from request body: %v", err)
	}

	s := getStore(c)

	buyResult, err := s.Buy(&opts, user)

	switch err {
	default:
		return InternalError("%v", err)
	case store.ErrInvalidCredentials:
		return Unauthorized(err.Error())
	case nil:
		// continue
	}

	return SyncResponse(buyResult, nil)
}

// TODO Remove once the CLI is using the new /buy/ready endpoint
func getPaymentMethods(c *Command, r *http.Request, user *auth.UserState) Response {
	s := getStore(c)

	paymentMethods, err := s.PaymentMethods(user)

	switch err {
	default:
		return InternalError("%v", err)
	case store.ErrInvalidCredentials:
		return Unauthorized(err.Error())
	case nil:
		// continue
	}

	return SyncResponse(paymentMethods, nil)
}

func readyToBuy(c *Command, r *http.Request, user *auth.UserState) Response {
	s := getStore(c)

	err := s.ReadyToBuy(user)

	switch err {
	default:
		return InternalError("%v", err)
	case store.ErrInvalidCredentials:
		return Unauthorized(err.Error())
	case store.ErrTOSNotAccepted:
		return SyncResponse(&resp{
			Type: ResponseTypeError,
			Result: &errorResult{
				Message: err.Error(),
				Kind:    errorKindTermsNotAccepted,
			},
			Status: http.StatusBadRequest,
		}, nil)
	case store.ErrNoPaymentMethods:
		return SyncResponse(&resp{
			Type: ResponseTypeError,
			Result: &errorResult{
				Message: err.Error(),
				Kind:    errorKindNoPaymentMethods,
			},
			Status: http.StatusBadRequest,
		}, nil)
	case nil:
		// continue
	}

	return SyncResponse(true, nil)
}

func runSnapctl(c *Command, r *http.Request, user *auth.UserState) Response {
	var snapctlOptions client.SnapCtlOptions
	decoder := json.NewDecoder(r.Body)
	if err := decoder.Decode(&snapctlOptions); err != nil {
		return BadRequest("cannot decode snapctl request: %s", err)
	}

	if len(snapctlOptions.Args) == 0 {
		return BadRequest("snapctl cannot run without args")
	}

	// Right now snapctl is only used for hooks. If at some point it grows
	// beyond that, this probably shouldn't go straight to the HookManager.
	context, _ := c.d.overlord.HookManager().Context(snapctlOptions.ContextID)
	stdout, stderr, err := ctlcmd.Run(context, snapctlOptions.Args)
	if err != nil {
		if e, ok := err.(*flags.Error); ok && e.Type == flags.ErrHelp {
			stdout = []byte(e.Error())
		} else {
			return BadRequest("error running snapctl: %s", err)
		}
	}

	result := map[string]string{
		"stdout": string(stdout),
		"stderr": string(stderr),
	}

	return SyncResponse(result, nil)
}<|MERGE_RESOLUTION|>--- conflicted
+++ resolved
@@ -48,11 +48,8 @@
 	"github.com/snapcore/snapd/osutil"
 	"github.com/snapcore/snapd/overlord/assertstate"
 	"github.com/snapcore/snapd/overlord/auth"
-<<<<<<< HEAD
+	"github.com/snapcore/snapd/overlord/configstate"
 	"github.com/snapcore/snapd/overlord/devicestate"
-=======
-	"github.com/snapcore/snapd/overlord/configstate"
->>>>>>> 3eb55975
 	"github.com/snapcore/snapd/overlord/hookstate"
 	"github.com/snapcore/snapd/overlord/hookstate/ctlcmd"
 	"github.com/snapcore/snapd/overlord/ifacestate"
@@ -1669,7 +1666,6 @@
 	osutilAddUser                = osutil.AddUser
 )
 
-<<<<<<< HEAD
 func getUserDetailsFromStore(email string) (string, *osutil.AddUserOptions, error) {
 	v, err := storeUserInfo(email)
 	if err != nil {
@@ -1742,13 +1738,13 @@
 		return "", nil, fmt.Errorf("cannot add system-user, no username provided in the assertion")
 	}
 	return username, opts, nil
-=======
+}
+
 type createResponseData struct {
 	Username string   `json:"username"`
 	SSHKeys  []string `json:"ssh-keys"`
 	// deprecated
 	SSHKeyCount int `json:"ssh-key-count"`
->>>>>>> 3eb55975
 }
 
 func postCreateUser(c *Command, r *http.Request, user *auth.UserState) Response {
@@ -1792,22 +1788,11 @@
 		return BadRequest("cannot create user %s: %s", username, err)
 	}
 
-<<<<<<< HEAD
-	var createResponseData struct {
-		Username    string `json:"username"`
-		SSHKeyCount int    `json:"ssh-key-count"`
-	}
-	createResponseData.Username = username
-	createResponseData.SSHKeyCount = len(opts.SSHKeys)
-
-	return SyncResponse(createResponseData, nil)
-=======
 	return SyncResponse(&createResponseData{
-		Username:    v.Username,
-		SSHKeys:     v.SSHKeys,
-		SSHKeyCount: len(v.SSHKeys),
+		Username:    username,
+		SSHKeys:     opts.SSHKeys,
+		SSHKeyCount: len(opts.SSHKeys),
 	}, nil)
->>>>>>> 3eb55975
 }
 
 func postBuy(c *Command, r *http.Request, user *auth.UserState) Response {
