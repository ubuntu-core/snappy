--- conflicted
+++ resolved
@@ -340,13 +340,10 @@
 		}
 		st.Prune(opTime, 0, 0, 0)
 		return SyncResponse(true, nil)
-<<<<<<< HEAD
 	case "stacktraces":
 		return getStacktraces()
-=======
 	case "create-recovery-system":
 		return createRecovery(st, a.Params.RecoverySystemLabel)
->>>>>>> f0e0f807
 	default:
 		return BadRequest("unknown debug action: %v", a.Action)
 	}
