--- conflicted
+++ resolved
@@ -270,50 +270,10 @@
 	if icon := snapIcon(localSnap); icon != "" {
 		result.Icon = icon
 	}
-<<<<<<< HEAD
-	// get the icon from the snap itself
-	icon := snapIcon(localSnap)
-	if icon == "" {
-		// fall back to the one in media
-		icon = localSnap.Media.IconURL()
-	}
-	result := &client.Snap{
-		Description:      localSnap.Description(),
-		Developer:        publisherUsername,
-		Publisher:        about.publisher,
-		Icon:             icon,
-		ID:               localSnap.SnapID,
-		InstallDate:      localSnap.InstallDate(),
-		InstalledSize:    localSnap.Size,
-		Name:             localSnap.InstanceName(),
-		Revision:         localSnap.Revision,
-		Status:           status,
-		Summary:          localSnap.Summary(),
-		Type:             string(localSnap.Type),
-		Base:             localSnap.Base,
-		Version:          localSnap.Version,
-		Channel:          localSnap.Channel,
-		TrackingChannel:  snapst.Channel,
-		IgnoreValidation: snapst.IgnoreValidation,
-		Confinement:      string(localSnap.Confinement),
-		DevMode:          snapst.DevMode,
-		TryMode:          snapst.TryMode,
-		JailMode:         snapst.JailMode,
-		Private:          localSnap.Private,
-		Apps:             apps,
-		Broken:           localSnap.Broken,
-		Contact:          localSnap.Contact,
-		Title:            localSnap.Title(),
-		License:          localSnap.License,
-		CommonIDs:        localSnap.CommonIDs,
-		MountedFrom:      localSnap.MountFile(),
-		Media:            localSnap.Media,
-=======
 
 	result.Status = "installed"
 	if snapst.Active && localSnap.Revision == snapst.Current {
 		result.Status = "active"
->>>>>>> c0a35481
 	}
 
 	result.TrackingChannel = snapst.Channel
@@ -338,42 +298,11 @@
 	if err != nil {
 		logger.Noticef("cannot get full app info for snap %q: %v", remoteSnap.SnapName(), err)
 	}
-<<<<<<< HEAD
-
-	publisher := remoteSnap.Publisher
-	result := &client.Snap{
-		Description:  remoteSnap.Description(),
-		Developer:    remoteSnap.Publisher.Username,
-		Publisher:    &publisher,
-		DownloadSize: remoteSnap.Size,
-		Icon:         remoteSnap.Media.IconURL(),
-		ID:           remoteSnap.SnapID,
-		Name:         remoteSnap.InstanceName(),
-		Revision:     remoteSnap.Revision,
-		Status:       status,
-		Summary:      remoteSnap.Summary(),
-		Type:         string(remoteSnap.Type),
-		Base:         remoteSnap.Base,
-		Version:      remoteSnap.Version,
-		Channel:      remoteSnap.Channel,
-		Private:      remoteSnap.Private,
-		Confinement:  string(confinement),
-		Contact:      remoteSnap.Contact,
-		Title:        remoteSnap.Title(),
-		License:      remoteSnap.License,
-		Screenshots:  remoteSnap.Media.Screenshots(),
-		Media:        remoteSnap.Media,
-		Prices:       remoteSnap.Prices,
-		Channels:     remoteSnap.Channels,
-		Tracks:       remoteSnap.Tracks,
-		CommonIDs:    remoteSnap.CommonIDs,
-=======
 	result.DownloadSize = remoteSnap.Size
 	if remoteSnap.MustBuy {
 		result.Status = "priced"
 	} else {
 		result.Status = "available"
->>>>>>> c0a35481
 	}
 
 	return result
