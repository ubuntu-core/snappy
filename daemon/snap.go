// -*- Mode: Go; indent-tabs-mode: t -*-

/*
 * Copyright (C) 2015-2016 Canonical Ltd
 *
 * This program is free software: you can redistribute it and/or modify
 * it under the terms of the GNU General Public License version 3 as
 * published by the Free Software Foundation.
 *
 * This program is distributed in the hope that it will be useful,
 * but WITHOUT ANY WARRANTY; without even the implied warranty of
 * MERCHANTABILITY or FITNESS FOR A PARTICULAR PURPOSE.  See the
 * GNU General Public License for more details.
 *
 * You should have received a copy of the GNU General Public License
 * along with this program.  If not, see <http://www.gnu.org/licenses/>.
 *
 */

package daemon

import (
	"errors"
	"fmt"
	"os"
	"path/filepath"
	"time"

	"github.com/snapcore/snapd/overlord/snapstate"
	"github.com/snapcore/snapd/overlord/state"
	"github.com/snapcore/snapd/snap"
)

var errNoSnap = errors.New("no snap installed")

// snapIcon tries to find the icon inside the snap
func snapIcon(info *snap.Info) string {
	// XXX: copy of snap.Snap.Icon which will go away
	found, _ := filepath.Glob(filepath.Join(info.MountDir(), "meta", "gui", "icon.*"))
	if len(found) == 0 {
		return ""
	}

	return found[0]
}

// snapDate returns the time of the snap mount directory.
func snapDate(info *snap.Info) time.Time {
	st, err := os.Stat(info.MountDir())
	if err != nil {
		return time.Time{}
	}

	return st.ModTime()
}

// localSnapInfo returns the information about the current snap for the given name plus the SnapState with the active flag and other snap revisions.
func localSnapInfo(st *state.State, name string) (*snap.Info, *snapstate.SnapState, error) {
	st.Lock()
	defer st.Unlock()

	var snapst snapstate.SnapState
	err := snapstate.Get(st, name, &snapst)
	if err != nil && err != state.ErrNoState {
		return nil, nil, fmt.Errorf("cannot consult state: %v", err)
	}

	cur := snapst.Current()
	if cur == nil {
		return nil, nil, errNoSnap
	}

	info, err := snap.ReadInfo(name, cur)
	if err != nil {
		return nil, nil, fmt.Errorf("cannot read snap details: %v", err)
	}

	return info, &snapst, nil
}

type aboutSnap struct {
	info   *snap.Info
	snapst *snapstate.SnapState
}

// allLocalSnapInfos returns the information about the all current snaps and their SnapStates.
func allLocalSnapInfos(st *state.State) ([]aboutSnap, error) {
	st.Lock()
	defer st.Unlock()

	snapStates, err := snapstate.All(st)
	if err != nil {
		return nil, err
	}

	about := make([]aboutSnap, 0, len(snapStates))

	var firstErr error
	for name, snapState := range snapStates {
		info, err := snap.ReadInfo(name, snapState.Current())
		if err != nil {
			// XXX: aggregate instead?
			if firstErr == nil {
				firstErr = err
			}
			continue
		}
		about = append(about, aboutSnap{info, snapState})
	}

	return about, firstErr
}

func effectiveConfinement(snapst *snapstate.SnapState) snap.ConfinementType {
	if snapst.DevMode() {
		return snap.DevmodeConfinement
	}
	return snap.StrictConfinement
}

func mapLocal(localSnap *snap.Info, snapst *snapstate.SnapState) map[string]interface{} {
	status := "installed"
	if snapst.Active {
		status = "active"
	}

	return map[string]interface{}{
		"description":    localSnap.Description(),
		"developer":      localSnap.Developer,
		"icon":           snapIcon(localSnap),
		"id":             localSnap.SnapID,
		"install-date":   snapDate(localSnap),
		"installed-size": localSnap.Size,
		"name":           localSnap.Name(),
		"revision":       localSnap.Revision,
		"status":         status,
		"summary":        localSnap.Summary(),
		"type":           string(localSnap.Type),
		"version":        localSnap.Version,
<<<<<<< HEAD
		"channel":        localSnap.Channel,
		"confinement":    localSnap.Confinement,
		"devmode":        snapst.DevMode(),
		"private":        localSnap.Private,
=======
		"confinement":    effectiveConfinement(snapst),
		"private":        localSnap.Private,
		"trymode":        snapst.TryMode(),
>>>>>>> 412bb6e7
	}
}

func mapRemote(remoteSnap *snap.Info) map[string]interface{} {
	status := "available"
	if remoteSnap.MustBuy {
		status = "priced"
	}

	confinement := remoteSnap.Confinement
	if confinement == "" {
		confinement = snap.StrictConfinement
	}

	result := map[string]interface{}{
		"description":   remoteSnap.Description(),
		"developer":     remoteSnap.Developer,
		"download-size": remoteSnap.Size,
		"icon":          snapIcon(remoteSnap),
		"id":            remoteSnap.SnapID,
		"name":          remoteSnap.Name(),
		"revision":      remoteSnap.Revision,
		"status":        status,
		"summary":       remoteSnap.Summary(),
		"type":          string(remoteSnap.Type),
		"version":       remoteSnap.Version,
<<<<<<< HEAD
		"channel":       remoteSnap.Channel,
=======
>>>>>>> 412bb6e7
		"private":       remoteSnap.Private,
		"confinement":   confinement,
	}

	if len(remoteSnap.Prices) > 0 {
		result["prices"] = remoteSnap.Prices
	}
	return result
}<|MERGE_RESOLUTION|>--- conflicted
+++ resolved
@@ -137,16 +137,11 @@
 		"summary":        localSnap.Summary(),
 		"type":           string(localSnap.Type),
 		"version":        localSnap.Version,
-<<<<<<< HEAD
 		"channel":        localSnap.Channel,
 		"confinement":    localSnap.Confinement,
 		"devmode":        snapst.DevMode(),
+		"trymode":        snapst.TryMode(),
 		"private":        localSnap.Private,
-=======
-		"confinement":    effectiveConfinement(snapst),
-		"private":        localSnap.Private,
-		"trymode":        snapst.TryMode(),
->>>>>>> 412bb6e7
 	}
 }
 
@@ -173,10 +168,7 @@
 		"summary":       remoteSnap.Summary(),
 		"type":          string(remoteSnap.Type),
 		"version":       remoteSnap.Version,
-<<<<<<< HEAD
 		"channel":       remoteSnap.Channel,
-=======
->>>>>>> 412bb6e7
 		"private":       remoteSnap.Private,
 		"confinement":   confinement,
 	}
