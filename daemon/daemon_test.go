// -*- Mode: Go; indent-tabs-mode: t -*-

/*
 * Copyright (C) 2014-2015 Canonical Ltd
 *
 * This program is free software: you can redistribute it and/or modify
 * it under the terms of the GNU General Public License version 3 as
 * published by the Free Software Foundation.
 *
 * This program is distributed in the hope that it will be useful,
 * but WITHOUT ANY WARRANTY; without even the implied warranty of
 * MERCHANTABILITY or FITNESS FOR A PARTICULAR PURPOSE.  See the
 * GNU General Public License for more details.
 *
 * You should have received a copy of the GNU General Public License
 * along with this program.  If not, see <http://www.gnu.org/licenses/>.
 *
 */

package daemon

import (
	"fmt"

	"bytes"
	"encoding/json"
	"errors"
	"io/ioutil"
	"net"
	"net/http"
	"net/http/httptest"
	"os"
	"path/filepath"
	"sync"
	"syscall"
	"testing"
	"time"

	"github.com/gorilla/mux"
	"gopkg.in/check.v1"

	"github.com/snapcore/snapd/client"
	"github.com/snapcore/snapd/dirs"
	"github.com/snapcore/snapd/logger"
	"github.com/snapcore/snapd/overlord/auth"
	"github.com/snapcore/snapd/overlord/snapstate"
	"github.com/snapcore/snapd/overlord/standby"
	"github.com/snapcore/snapd/overlord/state"
	"github.com/snapcore/snapd/polkit"
	"github.com/snapcore/snapd/snap"
	"github.com/snapcore/snapd/systemd"
	"github.com/snapcore/snapd/testutil"
)

// Hook up check.v1 into the "go test" runner
func Test(t *testing.T) { check.TestingT(t) }

type daemonSuite struct {
	authorized      bool
	err             error
	lastPolkitFlags polkit.CheckFlags
	notified        []string
}

var _ = check.Suite(&daemonSuite{})

func (s *daemonSuite) checkAuthorization(pid uint32, uid uint32, actionId string, details map[string]string, flags polkit.CheckFlags) (bool, error) {
	s.lastPolkitFlags = flags
	return s.authorized, s.err
}

func (s *daemonSuite) SetUpTest(c *check.C) {
	dirs.SetRootDir(c.MkDir())
	err := os.MkdirAll(filepath.Dir(dirs.SnapStateFile), 0755)
	c.Assert(err, check.IsNil)
	systemdSdNotify = func(notif string) error {
		s.notified = append(s.notified, notif)
		return nil
	}
	s.notified = nil
	polkitCheckAuthorization = s.checkAuthorization
}

func (s *daemonSuite) TearDownTest(c *check.C) {
	systemdSdNotify = systemd.SdNotify
	dirs.SetRootDir("")
	s.authorized = false
	s.err = nil
	logger.SetLogger(logger.NullLogger)
}

func (s *daemonSuite) TearDownSuite(c *check.C) {
	polkitCheckAuthorization = polkit.CheckAuthorization
}

// build a new daemon, with only a little of Init(), suitable for the tests
func newTestDaemon(c *check.C) *Daemon {
	d, err := New()
	c.Assert(err, check.IsNil)
	d.addRoutes()

	return d
}

// a Response suitable for testing
type mockHandler struct {
	cmd        *Command
	lastMethod string
}

func (mck *mockHandler) ServeHTTP(w http.ResponseWriter, r *http.Request) {
	mck.lastMethod = r.Method
}

func mkRF(c *check.C, cmd *Command, mck *mockHandler) ResponseFunc {
	return func(innerCmd *Command, req *http.Request, user *auth.UserState) Response {
		c.Assert(cmd, check.Equals, innerCmd)
		return mck
	}
}

func (s *daemonSuite) TestCommandMethodDispatch(c *check.C) {
	cmd := &Command{d: newTestDaemon(c)}
	mck := &mockHandler{cmd: cmd}
	rf := mkRF(c, cmd, mck)
	cmd.GET = rf
	cmd.PUT = rf
	cmd.POST = rf
	cmd.DELETE = rf

	for _, method := range []string{"GET", "POST", "PUT", "DELETE"} {
		req, err := http.NewRequest(method, "", nil)
		c.Assert(err, check.IsNil)

		rec := httptest.NewRecorder()
		cmd.ServeHTTP(rec, req)
		c.Check(rec.Code, check.Equals, 401, check.Commentf(method))

		rec = httptest.NewRecorder()
		req.RemoteAddr = "pid=100;uid=0;" + req.RemoteAddr

		cmd.ServeHTTP(rec, req)
		c.Check(mck.lastMethod, check.Equals, method)
		c.Check(rec.Code, check.Equals, 200)
	}

	req, err := http.NewRequest("POTATO", "", nil)
	c.Assert(err, check.IsNil)
	req.RemoteAddr = "pid=100;uid=0;" + req.RemoteAddr

	rec := httptest.NewRecorder()
	cmd.ServeHTTP(rec, req)
	c.Check(rec.Code, check.Equals, 405)
}

func (s *daemonSuite) TestCommandRestartingState(c *check.C) {
	d := newTestDaemon(c)

	cmd := &Command{d: d}
	cmd.GET = func(*Command, *http.Request, *auth.UserState) Response {
		return SyncResponse(nil, nil)
	}
	req, err := http.NewRequest("GET", "", nil)
	c.Assert(err, check.IsNil)
	req.RemoteAddr = "pid=100;uid=0;" + req.RemoteAddr

	rec := httptest.NewRecorder()
	cmd.ServeHTTP(rec, req)
	c.Check(rec.Code, check.Equals, 200)
	var rst struct {
		Maintenance *errorResult `json:"maintenance"`
	}
	err = json.Unmarshal(rec.Body.Bytes(), &rst)
	c.Assert(err, check.IsNil)
	c.Check(rst.Maintenance, check.IsNil)

	state.MockRestarting(d.overlord.State(), state.RestartSystem)
	rec = httptest.NewRecorder()
	cmd.ServeHTTP(rec, req)
	c.Check(rec.Code, check.Equals, 200)
	err = json.Unmarshal(rec.Body.Bytes(), &rst)
	c.Assert(err, check.IsNil)
	c.Check(rst.Maintenance, check.DeepEquals, &errorResult{
		Kind:    errorKindSystemRestart,
		Message: "system is restarting",
	})

	state.MockRestarting(d.overlord.State(), state.RestartDaemon)
	rec = httptest.NewRecorder()
	cmd.ServeHTTP(rec, req)
	c.Check(rec.Code, check.Equals, 200)
	err = json.Unmarshal(rec.Body.Bytes(), &rst)
	c.Assert(err, check.IsNil)
	c.Check(rst.Maintenance, check.DeepEquals, &errorResult{
		Kind:    errorKindDaemonRestart,
		Message: "daemon is restarting",
	})
}

func (s *daemonSuite) TestFillsWarnings(c *check.C) {
	d := newTestDaemon(c)

	cmd := &Command{d: d}
	cmd.GET = func(*Command, *http.Request, *auth.UserState) Response {
		return SyncResponse(nil, nil)
	}
	req, err := http.NewRequest("GET", "", nil)
	c.Assert(err, check.IsNil)
	req.RemoteAddr = "pid=100;uid=0;" + req.RemoteAddr

	rec := httptest.NewRecorder()
	cmd.ServeHTTP(rec, req)
	c.Check(rec.Code, check.Equals, 200)
	var rst struct {
		WarningTimestamp *time.Time `json:"warning-timestamp,omitempty"`
		WarningCount     int        `json:"warning-count,omitempty"`
	}
	err = json.Unmarshal(rec.Body.Bytes(), &rst)
	c.Assert(err, check.IsNil)
	c.Check(rst.WarningCount, check.Equals, 0)
	c.Check(rst.WarningTimestamp, check.IsNil)

	st := d.overlord.State()
	st.Lock()
	st.Warnf("hello world")
	st.Unlock()

	rec = httptest.NewRecorder()
	cmd.ServeHTTP(rec, req)
	c.Check(rec.Code, check.Equals, 200)
	err = json.Unmarshal(rec.Body.Bytes(), &rst)
	c.Assert(err, check.IsNil)
	c.Check(rst.WarningCount, check.Equals, 1)
	c.Check(rst.WarningTimestamp, check.NotNil)
}

func (s *daemonSuite) TestGuestAccess(c *check.C) {
	get := &http.Request{Method: "GET"}
	put := &http.Request{Method: "PUT"}
	pst := &http.Request{Method: "POST"}
	del := &http.Request{Method: "DELETE"}

	cmd := &Command{d: newTestDaemon(c)}
	c.Check(cmd.canAccess(get, nil), check.Equals, accessUnauthorized)
	c.Check(cmd.canAccess(put, nil), check.Equals, accessUnauthorized)
	c.Check(cmd.canAccess(pst, nil), check.Equals, accessUnauthorized)
	c.Check(cmd.canAccess(del, nil), check.Equals, accessUnauthorized)

	cmd = &Command{d: newTestDaemon(c), UserOK: true}
	c.Check(cmd.canAccess(get, nil), check.Equals, accessUnauthorized)
	c.Check(cmd.canAccess(put, nil), check.Equals, accessUnauthorized)
	c.Check(cmd.canAccess(pst, nil), check.Equals, accessUnauthorized)
	c.Check(cmd.canAccess(del, nil), check.Equals, accessUnauthorized)

	cmd = &Command{d: newTestDaemon(c), GuestOK: true}
	c.Check(cmd.canAccess(get, nil), check.Equals, accessOK)
	c.Check(cmd.canAccess(put, nil), check.Equals, accessUnauthorized)
	c.Check(cmd.canAccess(pst, nil), check.Equals, accessUnauthorized)
	c.Check(cmd.canAccess(del, nil), check.Equals, accessUnauthorized)
}

func (s *daemonSuite) TestSnapctlAccessSnapOKWithUser(c *check.C) {
	remoteAddr := "pid=100;uid=1000;socket=" + dirs.SnapSocket
	get := &http.Request{Method: "GET", RemoteAddr: remoteAddr}
	put := &http.Request{Method: "PUT", RemoteAddr: remoteAddr}
	pst := &http.Request{Method: "POST", RemoteAddr: remoteAddr}
	del := &http.Request{Method: "DELETE", RemoteAddr: remoteAddr}

	cmd := &Command{d: newTestDaemon(c), SnapOK: true}
	c.Check(cmd.canAccess(get, nil), check.Equals, accessOK)
	c.Check(cmd.canAccess(put, nil), check.Equals, accessOK)
	c.Check(cmd.canAccess(pst, nil), check.Equals, accessOK)
	c.Check(cmd.canAccess(del, nil), check.Equals, accessOK)
}

func (s *daemonSuite) TestSnapctlAccessSnapOKWithRoot(c *check.C) {
	remoteAddr := "pid=100;uid=0;socket=" + dirs.SnapSocket
	get := &http.Request{Method: "GET", RemoteAddr: remoteAddr}
	put := &http.Request{Method: "PUT", RemoteAddr: remoteAddr}
	pst := &http.Request{Method: "POST", RemoteAddr: remoteAddr}
	del := &http.Request{Method: "DELETE", RemoteAddr: remoteAddr}

	cmd := &Command{d: newTestDaemon(c), SnapOK: true}
	c.Check(cmd.canAccess(get, nil), check.Equals, accessOK)
	c.Check(cmd.canAccess(put, nil), check.Equals, accessOK)
	c.Check(cmd.canAccess(pst, nil), check.Equals, accessOK)
	c.Check(cmd.canAccess(del, nil), check.Equals, accessOK)
}

func (s *daemonSuite) TestUserAccess(c *check.C) {
	get := &http.Request{Method: "GET", RemoteAddr: "pid=100;uid=42;"}
	put := &http.Request{Method: "PUT", RemoteAddr: "pid=100;uid=42;"}

	cmd := &Command{d: newTestDaemon(c)}
	c.Check(cmd.canAccess(get, nil), check.Equals, accessUnauthorized)
	c.Check(cmd.canAccess(put, nil), check.Equals, accessUnauthorized)

	cmd = &Command{d: newTestDaemon(c), UserOK: true}
	c.Check(cmd.canAccess(get, nil), check.Equals, accessOK)
	c.Check(cmd.canAccess(put, nil), check.Equals, accessUnauthorized)

	cmd = &Command{d: newTestDaemon(c), GuestOK: true}
	c.Check(cmd.canAccess(get, nil), check.Equals, accessOK)
	c.Check(cmd.canAccess(put, nil), check.Equals, accessUnauthorized)

	// Since this request has a RemoteAddr, it must be coming from the snapd
	// socket instead of the snap one. In that case, SnapOK should have no
	// bearing on the default behavior, which is to deny access.
	cmd = &Command{d: newTestDaemon(c), SnapOK: true}
	c.Check(cmd.canAccess(get, nil), check.Equals, accessUnauthorized)
	c.Check(cmd.canAccess(put, nil), check.Equals, accessUnauthorized)
}

func (s *daemonSuite) TestSuperAccess(c *check.C) {
	get := &http.Request{Method: "GET", RemoteAddr: "pid=100;uid=0;"}
	put := &http.Request{Method: "PUT", RemoteAddr: "pid=100;uid=0;"}

	cmd := &Command{d: newTestDaemon(c)}
	c.Check(cmd.canAccess(get, nil), check.Equals, accessOK)
	c.Check(cmd.canAccess(put, nil), check.Equals, accessOK)

	cmd = &Command{d: newTestDaemon(c), UserOK: true}
	c.Check(cmd.canAccess(get, nil), check.Equals, accessOK)
	c.Check(cmd.canAccess(put, nil), check.Equals, accessOK)

	cmd = &Command{d: newTestDaemon(c), GuestOK: true}
	c.Check(cmd.canAccess(get, nil), check.Equals, accessOK)
	c.Check(cmd.canAccess(put, nil), check.Equals, accessOK)

	cmd = &Command{d: newTestDaemon(c), SnapOK: true}
	c.Check(cmd.canAccess(get, nil), check.Equals, accessOK)
	c.Check(cmd.canAccess(put, nil), check.Equals, accessOK)
}

func (s *daemonSuite) TestPolkitAccess(c *check.C) {
	put := &http.Request{Method: "PUT", RemoteAddr: "pid=100;uid=42;"}
	cmd := &Command{d: newTestDaemon(c), PolkitOK: "polkit.action"}

	// polkit says user is not authorised
	s.authorized = false
	c.Check(cmd.canAccess(put, nil), check.Equals, accessUnauthorized)

	// polkit grants authorisation
	s.authorized = true
	c.Check(cmd.canAccess(put, nil), check.Equals, accessOK)

	// an error occurs communicating with polkit
	s.err = errors.New("error")
	c.Check(cmd.canAccess(put, nil), check.Equals, accessUnauthorized)

	// if the user dismisses the auth request, forbid access
	s.err = polkit.ErrDismissed
	c.Check(cmd.canAccess(put, nil), check.Equals, accessCancelled)
}

func (s *daemonSuite) TestPolkitAccessForGet(c *check.C) {
	get := &http.Request{Method: "GET", RemoteAddr: "pid=100;uid=42;"}
	cmd := &Command{d: newTestDaemon(c), PolkitOK: "polkit.action"}

	// polkit can grant authorisation for GET requests
	s.authorized = true
	c.Check(cmd.canAccess(get, nil), check.Equals, accessOK)

	// for UserOK commands, polkit is not consulted
	cmd.UserOK = true
	polkitCheckAuthorization = func(pid uint32, uid uint32, actionId string, details map[string]string, flags polkit.CheckFlags) (bool, error) {
		panic("polkit.CheckAuthorization called")
	}
	c.Check(cmd.canAccess(get, nil), check.Equals, accessOK)
}

func (s *daemonSuite) TestPolkitInteractivity(c *check.C) {
	put := &http.Request{Method: "PUT", RemoteAddr: "pid=100;uid=42;", Header: make(http.Header)}
	cmd := &Command{d: newTestDaemon(c), PolkitOK: "polkit.action"}
	s.authorized = true

	var logbuf bytes.Buffer
	log, err := logger.New(&logbuf, logger.DefaultFlags)
	c.Assert(err, check.IsNil)
	logger.SetLogger(log)

	c.Check(cmd.canAccess(put, nil), check.Equals, accessOK)
	c.Check(s.lastPolkitFlags, check.Equals, polkit.CheckNone)
	c.Check(logbuf.String(), check.Equals, "")

	put.Header.Set(client.AllowInteractionHeader, "true")
	c.Check(cmd.canAccess(put, nil), check.Equals, accessOK)
	c.Check(s.lastPolkitFlags, check.Equals, polkit.CheckAllowInteraction)
	c.Check(logbuf.String(), check.Equals, "")

	// bad values are logged and treated as false
	put.Header.Set(client.AllowInteractionHeader, "garbage")
	c.Check(cmd.canAccess(put, nil), check.Equals, accessOK)
	c.Check(s.lastPolkitFlags, check.Equals, polkit.CheckNone)
	c.Check(logbuf.String(), testutil.Contains, "error parsing X-Allow-Interaction header:")
}

func (s *daemonSuite) TestAddRoutes(c *check.C) {
	d := newTestDaemon(c)

	expected := make([]string, len(api))
	for i, v := range api {
		expected[i] = v.Path
	}

	got := make([]string, 0, len(api))
	c.Assert(d.router.Walk(func(route *mux.Route, router *mux.Router, ancestors []*mux.Route) error {
		got = append(got, route.GetName())
		return nil
	}), check.IsNil)

	c.Check(got, check.DeepEquals, expected) // this'll stop being true if routes are added that aren't commands (e.g. for the favicon)

	// XXX: still waiting to know how to check d.router.NotFoundHandler has been set to NotFound
	//      the old test relied on undefined behaviour:
	//      c.Check(fmt.Sprintf("%p", d.router.NotFoundHandler), check.Equals, fmt.Sprintf("%p", NotFound))
}

type witnessAcceptListener struct {
	net.Listener

	accept  chan struct{}
	accept1 bool

	closed    chan struct{}
	closed1   bool
	closedLck sync.Mutex
}

func (l *witnessAcceptListener) Accept() (net.Conn, error) {
	if !l.accept1 {
		l.accept1 = true
		close(l.accept)
	}
	return l.Listener.Accept()
}

func (l *witnessAcceptListener) Close() error {
	err := l.Listener.Close()
	if l.closed != nil {
		l.closedLck.Lock()
		defer l.closedLck.Unlock()
		if !l.closed1 {
			l.closed1 = true
			close(l.closed)
		}
	}
	return err
}

func (s *daemonSuite) markSeeded(d *Daemon) {
	st := d.overlord.State()
	st.Lock()
	st.Set("seeded", true)
	auth.SetDevice(st, &auth.DeviceState{
		Brand:  "canonical",
		Model:  "pc",
		Serial: "serialserial",
	})
	st.Unlock()
}

func (s *daemonSuite) TestStartStop(c *check.C) {
	d := newTestDaemon(c)
	// mark as already seeded
	s.markSeeded(d)
	// and pretend we have snaps
	st := d.overlord.State()
	st.Lock()
	snapstate.Set(st, "core", &snapstate.SnapState{
		Active: true,
		Sequence: []*snap.SideInfo{
			{RealName: "core", Revision: snap.R(1), SnapID: "core-snap-id"},
		},
		Current: snap.R(1),
	})
	st.Unlock()

	l, err := net.Listen("tcp", "127.0.0.1:0")
	c.Assert(err, check.IsNil)

	snapdAccept := make(chan struct{})
	d.snapdListener = &witnessAcceptListener{Listener: l, accept: snapdAccept}

	snapAccept := make(chan struct{})
	d.snapListener = &witnessAcceptListener{Listener: l, accept: snapAccept}

	d.Start()

	c.Check(s.notified, check.DeepEquals, []string{"READY=1"})

	snapdDone := make(chan struct{})
	go func() {
		select {
		case <-snapdAccept:
		case <-time.After(2 * time.Second):
			c.Fatal("snapd accept was not called")
		}
		close(snapdDone)
	}()

	snapDone := make(chan struct{})
	go func() {
		select {
		case <-snapAccept:
		case <-time.After(2 * time.Second):
			c.Fatal("snapd accept was not called")
		}
		close(snapDone)
	}()

	<-snapdDone
	<-snapDone

	err = d.Stop(nil)
	c.Check(err, check.IsNil)

	c.Check(s.notified, check.DeepEquals, []string{"READY=1", "STOPPING=1"})
}

func (s *daemonSuite) TestRestartWiring(c *check.C) {
	d := newTestDaemon(c)
	// mark as already seeded
	s.markSeeded(d)

	l, err := net.Listen("tcp", "127.0.0.1:0")
	c.Assert(err, check.IsNil)

	snapdAccept := make(chan struct{})
	d.snapdListener = &witnessAcceptListener{Listener: l, accept: snapdAccept}

	snapAccept := make(chan struct{})
	d.snapListener = &witnessAcceptListener{Listener: l, accept: snapAccept}

	d.Start()
	defer d.Stop(nil)

	snapdDone := make(chan struct{})
	go func() {
		select {
		case <-snapdAccept:
		case <-time.After(2 * time.Second):
			c.Fatal("snapd accept was not called")
		}
		close(snapdDone)
	}()

	snapDone := make(chan struct{})
	go func() {
		select {
		case <-snapAccept:
		case <-time.After(2 * time.Second):
			c.Fatal("snap accept was not called")
		}
		close(snapDone)
	}()

	<-snapdDone
	<-snapDone

	d.overlord.State().RequestRestart(state.RestartDaemon)

	select {
	case <-d.Dying():
	case <-time.After(2 * time.Second):
		c.Fatal("RequestRestart -> overlord -> Kill chain didn't work")
	}
}

func (s *daemonSuite) TestGracefulStop(c *check.C) {
	d := newTestDaemon(c)

	responding := make(chan struct{})
	doRespond := make(chan bool, 1)

	d.router.HandleFunc("/endp", func(w http.ResponseWriter, r *http.Request) {
		close(responding)
		if <-doRespond {
			w.Write([]byte("OKOK"))
		} else {
			w.Write([]byte("Gone"))
		}
		return
	})

	// mark as already seeded
	s.markSeeded(d)
	// and pretend we have snaps
	st := d.overlord.State()
	st.Lock()
	snapstate.Set(st, "core", &snapstate.SnapState{
		Active: true,
		Sequence: []*snap.SideInfo{
			{RealName: "core", Revision: snap.R(1), SnapID: "core-snap-id"},
		},
		Current: snap.R(1),
	})
	st.Unlock()

	snapdL, err := net.Listen("tcp", "127.0.0.1:0")
	c.Assert(err, check.IsNil)

	snapL, err := net.Listen("tcp", "127.0.0.1:0")
	c.Assert(err, check.IsNil)

	snapdAccept := make(chan struct{})
	snapdClosed := make(chan struct{})
	d.snapdListener = &witnessAcceptListener{Listener: snapdL, accept: snapdAccept, closed: snapdClosed}

	snapAccept := make(chan struct{})
	d.snapListener = &witnessAcceptListener{Listener: snapL, accept: snapAccept}

	d.Start()

	snapdAccepting := make(chan struct{})
	go func() {
		select {
		case <-snapdAccept:
		case <-time.After(2 * time.Second):
			c.Fatal("snapd accept was not called")
		}
		close(snapdAccepting)
	}()

	snapAccepting := make(chan struct{})
	go func() {
		select {
		case <-snapAccept:
		case <-time.After(2 * time.Second):
			c.Fatal("snapd accept was not called")
		}
		close(snapAccepting)
	}()

	<-snapdAccepting
	<-snapAccepting

	alright := make(chan struct{})

	go func() {
		res, err := http.Get(fmt.Sprintf("http://%s/endp", snapdL.Addr()))
		c.Assert(err, check.IsNil)
		c.Check(res.StatusCode, check.Equals, 200)
		body, err := ioutil.ReadAll(res.Body)
		res.Body.Close()
		c.Assert(err, check.IsNil)
		c.Check(string(body), check.Equals, "OKOK")
		close(alright)
	}()
	go func() {
		<-snapdClosed
		time.Sleep(200 * time.Millisecond)
		doRespond <- true
	}()

	<-responding
	err = d.Stop(nil)
	doRespond <- false
	c.Check(err, check.IsNil)

	select {
	case <-alright:
	case <-time.After(2 * time.Second):
		c.Fatal("never got proper response")
	}
}

func (s *daemonSuite) TestRestartSystemWiring(c *check.C) {
	d := newTestDaemon(c)
	// mark as already seeded
	s.markSeeded(d)

	l, err := net.Listen("tcp", "127.0.0.1:0")
	c.Assert(err, check.IsNil)

	snapdAccept := make(chan struct{})
	d.snapdListener = &witnessAcceptListener{Listener: l, accept: snapdAccept}

	snapAccept := make(chan struct{})
	d.snapListener = &witnessAcceptListener{Listener: l, accept: snapAccept}

	d.Start()
	defer d.Stop(nil)

	snapdDone := make(chan struct{})
	go func() {
		select {
		case <-snapdAccept:
		case <-time.After(2 * time.Second):
			c.Fatal("snapd accept was not called")
		}
		close(snapdDone)
	}()

	snapDone := make(chan struct{})
	go func() {
		select {
		case <-snapAccept:
		case <-time.After(2 * time.Second):
			c.Fatal("snap accept was not called")
		}
		close(snapDone)
	}()

	<-snapdDone
	<-snapDone

	oldRebootNoticeWait := rebootNoticeWait
	oldRebootWaitTimeout := rebootWaitTimeout
	defer func() {
		reboot = rebootImpl
		rebootNoticeWait = oldRebootNoticeWait
		rebootWaitTimeout = oldRebootWaitTimeout
	}()
	rebootWaitTimeout = 100 * time.Millisecond
	rebootNoticeWait = 150 * time.Millisecond

	var delays []time.Duration
	reboot = func(d time.Duration) error {
		delays = append(delays, d)
		return nil
	}

	d.overlord.State().RequestRestart(state.RestartSystem)

	defer func() {
		d.mu.Lock()
		d.restartSystem = false
		d.mu.Unlock()
	}()

	select {
	case <-d.Dying():
	case <-time.After(2 * time.Second):
		c.Fatal("RequestRestart -> overlord -> Kill chain didn't work")
	}

	d.mu.Lock()
	rs := d.restartSystem
	d.mu.Unlock()

	c.Check(rs, check.Equals, true)

	c.Check(delays, check.HasLen, 1)
	c.Check(delays[0], check.DeepEquals, rebootWaitTimeout)

	err = d.Stop(nil)

	c.Check(err, check.ErrorMatches, "expected reboot did not happen")
	c.Check(delays, check.HasLen, 2)
	c.Check(delays[1], check.DeepEquals, 1*time.Minute)

	// we are not stopping, we wait for the reboot instead
	c.Check(s.notified, check.DeepEquals, []string{"READY=1"})
}

func (s *daemonSuite) TestRebootHelper(c *check.C) {
	cmd := testutil.MockCommand(c, "shutdown", "")
	defer cmd.Restore()

	tests := []struct {
		delay    time.Duration
		delayArg string
	}{
		{-1, "+0"},
		{0, "+0"},
		{time.Minute, "+1"},
		{10 * time.Minute, "+10"},
		{30 * time.Second, "+1"},
	}

	for _, t := range tests {
		err := reboot(t.delay)
		c.Assert(err, check.IsNil)
		c.Check(cmd.Calls(), check.DeepEquals, [][]string{
			{"shutdown", "-r", t.delayArg, "reboot scheduled to update the system"},
		})

		cmd.ForgetCalls()
	}
}

func makeDaemonListeners(c *check.C, d *Daemon) {
	snapdL, err := net.Listen("tcp", "127.0.0.1:0")
	c.Assert(err, check.IsNil)

	snapL, err := net.Listen("tcp", "127.0.0.1:0")
	c.Assert(err, check.IsNil)

	snapdAccept := make(chan struct{})
	snapdClosed := make(chan struct{})
	d.snapdListener = &witnessAcceptListener{Listener: snapdL, accept: snapdAccept, closed: snapdClosed}

	snapAccept := make(chan struct{})
	d.snapListener = &witnessAcceptListener{Listener: snapL, accept: snapAccept}
}

// This test tests that when the snapd calls a restart of the system
// a sigterm (from e.g. systemd) is handled when it arrives before
// stop is fully done.
func (s *daemonSuite) TestRestartShutdownWithSigtermInBetween(c *check.C) {
	oldRebootNoticeWait := rebootNoticeWait
	defer func() {
		rebootNoticeWait = oldRebootNoticeWait
	}()
	rebootNoticeWait = 150 * time.Millisecond

	cmd := testutil.MockCommand(c, "shutdown", "")
	defer cmd.Restore()

	d := newTestDaemon(c)
	makeDaemonListeners(c, d)
	s.markSeeded(d)

	d.Start()
	d.overlord.State().RequestRestart(state.RestartSystem)

	ch := make(chan os.Signal, 2)
	ch <- syscall.SIGTERM
	// stop will check if we got a sigterm in between (which we did)
	err := d.Stop(ch)
	c.Assert(err, check.IsNil)
}

// This test tests that when there is a shutdown we close the sigterm
// handler so that systemd can kill snapd.
func (s *daemonSuite) TestRestartShutdown(c *check.C) {
	oldRebootNoticeWait := rebootNoticeWait
	oldRebootWaitTimeout := rebootWaitTimeout
	defer func() {
		reboot = rebootImpl
		rebootNoticeWait = oldRebootNoticeWait
		rebootWaitTimeout = oldRebootWaitTimeout
	}()
	rebootWaitTimeout = 100 * time.Millisecond
	rebootNoticeWait = 150 * time.Millisecond

	cmd := testutil.MockCommand(c, "shutdown", "")
	defer cmd.Restore()

	d := newTestDaemon(c)
	makeDaemonListeners(c, d)
	s.markSeeded(d)

	d.Start()
	d.overlord.State().RequestRestart(state.RestartSystem)

	sigCh := make(chan os.Signal, 2)
	// stop (this will timeout but thats not relevant for this test)
	d.Stop(sigCh)

	// ensure that the sigCh got closed as part of the stop
	_, chOpen := <-sigCh
	c.Assert(chOpen, check.Equals, false)
}

<<<<<<< HEAD
func (s *daemonSuite) TestRestartIntoSocketModeNoNewChanges(c *check.C) {
	restore := standby.MockStandbyWait(5 * time.Millisecond)
	defer restore()

	d := newTestDaemon(c)
	makeDaemonListeners(c, d)

	// mark as already seeded, we also have no snaps so this will
	// go into socket activation mode
	s.markSeeded(d)

	d.Start()
	// pretend some ensure happened
	for i := 0; i < 5; i++ {
		d.overlord.StateEngine().Ensure()
		time.Sleep(5 * time.Millisecond)
	}

	select {
	case <-d.Dying():
		// exit the loop
	case <-time.After(5 * time.Second):
		c.Errorf("daemon did not stop after 5s")
	}
	err := d.Stop(nil)
	c.Check(err, check.Equals, ErrRestartSocket)
	c.Check(d.restartSocket, check.Equals, true)
}

func (s *daemonSuite) TestRestartIntoSocketModePendingChanges(c *check.C) {
	restore := standby.MockStandbyWait(5 * time.Millisecond)
	defer restore()

	d := newTestDaemon(c)
	makeDaemonListeners(c, d)

	// mark as already seeded, we also have no snaps so this will
	// go into socket activation mode
	s.markSeeded(d)
	st := d.overlord.State()

	d.Start()
	// pretend some ensure happened
	for i := 0; i < 5; i++ {
		d.overlord.StateEngine().Ensure()
		time.Sleep(5 * time.Millisecond)
	}

	select {
	case <-d.Dying():
		// Pretend we got change while shutting down, this can
		// happen when e.g. the user requested a `snap install
		// foo` at the same time as the code in the overlord
		// checked that it can go into socket activated
		// mode. I.e. the daemon was processing the request
		// but no change was generated at the time yet.
		st.Lock()
		chg := st.NewChange("fake-install", "fake install some snap")
		chg.AddTask(st.NewTask("fake-install-task", "fake install task"))
		chgStatus := chg.Status()
		st.Unlock()
		// ensure our change is valid and ready
		c.Check(chgStatus, check.Equals, state.DoStatus)
	case <-time.After(5 * time.Second):
		c.Errorf("daemon did not stop after 5s")
	}
	// when the daemon got a pending change it just restarts
	err := d.Stop(nil)
	c.Check(err, check.IsNil)
	c.Check(d.restartSocket, check.Equals, false)
}

func (s *daemonSuite) TestShutdownServerCanShutdown(c *check.C) {
	shush := newShutdownServer(nil, nil)
	c.Check(shush.CanStandby(), check.Equals, true)

	con := &net.IPConn{}
	shush.conns[con] = http.StateActive
	c.Check(shush.CanStandby(), check.Equals, false)

	shush.conns[con] = http.StateIdle
	c.Check(shush.CanStandby(), check.Equals, true)
=======
func doTestReq(c *check.C, cmd *Command, mth string) *httptest.ResponseRecorder {
	req, err := http.NewRequest(mth, "", nil)
	c.Assert(err, check.IsNil)
	req.RemoteAddr = "pid=100;uid=0;" + req.RemoteAddr
	rec := httptest.NewRecorder()
	cmd.ServeHTTP(rec, req)
	return rec
}

func (s *daemonSuite) TestDegradedModeReply(c *check.C) {
	d := newTestDaemon(c)
	cmd := &Command{d: d}
	cmd.GET = func(*Command, *http.Request, *auth.UserState) Response {
		return SyncResponse(nil, nil)
	}
	cmd.POST = func(*Command, *http.Request, *auth.UserState) Response {
		return SyncResponse(nil, nil)
	}

	// pretend we are in degraded mode
	d.SetDegradedMode(fmt.Errorf("foo error"))

	// GET is ok even in degraded mode
	rec := doTestReq(c, cmd, "GET")
	c.Check(rec.Code, check.Equals, 200)
	// POST is not allowed
	rec = doTestReq(c, cmd, "POST")
	c.Check(rec.Code, check.Equals, 500)
	// verify we get the error
	var v struct{ Result errorResult }
	c.Assert(json.NewDecoder(rec.Body).Decode(&v), check.IsNil)
	c.Check(v.Result.Message, check.Equals, "foo error")

	// clean degraded mode
	d.SetDegradedMode(nil)
	rec = doTestReq(c, cmd, "POST")
	c.Check(rec.Code, check.Equals, 200)
>>>>>>> 2949836b
}<|MERGE_RESOLUTION|>--- conflicted
+++ resolved
@@ -854,7 +854,6 @@
 	c.Assert(chOpen, check.Equals, false)
 }
 
-<<<<<<< HEAD
 func (s *daemonSuite) TestRestartIntoSocketModeNoNewChanges(c *check.C) {
 	restore := standby.MockStandbyWait(5 * time.Millisecond)
 	defer restore()
@@ -876,8 +875,8 @@
 	select {
 	case <-d.Dying():
 		// exit the loop
-	case <-time.After(5 * time.Second):
-		c.Errorf("daemon did not stop after 5s")
+	case <-time.After(15 * time.Second):
+		c.Errorf("daemon did not stop after 15s")
 	}
 	err := d.Stop(nil)
 	c.Check(err, check.Equals, ErrRestartSocket)
@@ -937,7 +936,8 @@
 
 	shush.conns[con] = http.StateIdle
 	c.Check(shush.CanStandby(), check.Equals, true)
-=======
+}
+
 func doTestReq(c *check.C, cmd *Command, mth string) *httptest.ResponseRecorder {
 	req, err := http.NewRequest(mth, "", nil)
 	c.Assert(err, check.IsNil)
@@ -975,5 +975,4 @@
 	d.SetDegradedMode(nil)
 	rec = doTestReq(c, cmd, "POST")
 	c.Check(rec.Code, check.Equals, 200)
->>>>>>> 2949836b
 }