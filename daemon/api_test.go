// -*- Mode: Go; indent-tabs-mode: t -*-

/*
 * Copyright (C) 2014-2016 Canonical Ltd
 *
 * This program is free software: you can redistribute it and/or modify
 * it under the terms of the GNU General Public License version 3 as
 * published by the Free Software Foundation.
 *
 * This program is distributed in the hope that it will be useful,
 * but WITHOUT ANY WARRANTY; without even the implied warranty of
 * MERCHANTABILITY or FITNESS FOR A PARTICULAR PURPOSE.  See the
 * GNU General Public License for more details.
 *
 * You should have received a copy of the GNU General Public License
 * along with this program.  If not, see <http://www.gnu.org/licenses/>.
 *
 */

package daemon

import (
	"bytes"
	"crypto"
	"encoding/json"
	"errors"
	"fmt"
	"io"
	"io/ioutil"
	"math"
	"mime/multipart"
	"net/http"
	"net/http/httptest"
	"net/url"
	"os"
	"os/user"
	"path/filepath"
	"sort"
	"strconv"
	"strings"
	"time"

	"golang.org/x/crypto/sha3"
	"gopkg.in/check.v1"
	"gopkg.in/macaroon.v1"
	"gopkg.in/tomb.v2"

	"github.com/snapcore/snapd/asserts"
	"github.com/snapcore/snapd/asserts/assertstest"
	"github.com/snapcore/snapd/asserts/sysdb"
	"github.com/snapcore/snapd/client"
	"github.com/snapcore/snapd/dirs"
	"github.com/snapcore/snapd/interfaces"
	"github.com/snapcore/snapd/interfaces/builtin"
	"github.com/snapcore/snapd/interfaces/ifacetest"
	"github.com/snapcore/snapd/osutil"
	"github.com/snapcore/snapd/overlord"
	"github.com/snapcore/snapd/overlord/assertstate"
	"github.com/snapcore/snapd/overlord/auth"
	"github.com/snapcore/snapd/overlord/configstate/config"
	"github.com/snapcore/snapd/overlord/hookstate"
	"github.com/snapcore/snapd/overlord/hookstate/ctlcmd"
	"github.com/snapcore/snapd/overlord/ifacestate"
	"github.com/snapcore/snapd/overlord/servicestate"
	"github.com/snapcore/snapd/overlord/snapstate"
	"github.com/snapcore/snapd/overlord/state"
	"github.com/snapcore/snapd/release"
	"github.com/snapcore/snapd/snap"
	"github.com/snapcore/snapd/snap/snaptest"
	"github.com/snapcore/snapd/store"
	"github.com/snapcore/snapd/store/storetest"
	"github.com/snapcore/snapd/systemd"
	"github.com/snapcore/snapd/testutil"
)

type apiBaseSuite struct {
	storetest.Store

	rsnaps            []*snap.Info
	err               error
	vars              map[string]string
	storeSearch       store.Search
	suggestedCurrency string
	d                 *Daemon
	user              *auth.UserState
	restoreBackends   func()
	refreshCandidates []*store.RefreshCandidate
	buyOptions        *store.BuyOptions
	buyResult         *store.BuyResult
	storeSigning      *assertstest.StoreStack
	restoreRelease    func()
	trustedRestorer   func()

	systemctlRestorer func()
	sysctlArgses      [][]string
	sysctlBufs        [][]byte
	sysctlErrs        []error

	journalctlRestorer func()
	jctlSvcses         [][]string
	jctlNs             []string
	jctlFollows        []bool
	jctlRCs            []io.ReadCloser
	jctlErrs           []error
}

func (s *apiBaseSuite) SnapInfo(spec store.SnapSpec, user *auth.UserState) (*snap.Info, error) {
	s.user = user
	if !spec.AnyChannel {
		return nil, fmt.Errorf("api is expected to set AnyChannel")
	}
	if len(s.rsnaps) > 0 {
		return s.rsnaps[0], s.err
	}
	return nil, s.err
}

func (s *apiBaseSuite) Find(search *store.Search, user *auth.UserState) ([]*snap.Info, error) {
	s.storeSearch = *search
	s.user = user

	return s.rsnaps, s.err
}

func (s *apiBaseSuite) LookupRefresh(snap *store.RefreshCandidate, user *auth.UserState) (*snap.Info, error) {
	s.refreshCandidates = []*store.RefreshCandidate{snap}
	s.user = user

	return s.rsnaps[0], s.err
}

func (s *apiBaseSuite) ListRefresh(snaps []*store.RefreshCandidate, user *auth.UserState, flags *store.RefreshOptions) ([]*snap.Info, error) {
	s.refreshCandidates = snaps
	s.user = user

	return s.rsnaps, s.err
}

func (s *apiBaseSuite) SuggestedCurrency() string {
	return s.suggestedCurrency
}

func (s *apiBaseSuite) Buy(options *store.BuyOptions, user *auth.UserState) (*store.BuyResult, error) {
	s.buyOptions = options
	s.user = user
	return s.buyResult, s.err
}

func (s *apiBaseSuite) ReadyToBuy(user *auth.UserState) error {
	s.user = user
	return s.err
}

func (s *apiBaseSuite) muxVars(*http.Request) map[string]string {
	return s.vars
}

func (s *apiBaseSuite) SetUpSuite(c *check.C) {
	muxVars = s.muxVars
	s.restoreRelease = release.MockForcedDevmode(false)
	s.systemctlRestorer = systemd.MockSystemctl(s.systemctl)
	s.journalctlRestorer = systemd.MockJournalctl(s.journalctl)
}

func (s *apiBaseSuite) TearDownSuite(c *check.C) {
	muxVars = nil
	s.restoreRelease()
	s.systemctlRestorer()
	s.journalctlRestorer()
}

func (s *apiBaseSuite) systemctl(args ...string) (buf []byte, err error) {
	s.sysctlArgses = append(s.sysctlArgses, args)

	if args[0] != "show" && args[0] != "start" && args[0] != "stop" && args[0] != "restart" {
		panic(fmt.Sprintf("unexpected systemctl call: %v", args))
	}

	if len(s.sysctlErrs) > 0 {
		err, s.sysctlErrs = s.sysctlErrs[0], s.sysctlErrs[1:]
	}
	if len(s.sysctlBufs) > 0 {
		buf, s.sysctlBufs = s.sysctlBufs[0], s.sysctlBufs[1:]
	}

	return buf, err
}

func (s *apiBaseSuite) journalctl(svcs []string, n string, follow bool) (rc io.ReadCloser, err error) {
	s.jctlSvcses = append(s.jctlSvcses, svcs)
	s.jctlNs = append(s.jctlNs, n)
	s.jctlFollows = append(s.jctlFollows, follow)

	if len(s.jctlErrs) > 0 {
		err, s.jctlErrs = s.jctlErrs[0], s.jctlErrs[1:]
	}
	if len(s.jctlRCs) > 0 {
		rc, s.jctlRCs = s.jctlRCs[0], s.jctlRCs[1:]
	}

	return rc, err
}

func (s *apiBaseSuite) SetUpTest(c *check.C) {
	s.sysctlArgses = nil
	s.sysctlBufs = nil
	s.sysctlErrs = nil
	s.jctlSvcses = nil
	s.jctlNs = nil
	s.jctlFollows = nil
	s.jctlRCs = nil
	s.jctlErrs = nil

	dirs.SetRootDir(c.MkDir())
	err := os.MkdirAll(filepath.Dir(dirs.SnapStateFile), 0755)
	c.Assert(err, check.IsNil)
	c.Assert(os.MkdirAll(dirs.SnapMountDir, 0755), check.IsNil)

	s.rsnaps = nil
	s.suggestedCurrency = ""
	s.storeSearch = store.Search{}
	s.err = nil
	s.vars = nil
	s.user = nil
	s.d = nil
	s.refreshCandidates = nil
	// Disable real security backends for all API tests
	s.restoreBackends = ifacestate.MockSecurityBackends(nil)

	s.buyOptions = nil
	s.buyResult = nil

	s.storeSigning = assertstest.NewStoreStack("can0nical", nil)
	s.trustedRestorer = sysdb.InjectTrusted(s.storeSigning.Trusted)

	assertstateRefreshSnapDeclarations = nil
	snapstateInstall = nil
	snapstateInstallMany = nil
	snapstateInstallPath = nil
	snapstateRefreshCandidates = nil
	snapstateRemoveMany = nil
	snapstateRevert = nil
	snapstateRevertToRevision = nil
	snapstateTryPath = nil
	snapstateUpdate = nil
	snapstateUpdateMany = nil
}

func (s *apiBaseSuite) TearDownTest(c *check.C) {
	s.trustedRestorer()
	s.d = nil
	s.restoreBackends()
	unsafeReadSnapInfo = unsafeReadSnapInfoImpl
	ensureStateSoon = ensureStateSoonImpl
	dirs.SetRootDir("")

	assertstateRefreshSnapDeclarations = assertstate.RefreshSnapDeclarations
	snapstateInstall = snapstate.Install
	snapstateInstallMany = snapstate.InstallMany
	snapstateInstallPath = snapstate.InstallPath
	snapstateRefreshCandidates = snapstate.RefreshCandidates
	snapstateRemoveMany = snapstate.RemoveMany
	snapstateRevert = snapstate.Revert
	snapstateRevertToRevision = snapstate.RevertToRevision
	snapstateTryPath = snapstate.TryPath
	snapstateUpdate = snapstate.Update
	snapstateUpdateMany = snapstate.UpdateMany
}

func (s *apiBaseSuite) daemon(c *check.C) *Daemon {
	if s.d != nil {
		panic("called daemon() twice")
	}
	d, err := New()
	c.Assert(err, check.IsNil)
	d.addRoutes()

	st := d.overlord.State()
	st.Lock()
	defer st.Unlock()
	snapstate.ReplaceStore(st, s)
	// mark as already seeded
	st.Set("seeded", true)
	// registered
	auth.SetDevice(st, &auth.DeviceState{
		Brand:  "canonical",
		Model:  "pc",
		Serial: "serialserial",
	})

	// don't actually try to talk to the store on snapstate.Ensure
	// needs doing after the call to devicestate.Manager (which
	// happens in daemon.New via overlord.New)
	snapstate.CanAutoRefresh = nil

	s.d = d
	return d
}

func (s *apiBaseSuite) daemonWithOverlordMock(c *check.C) *Daemon {
	if s.d != nil {
		panic("called daemon() twice")
	}
	d, err := New()
	c.Assert(err, check.IsNil)
	d.addRoutes()

	o := overlord.Mock()
	d.overlord = o

	st := d.overlord.State()
	// adds an assertion db
	assertstate.Manager(st)
	st.Lock()
	defer st.Unlock()
	snapstate.ReplaceStore(st, s)

	s.d = d
	return d
}

type fakeSnapManager struct {
	runner *state.TaskRunner
}

func newFakeSnapManager(st *state.State) *fakeSnapManager {
	runner := state.NewTaskRunner(st)

	runner.AddHandler("fake-install-snap", func(t *state.Task, _ *tomb.Tomb) error {
		return nil
	}, nil)
	runner.AddHandler("fake-install-snap-error", func(t *state.Task, _ *tomb.Tomb) error {
		return fmt.Errorf("fake-install-snap-error errored")
	}, nil)

	return &fakeSnapManager{runner: runner}
}

func (m *fakeSnapManager) KnownTaskKinds() []string {
	return m.runner.KnownTaskKinds()
}

func (m *fakeSnapManager) Ensure() error {
	m.runner.Ensure()
	return nil
}

func (m *fakeSnapManager) Wait() {
	m.runner.Wait()
}

func (m *fakeSnapManager) Stop() {
	m.runner.Stop()
}

// sanity
var _ overlord.StateManager = (*fakeSnapManager)(nil)

func (s *apiBaseSuite) daemonWithFakeSnapManager(c *check.C) *Daemon {
	d := s.daemonWithOverlordMock(c)
	st := d.overlord.State()
	d.overlord.AddManager(newFakeSnapManager(st))
	return d
}

func (s *apiBaseSuite) waitTrivialChange(c *check.C, chg *state.Change) {
	err := s.d.overlord.Settle(5 * time.Second)
	c.Assert(err, check.IsNil)
	c.Assert(chg.IsReady(), check.Equals, true)
}

func (s *apiBaseSuite) mkInstalled(c *check.C, name, developer, version string, revision snap.Revision, active bool, extraYaml string) *snap.Info {
	return s.mkInstalledInState(c, nil, name, developer, version, revision, active, extraYaml)
}

func (s *apiBaseSuite) mkInstalledDesktopFile(c *check.C, name, content string) string {
	df := filepath.Join(dirs.SnapDesktopFilesDir, name)
	err := os.MkdirAll(filepath.Dir(df), 0755)
	c.Assert(err, check.IsNil)
	err = ioutil.WriteFile(df, []byte(content), 0644)
	c.Assert(err, check.IsNil)
	return df
}

func (s *apiBaseSuite) mkInstalledInState(c *check.C, daemon *Daemon, name, developer, version string, revision snap.Revision, active bool, extraYaml string) *snap.Info {
	snapID := name + "-id"
	// Collect arguments into a snap.SideInfo structure
	sideInfo := &snap.SideInfo{
		SnapID:   snapID,
		RealName: name,
		Revision: revision,
		Channel:  "stable",
	}

	// Collect other arguments into a yaml string
	yamlText := fmt.Sprintf(`
name: %s
version: %s
%s`, name, version, extraYaml)

	// Mock the snap on disk
	snapInfo := snaptest.MockSnap(c, yamlText, sideInfo)

	c.Assert(os.MkdirAll(snapInfo.DataDir(), 0755), check.IsNil)
	metadir := filepath.Join(snapInfo.MountDir(), "meta")
	guidir := filepath.Join(metadir, "gui")
	c.Assert(os.MkdirAll(guidir, 0755), check.IsNil)
	c.Check(ioutil.WriteFile(filepath.Join(guidir, "icon.svg"), []byte("yadda icon"), 0644), check.IsNil)

	if daemon != nil {
		st := daemon.overlord.State()
		st.Lock()
		defer st.Unlock()

		err := assertstate.Add(st, s.storeSigning.StoreAccountKey(""))
		if _, ok := err.(*asserts.RevisionError); !ok {
			c.Assert(err, check.IsNil)
		}

		devAcct := assertstest.NewAccount(s.storeSigning, developer, map[string]interface{}{
			"account-id": developer + "-id",
		}, "")
		err = assertstate.Add(st, devAcct)
		if _, ok := err.(*asserts.RevisionError); !ok {
			c.Assert(err, check.IsNil)
		}

		snapDecl, err := s.storeSigning.Sign(asserts.SnapDeclarationType, map[string]interface{}{
			"series":       "16",
			"snap-id":      snapID,
			"snap-name":    name,
			"publisher-id": devAcct.AccountID(),
			"timestamp":    time.Now().Format(time.RFC3339),
		}, nil, "")
		c.Assert(err, check.IsNil)
		err = assertstate.Add(st, snapDecl)
		if _, ok := err.(*asserts.RevisionError); !ok {
			c.Assert(err, check.IsNil)
		}

		content, err := ioutil.ReadFile(snapInfo.MountFile())
		c.Assert(err, check.IsNil)
		h := sha3.Sum384(content)
		dgst, err := asserts.EncodeDigest(crypto.SHA3_384, h[:])
		c.Assert(err, check.IsNil)
		snapRev, err := s.storeSigning.Sign(asserts.SnapRevisionType, map[string]interface{}{
			"snap-sha3-384": string(dgst),
			"snap-size":     "999",
			"snap-id":       snapID,
			"snap-revision": fmt.Sprintf("%s", revision),
			"developer-id":  devAcct.AccountID(),
			"timestamp":     time.Now().Format(time.RFC3339),
		}, nil, "")
		c.Assert(err, check.IsNil)
		err = assertstate.Add(st, snapRev)
		c.Assert(err, check.IsNil)

		var snapst snapstate.SnapState
		snapstate.Get(st, name, &snapst)
		snapst.Active = active
		snapst.Sequence = append(snapst.Sequence, &snapInfo.SideInfo)
		snapst.Current = snapInfo.SideInfo.Revision
		snapst.Channel = "stable"

		snapstate.Set(st, name, &snapst)
	}

	return snapInfo
}

func (s *apiBaseSuite) mkGadget(c *check.C, store string) {
	yamlText := fmt.Sprintf(`name: test
version: 1
type: gadget
gadget: {store: {id: %q}}
`, store)
	snaptest.MockSnap(c, yamlText, &snap.SideInfo{Revision: snap.R(1)})
	c.Assert(os.Symlink("1", filepath.Join(dirs.SnapMountDir, "test", "current")), check.IsNil)
}

type apiSuite struct {
	apiBaseSuite
}

var _ = check.Suite(&apiSuite{})

func (s *apiSuite) TestSnapInfoOneIntegration(c *check.C) {
	d := s.daemon(c)
	s.vars = map[string]string{"name": "foo"}

	// we have v0 [r5] installed
	s.mkInstalledInState(c, d, "foo", "bar", "v0", snap.R(5), false, "")
	// and v1 [r10] is current
	s.mkInstalledInState(c, d, "foo", "bar", "v1", snap.R(10), true, `title: title
description: description
summary: summary
license: GPL-3.0
apps:
  cmd:
    command: some.cmd
  cmd2:
    command: other.cmd
  svc1:
    command: somed1
    daemon: simple
  svc2:
    command: somed2
    daemon: forking
  svc3:
    command: somed3
    daemon: oneshot
  svc4:
    command: somed4
    daemon: notify
`)
	df := s.mkInstalledDesktopFile(c, "foo_cmd.desktop", "[Desktop]\nExec=foo.cmd %U")
	s.sysctlBufs = [][]byte{
		[]byte(`Type=simple
Id=snap.foo.svc1.service
ActiveState=fumbling
UnitFileState=enabled
`),
		[]byte(`Type=forking
Id=snap.foo.svc2.service
ActiveState=active
UnitFileState=disabled
`),
		[]byte(`Type=oneshot
Id=snap.foo.svc3.service
ActiveState=reloading
UnitFileState=static
`),
		[]byte(`Type=notify
Id=snap.foo.svc4.service
ActiveState=inactive
UnitFileState=potatoes
`),
	}

	var snapst snapstate.SnapState
	st := s.d.overlord.State()
	st.Lock()
	err := snapstate.Get(st, "foo", &snapst)
	st.Unlock()
	c.Assert(err, check.IsNil)

	// modify state
	snapst.Channel = "beta"
	snapst.IgnoreValidation = true
	st.Lock()
	snapstate.Set(st, "foo", &snapst)
	st.Unlock()

	req, err := http.NewRequest("GET", "/v2/snaps/foo", nil)
	c.Assert(err, check.IsNil)
	rsp, ok := getSnapInfo(snapCmd, req, nil).(*resp)
	c.Assert(ok, check.Equals, true)

	c.Assert(rsp, check.NotNil)
	c.Assert(rsp.Result, check.FitsTypeOf, &client.Snap{})
	m := rsp.Result.(*client.Snap)

	// installed-size depends on vagaries of the filesystem, just check type
	c.Check(m.InstalledSize, check.FitsTypeOf, int64(0))
	m.InstalledSize = 0
	// ditto install-date
	c.Check(m.InstallDate, check.FitsTypeOf, time.Time{})
	m.InstallDate = time.Time{}

	meta := &Meta{}
	expected := &resp{
		Type:   ResponseTypeSync,
		Status: 200,
		Result: &client.Snap{
			ID:               "foo-id",
			Name:             "foo",
			Revision:         snap.R(10),
			Version:          "v1",
			Channel:          "stable",
			TrackingChannel:  "beta",
			IgnoreValidation: true,
			Title:            "title",
			Summary:          "summary",
			Description:      "description",
			Developer:        "bar",
			Status:           "active",
			Icon:             "/v2/icons/foo/icon",
			Type:             string(snap.TypeApp),
			Private:          false,
			DevMode:          false,
			JailMode:         false,
			Confinement:      string(snap.StrictConfinement),
			TryMode:          false,
			Apps: []client.AppInfo{
				{
					Snap: "foo", Name: "cmd",
					DesktopFile: df,
				}, {
					// no desktop file
					Snap: "foo", Name: "cmd2",
				}, {
					// services
					Snap: "foo", Name: "svc1",
					Daemon:  "simple",
					Enabled: true,
					Active:  false,
				}, {
					Snap: "foo", Name: "svc2",
					Daemon:  "forking",
					Enabled: false,
					Active:  true,
				}, {
					Snap: "foo", Name: "svc3",
					Daemon:  "oneshot",
					Enabled: true,
					Active:  true,
				},
				{
					Snap: "foo", Name: "svc4",
					Daemon:  "notify",
					Enabled: false,
					Active:  false,
				},
			},
			Broken:  "",
			Contact: "",
			License: "GPL-3.0",
		},
		Meta: meta,
	}

	c.Check(rsp.Result, check.DeepEquals, expected.Result)
}

func (s *apiSuite) TestSnapInfoWithAuth(c *check.C) {
	state := snapCmd.d.overlord.State()
	state.Lock()
	user, err := auth.NewUser(state, "username", "email@test.com", "macaroon", []string{"discharge"})
	state.Unlock()
	c.Check(err, check.IsNil)

	req, err := http.NewRequest("GET", "/v2/find/?q=name:gfoo", nil)
	c.Assert(err, check.IsNil)

	c.Assert(s.user, check.IsNil)

	_, ok := searchStore(findCmd, req, user).(*resp)
	c.Assert(ok, check.Equals, true)
	// ensure user was set
	c.Assert(s.user, check.DeepEquals, user)
}

func (s *apiSuite) TestSnapInfoNotFound(c *check.C) {
	req, err := http.NewRequest("GET", "/v2/snaps/gfoo", nil)
	c.Assert(err, check.IsNil)
	c.Check(getSnapInfo(snapCmd, req, nil).(*resp).Status, check.Equals, 404)
}

func (s *apiSuite) TestSnapInfoNoneFound(c *check.C) {
	s.vars = map[string]string{"name": "foo"}

	req, err := http.NewRequest("GET", "/v2/snaps/gfoo", nil)
	c.Assert(err, check.IsNil)
	c.Check(getSnapInfo(snapCmd, req, nil).(*resp).Status, check.Equals, 404)
}

func (s *apiSuite) TestSnapInfoIgnoresRemoteErrors(c *check.C) {
	s.vars = map[string]string{"name": "foo"}
	s.err = errors.New("weird")

	req, err := http.NewRequest("GET", "/v2/snaps/gfoo", nil)
	c.Assert(err, check.IsNil)
	rsp := getSnapInfo(snapCmd, req, nil).(*resp)

	c.Check(rsp.Type, check.Equals, ResponseTypeError)
	c.Check(rsp.Status, check.Equals, 404)
	c.Check(rsp.Result, check.NotNil)
}

func (s *apiSuite) TestListIncludesAll(c *check.C) {
	// Very basic check to help stop us from not adding all the
	// commands to the command list.
	found := countCommandDeclsIn(c, "api.go", check.Commentf("TestListIncludesAll"))

<<<<<<< HEAD
	exceptions := []string{ // keep sorted, for scanning ease
		"isEmailish",
		"api",
		"maxReadBuflen",
		"muxVars",
		"errNothingToInstall",
		"errDevJailModeConflict",
		"errNoJailMode",
		"errClassicDevmodeConflict",
		// snapInstruction vars:
		"snapInstructionDispTable",
		"snapstateInstall",
		"snapstateUpdate",
		"snapstateInstallPath",
		"snapstateTryPath",
		"snapstateUpdateMany",
		"snapstateInstallMany",
		"snapstateRemoveMany",
		"snapstateRefreshCandidates",
		"snapstateRevert",
		"snapstateRevertToRevision",
		"snapstateSwitch",
		"assertstateRefreshSnapDeclarations",
		"unsafeReadSnapInfo",
		"osutilAddUser",
		"setupLocalUser",
		"storeUserInfo",
		"postCreateUserUcrednetGet",
		"ensureStateSoon",
		"ctlcmdRun",
		"runSnapctlUcrednetGet",
	}
	c.Check(found, check.Equals, len(api)+len(exceptions),
		check.Commentf(`At a glance it looks like you've not added all the Commands defined in api to the api list. If that is not the case, please add the exception to the "exceptions" list in this test.`))
=======
	c.Check(found, check.Equals, len(api),
		check.Commentf(`At a glance it looks like you've not added all the Commands defined in api to the api list.`))
>>>>>>> f0309152
}

func (s *apiSuite) TestRootCmd(c *check.C) {
	// check it only does GET
	c.Check(rootCmd.PUT, check.IsNil)
	c.Check(rootCmd.POST, check.IsNil)
	c.Check(rootCmd.DELETE, check.IsNil)
	c.Assert(rootCmd.GET, check.NotNil)

	rec := httptest.NewRecorder()
	c.Check(rootCmd.Path, check.Equals, "/")

	rootCmd.GET(rootCmd, nil, nil).ServeHTTP(rec, nil)
	c.Check(rec.Code, check.Equals, 200)
	c.Check(rec.HeaderMap.Get("Content-Type"), check.Equals, "application/json")

	expected := []interface{}{"TBD"}
	var rsp resp
	c.Assert(json.Unmarshal(rec.Body.Bytes(), &rsp), check.IsNil)
	c.Check(rsp.Status, check.Equals, 200)
	c.Check(rsp.Result, check.DeepEquals, expected)
}

func (s *apiSuite) TestSysInfo(c *check.C) {
	// check it only does GET
	c.Check(sysInfoCmd.PUT, check.IsNil)
	c.Check(sysInfoCmd.POST, check.IsNil)
	c.Check(sysInfoCmd.DELETE, check.IsNil)
	c.Assert(sysInfoCmd.GET, check.NotNil)

	rec := httptest.NewRecorder()
	c.Check(sysInfoCmd.Path, check.Equals, "/v2/system-info")

	d := s.daemon(c)
	d.Version = "42b1"

	// set both legacy and new refresh schedules. new one takes priority
	st := d.overlord.State()
	st.Lock()
	tr := config.NewTransaction(st)
	tr.Set("core", "refresh.schedule", "00:00-9:00/12:00-13:00")
	tr.Set("core", "refresh.timer", "8:00~9:00/2")
	tr.Commit()
	st.Unlock()

	restore := release.MockReleaseInfo(&release.OS{ID: "distro-id", VersionID: "1.2"})
	defer restore()
	restore = release.MockOnClassic(true)
	defer restore()
	restore = release.MockForcedDevmode(true)
	defer restore()

	sysInfoCmd.GET(sysInfoCmd, nil, nil).ServeHTTP(rec, nil)
	c.Check(rec.Code, check.Equals, 200)
	c.Check(rec.HeaderMap.Get("Content-Type"), check.Equals, "application/json")

	expected := map[string]interface{}{
		"series":  "16",
		"version": "42b1",
		"os-release": map[string]interface{}{
			"id":         "distro-id",
			"version-id": "1.2",
		},
		"on-classic": true,
		"managed":    false,
		"locations": map[string]interface{}{
			"snap-mount-dir": dirs.SnapMountDir,
			"snap-bin-dir":   dirs.SnapBinariesDir,
		},
		"refresh": map[string]interface{}{
			// only the "timer" field
			"timer": "8:00~9:00/2",
		},
		"confinement": "partial",
	}
	var rsp resp
	c.Assert(json.Unmarshal(rec.Body.Bytes(), &rsp), check.IsNil)
	c.Check(rsp.Status, check.Equals, 200)
	c.Check(rsp.Type, check.Equals, ResponseTypeSync)
	// Ensure that we had a kernel-verrsion but don't check the actual value.
	const kernelVersionKey = "kernel-version"
	c.Check(rsp.Result.(map[string]interface{})[kernelVersionKey], check.Not(check.Equals), "")
	delete(rsp.Result.(map[string]interface{}), kernelVersionKey)
	c.Check(rsp.Result, check.DeepEquals, expected)
}

func (s *apiSuite) TestSysInfoLegacyRefresh(c *check.C) {
	rec := httptest.NewRecorder()

	d := s.daemon(c)
	d.Version = "42b1"

	restore := release.MockReleaseInfo(&release.OS{ID: "distro-id", VersionID: "1.2"})
	defer restore()
	restore = release.MockOnClassic(true)
	defer restore()
	restore = release.MockForcedDevmode(true)
	defer restore()

	// set the legacy refresh schedule
	st := d.overlord.State()
	st.Lock()
	tr := config.NewTransaction(st)
	tr.Set("core", "refresh.schedule", "00:00-9:00/12:00-13:00")
	tr.Set("core", "refresh.timer", "")
	tr.Commit()
	st.Unlock()

	sysInfoCmd.GET(sysInfoCmd, nil, nil).ServeHTTP(rec, nil)
	c.Check(rec.Code, check.Equals, 200)
	c.Check(rec.HeaderMap.Get("Content-Type"), check.Equals, "application/json")

	expected := map[string]interface{}{
		"series":  "16",
		"version": "42b1",
		"os-release": map[string]interface{}{
			"id":         "distro-id",
			"version-id": "1.2",
		},
		"on-classic": true,
		"managed":    false,
		"locations": map[string]interface{}{
			"snap-mount-dir": dirs.SnapMountDir,
			"snap-bin-dir":   dirs.SnapBinariesDir,
		},
		"refresh": map[string]interface{}{
			// only the "schedule" field
			"schedule": "00:00-9:00/12:00-13:00",
		},
		"confinement": "partial",
	}
	var rsp resp
	c.Assert(json.Unmarshal(rec.Body.Bytes(), &rsp), check.IsNil)
	c.Check(rsp.Status, check.Equals, 200)
	c.Check(rsp.Type, check.Equals, ResponseTypeSync)
	const kernelVersionKey = "kernel-version"
	delete(rsp.Result.(map[string]interface{}), kernelVersionKey)
	c.Check(rsp.Result, check.DeepEquals, expected)
}

func (s *apiSuite) makeDeveloperAPIServer(statusCode int, data string) *httptest.Server {
	mockDeveloperAPIServer := httptest.NewServer(http.HandlerFunc(func(w http.ResponseWriter, r *http.Request) {
		w.WriteHeader(statusCode)
		io.WriteString(w, data)
	}))
	store.MacaroonACLAPI = mockDeveloperAPIServer.URL + "/acl/"
	return mockDeveloperAPIServer
}

func (s *apiSuite) makeSSOServer(statusCode int, data string) *httptest.Server {
	mockSSOServer := httptest.NewServer(http.HandlerFunc(func(w http.ResponseWriter, r *http.Request) {
		w.WriteHeader(statusCode)
		io.WriteString(w, data)
	}))
	store.UbuntuoneDischargeAPI = mockSSOServer.URL + "/tokens/discharge"
	return mockSSOServer
}

func (s *apiSuite) makeStoreMacaroon() (string, error) {
	m, err := macaroon.New([]byte("secret"), "some id", "location")
	if err != nil {
		return "", err
	}
	err = m.AddFirstPartyCaveat("caveat")
	if err != nil {
		return "", err
	}
	err = m.AddThirdPartyCaveat([]byte("shared-secret"), "third-party-caveat", store.UbuntuoneLocation)
	if err != nil {
		return "", err
	}

	return auth.MacaroonSerialize(m)
}

func (s *apiSuite) makeStoreMacaroonResponse(serializedMacaroon string) (string, error) {
	data := map[string]string{
		"macaroon": serializedMacaroon,
	}
	expectedData, err := json.Marshal(data)
	if err != nil {
		return "", err
	}

	return string(expectedData), nil
}

func (s *apiSuite) TestLoginUser(c *check.C) {
	d := s.daemon(c)
	state := d.overlord.State()

	serializedMacaroon, err := s.makeStoreMacaroon()
	c.Assert(err, check.IsNil)
	responseData, err := s.makeStoreMacaroonResponse(serializedMacaroon)
	c.Assert(err, check.IsNil)
	mockDeveloperAPIServer := s.makeDeveloperAPIServer(200, responseData)
	defer mockDeveloperAPIServer.Close()

	discharge := `{"discharge_macaroon": "the-discharge-macaroon-serialized-data"}`
	mockSSOServer := s.makeSSOServer(200, discharge)
	defer mockSSOServer.Close()

	buf := bytes.NewBufferString(`{"username": "email@.com", "password": "password"}`)
	req, err := http.NewRequest("POST", "/v2/login", buf)
	c.Assert(err, check.IsNil)

	rsp := loginUser(loginCmd, req, nil).(*resp)

	state.Lock()
	user, err := auth.User(state, 1)
	state.Unlock()
	c.Check(err, check.IsNil)

	expected := userResponseData{
		ID:    1,
		Email: "email@.com",

		Macaroon:   user.Macaroon,
		Discharges: user.Discharges,
	}

	c.Check(rsp.Status, check.Equals, 200)
	c.Check(rsp.Type, check.Equals, ResponseTypeSync)
	c.Assert(rsp.Result, check.FitsTypeOf, expected)
	c.Check(rsp.Result, check.DeepEquals, expected)

	c.Check(user.ID, check.Equals, 1)
	c.Check(user.Username, check.Equals, "")
	c.Check(user.Email, check.Equals, "email@.com")
	c.Check(user.Discharges, check.IsNil)
	c.Check(user.StoreMacaroon, check.Equals, serializedMacaroon)
	c.Check(user.StoreDischarges, check.DeepEquals, []string{"the-discharge-macaroon-serialized-data"})
	// snapd macaroon was setup too
	snapdMacaroon, err := auth.MacaroonDeserialize(user.Macaroon)
	c.Check(err, check.IsNil)
	c.Check(snapdMacaroon.Id(), check.Equals, "1")
	c.Check(snapdMacaroon.Location(), check.Equals, "snapd")
}

func (s *apiSuite) TestLoginUserWithUsername(c *check.C) {
	d := s.daemon(c)
	state := d.overlord.State()

	serializedMacaroon, err := s.makeStoreMacaroon()
	c.Assert(err, check.IsNil)
	responseData, err := s.makeStoreMacaroonResponse(serializedMacaroon)
	c.Assert(err, check.IsNil)
	mockDeveloperAPIServer := s.makeDeveloperAPIServer(200, responseData)
	defer mockDeveloperAPIServer.Close()

	discharge := `{"discharge_macaroon": "the-discharge-macaroon-serialized-data"}`
	mockSSOServer := s.makeSSOServer(200, discharge)
	defer mockSSOServer.Close()

	buf := bytes.NewBufferString(`{"username": "username", "email": "email@.com", "password": "password"}`)
	req, err := http.NewRequest("POST", "/v2/login", buf)
	c.Assert(err, check.IsNil)

	rsp := loginUser(loginCmd, req, nil).(*resp)

	state.Lock()
	user, err := auth.User(state, 1)
	state.Unlock()
	c.Check(err, check.IsNil)

	expected := userResponseData{
		ID:         1,
		Username:   "username",
		Email:      "email@.com",
		Macaroon:   user.Macaroon,
		Discharges: user.Discharges,
	}
	c.Check(rsp.Status, check.Equals, 200)
	c.Check(rsp.Type, check.Equals, ResponseTypeSync)
	c.Assert(rsp.Result, check.FitsTypeOf, expected)
	c.Check(rsp.Result, check.DeepEquals, expected)

	c.Check(user.ID, check.Equals, 1)
	c.Check(user.Username, check.Equals, "username")
	c.Check(user.Email, check.Equals, "email@.com")
	c.Check(user.Discharges, check.IsNil)
	c.Check(user.StoreMacaroon, check.Equals, serializedMacaroon)
	c.Check(user.StoreDischarges, check.DeepEquals, []string{"the-discharge-macaroon-serialized-data"})
	// snapd macaroon was setup too
	snapdMacaroon, err := auth.MacaroonDeserialize(user.Macaroon)
	c.Check(err, check.IsNil)
	c.Check(snapdMacaroon.Id(), check.Equals, "1")
	c.Check(snapdMacaroon.Location(), check.Equals, "snapd")
}

func (s *apiSuite) TestLoginUserNoEmailWithExistentLocalUser(c *check.C) {
	d := s.daemon(c)
	state := d.overlord.State()

	// setup local-only user
	state.Lock()
	localUser, err := auth.NewUser(state, "username", "email@test.com", "", nil)
	state.Unlock()
	c.Assert(err, check.IsNil)

	serializedMacaroon, err := s.makeStoreMacaroon()
	c.Assert(err, check.IsNil)
	responseData, err := s.makeStoreMacaroonResponse(serializedMacaroon)
	c.Assert(err, check.IsNil)
	mockDeveloperAPIServer := s.makeDeveloperAPIServer(200, responseData)
	defer mockDeveloperAPIServer.Close()

	discharge := `{"discharge_macaroon": "the-discharge-macaroon-serialized-data"}`
	mockSSOServer := s.makeSSOServer(200, discharge)
	defer mockSSOServer.Close()

	buf := bytes.NewBufferString(`{"username": "username", "email": "", "password": "password"}`)
	req, err := http.NewRequest("POST", "/v2/login", buf)
	c.Assert(err, check.IsNil)
	req.Header.Set("Authorization", fmt.Sprintf(`Macaroon root="%s"`, localUser.Macaroon))

	rsp := loginUser(loginCmd, req, localUser).(*resp)

	expected := userResponseData{
		ID:       1,
		Username: "username",
		Email:    "email@test.com",

		Macaroon:   localUser.Macaroon,
		Discharges: localUser.Discharges,
	}
	c.Check(rsp.Status, check.Equals, 200)
	c.Check(rsp.Type, check.Equals, ResponseTypeSync)
	c.Assert(rsp.Result, check.FitsTypeOf, expected)
	c.Check(rsp.Result, check.DeepEquals, expected)

	state.Lock()
	user, err := auth.User(state, localUser.ID)
	state.Unlock()
	c.Check(err, check.IsNil)
	c.Check(user.Username, check.Equals, "username")
	c.Check(user.Email, check.Equals, localUser.Email)
	c.Check(user.Macaroon, check.Equals, localUser.Macaroon)
	c.Check(user.Discharges, check.IsNil)
	c.Check(user.StoreMacaroon, check.Equals, serializedMacaroon)
	c.Check(user.StoreDischarges, check.DeepEquals, []string{"the-discharge-macaroon-serialized-data"})
}

func (s *apiSuite) TestLoginUserWithExistentLocalUser(c *check.C) {
	d := s.daemon(c)
	state := d.overlord.State()

	// setup local-only user
	state.Lock()
	localUser, err := auth.NewUser(state, "username", "email@test.com", "", nil)
	state.Unlock()
	c.Assert(err, check.IsNil)

	serializedMacaroon, err := s.makeStoreMacaroon()
	c.Assert(err, check.IsNil)
	responseData, err := s.makeStoreMacaroonResponse(serializedMacaroon)
	c.Assert(err, check.IsNil)
	mockDeveloperAPIServer := s.makeDeveloperAPIServer(200, responseData)
	defer mockDeveloperAPIServer.Close()

	discharge := `{"discharge_macaroon": "the-discharge-macaroon-serialized-data"}`
	mockSSOServer := s.makeSSOServer(200, discharge)
	defer mockSSOServer.Close()

	buf := bytes.NewBufferString(`{"username": "username", "email": "email@test.com", "password": "password"}`)
	req, err := http.NewRequest("POST", "/v2/login", buf)
	c.Assert(err, check.IsNil)
	req.Header.Set("Authorization", fmt.Sprintf(`Macaroon root="%s"`, localUser.Macaroon))

	rsp := loginUser(loginCmd, req, localUser).(*resp)

	expected := userResponseData{
		ID:       1,
		Username: "username",
		Email:    "email@test.com",

		Macaroon:   localUser.Macaroon,
		Discharges: localUser.Discharges,
	}
	c.Check(rsp.Status, check.Equals, 200)
	c.Check(rsp.Type, check.Equals, ResponseTypeSync)
	c.Assert(rsp.Result, check.FitsTypeOf, expected)
	c.Check(rsp.Result, check.DeepEquals, expected)

	state.Lock()
	user, err := auth.User(state, localUser.ID)
	state.Unlock()
	c.Check(err, check.IsNil)
	c.Check(user.Username, check.Equals, "username")
	c.Check(user.Email, check.Equals, localUser.Email)
	c.Check(user.Macaroon, check.Equals, localUser.Macaroon)
	c.Check(user.Discharges, check.IsNil)
	c.Check(user.StoreMacaroon, check.Equals, serializedMacaroon)
	c.Check(user.StoreDischarges, check.DeepEquals, []string{"the-discharge-macaroon-serialized-data"})
}

func (s *apiSuite) TestLoginUserNewEmailWithExistentLocalUser(c *check.C) {
	d := s.daemon(c)
	state := d.overlord.State()

	// setup local-only user
	state.Lock()
	localUser, err := auth.NewUser(state, "username", "email@test.com", "", nil)
	state.Unlock()
	c.Assert(err, check.IsNil)

	serializedMacaroon, err := s.makeStoreMacaroon()
	c.Assert(err, check.IsNil)
	responseData, err := s.makeStoreMacaroonResponse(serializedMacaroon)
	c.Assert(err, check.IsNil)
	mockDeveloperAPIServer := s.makeDeveloperAPIServer(200, responseData)
	defer mockDeveloperAPIServer.Close()

	discharge := `{"discharge_macaroon": "the-discharge-macaroon-serialized-data"}`
	mockSSOServer := s.makeSSOServer(200, discharge)
	defer mockSSOServer.Close()

	// same local user, but using a new SSO account
	buf := bytes.NewBufferString(`{"username": "username", "email": "new.email@test.com", "password": "password"}`)
	req, err := http.NewRequest("POST", "/v2/login", buf)
	c.Assert(err, check.IsNil)
	req.Header.Set("Authorization", fmt.Sprintf(`Macaroon root="%s"`, localUser.Macaroon))

	rsp := loginUser(loginCmd, req, localUser).(*resp)

	expected := userResponseData{
		ID:       1,
		Username: "username",
		Email:    "new.email@test.com",

		Macaroon:   localUser.Macaroon,
		Discharges: localUser.Discharges,
	}
	c.Check(rsp.Status, check.Equals, 200)
	c.Check(rsp.Type, check.Equals, ResponseTypeSync)
	c.Assert(rsp.Result, check.FitsTypeOf, expected)
	c.Check(rsp.Result, check.DeepEquals, expected)

	state.Lock()
	user, err := auth.User(state, localUser.ID)
	state.Unlock()
	c.Check(err, check.IsNil)
	c.Check(user.Username, check.Equals, "username")
	c.Check(user.Email, check.Equals, expected.Email)
	c.Check(user.Macaroon, check.Equals, localUser.Macaroon)
	c.Check(user.Discharges, check.IsNil)
	c.Check(user.StoreMacaroon, check.Equals, serializedMacaroon)
	c.Check(user.StoreDischarges, check.DeepEquals, []string{"the-discharge-macaroon-serialized-data"})
}

func (s *apiSuite) TestLogoutUser(c *check.C) {
	d := s.daemon(c)
	state := d.overlord.State()
	state.Lock()
	user, err := auth.NewUser(state, "username", "email@test.com", "macaroon", []string{"discharge"})
	state.Unlock()
	c.Assert(err, check.IsNil)

	req, err := http.NewRequest("POST", "/v2/logout", nil)
	c.Assert(err, check.IsNil)
	req.Header.Set("Authorization", `Macaroon root="macaroon", discharge="discharge"`)

	rsp := logoutUser(logoutCmd, req, user).(*resp)
	c.Check(rsp.Status, check.Equals, 200)
	c.Check(rsp.Type, check.Equals, ResponseTypeSync)

	state.Lock()
	_, err = auth.User(state, user.ID)
	state.Unlock()
	c.Check(err, check.Equals, auth.ErrInvalidUser)
}

func (s *apiSuite) TestLoginUserBadRequest(c *check.C) {
	buf := bytes.NewBufferString(`hello`)
	req, err := http.NewRequest("POST", "/v2/login", buf)
	c.Assert(err, check.IsNil)

	rsp := loginUser(snapCmd, req, nil).(*resp)

	c.Check(rsp.Type, check.Equals, ResponseTypeError)
	c.Check(rsp.Status, check.Equals, 400)
	c.Check(rsp.Result, check.NotNil)
}

func (s *apiSuite) TestLoginUserDeveloperAPIError(c *check.C) {
	mockDeveloperAPIServer := s.makeDeveloperAPIServer(200, "{}")
	defer mockDeveloperAPIServer.Close()

	buf := bytes.NewBufferString(`{"username": "email@.com", "password": "password"}`)
	req, err := http.NewRequest("POST", "/v2/login", buf)
	c.Assert(err, check.IsNil)

	rsp := loginUser(snapCmd, req, nil).(*resp)

	c.Check(rsp.Type, check.Equals, ResponseTypeError)
	c.Check(rsp.Status, check.Equals, 401)
	c.Check(rsp.Result.(*errorResult).Message, testutil.Contains, "cannot get snap access permission")
}

func (s *apiSuite) TestLoginUserTwoFactorRequiredError(c *check.C) {
	serializedMacaroon, err := s.makeStoreMacaroon()
	c.Assert(err, check.IsNil)
	responseData, err := s.makeStoreMacaroonResponse(serializedMacaroon)
	c.Assert(err, check.IsNil)
	mockDeveloperAPIServer := s.makeDeveloperAPIServer(200, responseData)
	defer mockDeveloperAPIServer.Close()

	discharge := `{"code": "TWOFACTOR_REQUIRED"}`
	mockSSOServer := s.makeSSOServer(401, discharge)
	defer mockSSOServer.Close()

	buf := bytes.NewBufferString(`{"username": "email@.com", "password": "password"}`)
	req, err := http.NewRequest("POST", "/v2/login", buf)
	c.Assert(err, check.IsNil)

	rsp := loginUser(snapCmd, req, nil).(*resp)

	c.Check(rsp.Type, check.Equals, ResponseTypeError)
	c.Check(rsp.Status, check.Equals, 401)
	c.Check(rsp.Result.(*errorResult).Kind, check.Equals, errorKindTwoFactorRequired)
}

func (s *apiSuite) TestLoginUserTwoFactorFailedError(c *check.C) {
	serializedMacaroon, err := s.makeStoreMacaroon()
	c.Assert(err, check.IsNil)
	responseData, err := s.makeStoreMacaroonResponse(serializedMacaroon)
	c.Assert(err, check.IsNil)
	mockDeveloperAPIServer := s.makeDeveloperAPIServer(200, responseData)
	defer mockDeveloperAPIServer.Close()

	discharge := `{"code": "TWOFACTOR_FAILURE"}`
	mockSSOServer := s.makeSSOServer(403, discharge)
	defer mockSSOServer.Close()

	buf := bytes.NewBufferString(`{"username": "email@.com", "password": "password"}`)
	req, err := http.NewRequest("POST", "/v2/login", buf)
	c.Assert(err, check.IsNil)

	rsp := loginUser(snapCmd, req, nil).(*resp)

	c.Check(rsp.Type, check.Equals, ResponseTypeError)
	c.Check(rsp.Status, check.Equals, 401)
	c.Check(rsp.Result.(*errorResult).Kind, check.Equals, errorKindTwoFactorFailed)
}

func (s *apiSuite) TestLoginUserInvalidCredentialsError(c *check.C) {
	serializedMacaroon, err := s.makeStoreMacaroon()
	c.Assert(err, check.IsNil)
	responseData, err := s.makeStoreMacaroonResponse(serializedMacaroon)
	c.Assert(err, check.IsNil)
	mockDeveloperAPIServer := s.makeDeveloperAPIServer(200, responseData)
	defer mockDeveloperAPIServer.Close()

	discharge := `{"code": "INVALID_CREDENTIALS"}`
	mockSSOServer := s.makeSSOServer(401, discharge)
	defer mockSSOServer.Close()

	buf := bytes.NewBufferString(`{"username": "email@.com", "password": "password"}`)
	req, err := http.NewRequest("POST", "/v2/login", buf)
	c.Assert(err, check.IsNil)

	rsp := loginUser(snapCmd, req, nil).(*resp)

	c.Check(rsp.Type, check.Equals, ResponseTypeError)
	c.Check(rsp.Status, check.Equals, 401)
	c.Check(rsp.Result.(*errorResult).Message, check.Equals, "invalid credentials")
}

func (s *apiSuite) TestUserFromRequestNoHeader(c *check.C) {
	req, _ := http.NewRequest("GET", "http://example.com", nil)

	state := snapCmd.d.overlord.State()
	state.Lock()
	user, err := UserFromRequest(state, req)
	state.Unlock()

	c.Check(err, check.Equals, auth.ErrInvalidAuth)
	c.Check(user, check.IsNil)
}

func (s *apiSuite) TestUserFromRequestHeaderNoMacaroons(c *check.C) {
	req, _ := http.NewRequest("GET", "http://example.com", nil)
	req.Header.Set("Authorization", "Invalid")

	state := snapCmd.d.overlord.State()
	state.Lock()
	user, err := UserFromRequest(state, req)
	state.Unlock()

	c.Check(err, check.ErrorMatches, "authorization header misses Macaroon prefix")
	c.Check(user, check.IsNil)
}

func (s *apiSuite) TestUserFromRequestHeaderIncomplete(c *check.C) {
	req, _ := http.NewRequest("GET", "http://example.com", nil)
	req.Header.Set("Authorization", `Macaroon root=""`)

	state := snapCmd.d.overlord.State()
	state.Lock()
	user, err := UserFromRequest(state, req)
	state.Unlock()

	c.Check(err, check.ErrorMatches, "invalid authorization header")
	c.Check(user, check.IsNil)
}

func (s *apiSuite) TestUserFromRequestHeaderCorrectMissingUser(c *check.C) {
	req, _ := http.NewRequest("GET", "http://example.com", nil)
	req.Header.Set("Authorization", `Macaroon root="macaroon", discharge="discharge"`)

	state := snapCmd.d.overlord.State()
	state.Lock()
	user, err := UserFromRequest(state, req)
	state.Unlock()

	c.Check(err, check.Equals, auth.ErrInvalidAuth)
	c.Check(user, check.IsNil)
}

func (s *apiSuite) TestUserFromRequestHeaderValidUser(c *check.C) {
	state := snapCmd.d.overlord.State()
	state.Lock()
	expectedUser, err := auth.NewUser(state, "username", "email@test.com", "macaroon", []string{"discharge"})
	state.Unlock()
	c.Check(err, check.IsNil)

	req, _ := http.NewRequest("GET", "http://example.com", nil)
	req.Header.Set("Authorization", fmt.Sprintf(`Macaroon root="%s"`, expectedUser.Macaroon))

	state.Lock()
	user, err := UserFromRequest(state, req)
	state.Unlock()

	c.Check(err, check.IsNil)
	c.Check(user, check.DeepEquals, expectedUser)
}

func (s *apiSuite) TestSnapsInfoOnePerIntegration(c *check.C) {
	s.checkSnapInfoOnePerIntegration(c, false, nil)
}

func (s *apiSuite) TestSnapsInfoOnePerIntegrationSome(c *check.C) {
	s.checkSnapInfoOnePerIntegration(c, false, []string{"foo", "baz"})
}

func (s *apiSuite) TestSnapsInfoOnePerIntegrationAll(c *check.C) {
	s.checkSnapInfoOnePerIntegration(c, true, nil)
}

func (s *apiSuite) TestSnapsInfoOnePerIntegrationAllSome(c *check.C) {
	s.checkSnapInfoOnePerIntegration(c, true, []string{"foo", "baz"})
}

func (s *apiSuite) checkSnapInfoOnePerIntegration(c *check.C, all bool, names []string) {
	d := s.daemon(c)

	type tsnap struct {
		name   string
		dev    string
		ver    string
		rev    int
		active bool

		wanted bool
	}

	tsnaps := []tsnap{
		{name: "foo", dev: "bar", ver: "v0.9", rev: 1},
		{name: "foo", dev: "bar", ver: "v1", rev: 5, active: true},
		{name: "bar", dev: "baz", ver: "v2", rev: 10, active: true},
		{name: "baz", dev: "qux", ver: "v3", rev: 15, active: true},
		{name: "qux", dev: "mip", ver: "v4", rev: 20, active: true},
	}
	numExpected := 0

	for _, snp := range tsnaps {
		if all || snp.active {
			if len(names) == 0 {
				numExpected++
				snp.wanted = true
			}
			for _, n := range names {
				if snp.name == n {
					numExpected++
					snp.wanted = true
					break
				}
			}
		}
		s.mkInstalledInState(c, d, snp.name, snp.dev, snp.ver, snap.R(snp.rev), snp.active, "")
	}

	q := url.Values{}
	if all {
		q.Set("select", "all")
	}
	if len(names) > 0 {
		q.Set("snaps", strings.Join(names, ","))
	}
	req, err := http.NewRequest("GET", "/v2/snaps?"+q.Encode(), nil)
	c.Assert(err, check.IsNil)

	rsp, ok := getSnapsInfo(snapsCmd, req, nil).(*resp)
	c.Assert(ok, check.Equals, true)

	c.Check(rsp.Type, check.Equals, ResponseTypeSync)
	c.Check(rsp.Status, check.Equals, 200)
	c.Check(rsp.Result, check.NotNil)

	snaps := snapList(rsp.Result)
	c.Check(snaps, check.HasLen, numExpected)

	for _, s := range tsnaps {
		if !((all || s.active) && s.wanted) {
			continue
		}
		var got map[string]interface{}
		for _, got = range snaps {
			if got["name"].(string) == s.name && got["revision"].(string) == snap.R(s.rev).String() {
				break
			}
		}
		c.Check(got["name"], check.Equals, s.name)
		c.Check(got["version"], check.Equals, s.ver)
		c.Check(got["revision"], check.Equals, snap.R(s.rev).String())
		c.Check(got["developer"], check.Equals, s.dev)
		c.Check(got["confinement"], check.Equals, "strict")
	}
}

func (s *apiSuite) TestSnapsInfoOnlyLocal(c *check.C) {
	d := s.daemon(c)

	s.rsnaps = []*snap.Info{{
		SideInfo: snap.SideInfo{
			RealName: "store",
		},
		Publisher: "foo",
	}}
	s.mkInstalledInState(c, d, "local", "foo", "v1", snap.R(10), true, "")

	req, err := http.NewRequest("GET", "/v2/snaps?sources=local", nil)
	c.Assert(err, check.IsNil)

	rsp := getSnapsInfo(snapsCmd, req, nil).(*resp)

	c.Assert(rsp.Sources, check.DeepEquals, []string{"local"})

	snaps := snapList(rsp.Result)
	c.Assert(snaps, check.HasLen, 1)
	c.Assert(snaps[0]["name"], check.Equals, "local")
}

func (s *apiSuite) TestSnapsInfoAll(c *check.C) {
	d := s.daemon(c)

	s.mkInstalledInState(c, d, "local", "foo", "v1", snap.R(1), false, "")
	s.mkInstalledInState(c, d, "local", "foo", "v2", snap.R(2), false, "")
	s.mkInstalledInState(c, d, "local", "foo", "v3", snap.R(3), true, "")

	for _, t := range []struct {
		q        string
		numSnaps int
		typ      ResponseType
	}{
		{"?select=enabled", 1, "sync"},
		{`?select=`, 1, "sync"},
		{"", 1, "sync"},
		{"?select=all", 3, "sync"},
		{"?select=invalid-field", 0, "error"},
	} {
		req, err := http.NewRequest("GET", fmt.Sprintf("/v2/snaps%s", t.q), nil)
		c.Assert(err, check.IsNil)
		rsp := getSnapsInfo(snapsCmd, req, nil).(*resp)
		c.Assert(rsp.Type, check.Equals, t.typ)

		if rsp.Type != "error" {
			snaps := snapList(rsp.Result)
			c.Assert(snaps, check.HasLen, t.numSnaps)
			c.Assert(snaps[0]["name"], check.Equals, "local")
		}
	}
}

func (s *apiSuite) TestFind(c *check.C) {
	s.suggestedCurrency = "EUR"

	s.rsnaps = []*snap.Info{{
		SideInfo: snap.SideInfo{
			RealName: "store",
		},
		Publisher: "foo",
	}}

	req, err := http.NewRequest("GET", "/v2/find?q=hi", nil)
	c.Assert(err, check.IsNil)

	rsp := searchStore(findCmd, req, nil).(*resp)

	snaps := snapList(rsp.Result)
	c.Assert(snaps, check.HasLen, 1)
	c.Assert(snaps[0]["name"], check.Equals, "store")
	c.Check(snaps[0]["prices"], check.IsNil)
	c.Check(snaps[0]["screenshots"], check.IsNil)
	c.Check(snaps[0]["channels"], check.IsNil)

	c.Check(rsp.SuggestedCurrency, check.Equals, "EUR")

	c.Check(s.storeSearch, check.DeepEquals, store.Search{Query: "hi"})
	c.Check(s.refreshCandidates, check.HasLen, 0)
}

func (s *apiSuite) TestFindRefreshes(c *check.C) {
	snapstateRefreshCandidates = snapstate.RefreshCandidates
	s.daemon(c)

	s.rsnaps = []*snap.Info{{
		SideInfo: snap.SideInfo{
			RealName: "store",
		},
		Publisher: "foo",
	}}
	s.mockSnap(c, "name: store\nversion: 1.0")

	req, err := http.NewRequest("GET", "/v2/find?select=refresh", nil)
	c.Assert(err, check.IsNil)

	rsp := searchStore(findCmd, req, nil).(*resp)

	snaps := snapList(rsp.Result)
	c.Assert(snaps, check.HasLen, 1)
	c.Assert(snaps[0]["name"], check.Equals, "store")
	c.Check(s.refreshCandidates, check.HasLen, 1)
}

func (s *apiSuite) TestFindRefreshSideloaded(c *check.C) {
	snapstateRefreshCandidates = snapstate.RefreshCandidates
	s.daemon(c)

	s.rsnaps = []*snap.Info{{
		SideInfo: snap.SideInfo{
			RealName: "store",
		},
		Publisher: "foo",
	}}

	s.mockSnap(c, "name: store\nversion: 1.0")

	var snapst snapstate.SnapState
	st := s.d.overlord.State()
	st.Lock()
	err := snapstate.Get(st, "store", &snapst)
	st.Unlock()
	c.Assert(err, check.IsNil)
	c.Assert(snapst.Sequence, check.HasLen, 1)

	// clear the snapid
	snapst.Sequence[0].SnapID = ""
	st.Lock()
	snapstate.Set(st, "store", &snapst)
	st.Unlock()

	req, err := http.NewRequest("GET", "/v2/find?select=refresh", nil)
	c.Assert(err, check.IsNil)

	rsp := searchStore(findCmd, req, nil).(*resp)

	snaps := snapList(rsp.Result)
	c.Assert(snaps, check.HasLen, 1)
	c.Assert(snaps[0]["name"], check.Equals, "store")
	c.Check(s.refreshCandidates, check.HasLen, 0)
}

func (s *apiSuite) TestFindPrivate(c *check.C) {
	s.daemon(c)

	s.rsnaps = []*snap.Info{}

	req, err := http.NewRequest("GET", "/v2/find?q=foo&select=private", nil)
	c.Assert(err, check.IsNil)

	_ = searchStore(findCmd, req, nil).(*resp)

	c.Check(s.storeSearch, check.DeepEquals, store.Search{
		Query:   "foo",
		Private: true,
	})
}

func (s *apiSuite) TestFindPrefix(c *check.C) {
	s.daemon(c)

	s.rsnaps = []*snap.Info{}

	req, err := http.NewRequest("GET", "/v2/find?name=foo*", nil)
	c.Assert(err, check.IsNil)

	_ = searchStore(findCmd, req, nil).(*resp)

	c.Check(s.storeSearch, check.DeepEquals, store.Search{Query: "foo", Prefix: true})
}

func (s *apiSuite) TestFindSection(c *check.C) {
	s.daemon(c)

	s.rsnaps = []*snap.Info{}

	req, err := http.NewRequest("GET", "/v2/find?q=foo&section=bar", nil)
	c.Assert(err, check.IsNil)

	_ = searchStore(findCmd, req, nil).(*resp)

	c.Check(s.storeSearch, check.DeepEquals, store.Search{
		Query:   "foo",
		Section: "bar",
	})
}

func (s *apiSuite) TestFindOne(c *check.C) {
	s.daemon(c)

	s.rsnaps = []*snap.Info{{
		SideInfo: snap.SideInfo{
			RealName: "store",
		},
		Publisher: "foo",
		Channels: map[string]*snap.ChannelSnapInfo{
			"stable": {
				Revision: snap.R(42),
			},
		},
	}}
	s.mockSnap(c, "name: store\nversion: 1.0")

	req, err := http.NewRequest("GET", "/v2/find?name=foo", nil)
	c.Assert(err, check.IsNil)

	rsp := searchStore(findCmd, req, nil).(*resp)

	c.Check(s.storeSearch, check.DeepEquals, store.Search{})

	snaps := snapList(rsp.Result)
	c.Assert(snaps, check.HasLen, 1)
	c.Check(snaps[0]["name"], check.Equals, "store")
	m := snaps[0]["channels"].(map[string]interface{})["stable"].(map[string]interface{})

	c.Check(m["revision"], check.Equals, "42")
}

func (s *apiSuite) TestFindOneNotFound(c *check.C) {
	s.daemon(c)

	s.err = store.ErrSnapNotFound
	s.mockSnap(c, "name: store\nversion: 1.0")

	req, err := http.NewRequest("GET", "/v2/find?name=foo", nil)
	c.Assert(err, check.IsNil)

	rsp := searchStore(findCmd, req, nil).(*resp)

	c.Check(s.storeSearch, check.DeepEquals, store.Search{})
	c.Check(rsp.Status, check.Equals, 404)
}

func (s *apiSuite) TestFindRefreshNotQ(c *check.C) {
	req, err := http.NewRequest("GET", "/v2/find?select=refresh&q=foo", nil)
	c.Assert(err, check.IsNil)

	rsp := searchStore(findCmd, req, nil).(*resp)
	c.Check(rsp.Type, check.Equals, ResponseTypeError)
	c.Check(rsp.Status, check.Equals, 400)
	c.Check(rsp.Result.(*errorResult).Message, check.Matches, "cannot use 'q' with 'select=refresh'")
}

func (s *apiSuite) TestFindBadQueryReturnsCorrectErrorKind(c *check.C) {
	s.err = store.ErrBadQuery
	req, err := http.NewRequest("GET", "/v2/find?q=return-bad-query-please", nil)
	c.Assert(err, check.IsNil)

	rsp := searchStore(findCmd, req, nil).(*resp)
	c.Check(rsp.Type, check.Equals, ResponseTypeError)
	c.Check(rsp.Status, check.Equals, 400)
	c.Check(rsp.Result.(*errorResult).Message, check.Matches, "bad query")
	c.Check(rsp.Result.(*errorResult).Kind, check.Equals, errorKindBadQuery)
}

func (s *apiSuite) TestFindPriced(c *check.C) {
	s.suggestedCurrency = "GBP"

	s.rsnaps = []*snap.Info{{
		Type:    snap.TypeApp,
		Version: "v2",
		Prices: map[string]float64{
			"GBP": 1.23,
			"EUR": 2.34,
		},
		MustBuy: true,
		SideInfo: snap.SideInfo{
			RealName: "banana",
		},
		Publisher: "foo",
	}}

	req, err := http.NewRequest("GET", "/v2/find?q=banana&channel=stable", nil)
	c.Assert(err, check.IsNil)
	rsp, ok := searchStore(findCmd, req, nil).(*resp)
	c.Assert(ok, check.Equals, true)

	snaps := snapList(rsp.Result)
	c.Assert(snaps, check.HasLen, 1)

	snap := snaps[0]
	c.Check(snap["name"], check.Equals, "banana")
	c.Check(snap["prices"], check.DeepEquals, map[string]interface{}{
		"EUR": 2.34,
		"GBP": 1.23,
	})
	c.Check(snap["status"], check.Equals, "priced")

	c.Check(rsp.SuggestedCurrency, check.Equals, "GBP")
}

func (s *apiSuite) TestFindScreenshotted(c *check.C) {
	s.rsnaps = []*snap.Info{{
		Type:    snap.TypeApp,
		Version: "v2",
		Screenshots: []snap.ScreenshotInfo{
			{
				URL:    "http://example.com/screenshot.png",
				Width:  800,
				Height: 1280,
			},
			{
				URL: "http://example.com/screenshot2.png",
			},
		},
		MustBuy: true,
		SideInfo: snap.SideInfo{
			RealName: "test-screenshot",
		},
		Publisher: "foo",
	}}

	req, err := http.NewRequest("GET", "/v2/find?q=test-screenshot", nil)
	c.Assert(err, check.IsNil)
	rsp, ok := searchStore(findCmd, req, nil).(*resp)
	c.Assert(ok, check.Equals, true)

	snaps := snapList(rsp.Result)
	c.Assert(snaps, check.HasLen, 1)

	c.Check(snaps[0]["name"], check.Equals, "test-screenshot")
	c.Check(snaps[0]["screenshots"], check.DeepEquals, []interface{}{
		map[string]interface{}{
			"url":    "http://example.com/screenshot.png",
			"width":  float64(800),
			"height": float64(1280),
		},
		map[string]interface{}{
			"url": "http://example.com/screenshot2.png",
		},
	})
}

func (s *apiSuite) TestSnapsInfoOnlyStore(c *check.C) {
	d := s.daemon(c)

	s.suggestedCurrency = "EUR"

	s.rsnaps = []*snap.Info{{
		SideInfo: snap.SideInfo{
			RealName: "store",
		},
		Publisher: "foo",
	}}
	s.mkInstalledInState(c, d, "local", "foo", "v1", snap.R(10), true, "")

	req, err := http.NewRequest("GET", "/v2/snaps?sources=store", nil)
	c.Assert(err, check.IsNil)

	rsp := getSnapsInfo(snapsCmd, req, nil).(*resp)

	c.Assert(rsp.Sources, check.DeepEquals, []string{"store"})

	snaps := snapList(rsp.Result)
	c.Assert(snaps, check.HasLen, 1)
	c.Assert(snaps[0]["name"], check.Equals, "store")
	c.Check(snaps[0]["prices"], check.IsNil)

	c.Check(rsp.SuggestedCurrency, check.Equals, "EUR")
}

func (s *apiSuite) TestSnapsStoreConfinement(c *check.C) {
	s.rsnaps = []*snap.Info{
		{
			// no explicit confinement in this one
			SideInfo: snap.SideInfo{
				RealName: "foo",
			},
		},
		{
			Confinement: snap.StrictConfinement,
			SideInfo: snap.SideInfo{
				RealName: "bar",
			},
		},
		{
			Confinement: snap.DevModeConfinement,
			SideInfo: snap.SideInfo{
				RealName: "baz",
			},
		},
	}

	req, err := http.NewRequest("GET", "/v2/find", nil)
	c.Assert(err, check.IsNil)

	rsp := searchStore(findCmd, req, nil).(*resp)

	snaps := snapList(rsp.Result)
	c.Assert(snaps, check.HasLen, 3)

	for i, ss := range [][2]string{
		{"foo", string(snap.StrictConfinement)},
		{"bar", string(snap.StrictConfinement)},
		{"baz", string(snap.DevModeConfinement)},
	} {
		name, mode := ss[0], ss[1]
		c.Check(snaps[i]["name"], check.Equals, name, check.Commentf(name))
		c.Check(snaps[i]["confinement"], check.Equals, mode, check.Commentf(name))
	}
}

func (s *apiSuite) TestSnapsInfoStoreWithAuth(c *check.C) {
	state := snapCmd.d.overlord.State()
	state.Lock()
	user, err := auth.NewUser(state, "username", "email@test.com", "macaroon", []string{"discharge"})
	state.Unlock()
	c.Check(err, check.IsNil)

	req, err := http.NewRequest("GET", "/v2/snaps?sources=store", nil)
	c.Assert(err, check.IsNil)

	c.Assert(s.user, check.IsNil)

	_ = getSnapsInfo(snapsCmd, req, user).(*resp)

	// ensure user was set
	c.Assert(s.user, check.DeepEquals, user)
}

func (s *apiSuite) TestSnapsInfoLocalAndStore(c *check.C) {
	d := s.daemon(c)

	s.rsnaps = []*snap.Info{{
		Version: "v42",
		SideInfo: snap.SideInfo{
			RealName: "remote",
		},
		Publisher: "foo",
	}}
	s.mkInstalledInState(c, d, "local", "foo", "v1", snap.R(10), true, "")

	req, err := http.NewRequest("GET", "/v2/snaps?sources=local,store", nil)
	c.Assert(err, check.IsNil)

	rsp := getSnapsInfo(snapsCmd, req, nil).(*resp)

	// presence of 'store' in sources bounces request over to /find
	c.Assert(rsp.Sources, check.DeepEquals, []string{"store"})

	snaps := snapList(rsp.Result)
	c.Assert(snaps, check.HasLen, 1)
	c.Check(snaps[0]["version"], check.Equals, "v42")

	// as does a 'q'
	req, err = http.NewRequest("GET", "/v2/snaps?q=what", nil)
	c.Assert(err, check.IsNil)
	rsp = getSnapsInfo(snapsCmd, req, nil).(*resp)
	snaps = snapList(rsp.Result)
	c.Assert(snaps, check.HasLen, 1)
	c.Check(snaps[0]["version"], check.Equals, "v42")

	// otherwise, local only
	req, err = http.NewRequest("GET", "/v2/snaps", nil)
	c.Assert(err, check.IsNil)
	rsp = getSnapsInfo(snapsCmd, req, nil).(*resp)
	snaps = snapList(rsp.Result)
	c.Assert(snaps, check.HasLen, 1)
	c.Check(snaps[0]["version"], check.Equals, "v1")
}

func (s *apiSuite) TestSnapsInfoDefaultSources(c *check.C) {
	d := s.daemon(c)

	s.rsnaps = []*snap.Info{{
		SideInfo: snap.SideInfo{
			RealName: "remote",
		},
		Publisher: "foo",
	}}
	s.mkInstalledInState(c, d, "local", "foo", "v1", snap.R(10), true, "")

	req, err := http.NewRequest("GET", "/v2/snaps", nil)
	c.Assert(err, check.IsNil)

	rsp := getSnapsInfo(snapsCmd, req, nil).(*resp)

	c.Assert(rsp.Sources, check.DeepEquals, []string{"local"})
	snaps := snapList(rsp.Result)
	c.Assert(snaps, check.HasLen, 1)
}

func (s *apiSuite) TestSnapsInfoUnknownSource(c *check.C) {
	s.rsnaps = []*snap.Info{{
		SideInfo: snap.SideInfo{
			RealName: "remote",
		},
		Publisher: "foo",
	}}
	s.mkInstalled(c, "local", "foo", "v1", snap.R(10), true, "")

	req, err := http.NewRequest("GET", "/v2/snaps?sources=unknown", nil)
	c.Assert(err, check.IsNil)

	rsp := getSnapsInfo(snapsCmd, req, nil).(*resp)

	c.Check(rsp.Sources, check.DeepEquals, []string{"local"})

	snaps := snapList(rsp.Result)
	c.Check(snaps, check.HasLen, 1)
}

func (s *apiSuite) TestSnapsInfoFilterRemote(c *check.C) {
	s.rsnaps = nil

	req, err := http.NewRequest("GET", "/v2/snaps?q=foo&sources=store", nil)
	c.Assert(err, check.IsNil)

	rsp := getSnapsInfo(snapsCmd, req, nil).(*resp)

	c.Check(s.storeSearch, check.DeepEquals, store.Search{Query: "foo"})

	c.Assert(rsp.Result, check.NotNil)
}

func (s *apiSuite) TestPostSnapBadRequest(c *check.C) {
	buf := bytes.NewBufferString(`hello`)
	req, err := http.NewRequest("POST", "/v2/snaps/hello-world", buf)
	c.Assert(err, check.IsNil)

	rsp := postSnap(snapCmd, req, nil).(*resp)

	c.Check(rsp.Type, check.Equals, ResponseTypeError)
	c.Check(rsp.Status, check.Equals, 400)
	c.Check(rsp.Result, check.NotNil)
}

func (s *apiSuite) TestPostSnapBadAction(c *check.C) {
	buf := bytes.NewBufferString(`{"action": "potato"}`)
	req, err := http.NewRequest("POST", "/v2/snaps/hello-world", buf)
	c.Assert(err, check.IsNil)

	rsp := postSnap(snapCmd, req, nil).(*resp)

	c.Check(rsp.Type, check.Equals, ResponseTypeError)
	c.Check(rsp.Status, check.Equals, 400)
	c.Check(rsp.Result, check.NotNil)
}

func (s *apiSuite) TestPostSnap(c *check.C) {
	d := s.daemonWithOverlordMock(c)

	soon := 0
	ensureStateSoon = func(st *state.State) {
		soon++
		ensureStateSoonImpl(st)
	}

	s.vars = map[string]string{"name": "foo"}

	snapInstructionDispTable["install"] = func(*snapInstruction, *state.State) (string, []*state.TaskSet, error) {
		return "foooo", nil, nil
	}
	defer func() {
		snapInstructionDispTable["install"] = snapInstall
	}()

	buf := bytes.NewBufferString(`{"action": "install"}`)
	req, err := http.NewRequest("POST", "/v2/snaps/hello-world", buf)
	c.Assert(err, check.IsNil)

	rsp := postSnap(snapCmd, req, nil).(*resp)

	c.Check(rsp.Type, check.Equals, ResponseTypeAsync)

	st := d.overlord.State()
	st.Lock()
	defer st.Unlock()
	chg := st.Change(rsp.Change)
	c.Assert(chg, check.NotNil)
	c.Check(chg.Summary(), check.Equals, "foooo")
	var names []string
	err = chg.Get("snap-names", &names)
	c.Assert(err, check.IsNil)
	c.Check(names, check.DeepEquals, []string{"foo"})

	c.Check(soon, check.Equals, 1)
}

func (s *apiSuite) TestPostSnapVerfySnapInstruction(c *check.C) {
	s.daemonWithOverlordMock(c)

	buf := bytes.NewBufferString(`{"action": "install"}`)
	req, err := http.NewRequest("POST", "/v2/snaps/ubuntu-core", buf)
	c.Assert(err, check.IsNil)
	s.vars = map[string]string{"name": "ubuntu-core"}

	rsp := postSnap(snapCmd, req, nil).(*resp)

	c.Check(rsp.Type, check.Equals, ResponseTypeError)
	c.Check(rsp.Status, check.Equals, 400)
	c.Check(rsp.Result.(*errorResult).Message, testutil.Contains, `cannot install "ubuntu-core", please use "core" instead`)
}

func (s *apiSuite) TestPostSnapSetsUser(c *check.C) {
	d := s.daemon(c)
	ensureStateSoon = func(st *state.State) {}

	snapInstructionDispTable["install"] = func(inst *snapInstruction, st *state.State) (string, []*state.TaskSet, error) {
		return fmt.Sprintf("<install by user %d>", inst.userID), nil, nil
	}
	defer func() {
		snapInstructionDispTable["install"] = snapInstall
	}()

	state := snapCmd.d.overlord.State()
	state.Lock()
	user, err := auth.NewUser(state, "username", "email@test.com", "macaroon", []string{"discharge"})
	state.Unlock()
	c.Check(err, check.IsNil)

	buf := bytes.NewBufferString(`{"action": "install"}`)
	req, err := http.NewRequest("POST", "/v2/snaps/hello-world", buf)
	c.Assert(err, check.IsNil)
	req.Header.Set("Authorization", `Macaroon root="macaroon", discharge="discharge"`)

	rsp := postSnap(snapCmd, req, user).(*resp)

	c.Check(rsp.Type, check.Equals, ResponseTypeAsync)

	st := d.overlord.State()
	st.Lock()
	defer st.Unlock()
	chg := st.Change(rsp.Change)
	c.Assert(chg, check.NotNil)
	c.Check(chg.Summary(), check.Equals, "<install by user 1>")
}

func (s *apiSuite) TestPostSnapDispatch(c *check.C) {
	inst := &snapInstruction{Snaps: []string{"foo"}}

	type T struct {
		s    string
		impl snapActionFunc
	}

	actions := []T{
		{"install", snapInstall},
		{"refresh", snapUpdate},
		{"remove", snapRemove},
		{"revert", snapRevert},
		{"enable", snapEnable},
		{"disable", snapDisable},
		{"switch", snapSwitch},
		{"xyzzy", nil},
	}

	for _, action := range actions {
		inst.Action = action.s
		// do you feel dirty yet?
		c.Check(fmt.Sprintf("%p", action.impl), check.Equals, fmt.Sprintf("%p", inst.dispatch()))
	}
}

func (s *apiSuite) TestPostSnapEnableDisableSwitchRevision(c *check.C) {
	for _, action := range []string{"enable", "disable", "switch"} {
		buf := bytes.NewBufferString(`{"action": "` + action + `", "revision": "42"}`)
		req, err := http.NewRequest("POST", "/v2/snaps/hello-world", buf)
		c.Assert(err, check.IsNil)

		rsp := postSnap(snapCmd, req, nil).(*resp)

		c.Check(rsp.Type, check.Equals, ResponseTypeError)
		c.Check(rsp.Status, check.Equals, 400)
		c.Check(rsp.Result.(*errorResult).Message, testutil.Contains, "takes no revision")
	}
}

var sideLoadBodyWithoutDevMode = "" +
	"----hello--\r\n" +
	"Content-Disposition: form-data; name=\"snap\"; filename=\"x\"\r\n" +
	"\r\n" +
	"xyzzy\r\n" +
	"----hello--\r\n" +
	"Content-Disposition: form-data; name=\"dangerous\"\r\n" +
	"\r\n" +
	"true\r\n" +
	"----hello--\r\n" +
	"Content-Disposition: form-data; name=\"snap-path\"\r\n" +
	"\r\n" +
	"a/b/local.snap\r\n" +
	"----hello--\r\n"

func (s *apiSuite) TestSideloadSnapOnNonDevModeDistro(c *check.C) {
	// try a multipart/form-data upload
	body := sideLoadBodyWithoutDevMode
	head := map[string]string{"Content-Type": "multipart/thing; boundary=--hello--"}
	chgSummary := s.sideloadCheck(c, body, head, snapstate.Flags{RemoveSnapPath: true})
	c.Check(chgSummary, check.Equals, `Install "local" snap from file "a/b/local.snap"`)
}

func (s *apiSuite) TestSideloadSnapOnDevModeDistro(c *check.C) {
	// try a multipart/form-data upload
	body := sideLoadBodyWithoutDevMode
	head := map[string]string{"Content-Type": "multipart/thing; boundary=--hello--"}
	restore := release.MockForcedDevmode(true)
	defer restore()
	flags := snapstate.Flags{RemoveSnapPath: true}
	chgSummary := s.sideloadCheck(c, body, head, flags)
	c.Check(chgSummary, check.Equals, `Install "local" snap from file "a/b/local.snap"`)
}

func (s *apiSuite) TestSideloadSnapDevMode(c *check.C) {
	body := "" +
		"----hello--\r\n" +
		"Content-Disposition: form-data; name=\"snap\"; filename=\"x\"\r\n" +
		"\r\n" +
		"xyzzy\r\n" +
		"----hello--\r\n" +
		"Content-Disposition: form-data; name=\"devmode\"\r\n" +
		"\r\n" +
		"true\r\n" +
		"----hello--\r\n"
	head := map[string]string{"Content-Type": "multipart/thing; boundary=--hello--"}
	// try a multipart/form-data upload
	flags := snapstate.Flags{RemoveSnapPath: true}
	flags.DevMode = true
	chgSummary := s.sideloadCheck(c, body, head, flags)
	c.Check(chgSummary, check.Equals, `Install "local" snap from file "x"`)
}

func (s *apiSuite) TestSideloadSnapJailMode(c *check.C) {
	body := "" +
		"----hello--\r\n" +
		"Content-Disposition: form-data; name=\"snap\"; filename=\"x\"\r\n" +
		"\r\n" +
		"xyzzy\r\n" +
		"----hello--\r\n" +
		"Content-Disposition: form-data; name=\"jailmode\"\r\n" +
		"\r\n" +
		"true\r\n" +
		"----hello--\r\n" +
		"Content-Disposition: form-data; name=\"dangerous\"\r\n" +
		"\r\n" +
		"true\r\n" +
		"----hello--\r\n"
	head := map[string]string{"Content-Type": "multipart/thing; boundary=--hello--"}
	// try a multipart/form-data upload
	flags := snapstate.Flags{JailMode: true, RemoveSnapPath: true}
	chgSummary := s.sideloadCheck(c, body, head, flags)
	c.Check(chgSummary, check.Equals, `Install "local" snap from file "x"`)
}

func (s *apiSuite) TestSideloadSnapJailModeAndDevmode(c *check.C) {
	body := "" +
		"----hello--\r\n" +
		"Content-Disposition: form-data; name=\"snap\"; filename=\"x\"\r\n" +
		"\r\n" +
		"xyzzy\r\n" +
		"----hello--\r\n" +
		"Content-Disposition: form-data; name=\"jailmode\"\r\n" +
		"\r\n" +
		"true\r\n" +
		"----hello--\r\n" +
		"Content-Disposition: form-data; name=\"devmode\"\r\n" +
		"\r\n" +
		"true\r\n" +
		"----hello--\r\n"
	s.daemonWithOverlordMock(c)

	req, err := http.NewRequest("POST", "/v2/snaps", bytes.NewBufferString(body))
	c.Assert(err, check.IsNil)
	req.Header.Set("Content-Type", "multipart/thing; boundary=--hello--")

	rsp := postSnaps(snapsCmd, req, nil).(*resp)
	c.Assert(rsp.Type, check.Equals, ResponseTypeError)
	c.Check(rsp.Result.(*errorResult).Message, check.Equals, "cannot use devmode and jailmode flags together")
}

func (s *apiSuite) TestSideloadSnapJailModeInDevModeOS(c *check.C) {
	body := "" +
		"----hello--\r\n" +
		"Content-Disposition: form-data; name=\"snap\"; filename=\"x\"\r\n" +
		"\r\n" +
		"xyzzy\r\n" +
		"----hello--\r\n" +
		"Content-Disposition: form-data; name=\"jailmode\"\r\n" +
		"\r\n" +
		"true\r\n" +
		"----hello--\r\n"
	s.daemonWithOverlordMock(c)

	req, err := http.NewRequest("POST", "/v2/snaps", bytes.NewBufferString(body))
	c.Assert(err, check.IsNil)
	req.Header.Set("Content-Type", "multipart/thing; boundary=--hello--")

	restore := release.MockForcedDevmode(true)
	defer restore()

	rsp := postSnaps(snapsCmd, req, nil).(*resp)
	c.Assert(rsp.Type, check.Equals, ResponseTypeError)
	c.Check(rsp.Result.(*errorResult).Message, check.Equals, "this system cannot honour the jailmode flag")
}

func (s *apiSuite) TestLocalInstallSnapDeriveSideInfo(c *check.C) {
	d := s.daemonWithOverlordMock(c)
	// add the assertions first
	st := d.overlord.State()
	assertAdd(st, s.storeSigning.StoreAccountKey(""))

	dev1Acct := assertstest.NewAccount(s.storeSigning, "devel1", nil, "")
	assertAdd(st, dev1Acct)

	snapDecl, err := s.storeSigning.Sign(asserts.SnapDeclarationType, map[string]interface{}{
		"series":       "16",
		"snap-id":      "x-id",
		"snap-name":    "x",
		"publisher-id": dev1Acct.AccountID(),
		"timestamp":    time.Now().Format(time.RFC3339),
	}, nil, "")
	c.Assert(err, check.IsNil)
	assertAdd(st, snapDecl)

	snapRev, err := s.storeSigning.Sign(asserts.SnapRevisionType, map[string]interface{}{
		"snap-sha3-384": "YK0GWATaZf09g_fvspYPqm_qtaiqf-KjaNj5uMEQCjQpuXWPjqQbeBINL5H_A0Lo",
		"snap-size":     "5",
		"snap-id":       "x-id",
		"snap-revision": "41",
		"developer-id":  dev1Acct.AccountID(),
		"timestamp":     time.Now().Format(time.RFC3339),
	}, nil, "")
	c.Assert(err, check.IsNil)
	assertAdd(st, snapRev)

	body := "" +
		"----hello--\r\n" +
		"Content-Disposition: form-data; name=\"snap\"; filename=\"x.snap\"\r\n" +
		"\r\n" +
		"xyzzy\r\n" +
		"----hello--\r\n"
	req, err := http.NewRequest("POST", "/v2/snaps", bytes.NewBufferString(body))
	c.Assert(err, check.IsNil)
	req.Header.Set("Content-Type", "multipart/thing; boundary=--hello--")

	snapstateInstallPath = func(s *state.State, si *snap.SideInfo, path, channel string, flags snapstate.Flags) (*state.TaskSet, error) {
		c.Check(flags, check.Equals, snapstate.Flags{RemoveSnapPath: true})
		c.Check(si, check.DeepEquals, &snap.SideInfo{
			RealName: "x",
			SnapID:   "x-id",
			Revision: snap.R(41),
		})

		return state.NewTaskSet(), nil
	}

	rsp := postSnaps(snapsCmd, req, nil).(*resp)
	c.Assert(rsp.Type, check.Equals, ResponseTypeAsync)

	st.Lock()
	defer st.Unlock()
	chg := st.Change(rsp.Change)
	c.Assert(chg, check.NotNil)
	c.Check(chg.Summary(), check.Equals, `Install "x" snap from file "x.snap"`)
	var names []string
	err = chg.Get("snap-names", &names)
	c.Assert(err, check.IsNil)
	c.Check(names, check.DeepEquals, []string{"x"})
	var apiData map[string]interface{}
	err = chg.Get("api-data", &apiData)
	c.Assert(err, check.IsNil)
	c.Check(apiData, check.DeepEquals, map[string]interface{}{
		"snap-name": "x",
	})
}

func (s *apiSuite) TestSideloadSnapNoSignaturesDangerOff(c *check.C) {
	body := "" +
		"----hello--\r\n" +
		"Content-Disposition: form-data; name=\"snap\"; filename=\"x\"\r\n" +
		"\r\n" +
		"xyzzy\r\n" +
		"----hello--\r\n"
	s.daemonWithOverlordMock(c)

	req, err := http.NewRequest("POST", "/v2/snaps", bytes.NewBufferString(body))
	c.Assert(err, check.IsNil)
	req.Header.Set("Content-Type", "multipart/thing; boundary=--hello--")

	// this is the prefix used for tempfiles for sideloading
	glob := filepath.Join(os.TempDir(), "snapd-sideload-pkg-*")
	glbBefore, _ := filepath.Glob(glob)
	rsp := postSnaps(snapsCmd, req, nil).(*resp)
	c.Assert(rsp.Type, check.Equals, ResponseTypeError)
	c.Check(rsp.Result.(*errorResult).Message, check.Equals, `cannot find signatures with metadata for snap "x"`)
	glbAfter, _ := filepath.Glob(glob)
	c.Check(len(glbBefore), check.Equals, len(glbAfter))
}

func (s *apiSuite) TestSideloadSnapNotValidFormFile(c *check.C) {
	newTestDaemon(c)

	// try a multipart/form-data upload with missing "name"
	content := "" +
		"----hello--\r\n" +
		"Content-Disposition: form-data; filename=\"x\"\r\n" +
		"\r\n" +
		"xyzzy\r\n" +
		"----hello--\r\n"
	head := map[string]string{"Content-Type": "multipart/thing; boundary=--hello--"}

	buf := bytes.NewBufferString(content)
	req, err := http.NewRequest("POST", "/v2/snaps", buf)
	c.Assert(err, check.IsNil)
	for k, v := range head {
		req.Header.Set(k, v)
	}

	rsp := postSnaps(snapsCmd, req, nil).(*resp)
	c.Assert(rsp.Type, check.Equals, ResponseTypeError)
	c.Assert(rsp.Result.(*errorResult).Message, check.Matches, `cannot find "snap" file field in provided multipart/form-data payload`)
}

func (s *apiSuite) TestTrySnap(c *check.C) {
	d := s.daemonWithFakeSnapManager(c)

	var err error

	// mock a try dir
	tryDir := c.MkDir()
	snapYaml := filepath.Join(tryDir, "meta", "snap.yaml")
	err = os.MkdirAll(filepath.Dir(snapYaml), 0755)
	c.Assert(err, check.IsNil)
	err = ioutil.WriteFile(snapYaml, []byte("name: foo\nversion: 1.0\n"), 0644)
	c.Assert(err, check.IsNil)

	reqForFlags := func(f snapstate.Flags) *http.Request {
		b := "" +
			"--hello\r\n" +
			"Content-Disposition: form-data; name=\"action\"\r\n" +
			"\r\n" +
			"try\r\n" +
			"--hello\r\n" +
			"Content-Disposition: form-data; name=\"snap-path\"\r\n" +
			"\r\n" +
			tryDir + "\r\n" +
			"--hello"

		snip := "\r\n" +
			"Content-Disposition: form-data; name=%q\r\n" +
			"\r\n" +
			"true\r\n" +
			"--hello"

		if f.DevMode {
			b += fmt.Sprintf(snip, "devmode")
		}
		if f.JailMode {
			b += fmt.Sprintf(snip, "jailmode")
		}
		if f.Classic {
			b += fmt.Sprintf(snip, "classic")
		}
		b += "--\r\n"

		req, err := http.NewRequest("POST", "/v2/snaps", bytes.NewBufferString(b))
		c.Assert(err, check.IsNil)
		req.Header.Set("Content-Type", "multipart/thing; boundary=hello")

		return req
	}

	st := d.overlord.State()
	st.Lock()
	defer st.Unlock()

	for _, t := range []struct {
		flags snapstate.Flags
		desc  string
	}{
		{snapstate.Flags{}, "core; -"},
		{snapstate.Flags{DevMode: true}, "core; devmode"},
		{snapstate.Flags{JailMode: true}, "core; jailmode"},
		{snapstate.Flags{Classic: true}, "core; classic"},
	} {
		soon := 0
		ensureStateSoon = func(st *state.State) {
			soon++
			ensureStateSoonImpl(st)
		}

		tryWasCalled := true
		snapstateTryPath = func(s *state.State, name, path string, flags snapstate.Flags) (*state.TaskSet, error) {
			c.Check(flags, check.DeepEquals, t.flags, check.Commentf(t.desc))
			tryWasCalled = true
			t := s.NewTask("fake-install-snap", "Doing a fake try")
			return state.NewTaskSet(t), nil
		}

		snapstateInstall = func(s *state.State, name, channel string, revision snap.Revision, userID int, flags snapstate.Flags) (*state.TaskSet, error) {
			if name != "core" {
				c.Check(flags, check.DeepEquals, t.flags, check.Commentf(t.desc))
			}
			t := s.NewTask("fake-install-snap", "Doing a fake install")
			return state.NewTaskSet(t), nil
		}

		// try the snap (without an installed core)
		st.Unlock()
		rsp := postSnaps(snapsCmd, reqForFlags(t.flags), nil).(*resp)
		st.Lock()
		c.Assert(rsp.Type, check.Equals, ResponseTypeAsync, check.Commentf(t.desc))
		c.Assert(tryWasCalled, check.Equals, true, check.Commentf(t.desc))

		chg := st.Change(rsp.Change)
		c.Assert(chg, check.NotNil, check.Commentf(t.desc))

		c.Assert(chg.Tasks(), check.HasLen, 1, check.Commentf(t.desc))

		st.Unlock()
		s.waitTrivialChange(c, chg)
		st.Lock()

		c.Check(chg.Kind(), check.Equals, "try-snap", check.Commentf(t.desc))
		c.Check(chg.Summary(), check.Equals, fmt.Sprintf(`Try "%s" snap from %s`, "foo", tryDir), check.Commentf(t.desc))
		var names []string
		err = chg.Get("snap-names", &names)
		c.Assert(err, check.IsNil, check.Commentf(t.desc))
		c.Check(names, check.DeepEquals, []string{"foo"}, check.Commentf(t.desc))
		var apiData map[string]interface{}
		err = chg.Get("api-data", &apiData)
		c.Assert(err, check.IsNil, check.Commentf(t.desc))
		c.Check(apiData, check.DeepEquals, map[string]interface{}{
			"snap-name": "foo",
		}, check.Commentf(t.desc))

		c.Check(soon, check.Equals, 1, check.Commentf(t.desc))
	}
}

func (s *apiSuite) TestTrySnapRelative(c *check.C) {
	req, err := http.NewRequest("POST", "/v2/snaps", nil)
	c.Assert(err, check.IsNil)

	rsp := trySnap(snapsCmd, req, nil, "relative-path", snapstate.Flags{}).(*resp)
	c.Assert(rsp.Type, check.Equals, ResponseTypeError)
	c.Check(rsp.Result.(*errorResult).Message, testutil.Contains, "need an absolute path")
}

func (s *apiSuite) TestTrySnapNotDir(c *check.C) {
	req, err := http.NewRequest("POST", "/v2/snaps", nil)
	c.Assert(err, check.IsNil)

	rsp := trySnap(snapsCmd, req, nil, "/does/not/exist", snapstate.Flags{}).(*resp)
	c.Assert(rsp.Type, check.Equals, ResponseTypeError)
	c.Check(rsp.Result.(*errorResult).Message, testutil.Contains, "not a snap directory")
}

func (s *apiSuite) sideloadCheck(c *check.C, content string, head map[string]string, expectedFlags snapstate.Flags) string {
	d := s.daemonWithFakeSnapManager(c)

	soon := 0
	ensureStateSoon = func(st *state.State) {
		soon++
		ensureStateSoonImpl(st)
	}

	// setup done
	installQueue := []string{}
	unsafeReadSnapInfo = func(path string) (*snap.Info, error) {
		return &snap.Info{SuggestedName: "local"}, nil
	}

	snapstateInstall = func(s *state.State, name, channel string, revision snap.Revision, userID int, flags snapstate.Flags) (*state.TaskSet, error) {
		// NOTE: ubuntu-core is not installed in developer mode
		c.Check(flags, check.Equals, snapstate.Flags{})
		installQueue = append(installQueue, name)

		t := s.NewTask("fake-install-snap", "Doing a fake install")
		return state.NewTaskSet(t), nil
	}

	snapstateInstallPath = func(s *state.State, si *snap.SideInfo, path, channel string, flags snapstate.Flags) (*state.TaskSet, error) {
		c.Check(flags, check.DeepEquals, expectedFlags)

		c.Check(path, testutil.FileEquals, "xyzzy")

		installQueue = append(installQueue, si.RealName+"::"+path)
		t := s.NewTask("fake-install-snap", "Doing a fake install")
		return state.NewTaskSet(t), nil
	}

	buf := bytes.NewBufferString(content)
	req, err := http.NewRequest("POST", "/v2/snaps", buf)
	c.Assert(err, check.IsNil)
	for k, v := range head {
		req.Header.Set(k, v)
	}

	rsp := postSnaps(snapsCmd, req, nil).(*resp)
	c.Assert(rsp.Type, check.Equals, ResponseTypeAsync)
	n := 1
	c.Assert(installQueue, check.HasLen, n)
	c.Check(installQueue[n-1], check.Matches, "local::.*/snapd-sideload-pkg-.*")

	st := d.overlord.State()
	st.Lock()
	defer st.Unlock()
	chg := st.Change(rsp.Change)
	c.Assert(chg, check.NotNil)

	c.Check(soon, check.Equals, 1)

	c.Assert(chg.Tasks(), check.HasLen, n)

	st.Unlock()
	s.waitTrivialChange(c, chg)
	st.Lock()

	c.Check(chg.Kind(), check.Equals, "install-snap")
	var names []string
	err = chg.Get("snap-names", &names)
	c.Assert(err, check.IsNil)
	c.Check(names, check.DeepEquals, []string{"local"})
	var apiData map[string]interface{}
	err = chg.Get("api-data", &apiData)
	c.Assert(err, check.IsNil)
	c.Check(apiData, check.DeepEquals, map[string]interface{}{
		"snap-name": "local",
	})

	return chg.Summary()
}

func (s *apiSuite) runGetConf(c *check.C, keys []string, statusCode int) map[string]interface{} {
	s.vars = map[string]string{"name": "test-snap"}
	req, err := http.NewRequest("GET", "/v2/snaps/test-snap/conf?keys="+strings.Join(keys, ","), nil)
	c.Check(err, check.IsNil)
	rec := httptest.NewRecorder()
	snapConfCmd.GET(snapConfCmd, req, nil).ServeHTTP(rec, req)
	c.Check(rec.Code, check.Equals, statusCode)

	var body map[string]interface{}
	err = json.Unmarshal(rec.Body.Bytes(), &body)
	c.Check(err, check.IsNil)
	return body["result"].(map[string]interface{})
}

func (s *apiSuite) TestGetConfSingleKey(c *check.C) {
	d := s.daemon(c)

	// Set a config that we'll get in a moment
	d.overlord.State().Lock()
	tr := config.NewTransaction(d.overlord.State())
	tr.Set("test-snap", "test-key1", "test-value1")
	tr.Set("test-snap", "test-key2", "test-value2")
	tr.Commit()
	d.overlord.State().Unlock()

	result := s.runGetConf(c, []string{"test-key1"}, 200)
	c.Check(result, check.DeepEquals, map[string]interface{}{"test-key1": "test-value1"})

	result = s.runGetConf(c, []string{"test-key1", "test-key2"}, 200)
	c.Check(result, check.DeepEquals, map[string]interface{}{"test-key1": "test-value1", "test-key2": "test-value2"})
}

func (s *apiSuite) TestGetConfMissingKey(c *check.C) {
	result := s.runGetConf(c, []string{"test-key2"}, 400)
	c.Check(result, check.DeepEquals, map[string]interface{}{"message": `snap "test-snap" has no "test-key2" configuration option`})
}

func (s *apiSuite) TestGetRootDocument(c *check.C) {
	d := s.daemon(c)
	d.overlord.State().Lock()
	tr := config.NewTransaction(d.overlord.State())
	tr.Set("test-snap", "test-key1", "test-value1")
	tr.Set("test-snap", "test-key2", "test-value2")
	tr.Commit()
	d.overlord.State().Unlock()

	result := s.runGetConf(c, nil, 200)
	c.Check(result, check.DeepEquals, map[string]interface{}{"test-key1": "test-value1", "test-key2": "test-value2"})
}

func (s *apiSuite) TestGetConfBadKey(c *check.C) {
	// TODO: this one in particular should really be a 400 also
	result := s.runGetConf(c, []string{"."}, 500)
	c.Check(result, check.DeepEquals, map[string]interface{}{"message": `invalid option name: ""`})
}

func (s *apiSuite) TestSetConf(c *check.C) {
	d := s.daemon(c)
	s.mockSnap(c, configYaml)

	// Mock the hook runner
	hookRunner := testutil.MockCommand(c, "snap", "")
	defer hookRunner.Restore()

	d.overlord.Loop()
	defer d.overlord.Stop()

	text, err := json.Marshal(map[string]interface{}{"key": "value"})
	c.Assert(err, check.IsNil)

	buffer := bytes.NewBuffer(text)
	req, err := http.NewRequest("PUT", "/v2/snaps/config-snap/conf", buffer)
	c.Assert(err, check.IsNil)

	s.vars = map[string]string{"name": "config-snap"}

	rec := httptest.NewRecorder()
	snapConfCmd.PUT(snapConfCmd, req, nil).ServeHTTP(rec, req)
	c.Check(rec.Code, check.Equals, 202)

	var body map[string]interface{}
	err = json.Unmarshal(rec.Body.Bytes(), &body)
	c.Assert(err, check.IsNil)
	id := body["change"].(string)

	st := d.overlord.State()
	st.Lock()
	chg := st.Change(id)
	st.Unlock()
	c.Assert(chg, check.NotNil)

	<-chg.Ready()

	st.Lock()
	err = chg.Err()
	st.Unlock()
	c.Assert(err, check.IsNil)

	// Check that the configure hook was run correctly
	c.Check(hookRunner.Calls(), check.DeepEquals, [][]string{{
		"snap", "run", "--hook", "configure", "-r", "unset", "config-snap",
	}})
}

func (s *apiSuite) TestSetConfNumber(c *check.C) {
	d := s.daemon(c)
	s.mockSnap(c, configYaml)

	// Mock the hook runner
	hookRunner := testutil.MockCommand(c, "snap", "")
	defer hookRunner.Restore()

	d.overlord.Loop()
	defer d.overlord.Stop()

	text, err := json.Marshal(map[string]interface{}{"key": 1234567890})
	c.Assert(err, check.IsNil)

	buffer := bytes.NewBuffer(text)
	req, err := http.NewRequest("PUT", "/v2/snaps/config-snap/conf", buffer)
	c.Assert(err, check.IsNil)

	s.vars = map[string]string{"name": "config-snap"}

	rec := httptest.NewRecorder()
	snapConfCmd.PUT(snapConfCmd, req, nil).ServeHTTP(rec, req)
	c.Check(rec.Code, check.Equals, 202)

	var body map[string]interface{}
	err = json.Unmarshal(rec.Body.Bytes(), &body)
	c.Assert(err, check.IsNil)
	id := body["change"].(string)

	st := d.overlord.State()
	st.Lock()
	chg := st.Change(id)
	st.Unlock()
	c.Assert(chg, check.NotNil)

	<-chg.Ready()

	st.Lock()
	defer st.Unlock()
	tr := config.NewTransaction(d.overlord.State())
	var result interface{}
	c.Assert(tr.Get("config-snap", "key", &result), check.IsNil)
	c.Assert(result, check.DeepEquals, json.Number("1234567890"))
}

func (s *apiSuite) TestSetConfBadSnap(c *check.C) {
	s.daemonWithOverlordMock(c)

	text, err := json.Marshal(map[string]interface{}{"key": "value"})
	c.Assert(err, check.IsNil)

	buffer := bytes.NewBuffer(text)
	req, err := http.NewRequest("PUT", "/v2/snaps/config-snap/conf", buffer)
	c.Assert(err, check.IsNil)

	s.vars = map[string]string{"name": "config-snap"}

	rec := httptest.NewRecorder()
	snapConfCmd.PUT(snapConfCmd, req, nil).ServeHTTP(rec, req)
	c.Check(rec.Code, check.Equals, 404)

	var body map[string]interface{}
	err = json.Unmarshal(rec.Body.Bytes(), &body)
	c.Assert(err, check.IsNil)
	c.Check(body, check.DeepEquals, map[string]interface{}{
		"status-code": 404.,
		"status":      "Not Found",
		"result": map[string]interface{}{
			"message": `snap "config-snap" is not installed`,
			"kind":    "snap-not-found",
			"value":   "config-snap",
		},
		"type": "error"})
}

func (s *apiSuite) TestAppIconGet(c *check.C) {
	d := s.daemon(c)

	// have an active foo in the system
	info := s.mkInstalledInState(c, d, "foo", "bar", "v1", snap.R(10), true, "")

	// have an icon for it in the package itself
	iconfile := filepath.Join(info.MountDir(), "meta", "gui", "icon.ick")
	c.Assert(os.MkdirAll(filepath.Dir(iconfile), 0755), check.IsNil)
	c.Check(ioutil.WriteFile(iconfile, []byte("ick"), 0644), check.IsNil)

	s.vars = map[string]string{"name": "foo"}
	req, err := http.NewRequest("GET", "/v2/icons/foo/icon", nil)
	c.Assert(err, check.IsNil)

	rec := httptest.NewRecorder()

	appIconCmd.GET(appIconCmd, req, nil).ServeHTTP(rec, req)
	c.Check(rec.Code, check.Equals, 200)
	c.Check(rec.Body.String(), check.Equals, "ick")
}

func (s *apiSuite) TestAppIconGetInactive(c *check.C) {
	d := s.daemon(c)

	// have an *in*active foo in the system
	info := s.mkInstalledInState(c, d, "foo", "bar", "v1", snap.R(10), false, "")

	// have an icon for it in the package itself
	iconfile := filepath.Join(info.MountDir(), "meta", "gui", "icon.ick")
	c.Assert(os.MkdirAll(filepath.Dir(iconfile), 0755), check.IsNil)
	c.Check(ioutil.WriteFile(iconfile, []byte("ick"), 0644), check.IsNil)

	s.vars = map[string]string{"name": "foo"}
	req, err := http.NewRequest("GET", "/v2/icons/foo/icon", nil)
	c.Assert(err, check.IsNil)

	rec := httptest.NewRecorder()

	appIconCmd.GET(appIconCmd, req, nil).ServeHTTP(rec, req)
	c.Check(rec.Code, check.Equals, 200)
	c.Check(rec.Body.String(), check.Equals, "ick")
}

func (s *apiSuite) TestAppIconGetNoIcon(c *check.C) {
	d := s.daemon(c)

	// have an *in*active foo in the system
	info := s.mkInstalledInState(c, d, "foo", "bar", "v1", snap.R(10), true, "")

	// NO ICON!
	err := os.RemoveAll(filepath.Join(info.MountDir(), "meta", "gui", "icon.svg"))
	c.Assert(err, check.IsNil)

	s.vars = map[string]string{"name": "foo"}
	req, err := http.NewRequest("GET", "/v2/icons/foo/icon", nil)
	c.Assert(err, check.IsNil)

	rec := httptest.NewRecorder()

	appIconCmd.GET(appIconCmd, req, nil).ServeHTTP(rec, req)
	c.Check(rec.Code/100, check.Equals, 4)
}

func (s *apiSuite) TestAppIconGetNoApp(c *check.C) {
	s.daemon(c)

	s.vars = map[string]string{"name": "foo"}
	req, err := http.NewRequest("GET", "/v2/icons/foo/icon", nil)
	c.Assert(err, check.IsNil)

	rec := httptest.NewRecorder()

	appIconCmd.GET(appIconCmd, req, nil).ServeHTTP(rec, req)
	c.Check(rec.Code, check.Equals, 404)
}

func (s *apiSuite) TestNotInstalledSnapIcon(c *check.C) {
	info := &snap.Info{SuggestedName: "notInstalledSnap", IconURL: "icon.svg"}
	iconfile := snapIcon(info)
	c.Check(iconfile, testutil.Contains, "icon.svg")
}

func (s *apiSuite) TestInstallOnNonDevModeDistro(c *check.C) {
	s.testInstall(c, false, snapstate.Flags{}, snap.R(0))
}
func (s *apiSuite) TestInstallOnDevModeDistro(c *check.C) {
	s.testInstall(c, true, snapstate.Flags{}, snap.R(0))
}
func (s *apiSuite) TestInstallRevision(c *check.C) {
	s.testInstall(c, false, snapstate.Flags{}, snap.R(42))
}

func (s *apiSuite) testInstall(c *check.C, forcedDevmode bool, flags snapstate.Flags, revision snap.Revision) {
	calledFlags := snapstate.Flags{}
	installQueue := []string{}
	restore := release.MockForcedDevmode(forcedDevmode)
	defer restore()

	snapstateInstall = func(s *state.State, name, channel string, revno snap.Revision, userID int, flags snapstate.Flags) (*state.TaskSet, error) {
		calledFlags = flags
		installQueue = append(installQueue, name)
		c.Check(revision, check.Equals, revno)

		t := s.NewTask("fake-install-snap", "Doing a fake install")
		return state.NewTaskSet(t), nil
	}

	defer func() {
		snapstateInstall = nil
	}()

	d := s.daemonWithFakeSnapManager(c)

	var buf bytes.Buffer
	if revision.Unset() {
		buf.WriteString(`{"action": "install"}`)
	} else {
		fmt.Fprintf(&buf, `{"action": "install", "revision": %s}`, revision.String())
	}
	req, err := http.NewRequest("POST", "/v2/snaps/some-snap", &buf)
	c.Assert(err, check.IsNil)

	s.vars = map[string]string{"name": "some-snap"}
	rsp := postSnap(snapCmd, req, nil).(*resp)

	c.Assert(rsp.Type, check.Equals, ResponseTypeAsync)

	st := d.overlord.State()
	st.Lock()
	defer st.Unlock()
	chg := st.Change(rsp.Change)
	c.Assert(chg, check.NotNil)

	c.Check(chg.Tasks(), check.HasLen, 1)

	st.Unlock()
	s.waitTrivialChange(c, chg)
	st.Lock()

	c.Check(chg.Status(), check.Equals, state.DoneStatus)
	c.Check(calledFlags, check.Equals, flags)
	c.Check(err, check.IsNil)
	c.Check(installQueue, check.DeepEquals, []string{"some-snap"})
	c.Check(chg.Kind(), check.Equals, "install-snap")
	c.Check(chg.Summary(), check.Equals, `Install "some-snap" snap`)
}

func (s *apiSuite) TestRefresh(c *check.C) {
	var calledFlags snapstate.Flags
	calledUserID := 0
	installQueue := []string{}
	assertstateCalledUserID := 0

	snapstateUpdate = func(s *state.State, name, channel string, revision snap.Revision, userID int, flags snapstate.Flags) (*state.TaskSet, error) {
		calledFlags = flags
		calledUserID = userID
		installQueue = append(installQueue, name)

		t := s.NewTask("fake-refresh-snap", "Doing a fake install")
		return state.NewTaskSet(t), nil
	}
	assertstateRefreshSnapDeclarations = func(s *state.State, userID int) error {
		assertstateCalledUserID = userID
		return nil
	}

	d := s.daemon(c)
	inst := &snapInstruction{
		Action: "refresh",
		Snaps:  []string{"some-snap"},
		userID: 17,
	}

	st := d.overlord.State()
	st.Lock()
	defer st.Unlock()
	summary, _, err := inst.dispatch()(inst, st)
	c.Check(err, check.IsNil)

	c.Check(assertstateCalledUserID, check.Equals, 17)
	c.Check(calledFlags, check.DeepEquals, snapstate.Flags{})
	c.Check(calledUserID, check.Equals, 17)
	c.Check(err, check.IsNil)
	c.Check(installQueue, check.DeepEquals, []string{"some-snap"})
	c.Check(summary, check.Equals, `Refresh "some-snap" snap`)
}

func (s *apiSuite) TestRefreshDevMode(c *check.C) {
	var calledFlags snapstate.Flags
	calledUserID := 0
	installQueue := []string{}

	snapstateUpdate = func(s *state.State, name, channel string, revision snap.Revision, userID int, flags snapstate.Flags) (*state.TaskSet, error) {
		calledFlags = flags
		calledUserID = userID
		installQueue = append(installQueue, name)

		t := s.NewTask("fake-refresh-snap", "Doing a fake install")
		return state.NewTaskSet(t), nil
	}
	assertstateRefreshSnapDeclarations = func(s *state.State, userID int) error {
		return nil
	}

	d := s.daemon(c)
	inst := &snapInstruction{
		Action:  "refresh",
		DevMode: true,
		Snaps:   []string{"some-snap"},
		userID:  17,
	}

	st := d.overlord.State()
	st.Lock()
	defer st.Unlock()
	summary, _, err := inst.dispatch()(inst, st)
	c.Check(err, check.IsNil)

	flags := snapstate.Flags{}
	flags.DevMode = true
	c.Check(calledFlags, check.DeepEquals, flags)
	c.Check(calledUserID, check.Equals, 17)
	c.Check(err, check.IsNil)
	c.Check(installQueue, check.DeepEquals, []string{"some-snap"})
	c.Check(summary, check.Equals, `Refresh "some-snap" snap`)
}

func (s *apiSuite) TestRefreshClassic(c *check.C) {
	var calledFlags snapstate.Flags

	snapstateUpdate = func(s *state.State, name, channel string, revision snap.Revision, userID int, flags snapstate.Flags) (*state.TaskSet, error) {
		calledFlags = flags
		return nil, nil
	}
	assertstateRefreshSnapDeclarations = func(s *state.State, userID int) error {
		return nil
	}

	d := s.daemon(c)
	inst := &snapInstruction{
		Action:  "refresh",
		Classic: true,
		Snaps:   []string{"some-snap"},
		userID:  17,
	}

	st := d.overlord.State()
	st.Lock()
	defer st.Unlock()
	_, _, err := inst.dispatch()(inst, st)
	c.Check(err, check.IsNil)

	c.Check(calledFlags, check.DeepEquals, snapstate.Flags{Classic: true})
}

func (s *apiSuite) TestRefreshIgnoreValidation(c *check.C) {
	var calledFlags snapstate.Flags
	calledUserID := 0
	installQueue := []string{}

	snapstateUpdate = func(s *state.State, name, channel string, revision snap.Revision, userID int, flags snapstate.Flags) (*state.TaskSet, error) {
		calledFlags = flags
		calledUserID = userID
		installQueue = append(installQueue, name)

		t := s.NewTask("fake-refresh-snap", "Doing a fake install")
		return state.NewTaskSet(t), nil
	}
	assertstateRefreshSnapDeclarations = func(s *state.State, userID int) error {
		return nil
	}

	d := s.daemon(c)
	inst := &snapInstruction{
		Action:           "refresh",
		IgnoreValidation: true,
		Snaps:            []string{"some-snap"},
		userID:           17,
	}

	st := d.overlord.State()
	st.Lock()
	defer st.Unlock()
	summary, _, err := inst.dispatch()(inst, st)
	c.Check(err, check.IsNil)

	flags := snapstate.Flags{}
	flags.IgnoreValidation = true

	c.Check(calledFlags, check.DeepEquals, flags)
	c.Check(calledUserID, check.Equals, 17)
	c.Check(err, check.IsNil)
	c.Check(installQueue, check.DeepEquals, []string{"some-snap"})
	c.Check(summary, check.Equals, `Refresh "some-snap" snap`)
}

func (s *apiSuite) TestPostSnapsOp(c *check.C) {
	assertstateRefreshSnapDeclarations = func(*state.State, int) error { return nil }
	snapstateUpdateMany = func(s *state.State, names []string, userID int) ([]string, []*state.TaskSet, error) {
		c.Check(names, check.HasLen, 0)
		t := s.NewTask("fake-refresh-all", "Refreshing everything")
		return []string{"fake1", "fake2"}, []*state.TaskSet{state.NewTaskSet(t)}, nil
	}

	d := s.daemonWithOverlordMock(c)

	buf := bytes.NewBufferString(`{"action": "refresh"}`)
	req, err := http.NewRequest("POST", "/v2/login", buf)
	c.Assert(err, check.IsNil)
	req.Header.Set("Content-Type", "application/json")

	rsp, ok := postSnaps(snapsCmd, req, nil).(*resp)
	c.Assert(ok, check.Equals, true)
	c.Check(rsp.Type, check.Equals, ResponseTypeAsync)

	st := d.overlord.State()
	st.Lock()
	defer st.Unlock()
	chg := st.Change(rsp.Change)
	c.Check(chg.Summary(), check.Equals, `Refresh snaps "fake1", "fake2"`)
	var apiData map[string]interface{}
	c.Check(chg.Get("api-data", &apiData), check.IsNil)
	c.Check(apiData["snap-names"], check.DeepEquals, []interface{}{"fake1", "fake2"})
}

func (s *apiSuite) TestRefreshAll(c *check.C) {
	refreshSnapDecls := false
	assertstateRefreshSnapDeclarations = func(s *state.State, userID int) error {
		refreshSnapDecls = true
		return assertstate.RefreshSnapDeclarations(s, userID)
	}
	d := s.daemon(c)

	for _, tst := range []struct {
		snaps []string
		msg   string
	}{
		{nil, "Refresh all snaps: no updates"},
		{[]string{"fake"}, `Refresh snap "fake"`},
		{[]string{"fake1", "fake2"}, `Refresh snaps "fake1", "fake2"`},
	} {
		refreshSnapDecls = false

		snapstateUpdateMany = func(s *state.State, names []string, userID int) ([]string, []*state.TaskSet, error) {
			c.Check(names, check.HasLen, 0)
			t := s.NewTask("fake-refresh-all", "Refreshing everything")
			return tst.snaps, []*state.TaskSet{state.NewTaskSet(t)}, nil
		}

		inst := &snapInstruction{Action: "refresh"}
		st := d.overlord.State()
		st.Lock()
		res, err := snapUpdateMany(inst, st)
		st.Unlock()
		c.Assert(err, check.IsNil)
		c.Check(res.summary, check.Equals, tst.msg)
		c.Check(refreshSnapDecls, check.Equals, true)
	}
}

func (s *apiSuite) TestRefreshAllNoChanges(c *check.C) {
	refreshSnapDecls := false
	assertstateRefreshSnapDeclarations = func(s *state.State, userID int) error {
		refreshSnapDecls = true
		return assertstate.RefreshSnapDeclarations(s, userID)
	}

	snapstateUpdateMany = func(s *state.State, names []string, userID int) ([]string, []*state.TaskSet, error) {
		c.Check(names, check.HasLen, 0)
		return nil, nil, nil
	}

	d := s.daemon(c)
	inst := &snapInstruction{Action: "refresh"}
	st := d.overlord.State()
	st.Lock()
	res, err := snapUpdateMany(inst, st)
	st.Unlock()
	c.Assert(err, check.IsNil)
	c.Check(res.summary, check.Equals, `Refresh all snaps: no updates`)
	c.Check(refreshSnapDecls, check.Equals, true)
}

func (s *apiSuite) TestRefreshMany(c *check.C) {
	refreshSnapDecls := false
	assertstateRefreshSnapDeclarations = func(s *state.State, userID int) error {
		refreshSnapDecls = true
		return nil
	}

	snapstateUpdateMany = func(s *state.State, names []string, userID int) ([]string, []*state.TaskSet, error) {
		c.Check(names, check.HasLen, 2)
		t := s.NewTask("fake-refresh-2", "Refreshing two")
		return names, []*state.TaskSet{state.NewTaskSet(t)}, nil
	}

	d := s.daemon(c)
	inst := &snapInstruction{Action: "refresh", Snaps: []string{"foo", "bar"}}
	st := d.overlord.State()
	st.Lock()
	res, err := snapUpdateMany(inst, st)
	st.Unlock()
	c.Assert(err, check.IsNil)
	c.Check(res.summary, check.Equals, `Refresh snaps "foo", "bar"`)
	c.Check(res.affected, check.DeepEquals, inst.Snaps)
	c.Check(refreshSnapDecls, check.Equals, true)
}

func (s *apiSuite) TestRefreshMany1(c *check.C) {
	refreshSnapDecls := false
	assertstateRefreshSnapDeclarations = func(s *state.State, userID int) error {
		refreshSnapDecls = true
		return nil
	}

	snapstateUpdateMany = func(s *state.State, names []string, userID int) ([]string, []*state.TaskSet, error) {
		c.Check(names, check.HasLen, 1)
		t := s.NewTask("fake-refresh-1", "Refreshing one")
		return names, []*state.TaskSet{state.NewTaskSet(t)}, nil
	}

	d := s.daemon(c)
	inst := &snapInstruction{Action: "refresh", Snaps: []string{"foo"}}
	st := d.overlord.State()
	st.Lock()
	res, err := snapUpdateMany(inst, st)
	st.Unlock()
	c.Assert(err, check.IsNil)
	c.Check(res.summary, check.Equals, `Refresh snap "foo"`)
	c.Check(res.affected, check.DeepEquals, inst.Snaps)
	c.Check(refreshSnapDecls, check.Equals, true)
}

func (s *apiSuite) TestInstallMany(c *check.C) {
	snapstateInstallMany = func(s *state.State, names []string, userID int) ([]string, []*state.TaskSet, error) {
		c.Check(names, check.HasLen, 2)
		t := s.NewTask("fake-install-2", "Install two")
		return names, []*state.TaskSet{state.NewTaskSet(t)}, nil
	}

	d := s.daemon(c)
	inst := &snapInstruction{Action: "install", Snaps: []string{"foo", "bar"}}
	st := d.overlord.State()
	st.Lock()
	res, err := snapInstallMany(inst, st)
	st.Unlock()
	c.Assert(err, check.IsNil)
	c.Check(res.summary, check.Equals, `Install snaps "foo", "bar"`)
	c.Check(res.affected, check.DeepEquals, inst.Snaps)
}

func (s *apiSuite) TestRemoveMany(c *check.C) {
	snapstateRemoveMany = func(s *state.State, names []string) ([]string, []*state.TaskSet, error) {
		c.Check(names, check.HasLen, 2)
		t := s.NewTask("fake-remove-2", "Remove two")
		return names, []*state.TaskSet{state.NewTaskSet(t)}, nil
	}

	d := s.daemon(c)
	inst := &snapInstruction{Action: "remove", Snaps: []string{"foo", "bar"}}
	st := d.overlord.State()
	st.Lock()
	res, err := snapRemoveMany(inst, st)
	st.Unlock()
	c.Assert(err, check.IsNil)
	c.Check(res.summary, check.Equals, `Remove snaps "foo", "bar"`)
	c.Check(res.affected, check.DeepEquals, inst.Snaps)
}

func (s *apiSuite) TestInstallFails(c *check.C) {
	snapstateInstall = func(s *state.State, name, channel string, revision snap.Revision, userID int, flags snapstate.Flags) (*state.TaskSet, error) {
		t := s.NewTask("fake-install-snap-error", "Install task")
		return state.NewTaskSet(t), nil
	}

	d := s.daemonWithFakeSnapManager(c)

	buf := bytes.NewBufferString(`{"action": "install"}`)
	req, err := http.NewRequest("POST", "/v2/snaps/hello-world", buf)
	c.Assert(err, check.IsNil)

	rsp := postSnap(snapCmd, req, nil).(*resp)

	c.Check(rsp.Type, check.Equals, ResponseTypeAsync)

	st := d.overlord.State()
	st.Lock()
	defer st.Unlock()
	chg := st.Change(rsp.Change)
	c.Assert(chg, check.NotNil)

	c.Check(chg.Tasks(), check.HasLen, 1)

	st.Unlock()
	s.waitTrivialChange(c, chg)
	st.Lock()

	c.Check(chg.Err(), check.ErrorMatches, `(?sm).*Install task \(fake-install-snap-error errored\)`)
}

func (s *apiSuite) TestInstallLeaveOld(c *check.C) {
	c.Skip("temporarily dropped half-baked support while sorting out flag mess")
	var calledFlags snapstate.Flags

	snapstateInstall = func(s *state.State, name, channel string, revision snap.Revision, userID int, flags snapstate.Flags) (*state.TaskSet, error) {
		calledFlags = flags

		t := s.NewTask("fake-install-snap", "Doing a fake install")
		return state.NewTaskSet(t), nil
	}

	d := s.daemon(c)
	inst := &snapInstruction{
		Action:   "install",
		LeaveOld: true,
	}

	st := d.overlord.State()
	st.Lock()
	defer st.Unlock()
	_, _, err := inst.dispatch()(inst, st)
	c.Assert(err, check.IsNil)

	c.Check(calledFlags, check.DeepEquals, snapstate.Flags{})
	c.Check(err, check.IsNil)
}

func (s *apiSuite) TestInstallDevMode(c *check.C) {
	var calledFlags snapstate.Flags

	snapstateInstall = func(s *state.State, name, channel string, revision snap.Revision, userID int, flags snapstate.Flags) (*state.TaskSet, error) {
		calledFlags = flags

		t := s.NewTask("fake-install-snap", "Doing a fake install")
		return state.NewTaskSet(t), nil
	}

	d := s.daemon(c)
	inst := &snapInstruction{
		Action: "install",
		// Install the snap in developer mode
		DevMode: true,
		Snaps:   []string{"fake"},
	}

	st := d.overlord.State()
	st.Lock()
	defer st.Unlock()
	_, _, err := inst.dispatch()(inst, st)
	c.Check(err, check.IsNil)

	c.Check(calledFlags.DevMode, check.Equals, true)
}

func (s *apiSuite) TestInstallJailMode(c *check.C) {
	var calledFlags snapstate.Flags

	snapstateInstall = func(s *state.State, name, channel string, revision snap.Revision, userID int, flags snapstate.Flags) (*state.TaskSet, error) {
		calledFlags = flags

		t := s.NewTask("fake-install-snap", "Doing a fake install")
		return state.NewTaskSet(t), nil
	}

	d := s.daemon(c)
	inst := &snapInstruction{
		Action:   "install",
		JailMode: true,
		Snaps:    []string{"fake"},
	}

	st := d.overlord.State()
	st.Lock()
	defer st.Unlock()
	_, _, err := inst.dispatch()(inst, st)
	c.Check(err, check.IsNil)

	c.Check(calledFlags.JailMode, check.Equals, true)
}

func (s *apiSuite) TestInstallJailModeDevModeOS(c *check.C) {
	restore := release.MockForcedDevmode(true)
	defer restore()

	d := s.daemon(c)
	inst := &snapInstruction{
		Action:   "install",
		JailMode: true,
		Snaps:    []string{"foo"},
	}

	st := d.overlord.State()
	st.Lock()
	defer st.Unlock()
	_, _, err := inst.dispatch()(inst, st)
	c.Check(err, check.ErrorMatches, "this system cannot honour the jailmode flag")
}

func (s *apiSuite) TestInstallJailModeDevMode(c *check.C) {
	d := s.daemon(c)
	inst := &snapInstruction{
		Action:   "install",
		DevMode:  true,
		JailMode: true,
		Snaps:    []string{"foo"},
	}

	st := d.overlord.State()
	st.Lock()
	defer st.Unlock()
	_, _, err := inst.dispatch()(inst, st)
	c.Check(err, check.ErrorMatches, "cannot use devmode and jailmode flags together")
}

func (s *apiSuite) testRevertSnap(inst *snapInstruction, c *check.C) {
	queue := []string{}

	instFlags, err := inst.modeFlags()
	c.Assert(err, check.IsNil)

	snapstateRevert = func(s *state.State, name string, flags snapstate.Flags) (*state.TaskSet, error) {
		c.Check(flags, check.Equals, instFlags)
		queue = append(queue, name)
		return nil, nil
	}
	snapstateRevertToRevision = func(s *state.State, name string, rev snap.Revision, flags snapstate.Flags) (*state.TaskSet, error) {
		c.Check(flags, check.Equals, instFlags)
		queue = append(queue, fmt.Sprintf("%s (%s)", name, rev))
		return nil, nil
	}

	d := s.daemon(c)
	inst.Action = "revert"
	inst.Snaps = []string{"some-snap"}

	st := d.overlord.State()
	st.Lock()
	defer st.Unlock()
	summary, _, err := inst.dispatch()(inst, st)
	c.Check(err, check.IsNil)
	if inst.Revision.Unset() {
		c.Check(queue, check.DeepEquals, []string{inst.Snaps[0]})
	} else {
		c.Check(queue, check.DeepEquals, []string{fmt.Sprintf("%s (%s)", inst.Snaps[0], inst.Revision)})
	}
	c.Check(summary, check.Equals, `Revert "some-snap" snap`)
}

func (s *apiSuite) TestRevertSnap(c *check.C) {
	s.testRevertSnap(&snapInstruction{}, c)
}

func (s *apiSuite) TestRevertSnapDevMode(c *check.C) {
	s.testRevertSnap(&snapInstruction{DevMode: true}, c)
}

func (s *apiSuite) TestRevertSnapJailMode(c *check.C) {
	s.testRevertSnap(&snapInstruction{JailMode: true}, c)
}

func (s *apiSuite) TestRevertSnapClassic(c *check.C) {
	s.testRevertSnap(&snapInstruction{Classic: true}, c)
}

func (s *apiSuite) TestRevertSnapToRevision(c *check.C) {
	s.testRevertSnap(&snapInstruction{Revision: snap.R(1)}, c)
}

func (s *apiSuite) TestRevertSnapToRevisionDevMode(c *check.C) {
	s.testRevertSnap(&snapInstruction{Revision: snap.R(1), DevMode: true}, c)
}

func (s *apiSuite) TestRevertSnapToRevisionJailMode(c *check.C) {
	s.testRevertSnap(&snapInstruction{Revision: snap.R(1), JailMode: true}, c)
}

func (s *apiSuite) TestRevertSnapToRevisionClassic(c *check.C) {
	s.testRevertSnap(&snapInstruction{Revision: snap.R(1), Classic: true}, c)
}

func snapList(rawSnaps interface{}) []map[string]interface{} {
	snaps := make([]map[string]interface{}, len(rawSnaps.([]*json.RawMessage)))
	for i, raw := range rawSnaps.([]*json.RawMessage) {
		err := json.Unmarshal([]byte(*raw), &snaps[i])
		if err != nil {
			panic(err)
		}
	}
	return snaps
}

// Tests for GET /v2/interfaces

func (s *apiSuite) TestInterfaces(c *check.C) {
	builtin.MockInterface(&ifacetest.TestInterface{InterfaceName: "test"})
	d := s.daemon(c)

	s.mockSnap(c, consumerYaml)
	s.mockSnap(c, producerYaml)

	repo := d.overlord.InterfaceManager().Repository()
	connRef := interfaces.ConnRef{
		PlugRef: interfaces.PlugRef{Snap: "consumer", Name: "plug"},
		SlotRef: interfaces.SlotRef{Snap: "producer", Name: "slot"},
	}
	c.Assert(repo.Connect(connRef), check.IsNil)

	req, err := http.NewRequest("GET", "/v2/interfaces", nil)
	c.Assert(err, check.IsNil)
	rec := httptest.NewRecorder()
	interfacesCmd.GET(interfacesCmd, req, nil).ServeHTTP(rec, req)
	c.Check(rec.Code, check.Equals, 200)
	var body map[string]interface{}
	err = json.Unmarshal(rec.Body.Bytes(), &body)
	c.Check(err, check.IsNil)
	c.Check(body, check.DeepEquals, map[string]interface{}{
		"result": map[string]interface{}{
			"plugs": []interface{}{
				map[string]interface{}{
					"snap":      "consumer",
					"plug":      "plug",
					"interface": "test",
					"attrs":     map[string]interface{}{"key": "value"},
					"apps":      []interface{}{"app"},
					"label":     "label",
					"connections": []interface{}{
						map[string]interface{}{"snap": "producer", "slot": "slot"},
					},
				},
			},
			"slots": []interface{}{
				map[string]interface{}{
					"snap":      "producer",
					"slot":      "slot",
					"interface": "test",
					"attrs":     map[string]interface{}{"key": "value"},
					"apps":      []interface{}{"app"},
					"label":     "label",
					"connections": []interface{}{
						map[string]interface{}{"snap": "consumer", "plug": "plug"},
					},
				},
			},
		},
		"status":      "OK",
		"status-code": 200.0,
		"type":        "sync",
	})
}

/**
// Tests for GET /v2/interface (note: singular!)

func (s *apiSuite) TestInterfaceIndex(c *check.C) {
	d := s.daemon(c)

	s.mockIface(c, &ifacetest.TestInterface{
		InterfaceName: "test",
		InterfaceStaticInfo: interfaces.StaticInfo{
			Summary: "summary",
		},
	})
	s.mockSnap(c, consumerYaml)
	s.mockSnap(c, producerYaml)

	repo := d.overlord.InterfaceManager().Repository()
	connRef := interfaces.ConnRef{
		PlugRef: interfaces.PlugRef{Snap: "consumer", Name: "plug"},
		SlotRef: interfaces.SlotRef{Snap: "producer", Name: "slot"},
	}
	c.Assert(repo.Connect(connRef), check.IsNil)

	req, err := http.NewRequest("GET", "/v2/interface", nil)
	c.Assert(err, check.IsNil)
	rec := httptest.NewRecorder()
	interfaceIndexCmd.GET(interfaceIndexCmd, req, nil).ServeHTTP(rec, req)
	c.Check(rec.Code, check.Equals, 200)
	var body map[string]interface{}
	err = json.Unmarshal(rec.Body.Bytes(), &body)
	c.Check(err, check.IsNil)
	// The body contains large number of interface names, ensure that just the
	// test one,  added above, exists.
	c.Check(body["result"], testutil.DeepContains, map[string]interface{}{
		"name":    "test",
		"summary": "summary",
		"used":    true,
	})
	c.Check(body["status"], check.Equals, "OK")
	c.Check(body["status-code"], check.Equals, 200.0)
	c.Check(body["type"], check.Equals, "sync")
}

// Tests for GET /v2/interface/test

func (s *apiSuite) TestInterfaceDetail(c *check.C) {
	_ = s.daemon(c)

	s.mockIface(c, &ifacetest.TestInterface{
		InterfaceName: "test",
		InterfaceStaticInfo: interfaces.StaticInfo{
			Summary: "summary",
		},
	})
	s.mockSnap(c, consumerYaml)
	s.mockSnap(c, producerYaml)

	// NOTE: this is confusing, we must set s.vars manually,
	s.vars = map[string]string{"name": "test"}
	req, err := http.NewRequest("GET", "/v2/interface/test", nil)
	c.Assert(err, check.IsNil)
	rec := httptest.NewRecorder()
	interfaceDetailCmd.GET(interfaceDetailCmd, req, nil).ServeHTTP(rec, req)
	c.Check(rec.Code, check.Equals, 200)
	var body map[string]interface{}
	err = json.Unmarshal(rec.Body.Bytes(), &body)
	c.Check(err, check.IsNil)
	c.Check(body, check.DeepEquals, map[string]interface{}{
		"result": map[string]interface{}{
			"name":    "test",
			"summary": "summary",
			"plugs": []interface{}{
				map[string]interface{}{
					"snap":  "consumer",
					"plug":  "plug",
					"label": "label",
					"attrs": map[string]interface{}{"key": "value"},
				},
			},
			"slots": []interface{}{
				map[string]interface{}{
					"snap":  "producer",
					"slot":  "slot",
					"label": "label",
					"attrs": map[string]interface{}{"key": "value"},
				},
			},
			"used": true,
		},
		"status":      "OK",
		"status-code": 200.0,
		"type":        "sync",
	})
}

func (s *apiSuite) TestInterfaceDetail404(c *check.C) {
	_ = s.daemon(c)

	// NOTE: this is confusing, we must set s.vars manually,
	s.vars = map[string]string{"name": "test"}
	req, err := http.NewRequest("GET", "/v2/interface/test", nil)
	c.Assert(err, check.IsNil)
	rec := httptest.NewRecorder()
	interfaceDetailCmd.GET(interfaceDetailCmd, req, nil).ServeHTTP(rec, req)
	c.Check(rec.Code, check.Equals, 404)
	var body map[string]interface{}
	err = json.Unmarshal(rec.Body.Bytes(), &body)
	c.Check(err, check.IsNil)
	c.Check(body, check.DeepEquals, map[string]interface{}{
		"result": map[string]interface{}{
			"message": `cannot find interface named "test"`,
		},
		"status":      "Not Found",
		"status-code": 404.0,
		"type":        "error",
	})
}

**/

// Test for POST /v2/interfaces

func (s *apiSuite) TestConnectPlugSuccess(c *check.C) {
	builtin.MockInterface(&ifacetest.TestInterface{InterfaceName: "test"})
	d := s.daemon(c)

	s.mockSnap(c, consumerYaml)
	s.mockSnap(c, producerYaml)

	d.overlord.Loop()
	defer d.overlord.Stop()

	action := &interfaceAction{
		Action: "connect",
		Plugs:  []plugJSON{{Snap: "consumer", Name: "plug"}},
		Slots:  []slotJSON{{Snap: "producer", Name: "slot"}},
	}
	text, err := json.Marshal(action)
	c.Assert(err, check.IsNil)
	buf := bytes.NewBuffer(text)
	req, err := http.NewRequest("POST", "/v2/interfaces", buf)
	c.Assert(err, check.IsNil)
	rec := httptest.NewRecorder()
	interfacesCmd.POST(interfacesCmd, req, nil).ServeHTTP(rec, req)
	c.Check(rec.Code, check.Equals, 202)
	var body map[string]interface{}
	err = json.Unmarshal(rec.Body.Bytes(), &body)
	c.Check(err, check.IsNil)
	id := body["change"].(string)

	st := d.overlord.State()
	st.Lock()
	chg := st.Change(id)
	st.Unlock()
	c.Assert(chg, check.NotNil)

	<-chg.Ready()

	st.Lock()
	err = chg.Err()
	st.Unlock()
	c.Assert(err, check.IsNil)

	repo := d.overlord.InterfaceManager().Repository()
	ifaces := repo.Interfaces()
	c.Assert(ifaces.Connections, check.HasLen, 1)
	c.Check(ifaces.Connections, check.DeepEquals, []*interfaces.ConnRef{{interfaces.PlugRef{Snap: "consumer", Name: "plug"}, interfaces.SlotRef{Snap: "producer", Name: "slot"}}})
}

func (s *apiSuite) TestConnectPlugFailureInterfaceMismatch(c *check.C) {
	d := s.daemon(c)

	s.mockIface(c, &ifacetest.TestInterface{InterfaceName: "test"})
	s.mockIface(c, &ifacetest.TestInterface{InterfaceName: "different"})
	s.mockSnap(c, consumerYaml)
	s.mockSnap(c, differentProducerYaml)

	action := &interfaceAction{
		Action: "connect",
		Plugs:  []plugJSON{{Snap: "consumer", Name: "plug"}},
		Slots:  []slotJSON{{Snap: "producer", Name: "slot"}},
	}
	text, err := json.Marshal(action)
	c.Assert(err, check.IsNil)
	buf := bytes.NewBuffer(text)
	req, err := http.NewRequest("POST", "/v2/interfaces", buf)
	c.Assert(err, check.IsNil)
	rec := httptest.NewRecorder()
	interfacesCmd.POST(interfacesCmd, req, nil).ServeHTTP(rec, req)
	c.Check(rec.Code, check.Equals, 400)
	var body map[string]interface{}
	err = json.Unmarshal(rec.Body.Bytes(), &body)
	c.Check(err, check.IsNil)
	c.Check(body, check.DeepEquals, map[string]interface{}{
		"result": map[string]interface{}{
			"message": "cannot connect consumer:plug (\"test\" interface) to producer:slot (\"different\" interface)",
		},
		"status":      "Bad Request",
		"status-code": 400.0,
		"type":        "error",
	})
	repo := d.overlord.InterfaceManager().Repository()
	ifaces := repo.Interfaces()
	c.Assert(ifaces.Connections, check.HasLen, 0)
}

func (s *apiSuite) TestConnectPlugFailureNoSuchPlug(c *check.C) {
	d := s.daemon(c)

	s.mockIface(c, &ifacetest.TestInterface{InterfaceName: "test"})
	// there is no consumer, no plug defined
	s.mockSnap(c, producerYaml)
	s.mockSnap(c, consumerYaml)

	action := &interfaceAction{
		Action: "connect",
		Plugs:  []plugJSON{{Snap: "consumer", Name: "missingplug"}},
		Slots:  []slotJSON{{Snap: "producer", Name: "slot"}},
	}
	text, err := json.Marshal(action)
	c.Assert(err, check.IsNil)
	buf := bytes.NewBuffer(text)
	req, err := http.NewRequest("POST", "/v2/interfaces", buf)
	c.Assert(err, check.IsNil)
	rec := httptest.NewRecorder()
	interfacesCmd.POST(interfacesCmd, req, nil).ServeHTTP(rec, req)
	c.Check(rec.Code, check.Equals, 400)

	var body map[string]interface{}
	err = json.Unmarshal(rec.Body.Bytes(), &body)
	c.Check(err, check.IsNil)
	c.Check(body, check.DeepEquals, map[string]interface{}{
		"result": map[string]interface{}{
			"message": "snap \"consumer\" has no plug named \"missingplug\"",
		},
		"status":      "Bad Request",
		"status-code": 400.0,
		"type":        "error",
	})

	repo := d.overlord.InterfaceManager().Repository()
	ifaces := repo.Interfaces()
	c.Assert(ifaces.Connections, check.HasLen, 0)
}

func (s *apiSuite) TestConnectPlugFailureNoSuchSlot(c *check.C) {
	d := s.daemon(c)

	s.mockIface(c, &ifacetest.TestInterface{InterfaceName: "test"})
	s.mockSnap(c, consumerYaml)
	s.mockSnap(c, producerYaml)
	// there is no producer, no slot defined

	action := &interfaceAction{
		Action: "connect",
		Plugs:  []plugJSON{{Snap: "consumer", Name: "plug"}},
		Slots:  []slotJSON{{Snap: "producer", Name: "missingslot"}},
	}
	text, err := json.Marshal(action)
	c.Assert(err, check.IsNil)
	buf := bytes.NewBuffer(text)
	req, err := http.NewRequest("POST", "/v2/interfaces", buf)
	c.Assert(err, check.IsNil)
	rec := httptest.NewRecorder()
	interfacesCmd.POST(interfacesCmd, req, nil).ServeHTTP(rec, req)
	c.Check(rec.Code, check.Equals, 400)

	var body map[string]interface{}
	err = json.Unmarshal(rec.Body.Bytes(), &body)
	c.Check(err, check.IsNil)
	c.Check(body, check.DeepEquals, map[string]interface{}{
		"result": map[string]interface{}{
			"message": "snap \"producer\" has no slot named \"missingslot\"",
		},
		"status":      "Bad Request",
		"status-code": 400.0,
		"type":        "error",
	})

	repo := d.overlord.InterfaceManager().Repository()
	ifaces := repo.Interfaces()
	c.Assert(ifaces.Connections, check.HasLen, 0)
}

func (s *apiSuite) testDisconnect(c *check.C, plugSnap, plugName, slotSnap, slotName string) {
	builtin.MockInterface(&ifacetest.TestInterface{InterfaceName: "test"})
	d := s.daemon(c)

	s.mockSnap(c, consumerYaml)
	s.mockSnap(c, producerYaml)

	repo := d.overlord.InterfaceManager().Repository()
	connRef := interfaces.ConnRef{
		PlugRef: interfaces.PlugRef{Snap: "consumer", Name: "plug"},
		SlotRef: interfaces.SlotRef{Snap: "producer", Name: "slot"},
	}
	c.Assert(repo.Connect(connRef), check.IsNil)

	d.overlord.Loop()
	defer d.overlord.Stop()

	action := &interfaceAction{
		Action: "disconnect",
		Plugs:  []plugJSON{{Snap: plugSnap, Name: plugName}},
		Slots:  []slotJSON{{Snap: slotSnap, Name: slotName}},
	}
	text, err := json.Marshal(action)
	c.Assert(err, check.IsNil)
	buf := bytes.NewBuffer(text)
	req, err := http.NewRequest("POST", "/v2/interfaces", buf)
	c.Assert(err, check.IsNil)
	rec := httptest.NewRecorder()
	interfacesCmd.POST(interfacesCmd, req, nil).ServeHTTP(rec, req)
	c.Check(rec.Code, check.Equals, 202)
	var body map[string]interface{}
	err = json.Unmarshal(rec.Body.Bytes(), &body)
	c.Check(err, check.IsNil)
	id := body["change"].(string)

	st := d.overlord.State()
	st.Lock()
	chg := st.Change(id)
	st.Unlock()
	c.Assert(chg, check.NotNil)

	<-chg.Ready()

	st.Lock()
	err = chg.Err()
	st.Unlock()
	c.Assert(err, check.IsNil)

	ifaces := repo.Interfaces()
	c.Assert(ifaces.Connections, check.HasLen, 0)
}

func (s *apiSuite) TestDisconnectPlugSuccess(c *check.C) {
	s.testDisconnect(c, "consumer", "plug", "producer", "slot")
}

func (s *apiSuite) TestDisconnectPlugSuccessWithEmptyPlug(c *check.C) {
	s.testDisconnect(c, "", "", "producer", "slot")
}

func (s *apiSuite) TestDisconnectPlugSuccessWithEmptySlot(c *check.C) {
	s.testDisconnect(c, "consumer", "plug", "", "")
}

func (s *apiSuite) TestDisconnectPlugFailureNoSuchPlug(c *check.C) {
	builtin.MockInterface(&ifacetest.TestInterface{InterfaceName: "test"})
	s.daemon(c)

	// there is no consumer, no plug defined
	s.mockSnap(c, producerYaml)

	action := &interfaceAction{
		Action: "disconnect",
		Plugs:  []plugJSON{{Snap: "consumer", Name: "plug"}},
		Slots:  []slotJSON{{Snap: "producer", Name: "slot"}},
	}
	text, err := json.Marshal(action)
	c.Assert(err, check.IsNil)
	buf := bytes.NewBuffer(text)
	req, err := http.NewRequest("POST", "/v2/interfaces", buf)
	c.Assert(err, check.IsNil)
	rec := httptest.NewRecorder()
	interfacesCmd.POST(interfacesCmd, req, nil).ServeHTTP(rec, req)
	c.Check(rec.Code, check.Equals, 400)
	var body map[string]interface{}
	err = json.Unmarshal(rec.Body.Bytes(), &body)
	c.Check(err, check.IsNil)
	c.Check(body, check.DeepEquals, map[string]interface{}{
		"result": map[string]interface{}{
			"message": "snap \"consumer\" has no plug named \"plug\"",
		},
		"status":      "Bad Request",
		"status-code": 400.0,
		"type":        "error",
	})
}

func (s *apiSuite) TestDisconnectPlugFailureNoSuchSlot(c *check.C) {
	builtin.MockInterface(&ifacetest.TestInterface{InterfaceName: "test"})
	s.daemon(c)

	s.mockSnap(c, consumerYaml)
	// there is no producer, no slot defined

	action := &interfaceAction{
		Action: "disconnect",
		Plugs:  []plugJSON{{Snap: "consumer", Name: "plug"}},
		Slots:  []slotJSON{{Snap: "producer", Name: "slot"}},
	}
	text, err := json.Marshal(action)
	c.Assert(err, check.IsNil)
	buf := bytes.NewBuffer(text)
	req, err := http.NewRequest("POST", "/v2/interfaces", buf)
	c.Assert(err, check.IsNil)
	rec := httptest.NewRecorder()
	interfacesCmd.POST(interfacesCmd, req, nil).ServeHTTP(rec, req)

	c.Check(rec.Code, check.Equals, 400)
	var body map[string]interface{}
	err = json.Unmarshal(rec.Body.Bytes(), &body)
	c.Check(err, check.IsNil)
	c.Check(body, check.DeepEquals, map[string]interface{}{
		"result": map[string]interface{}{
			"message": "snap \"producer\" has no slot named \"slot\"",
		},
		"status":      "Bad Request",
		"status-code": 400.0,
		"type":        "error",
	})
}

func (s *apiSuite) TestDisconnectPlugFailureNotConnected(c *check.C) {
	builtin.MockInterface(&ifacetest.TestInterface{InterfaceName: "test"})
	s.daemon(c)

	s.mockSnap(c, consumerYaml)
	s.mockSnap(c, producerYaml)

	action := &interfaceAction{
		Action: "disconnect",
		Plugs:  []plugJSON{{Snap: "consumer", Name: "plug"}},
		Slots:  []slotJSON{{Snap: "producer", Name: "slot"}},
	}
	text, err := json.Marshal(action)
	c.Assert(err, check.IsNil)
	buf := bytes.NewBuffer(text)
	req, err := http.NewRequest("POST", "/v2/interfaces", buf)
	c.Assert(err, check.IsNil)
	rec := httptest.NewRecorder()
	interfacesCmd.POST(interfacesCmd, req, nil).ServeHTTP(rec, req)

	c.Check(rec.Code, check.Equals, 400)
	var body map[string]interface{}
	err = json.Unmarshal(rec.Body.Bytes(), &body)
	c.Check(err, check.IsNil)
	c.Check(body, check.DeepEquals, map[string]interface{}{
		"result": map[string]interface{}{
			"message": "cannot disconnect consumer:plug from producer:slot, it is not connected",
		},
		"status":      "Bad Request",
		"status-code": 400.0,
		"type":        "error",
	})
}

func (s *apiSuite) TestUnsupportedInterfaceRequest(c *check.C) {
	buf := bytes.NewBuffer([]byte(`garbage`))
	req, err := http.NewRequest("POST", "/v2/interfaces", buf)
	c.Assert(err, check.IsNil)
	rec := httptest.NewRecorder()
	interfacesCmd.POST(interfacesCmd, req, nil).ServeHTTP(rec, req)
	c.Check(rec.Code, check.Equals, 400)
	var body map[string]interface{}
	err = json.Unmarshal(rec.Body.Bytes(), &body)
	c.Check(err, check.IsNil)
	c.Check(body, check.DeepEquals, map[string]interface{}{
		"result": map[string]interface{}{
			"message": "cannot decode request body into an interface action: invalid character 'g' looking for beginning of value",
		},
		"status":      "Bad Request",
		"status-code": 400.0,
		"type":        "error",
	})
}

func (s *apiSuite) TestMissingInterfaceAction(c *check.C) {
	action := &interfaceAction{}
	text, err := json.Marshal(action)
	c.Assert(err, check.IsNil)
	buf := bytes.NewBuffer(text)
	req, err := http.NewRequest("POST", "/v2/interfaces", buf)
	c.Assert(err, check.IsNil)
	rec := httptest.NewRecorder()
	interfacesCmd.POST(interfacesCmd, req, nil).ServeHTTP(rec, req)
	c.Check(rec.Code, check.Equals, 400)
	var body map[string]interface{}
	err = json.Unmarshal(rec.Body.Bytes(), &body)
	c.Check(err, check.IsNil)
	c.Check(body, check.DeepEquals, map[string]interface{}{
		"result": map[string]interface{}{
			"message": "interface action not specified",
		},
		"status":      "Bad Request",
		"status-code": 400.0,
		"type":        "error",
	})
}

func (s *apiSuite) TestUnsupportedInterfaceAction(c *check.C) {
	s.daemon(c)
	action := &interfaceAction{Action: "foo"}
	text, err := json.Marshal(action)
	c.Assert(err, check.IsNil)
	buf := bytes.NewBuffer(text)
	req, err := http.NewRequest("POST", "/v2/interfaces", buf)
	c.Assert(err, check.IsNil)
	rec := httptest.NewRecorder()
	interfacesCmd.POST(interfacesCmd, req, nil).ServeHTTP(rec, req)
	c.Check(rec.Code, check.Equals, 400)
	var body map[string]interface{}
	err = json.Unmarshal(rec.Body.Bytes(), &body)
	c.Check(err, check.IsNil)
	c.Check(body, check.DeepEquals, map[string]interface{}{
		"result": map[string]interface{}{
			"message": "unsupported interface action: \"foo\"",
		},
		"status":      "Bad Request",
		"status-code": 400.0,
		"type":        "error",
	})
}

func (s *apiSuite) TestGetAsserts(c *check.C) {
	s.daemon(c)
	resp := assertsCmd.GET(assertsCmd, nil, nil).(*resp)
	c.Check(resp.Status, check.Equals, 200)
	c.Check(resp.Type, check.Equals, ResponseTypeSync)
	c.Check(resp.Result, check.DeepEquals, map[string][]string{"types": asserts.TypeNames()})
}

func assertAdd(st *state.State, a asserts.Assertion) {
	st.Lock()
	defer st.Unlock()
	err := assertstate.Add(st, a)
	if err != nil {
		panic(err)
	}
}

func (s *apiSuite) TestAssertOK(c *check.C) {
	// Setup
	d := s.daemon(c)
	st := d.overlord.State()
	// add store key
	assertAdd(st, s.storeSigning.StoreAccountKey(""))

	acct := assertstest.NewAccount(s.storeSigning, "developer1", nil, "")
	buf := bytes.NewBuffer(asserts.Encode(acct))
	// Execute
	req, err := http.NewRequest("POST", "/v2/assertions", buf)
	c.Assert(err, check.IsNil)
	rsp := doAssert(assertsCmd, req, nil).(*resp)
	// Verify (external)
	c.Check(rsp.Type, check.Equals, ResponseTypeSync)
	c.Check(rsp.Status, check.Equals, 200)
	// Verify (internal)
	st.Lock()
	defer st.Unlock()
	_, err = assertstate.DB(st).Find(asserts.AccountType, map[string]string{
		"account-id": acct.AccountID(),
	})
	c.Check(err, check.IsNil)
}

func (s *apiSuite) TestAssertStreamOK(c *check.C) {
	// Setup
	d := s.daemon(c)
	st := d.overlord.State()

	acct := assertstest.NewAccount(s.storeSigning, "developer1", nil, "")
	buf := &bytes.Buffer{}
	enc := asserts.NewEncoder(buf)
	err := enc.Encode(acct)
	c.Assert(err, check.IsNil)
	err = enc.Encode(s.storeSigning.StoreAccountKey(""))
	c.Assert(err, check.IsNil)

	// Execute
	req, err := http.NewRequest("POST", "/v2/assertions", buf)
	c.Assert(err, check.IsNil)
	rsp := doAssert(assertsCmd, req, nil).(*resp)
	// Verify (external)
	c.Check(rsp.Type, check.Equals, ResponseTypeSync)
	c.Check(rsp.Status, check.Equals, 200)
	// Verify (internal)
	st.Lock()
	defer st.Unlock()
	_, err = assertstate.DB(st).Find(asserts.AccountType, map[string]string{
		"account-id": acct.AccountID(),
	})
	c.Check(err, check.IsNil)
}

func (s *apiSuite) TestAssertInvalid(c *check.C) {
	// Setup
	buf := bytes.NewBufferString("blargh")
	req, err := http.NewRequest("POST", "/v2/assertions", buf)
	c.Assert(err, check.IsNil)
	rec := httptest.NewRecorder()
	// Execute
	assertsCmd.POST(assertsCmd, req, nil).ServeHTTP(rec, req)
	// Verify (external)
	c.Check(rec.Code, check.Equals, 400)
	c.Check(rec.Body.String(), testutil.Contains,
		"cannot decode request body into assertions")
}

func (s *apiSuite) TestAssertError(c *check.C) {
	s.daemon(c)
	// Setup
	acct := assertstest.NewAccount(s.storeSigning, "developer1", nil, "")
	buf := bytes.NewBuffer(asserts.Encode(acct))
	req, err := http.NewRequest("POST", "/v2/assertions", buf)
	c.Assert(err, check.IsNil)
	rec := httptest.NewRecorder()
	// Execute
	assertsCmd.POST(assertsCmd, req, nil).ServeHTTP(rec, req)
	// Verify (external)
	c.Check(rec.Code, check.Equals, 400)
	c.Check(rec.Body.String(), testutil.Contains, "assert failed")
}

func (s *apiSuite) TestAssertsFindManyAll(c *check.C) {
	// Setup
	d := s.daemon(c)
	// add store key
	st := d.overlord.State()
	assertAdd(st, s.storeSigning.StoreAccountKey(""))
	acct := assertstest.NewAccount(s.storeSigning, "developer1", map[string]interface{}{
		"account-id": "developer1-id",
	}, "")
	assertAdd(st, acct)

	// Execute
	req, err := http.NewRequest("POST", "/v2/assertions/account", nil)
	c.Assert(err, check.IsNil)
	s.vars = map[string]string{"assertType": "account"}
	rec := httptest.NewRecorder()
	assertsFindManyCmd.GET(assertsFindManyCmd, req, nil).ServeHTTP(rec, req)
	// Verify
	c.Check(rec.Code, check.Equals, 200, check.Commentf("body %q", rec.Body))
	c.Check(rec.HeaderMap.Get("Content-Type"), check.Equals, "application/x.ubuntu.assertion; bundle=y")
	c.Check(rec.HeaderMap.Get("X-Ubuntu-Assertions-Count"), check.Equals, "4")
	dec := asserts.NewDecoder(rec.Body)
	a1, err := dec.Decode()
	c.Assert(err, check.IsNil)
	c.Check(a1.Type(), check.Equals, asserts.AccountType)

	a2, err := dec.Decode()
	c.Assert(err, check.IsNil)

	a3, err := dec.Decode()
	c.Assert(err, check.IsNil)

	a4, err := dec.Decode()
	c.Assert(err, check.IsNil)

	_, err = dec.Decode()
	c.Assert(err, check.Equals, io.EOF)

	ids := []string{a1.(*asserts.Account).AccountID(), a2.(*asserts.Account).AccountID(), a3.(*asserts.Account).AccountID(), a4.(*asserts.Account).AccountID()}
	sort.Strings(ids)
	c.Check(ids, check.DeepEquals, []string{"can0nical", "canonical", "developer1-id", "generic"})
}

func (s *apiSuite) TestAssertsFindManyFilter(c *check.C) {
	// Setup
	d := s.daemon(c)
	// add store key
	st := d.overlord.State()
	assertAdd(st, s.storeSigning.StoreAccountKey(""))
	acct := assertstest.NewAccount(s.storeSigning, "developer1", nil, "")
	assertAdd(st, acct)

	// Execute
	req, err := http.NewRequest("POST", "/v2/assertions/account?username=developer1", nil)
	c.Assert(err, check.IsNil)
	s.vars = map[string]string{"assertType": "account"}
	rec := httptest.NewRecorder()
	assertsFindManyCmd.GET(assertsFindManyCmd, req, nil).ServeHTTP(rec, req)
	// Verify
	c.Check(rec.Code, check.Equals, 200, check.Commentf("body %q", rec.Body))
	c.Check(rec.HeaderMap.Get("X-Ubuntu-Assertions-Count"), check.Equals, "1")
	dec := asserts.NewDecoder(rec.Body)
	a1, err := dec.Decode()
	c.Assert(err, check.IsNil)
	c.Check(a1.Type(), check.Equals, asserts.AccountType)
	c.Check(a1.(*asserts.Account).Username(), check.Equals, "developer1")
	c.Check(a1.(*asserts.Account).AccountID(), check.Equals, acct.AccountID())
	_, err = dec.Decode()
	c.Check(err, check.Equals, io.EOF)
}

func (s *apiSuite) TestAssertsFindManyNoResults(c *check.C) {
	// Setup
	d := s.daemon(c)
	// add store key
	st := d.overlord.State()
	assertAdd(st, s.storeSigning.StoreAccountKey(""))
	acct := assertstest.NewAccount(s.storeSigning, "developer1", nil, "")
	assertAdd(st, acct)

	// Execute
	req, err := http.NewRequest("POST", "/v2/assertions/account?username=xyzzyx", nil)
	c.Assert(err, check.IsNil)
	s.vars = map[string]string{"assertType": "account"}
	rec := httptest.NewRecorder()
	assertsFindManyCmd.GET(assertsFindManyCmd, req, nil).ServeHTTP(rec, req)
	// Verify
	c.Check(rec.Code, check.Equals, 200, check.Commentf("body %q", rec.Body))
	c.Check(rec.HeaderMap.Get("X-Ubuntu-Assertions-Count"), check.Equals, "0")
	dec := asserts.NewDecoder(rec.Body)
	_, err = dec.Decode()
	c.Check(err, check.Equals, io.EOF)
}

func (s *apiSuite) TestAssertsInvalidType(c *check.C) {
	// Execute
	req, err := http.NewRequest("POST", "/v2/assertions/foo", nil)
	c.Assert(err, check.IsNil)
	s.vars = map[string]string{"assertType": "foo"}
	rec := httptest.NewRecorder()
	assertsFindManyCmd.GET(assertsFindManyCmd, req, nil).ServeHTTP(rec, req)
	// Verify
	c.Check(rec.Code, check.Equals, 400)
	c.Check(rec.Body.String(), testutil.Contains, "invalid assert type")
}

func setupChanges(st *state.State) []string {
	chg1 := st.NewChange("install", "install...")
	chg1.Set("snap-names", []string{"funky-snap-name"})
	t1 := st.NewTask("download", "1...")
	t2 := st.NewTask("activate", "2...")
	chg1.AddAll(state.NewTaskSet(t1, t2))
	t1.Logf("l11")
	t1.Logf("l12")
	chg2 := st.NewChange("remove", "remove..")
	t3 := st.NewTask("unlink", "1...")
	chg2.AddTask(t3)
	t3.SetStatus(state.ErrorStatus)
	t3.Errorf("rm failed")

	return []string{chg1.ID(), chg2.ID(), t1.ID(), t2.ID(), t3.ID()}
}

func (s *apiSuite) TestStateChangesDefaultToInProgress(c *check.C) {
	restore := state.MockTime(time.Date(2016, 04, 21, 1, 2, 3, 0, time.UTC))
	defer restore()

	// Setup
	d := newTestDaemon(c)
	st := d.overlord.State()
	st.Lock()
	setupChanges(st)
	st.Unlock()

	// Execute
	req, err := http.NewRequest("GET", "/v2/changes", nil)
	c.Assert(err, check.IsNil)
	rsp := getChanges(stateChangesCmd, req, nil).(*resp)

	// Verify
	c.Check(rsp.Type, check.Equals, ResponseTypeSync)
	c.Check(rsp.Status, check.Equals, 200)
	c.Assert(rsp.Result, check.HasLen, 1)

	res, err := rsp.MarshalJSON()
	c.Assert(err, check.IsNil)

	c.Check(string(res), check.Matches, `.*{"id":"\w+","kind":"install","summary":"install...","status":"Do","tasks":\[{"id":"\w+","kind":"download","summary":"1...","status":"Do","log":\["2016-04-21T01:02:03Z INFO l11","2016-04-21T01:02:03Z INFO l12"],"progress":{"label":"","done":0,"total":1},"spawn-time":"2016-04-21T01:02:03Z"}.*`)
}

func (s *apiSuite) TestStateChangesInProgress(c *check.C) {
	restore := state.MockTime(time.Date(2016, 04, 21, 1, 2, 3, 0, time.UTC))
	defer restore()

	// Setup
	d := newTestDaemon(c)
	st := d.overlord.State()
	st.Lock()
	setupChanges(st)
	st.Unlock()

	// Execute
	req, err := http.NewRequest("GET", "/v2/changes?select=in-progress", nil)
	c.Assert(err, check.IsNil)
	rsp := getChanges(stateChangesCmd, req, nil).(*resp)

	// Verify
	c.Check(rsp.Type, check.Equals, ResponseTypeSync)
	c.Check(rsp.Status, check.Equals, 200)
	c.Assert(rsp.Result, check.HasLen, 1)

	res, err := rsp.MarshalJSON()
	c.Assert(err, check.IsNil)

	c.Check(string(res), check.Matches, `.*{"id":"\w+","kind":"install","summary":"install...","status":"Do","tasks":\[{"id":"\w+","kind":"download","summary":"1...","status":"Do","log":\["2016-04-21T01:02:03Z INFO l11","2016-04-21T01:02:03Z INFO l12"],"progress":{"label":"","done":0,"total":1},"spawn-time":"2016-04-21T01:02:03Z"}.*],"ready":false,"spawn-time":"2016-04-21T01:02:03Z"}.*`)
}

func (s *apiSuite) TestStateChangesAll(c *check.C) {
	restore := state.MockTime(time.Date(2016, 04, 21, 1, 2, 3, 0, time.UTC))
	defer restore()

	// Setup
	d := newTestDaemon(c)
	st := d.overlord.State()
	st.Lock()
	setupChanges(st)
	st.Unlock()

	// Execute
	req, err := http.NewRequest("GET", "/v2/changes?select=all", nil)
	c.Assert(err, check.IsNil)
	rsp := getChanges(stateChangesCmd, req, nil).(*resp)

	// Verify
	c.Check(rsp.Status, check.Equals, 200)
	c.Assert(rsp.Result, check.HasLen, 2)

	res, err := rsp.MarshalJSON()
	c.Assert(err, check.IsNil)

	c.Check(string(res), check.Matches, `.*{"id":"\w+","kind":"install","summary":"install...","status":"Do","tasks":\[{"id":"\w+","kind":"download","summary":"1...","status":"Do","log":\["2016-04-21T01:02:03Z INFO l11","2016-04-21T01:02:03Z INFO l12"],"progress":{"label":"","done":0,"total":1},"spawn-time":"2016-04-21T01:02:03Z"}.*],"ready":false,"spawn-time":"2016-04-21T01:02:03Z"}.*`)
	c.Check(string(res), check.Matches, `.*{"id":"\w+","kind":"remove","summary":"remove..","status":"Error","tasks":\[{"id":"\w+","kind":"unlink","summary":"1...","status":"Error","log":\["2016-04-21T01:02:03Z ERROR rm failed"],"progress":{"label":"","done":1,"total":1},"spawn-time":"2016-04-21T01:02:03Z","ready-time":"2016-04-21T01:02:03Z"}.*],"ready":true,"err":"[^"]+".*`)
}

func (s *apiSuite) TestStateChangesReady(c *check.C) {
	restore := state.MockTime(time.Date(2016, 04, 21, 1, 2, 3, 0, time.UTC))
	defer restore()

	// Setup
	d := newTestDaemon(c)
	st := d.overlord.State()
	st.Lock()
	setupChanges(st)
	st.Unlock()

	// Execute
	req, err := http.NewRequest("GET", "/v2/changes?select=ready", nil)
	c.Assert(err, check.IsNil)
	rsp := getChanges(stateChangesCmd, req, nil).(*resp)

	// Verify
	c.Check(rsp.Status, check.Equals, 200)
	c.Assert(rsp.Result, check.HasLen, 1)

	res, err := rsp.MarshalJSON()
	c.Assert(err, check.IsNil)

	c.Check(string(res), check.Matches, `.*{"id":"\w+","kind":"remove","summary":"remove..","status":"Error","tasks":\[{"id":"\w+","kind":"unlink","summary":"1...","status":"Error","log":\["2016-04-21T01:02:03Z ERROR rm failed"],"progress":{"label":"","done":1,"total":1},"spawn-time":"2016-04-21T01:02:03Z","ready-time":"2016-04-21T01:02:03Z"}.*],"ready":true,"err":"[^"]+".*`)
}

func (s *apiSuite) TestStateChangesForSnapName(c *check.C) {
	restore := state.MockTime(time.Date(2016, 04, 21, 1, 2, 3, 0, time.UTC))
	defer restore()

	// Setup
	d := newTestDaemon(c)
	st := d.overlord.State()
	st.Lock()
	setupChanges(st)
	st.Unlock()

	// Execute
	req, err := http.NewRequest("GET", "/v2/changes?for=funky-snap-name&select=all", nil)
	c.Assert(err, check.IsNil)
	rsp := getChanges(stateChangesCmd, req, nil).(*resp)

	// Verify
	c.Check(rsp.Type, check.Equals, ResponseTypeSync)
	c.Check(rsp.Status, check.Equals, 200)
	c.Assert(rsp.Result, check.FitsTypeOf, []*changeInfo(nil))

	res := rsp.Result.([]*changeInfo)
	c.Assert(res, check.HasLen, 1)
	c.Check(res[0].Kind, check.Equals, `install`)

	_, err = rsp.MarshalJSON()
	c.Assert(err, check.IsNil)
}

func (s *apiSuite) TestStateChange(c *check.C) {
	restore := state.MockTime(time.Date(2016, 04, 21, 1, 2, 3, 0, time.UTC))
	defer restore()

	// Setup
	d := newTestDaemon(c)
	st := d.overlord.State()
	st.Lock()
	ids := setupChanges(st)
	chg := st.Change(ids[0])
	chg.Set("api-data", map[string]int{"n": 42})
	st.Unlock()
	s.vars = map[string]string{"id": ids[0]}

	// Execute
	req, err := http.NewRequest("POST", "/v2/change/"+ids[0], nil)
	c.Assert(err, check.IsNil)
	rsp := getChange(stateChangeCmd, req, nil).(*resp)
	rec := httptest.NewRecorder()
	rsp.ServeHTTP(rec, req)

	// Verify
	c.Check(rec.Code, check.Equals, 200)
	c.Check(rsp.Status, check.Equals, 200)
	c.Check(rsp.Type, check.Equals, ResponseTypeSync)
	c.Check(rsp.Result, check.NotNil)

	var body map[string]interface{}
	err = json.Unmarshal(rec.Body.Bytes(), &body)
	c.Check(err, check.IsNil)
	c.Check(body["result"], check.DeepEquals, map[string]interface{}{
		"id":         ids[0],
		"kind":       "install",
		"summary":    "install...",
		"status":     "Do",
		"ready":      false,
		"spawn-time": "2016-04-21T01:02:03Z",
		"tasks": []interface{}{
			map[string]interface{}{
				"id":         ids[2],
				"kind":       "download",
				"summary":    "1...",
				"status":     "Do",
				"log":        []interface{}{"2016-04-21T01:02:03Z INFO l11", "2016-04-21T01:02:03Z INFO l12"},
				"progress":   map[string]interface{}{"label": "", "done": 0., "total": 1.},
				"spawn-time": "2016-04-21T01:02:03Z",
			},
			map[string]interface{}{
				"id":         ids[3],
				"kind":       "activate",
				"summary":    "2...",
				"status":     "Do",
				"progress":   map[string]interface{}{"label": "", "done": 0., "total": 1.},
				"spawn-time": "2016-04-21T01:02:03Z",
			},
		},
		"data": map[string]interface{}{
			"n": float64(42),
		},
	})
}

func (s *apiSuite) TestStateChangeAbort(c *check.C) {
	restore := state.MockTime(time.Date(2016, 04, 21, 1, 2, 3, 0, time.UTC))
	defer restore()

	soon := 0
	ensureStateSoon = func(st *state.State) {
		soon++
	}

	// Setup
	d := newTestDaemon(c)
	st := d.overlord.State()
	st.Lock()
	ids := setupChanges(st)
	st.Unlock()
	s.vars = map[string]string{"id": ids[0]}

	buf := bytes.NewBufferString(`{"action": "abort"}`)

	// Execute
	req, err := http.NewRequest("POST", "/v2/changes/"+ids[0], buf)
	c.Assert(err, check.IsNil)
	rsp := abortChange(stateChangeCmd, req, nil).(*resp)
	rec := httptest.NewRecorder()
	rsp.ServeHTTP(rec, req)

	// Ensure scheduled
	c.Check(soon, check.Equals, 1)

	// Verify
	c.Check(rec.Code, check.Equals, 200)
	c.Check(rsp.Status, check.Equals, 200)
	c.Check(rsp.Type, check.Equals, ResponseTypeSync)
	c.Check(rsp.Result, check.NotNil)

	var body map[string]interface{}
	err = json.Unmarshal(rec.Body.Bytes(), &body)
	c.Check(err, check.IsNil)
	c.Check(body["result"], check.DeepEquals, map[string]interface{}{
		"id":         ids[0],
		"kind":       "install",
		"summary":    "install...",
		"status":     "Hold",
		"ready":      true,
		"spawn-time": "2016-04-21T01:02:03Z",
		"ready-time": "2016-04-21T01:02:03Z",
		"tasks": []interface{}{
			map[string]interface{}{
				"id":         ids[2],
				"kind":       "download",
				"summary":    "1...",
				"status":     "Hold",
				"log":        []interface{}{"2016-04-21T01:02:03Z INFO l11", "2016-04-21T01:02:03Z INFO l12"},
				"progress":   map[string]interface{}{"label": "", "done": 1., "total": 1.},
				"spawn-time": "2016-04-21T01:02:03Z",
				"ready-time": "2016-04-21T01:02:03Z",
			},
			map[string]interface{}{
				"id":         ids[3],
				"kind":       "activate",
				"summary":    "2...",
				"status":     "Hold",
				"progress":   map[string]interface{}{"label": "", "done": 1., "total": 1.},
				"spawn-time": "2016-04-21T01:02:03Z",
				"ready-time": "2016-04-21T01:02:03Z",
			},
		},
	})
}

func (s *apiSuite) TestStateChangeAbortIsReady(c *check.C) {
	restore := state.MockTime(time.Date(2016, 04, 21, 1, 2, 3, 0, time.UTC))
	defer restore()

	// Setup
	d := newTestDaemon(c)
	st := d.overlord.State()
	st.Lock()
	ids := setupChanges(st)
	st.Change(ids[0]).SetStatus(state.DoneStatus)
	st.Unlock()
	s.vars = map[string]string{"id": ids[0]}

	buf := bytes.NewBufferString(`{"action": "abort"}`)

	// Execute
	req, err := http.NewRequest("POST", "/v2/changes/"+ids[0], buf)
	c.Assert(err, check.IsNil)
	rsp := abortChange(stateChangeCmd, req, nil).(*resp)
	rec := httptest.NewRecorder()
	rsp.ServeHTTP(rec, req)

	// Verify
	c.Check(rec.Code, check.Equals, 400)
	c.Check(rsp.Status, check.Equals, 400)
	c.Check(rsp.Type, check.Equals, ResponseTypeError)
	c.Check(rsp.Result, check.NotNil)

	var body map[string]interface{}
	err = json.Unmarshal(rec.Body.Bytes(), &body)
	c.Check(err, check.IsNil)
	c.Check(body["result"], check.DeepEquals, map[string]interface{}{
		"message": fmt.Sprintf("cannot abort change %s with nothing pending", ids[0]),
	})
}

const validBuyInput = `{
		  "snap-id": "the-snap-id-1234abcd",
		  "snap-name": "the snap name",
		  "price": 1.23,
		  "currency": "EUR"
		}`

var validBuyOptions = &store.BuyOptions{
	SnapID:   "the-snap-id-1234abcd",
	Price:    1.23,
	Currency: "EUR",
}

var buyTests = []struct {
	input                string
	result               *store.BuyResult
	err                  error
	expectedStatus       int
	expectedResult       interface{}
	expectedResponseType ResponseType
	expectedBuyOptions   *store.BuyOptions
}{
	{
		// Success
		input: validBuyInput,
		result: &store.BuyResult{
			State: "Complete",
		},
		expectedStatus: 200,
		expectedResult: &store.BuyResult{
			State: "Complete",
		},
		expectedResponseType: ResponseTypeSync,
		expectedBuyOptions:   validBuyOptions,
	},
	{
		// Fail with internal error
		input: `{
		  "snap-id": "the-snap-id-1234abcd",
		  "price": 1.23,
		  "currency": "EUR"
		}`,
		err:                  fmt.Errorf("internal error banana"),
		expectedStatus:       500,
		expectedResponseType: ResponseTypeError,
		expectedResult: &errorResult{
			Message: "internal error banana",
		},
		expectedBuyOptions: &store.BuyOptions{
			SnapID:   "the-snap-id-1234abcd",
			Price:    1.23,
			Currency: "EUR",
		},
	},
	{
		// Fail with unauthenticated error
		input:                validBuyInput,
		err:                  store.ErrUnauthenticated,
		expectedStatus:       400,
		expectedResponseType: ResponseTypeError,
		expectedResult: &errorResult{
			Message: "you need to log in first",
			Kind:    "login-required",
		},
		expectedBuyOptions: validBuyOptions,
	},
	{
		// Fail with TOS not accepted
		input:                validBuyInput,
		err:                  store.ErrTOSNotAccepted,
		expectedStatus:       400,
		expectedResponseType: ResponseTypeError,
		expectedResult: &errorResult{
			Message: "terms of service not accepted",
			Kind:    "terms-not-accepted",
		},
		expectedBuyOptions: validBuyOptions,
	},
	{
		// Fail with no payment methods
		input:                validBuyInput,
		err:                  store.ErrNoPaymentMethods,
		expectedStatus:       400,
		expectedResponseType: ResponseTypeError,
		expectedResult: &errorResult{
			Message: "no payment methods",
			Kind:    "no-payment-methods",
		},
		expectedBuyOptions: validBuyOptions,
	},
	{
		// Fail with payment declined
		input:                validBuyInput,
		err:                  store.ErrPaymentDeclined,
		expectedStatus:       400,
		expectedResponseType: ResponseTypeError,
		expectedResult: &errorResult{
			Message: "payment declined",
			Kind:    "payment-declined",
		},
		expectedBuyOptions: validBuyOptions,
	},
}

func (s *apiSuite) TestBuySnap(c *check.C) {
	for _, test := range buyTests {
		s.buyResult = test.result
		s.err = test.err

		buf := bytes.NewBufferString(test.input)
		req, err := http.NewRequest("POST", "/v2/buy", buf)
		c.Assert(err, check.IsNil)

		state := snapCmd.d.overlord.State()
		state.Lock()
		user, err := auth.NewUser(state, "username", "email@test.com", "macaroon", []string{"discharge"})
		state.Unlock()
		c.Check(err, check.IsNil)

		rsp := postBuy(buyCmd, req, user).(*resp)

		c.Check(rsp.Status, check.Equals, test.expectedStatus)
		c.Check(rsp.Type, check.Equals, test.expectedResponseType)
		c.Assert(rsp.Result, check.FitsTypeOf, test.expectedResult)
		c.Check(rsp.Result, check.DeepEquals, test.expectedResult)

		c.Check(s.buyOptions, check.DeepEquals, test.expectedBuyOptions)
		c.Check(s.user, check.Equals, user)
	}
}

func (s *apiSuite) TestIsTrue(c *check.C) {
	form := &multipart.Form{}
	c.Check(isTrue(form, "foo"), check.Equals, false)
	for _, f := range []string{"", "false", "0", "False", "f", "try"} {
		form.Value = map[string][]string{"foo": {f}}
		c.Check(isTrue(form, "foo"), check.Equals, false, check.Commentf("expected %q to be false", f))
	}
	for _, t := range []string{"true", "1", "True", "t"} {
		form.Value = map[string][]string{"foo": {t}}
		c.Check(isTrue(form, "foo"), check.Equals, true, check.Commentf("expected %q to be true", t))
	}
}

var readyToBuyTests = []struct {
	input    error
	status   int
	respType interface{}
	response interface{}
}{
	{
		// Success
		input:    nil,
		status:   200,
		respType: ResponseTypeSync,
		response: true,
	},
	{
		// Not accepted TOS
		input:    store.ErrTOSNotAccepted,
		status:   400,
		respType: ResponseTypeError,
		response: &errorResult{
			Message: "terms of service not accepted",
			Kind:    errorKindTermsNotAccepted,
		},
	},
	{
		// No payment methods
		input:    store.ErrNoPaymentMethods,
		status:   400,
		respType: ResponseTypeError,
		response: &errorResult{
			Message: "no payment methods",
			Kind:    errorKindNoPaymentMethods,
		},
	},
}

func (s *apiSuite) TestReadyToBuy(c *check.C) {
	for _, test := range readyToBuyTests {
		s.err = test.input

		req, err := http.NewRequest("GET", "/v2/buy/ready", nil)
		c.Assert(err, check.IsNil)

		state := snapCmd.d.overlord.State()
		state.Lock()
		user, err := auth.NewUser(state, "username", "email@test.com", "macaroon", []string{"discharge"})
		state.Unlock()
		c.Check(err, check.IsNil)

		rsp := readyToBuy(readyToBuyCmd, req, user).(*resp)
		c.Check(rsp.Status, check.Equals, test.status)
		c.Check(rsp.Type, check.Equals, test.respType)
		c.Assert(rsp.Result, check.FitsTypeOf, test.response)
		c.Check(rsp.Result, check.DeepEquals, test.response)
	}
}

var _ = check.Suite(&postCreateUserSuite{})

type postCreateUserSuite struct {
	apiBaseSuite

	mockUserHome string
}

func (s *postCreateUserSuite) SetUpTest(c *check.C) {
	s.apiBaseSuite.SetUpTest(c)

	s.daemon(c)
	postCreateUserUcrednetGet = func(string) (uint32, uint32, string, error) {
		return 100, 0, dirs.SnapdSocket, nil
	}
	s.mockUserHome = c.MkDir()
	userLookup = mkUserLookup(s.mockUserHome)
}

func (s *postCreateUserSuite) TearDownTest(c *check.C) {
	s.apiBaseSuite.TearDownTest(c)

	postCreateUserUcrednetGet = ucrednetGet
	userLookup = user.Lookup
	osutilAddUser = osutil.AddUser
	storeUserInfo = store.UserInfo
}

func mkUserLookup(userHomeDir string) func(string) (*user.User, error) {
	return func(username string) (*user.User, error) {
		cur, err := user.Current()
		cur.Username = username
		cur.HomeDir = userHomeDir
		return cur, err
	}
}

func (s *postCreateUserSuite) TestPostCreateUserNoSSHKeys(c *check.C) {
	restore := release.MockOnClassic(false)
	defer restore()

	storeUserInfo = func(user string) (*store.User, error) {
		c.Check(user, check.Equals, "popper@lse.ac.uk")
		return &store.User{
			Username:         "karl",
			OpenIDIdentifier: "xxyyzz",
		}, nil
	}

	buf := bytes.NewBufferString(`{"email": "popper@lse.ac.uk"}`)
	req, err := http.NewRequest("POST", "/v2/create-user", buf)
	c.Assert(err, check.IsNil)

	rsp := postCreateUser(createUserCmd, req, nil).(*resp)

	c.Check(rsp.Type, check.Equals, ResponseTypeError)
	c.Check(rsp.Result.(*errorResult).Message, check.Matches, `cannot create user for "popper@lse.ac.uk": no ssh keys found`)
}

func (s *postCreateUserSuite) TestPostCreateUser(c *check.C) {
	restore := release.MockOnClassic(false)
	defer restore()

	expectedEmail := "popper@lse.ac.uk"
	expectedUsername := "karl"

	storeUserInfo = func(user string) (*store.User, error) {
		c.Check(user, check.Equals, expectedEmail)
		return &store.User{
			Username:         expectedUsername,
			SSHKeys:          []string{"ssh1", "ssh2"},
			OpenIDIdentifier: "xxyyzz",
		}, nil
	}
	osutilAddUser = func(username string, opts *osutil.AddUserOptions) error {
		c.Check(username, check.Equals, expectedUsername)
		c.Check(opts.SSHKeys, check.DeepEquals, []string{"ssh1", "ssh2"})
		c.Check(opts.Gecos, check.Equals, "popper@lse.ac.uk,xxyyzz")
		c.Check(opts.Sudoer, check.Equals, false)
		return nil
	}

	buf := bytes.NewBufferString(fmt.Sprintf(`{"email": "%s"}`, expectedEmail))
	req, err := http.NewRequest("POST", "/v2/create-user", buf)
	c.Assert(err, check.IsNil)

	rsp := postCreateUser(createUserCmd, req, nil).(*resp)

	expected := &userResponseData{
		Username: expectedUsername,
		SSHKeys:  []string{"ssh1", "ssh2"},
	}

	c.Check(rsp.Type, check.Equals, ResponseTypeSync)
	c.Check(rsp.Result, check.FitsTypeOf, expected)
	c.Check(rsp.Result, check.DeepEquals, expected)

	// user was setup in state
	state := s.d.overlord.State()
	state.Lock()
	user, err := auth.User(state, 1)
	state.Unlock()
	c.Check(err, check.IsNil)
	c.Check(user.Username, check.Equals, expectedUsername)
	c.Check(user.Email, check.Equals, expectedEmail)
	c.Check(user.Macaroon, check.NotNil)
	// auth saved to user home dir
	outfile := filepath.Join(s.mockUserHome, ".snap", "auth.json")
	c.Check(osutil.FileExists(outfile), check.Equals, true)
	c.Check(outfile, testutil.FileEquals,
		fmt.Sprintf(`{"id":%d,"username":"%s","email":"%s","macaroon":"%s"}`,
			1, expectedUsername, expectedEmail, user.Macaroon))
}

func (s *postCreateUserSuite) TestGetUserDetailsFromAssertionModelNotFound(c *check.C) {
	st := s.d.overlord.State()
	email := "foo@example.com"

	username, opts, err := getUserDetailsFromAssertion(st, email)
	c.Check(username, check.Equals, "")
	c.Check(opts, check.IsNil)
	c.Check(err, check.ErrorMatches, `cannot add system-user "foo@example.com": cannot get model assertion: no state entry for key`)
}

func (s *postCreateUserSuite) setupSigner(accountID string, signerPrivKey asserts.PrivateKey) *assertstest.SigningDB {
	st := s.d.overlord.State()

	// create fake brand signature
	signerSigning := assertstest.NewSigningDB(accountID, signerPrivKey)

	signerAcct := assertstest.NewAccount(s.storeSigning, accountID, map[string]interface{}{
		"account-id":   accountID,
		"verification": "certified",
	}, "")
	s.storeSigning.Add(signerAcct)
	assertAdd(st, signerAcct)

	signerAccKey := assertstest.NewAccountKey(s.storeSigning, signerAcct, nil, signerPrivKey.PublicKey(), "")
	s.storeSigning.Add(signerAccKey)
	assertAdd(st, signerAccKey)

	return signerSigning
}

var (
	brandPrivKey, _   = assertstest.GenerateKey(752)
	partnerPrivKey, _ = assertstest.GenerateKey(752)
	unknownPrivKey, _ = assertstest.GenerateKey(752)
)

func (s *postCreateUserSuite) makeSystemUsers(c *check.C, systemUsers []map[string]interface{}) {
	st := s.d.overlord.State()

	assertAdd(st, s.storeSigning.StoreAccountKey(""))

	brandSigning := s.setupSigner("my-brand", brandPrivKey)
	partnerSigning := s.setupSigner("partner", partnerPrivKey)
	unknownSigning := s.setupSigner("unknown", unknownPrivKey)

	signers := map[string]*assertstest.SigningDB{
		"my-brand": brandSigning,
		"partner":  partnerSigning,
		"unknown":  unknownSigning,
	}

	model, err := brandSigning.Sign(asserts.ModelType, map[string]interface{}{
		"series":                "16",
		"authority-id":          "my-brand",
		"brand-id":              "my-brand",
		"model":                 "my-model",
		"architecture":          "amd64",
		"gadget":                "pc",
		"kernel":                "pc-kernel",
		"required-snaps":        []interface{}{"required-snap1"},
		"system-user-authority": []interface{}{"my-brand", "partner"},
		"timestamp":             time.Now().Format(time.RFC3339),
	}, nil, "")
	c.Assert(err, check.IsNil)
	model = model.(*asserts.Model)

	// now add model related stuff to the system
	assertAdd(st, model)

	for _, suMap := range systemUsers {
		su, err := signers[suMap["authority-id"].(string)].Sign(asserts.SystemUserType, suMap, nil, "")
		c.Assert(err, check.IsNil)
		su = su.(*asserts.SystemUser)
		// now add system-user assertion to the system
		assertAdd(st, su)
	}
	// create fake device
	st.Lock()
	err = auth.SetDevice(st, &auth.DeviceState{
		Brand:  "my-brand",
		Model:  "my-model",
		Serial: "serialserial",
	})
	st.Unlock()
	c.Assert(err, check.IsNil)
}

var goodUser = map[string]interface{}{
	"authority-id": "my-brand",
	"brand-id":     "my-brand",
	"email":        "foo@bar.com",
	"series":       []interface{}{"16", "18"},
	"models":       []interface{}{"my-model", "other-model"},
	"name":         "Boring Guy",
	"username":     "guy",
	"password":     "$6$salt$hash",
	"since":        time.Now().Format(time.RFC3339),
	"until":        time.Now().Add(24 * 30 * time.Hour).Format(time.RFC3339),
}

var partnerUser = map[string]interface{}{
	"authority-id": "partner",
	"brand-id":     "my-brand",
	"email":        "p@partner.com",
	"series":       []interface{}{"16", "18"},
	"models":       []interface{}{"my-model"},
	"name":         "Partner Guy",
	"username":     "partnerguy",
	"password":     "$6$salt$hash",
	"since":        time.Now().Format(time.RFC3339),
	"until":        time.Now().Add(24 * 30 * time.Hour).Format(time.RFC3339),
}

var badUser = map[string]interface{}{
	// bad user (not valid for this model)
	"authority-id": "my-brand",
	"brand-id":     "my-brand",
	"email":        "foobar@bar.com",
	"series":       []interface{}{"16", "18"},
	"models":       []interface{}{"non-of-the-models-i-have"},
	"name":         "Random Gal",
	"username":     "gal",
	"password":     "$6$salt$hash",
	"since":        time.Now().Format(time.RFC3339),
	"until":        time.Now().Add(24 * 30 * time.Hour).Format(time.RFC3339),
}

var unknownUser = map[string]interface{}{
	"authority-id": "unknown",
	"brand-id":     "my-brand",
	"email":        "x@partner.com",
	"series":       []interface{}{"16", "18"},
	"models":       []interface{}{"my-model"},
	"name":         "XGuy",
	"username":     "xguy",
	"password":     "$6$salt$hash",
	"since":        time.Now().Format(time.RFC3339),
	"until":        time.Now().Add(24 * 30 * time.Hour).Format(time.RFC3339),
}

func (s *postCreateUserSuite) TestGetUserDetailsFromAssertionHappy(c *check.C) {
	s.makeSystemUsers(c, []map[string]interface{}{goodUser})

	// ensure that if we query the details from the assert DB we get
	// the expected user
	st := s.d.overlord.State()
	username, opts, err := getUserDetailsFromAssertion(st, "foo@bar.com")
	c.Check(username, check.Equals, "guy")
	c.Check(opts, check.DeepEquals, &osutil.AddUserOptions{
		Gecos:    "foo@bar.com,Boring Guy",
		Password: "$6$salt$hash",
	})
	c.Check(err, check.IsNil)
}

// FIXME: These tests all look similar, with small deltas. Would be
// nice to transform them into a table that is just the deltas, and
// run on a loop.
func (s *postCreateUserSuite) TestPostCreateUserFromAssertion(c *check.C) {
	restore := release.MockOnClassic(false)
	defer restore()

	s.makeSystemUsers(c, []map[string]interface{}{goodUser})

	// mock the calls that create the user
	osutilAddUser = func(username string, opts *osutil.AddUserOptions) error {
		c.Check(username, check.Equals, "guy")
		c.Check(opts.Gecos, check.Equals, "foo@bar.com,Boring Guy")
		c.Check(opts.Sudoer, check.Equals, false)
		c.Check(opts.Password, check.Equals, "$6$salt$hash")
		return nil
	}

	defer func() {
		osutilAddUser = osutil.AddUser
	}()

	// do it!
	buf := bytes.NewBufferString(`{"email": "foo@bar.com","known":true}`)
	req, err := http.NewRequest("POST", "/v2/create-user", buf)
	c.Assert(err, check.IsNil)

	rsp := postCreateUser(createUserCmd, req, nil).(*resp)

	expected := &userResponseData{
		Username: "guy",
	}

	c.Check(rsp.Type, check.Equals, ResponseTypeSync)
	c.Check(rsp.Result, check.FitsTypeOf, expected)
	c.Check(rsp.Result, check.DeepEquals, expected)

	// ensure the user was added to the state
	st := s.d.overlord.State()
	st.Lock()
	users, err := auth.Users(st)
	c.Assert(err, check.IsNil)
	st.Unlock()
	c.Check(users, check.HasLen, 1)
}

func (s *postCreateUserSuite) TestPostCreateUserFromAssertionAllKnown(c *check.C) {
	restore := release.MockOnClassic(false)
	defer restore()

	s.makeSystemUsers(c, []map[string]interface{}{goodUser, partnerUser, badUser, unknownUser})

	// mock the calls that create the user
	osutilAddUser = func(username string, opts *osutil.AddUserOptions) error {
		switch username {
		case "guy":
			c.Check(opts.Gecos, check.Equals, "foo@bar.com,Boring Guy")
		case "partnerguy":
			c.Check(opts.Gecos, check.Equals, "p@partner.com,Partner Guy")
		default:
			c.Logf("unexpected username %q", username)
			c.Fail()
		}
		c.Check(opts.Sudoer, check.Equals, false)
		c.Check(opts.Password, check.Equals, "$6$salt$hash")
		return nil
	}
	defer func() {
		osutilAddUser = osutil.AddUser
	}()

	// do it!
	buf := bytes.NewBufferString(`{"known":true}`)
	req, err := http.NewRequest("POST", "/v2/create-user", buf)
	c.Assert(err, check.IsNil)

	rsp := postCreateUser(createUserCmd, req, nil).(*resp)

	c.Check(rsp.Type, check.Equals, ResponseTypeSync)
	// note that we get a list here instead of a single
	// userResponseData item
	c.Check(rsp.Result, check.FitsTypeOf, []userResponseData{})
	seen := map[string]bool{}
	for _, u := range rsp.Result.([]userResponseData) {
		seen[u.Username] = true
		c.Check(u, check.DeepEquals, userResponseData{Username: u.Username})
	}
	c.Check(seen, check.DeepEquals, map[string]bool{
		"guy":        true,
		"partnerguy": true,
	})

	// ensure the user was added to the state
	st := s.d.overlord.State()
	st.Lock()
	users, err := auth.Users(st)
	c.Assert(err, check.IsNil)
	st.Unlock()
	c.Check(users, check.HasLen, 2)
}

func (s *postCreateUserSuite) TestPostCreateUserFromAssertionAllKnownClassicErrors(c *check.C) {
	restore := release.MockOnClassic(true)
	defer restore()

	s.makeSystemUsers(c, []map[string]interface{}{goodUser})

	postCreateUserUcrednetGet = func(string) (uint32, uint32, string, error) {
		return 100, 0, dirs.SnapdSocket, nil
	}
	defer func() {
		postCreateUserUcrednetGet = ucrednetGet
	}()

	// do it!
	buf := bytes.NewBufferString(`{"known":true}`)
	req, err := http.NewRequest("POST", "/v2/create-user", buf)
	c.Assert(err, check.IsNil)

	rsp := postCreateUser(createUserCmd, req, nil).(*resp)

	c.Check(rsp.Type, check.Equals, ResponseTypeError)
	c.Check(rsp.Result.(*errorResult).Message, check.Matches, `cannot create user: device is a classic system`)
}

func (s *postCreateUserSuite) TestPostCreateUserFromAssertionAllKnownButOwnedErrors(c *check.C) {
	restore := release.MockOnClassic(false)
	defer restore()

	s.makeSystemUsers(c, []map[string]interface{}{goodUser})

	st := s.d.overlord.State()
	st.Lock()
	_, err := auth.NewUser(st, "username", "email@test.com", "macaroon", []string{"discharge"})
	st.Unlock()
	c.Check(err, check.IsNil)

	// do it!
	buf := bytes.NewBufferString(`{"known":true}`)
	req, err := http.NewRequest("POST", "/v2/create-user", buf)
	c.Assert(err, check.IsNil)

	rsp := postCreateUser(createUserCmd, req, nil).(*resp)

	c.Check(rsp.Type, check.Equals, ResponseTypeError)
	c.Check(rsp.Result.(*errorResult).Message, check.Matches, `cannot create user: device already managed`)
}

func (s *postCreateUserSuite) TestPostCreateUserFromAssertionAllKnownButOwned(c *check.C) {
	restore := release.MockOnClassic(false)
	defer restore()

	s.makeSystemUsers(c, []map[string]interface{}{goodUser})

	st := s.d.overlord.State()
	st.Lock()
	_, err := auth.NewUser(st, "username", "email@test.com", "macaroon", []string{"discharge"})
	st.Unlock()
	c.Check(err, check.IsNil)

	// mock the calls that create the user
	osutilAddUser = func(username string, opts *osutil.AddUserOptions) error {
		c.Check(username, check.Equals, "guy")
		c.Check(opts.Gecos, check.Equals, "foo@bar.com,Boring Guy")
		c.Check(opts.Sudoer, check.Equals, false)
		c.Check(opts.Password, check.Equals, "$6$salt$hash")
		return nil
	}
	defer func() {
		osutilAddUser = osutil.AddUser
	}()

	// do it!
	buf := bytes.NewBufferString(`{"known":true,"force-managed":true}`)
	req, err := http.NewRequest("POST", "/v2/create-user", buf)
	c.Assert(err, check.IsNil)

	rsp := postCreateUser(createUserCmd, req, nil).(*resp)

	// note that we get a list here instead of a single
	// userResponseData item
	expected := []userResponseData{
		{Username: "guy"},
	}
	c.Check(rsp.Type, check.Equals, ResponseTypeSync)
	c.Check(rsp.Result, check.FitsTypeOf, expected)
	c.Check(rsp.Result, check.DeepEquals, expected)
}

func (s *postCreateUserSuite) TestUsersEmpty(c *check.C) {
	req, err := http.NewRequest("GET", "/v2/users", nil)
	c.Assert(err, check.IsNil)

	rsp := getUsers(usersCmd, req, nil).(*resp)

	expected := []userResponseData{}
	c.Check(rsp.Type, check.Equals, ResponseTypeSync)
	c.Check(rsp.Result, check.FitsTypeOf, expected)
	c.Check(rsp.Result, check.DeepEquals, expected)
}

func (s *postCreateUserSuite) TestUsersHasUser(c *check.C) {
	st := s.d.overlord.State()
	st.Lock()
	u, err := auth.NewUser(st, "someuser", "mymail@test.com", "macaroon", []string{"discharge"})
	st.Unlock()
	c.Assert(err, check.IsNil)

	req, err := http.NewRequest("GET", "/v2/users", nil)
	c.Assert(err, check.IsNil)

	rsp := getUsers(usersCmd, req, nil).(*resp)

	expected := []userResponseData{
		{ID: u.ID, Username: u.Username, Email: u.Email},
	}
	c.Check(rsp.Type, check.Equals, ResponseTypeSync)
	c.Check(rsp.Result, check.FitsTypeOf, expected)
	c.Check(rsp.Result, check.DeepEquals, expected)
}

func (s *postCreateUserSuite) TestSysInfoIsManaged(c *check.C) {
	st := s.d.overlord.State()
	st.Lock()
	_, err := auth.NewUser(st, "someuser", "mymail@test.com", "macaroon", []string{"discharge"})
	st.Unlock()
	c.Assert(err, check.IsNil)

	req, err := http.NewRequest("GET", "/v2/system-info", nil)
	c.Assert(err, check.IsNil)

	rsp := sysInfo(sysInfoCmd, req, nil).(*resp)

	c.Check(rsp.Type, check.Equals, ResponseTypeSync)
	c.Check(rsp.Result.(map[string]interface{})["managed"], check.Equals, true)
}

// aliases

func (s *apiSuite) TestAliasSuccess(c *check.C) {
	err := os.MkdirAll(dirs.SnapBinariesDir, 0755)
	c.Assert(err, check.IsNil)
	d := s.daemon(c)

	s.mockSnap(c, aliasYaml)

	oldAutoAliases := snapstate.AutoAliases
	snapstate.AutoAliases = func(*state.State, *snap.Info) (map[string]string, error) {
		return nil, nil
	}
	defer func() { snapstate.AutoAliases = oldAutoAliases }()

	d.overlord.Loop()
	defer d.overlord.Stop()

	action := &aliasAction{
		Action: "alias",
		Snap:   "alias-snap",
		App:    "app",
		Alias:  "alias1",
	}
	text, err := json.Marshal(action)
	c.Assert(err, check.IsNil)
	buf := bytes.NewBuffer(text)
	req, err := http.NewRequest("POST", "/v2/aliases", buf)
	c.Assert(err, check.IsNil)
	rec := httptest.NewRecorder()
	aliasesCmd.POST(aliasesCmd, req, nil).ServeHTTP(rec, req)
	c.Assert(rec.Code, check.Equals, 202)
	var body map[string]interface{}
	err = json.Unmarshal(rec.Body.Bytes(), &body)
	c.Check(err, check.IsNil)
	id := body["change"].(string)

	st := d.overlord.State()
	st.Lock()
	chg := st.Change(id)
	st.Unlock()
	c.Assert(chg, check.NotNil)

	<-chg.Ready()

	st.Lock()
	err = chg.Err()
	st.Unlock()
	c.Assert(err, check.IsNil)

	// sanity check
	c.Check(osutil.IsSymlink(filepath.Join(dirs.SnapBinariesDir, "alias1")), check.Equals, true)
}

func (s *apiSuite) TestAliasErrors(c *check.C) {
	s.daemon(c)

	errScenarios := []struct {
		mangle func(*aliasAction)
		err    string
	}{
		{func(a *aliasAction) { a.Action = "" }, `unsupported alias action: ""`},
		{func(a *aliasAction) { a.Action = "what" }, `unsupported alias action: "what"`},
		{func(a *aliasAction) { a.Snap = "lalala" }, `snap "lalala" is not installed`},
		{func(a *aliasAction) { a.Alias = ".foo" }, `invalid alias name: ".foo"`},
		{func(a *aliasAction) { a.Aliases = []string{"baz"} }, `cannot interpret request, snaps can no longer be expected to declare their aliases`},
	}

	for _, scen := range errScenarios {
		action := &aliasAction{
			Action: "alias",
			Snap:   "alias-snap",
			App:    "app",
			Alias:  "alias1",
		}
		scen.mangle(action)

		text, err := json.Marshal(action)
		c.Assert(err, check.IsNil)
		buf := bytes.NewBuffer(text)
		req, err := http.NewRequest("POST", "/v2/aliases", buf)
		c.Assert(err, check.IsNil)

		rsp := changeAliases(aliasesCmd, req, nil).(*resp)
		c.Check(rsp.Type, check.Equals, ResponseTypeError)
		c.Check(rsp.Status, check.Equals, 400)
		c.Check(rsp.Result.(*errorResult).Message, check.Matches, scen.err)
	}
}

func (s *apiSuite) TestUnaliasSnapSuccess(c *check.C) {
	err := os.MkdirAll(dirs.SnapBinariesDir, 0755)
	c.Assert(err, check.IsNil)
	d := s.daemon(c)

	s.mockSnap(c, aliasYaml)

	oldAutoAliases := snapstate.AutoAliases
	snapstate.AutoAliases = func(*state.State, *snap.Info) (map[string]string, error) {
		return nil, nil
	}
	defer func() { snapstate.AutoAliases = oldAutoAliases }()

	d.overlord.Loop()
	defer d.overlord.Stop()

	action := &aliasAction{
		Action: "unalias",
		Snap:   "alias-snap",
	}
	text, err := json.Marshal(action)
	c.Assert(err, check.IsNil)
	buf := bytes.NewBuffer(text)
	req, err := http.NewRequest("POST", "/v2/aliases", buf)
	c.Assert(err, check.IsNil)
	rec := httptest.NewRecorder()
	aliasesCmd.POST(aliasesCmd, req, nil).ServeHTTP(rec, req)
	c.Assert(rec.Code, check.Equals, 202)
	var body map[string]interface{}
	err = json.Unmarshal(rec.Body.Bytes(), &body)
	c.Check(err, check.IsNil)
	id := body["change"].(string)

	st := d.overlord.State()
	st.Lock()
	chg := st.Change(id)
	c.Check(chg.Summary(), check.Equals, `Disable all aliases for snap "alias-snap"`)
	st.Unlock()
	c.Assert(chg, check.NotNil)

	<-chg.Ready()

	st.Lock()
	defer st.Unlock()
	err = chg.Err()
	c.Assert(err, check.IsNil)

	// sanity check
	var snapst snapstate.SnapState
	err = snapstate.Get(st, "alias-snap", &snapst)
	c.Assert(err, check.IsNil)
	c.Check(snapst.AutoAliasesDisabled, check.Equals, true)
}

func (s *apiSuite) TestUnaliasDWIMSnapSuccess(c *check.C) {
	err := os.MkdirAll(dirs.SnapBinariesDir, 0755)
	c.Assert(err, check.IsNil)
	d := s.daemon(c)

	s.mockSnap(c, aliasYaml)

	oldAutoAliases := snapstate.AutoAliases
	snapstate.AutoAliases = func(*state.State, *snap.Info) (map[string]string, error) {
		return nil, nil
	}
	defer func() { snapstate.AutoAliases = oldAutoAliases }()

	d.overlord.Loop()
	defer d.overlord.Stop()

	action := &aliasAction{
		Action: "unalias",
		Snap:   "alias-snap",
		Alias:  "alias-snap",
	}
	text, err := json.Marshal(action)
	c.Assert(err, check.IsNil)
	buf := bytes.NewBuffer(text)
	req, err := http.NewRequest("POST", "/v2/aliases", buf)
	c.Assert(err, check.IsNil)
	rec := httptest.NewRecorder()
	aliasesCmd.POST(aliasesCmd, req, nil).ServeHTTP(rec, req)
	c.Assert(rec.Code, check.Equals, 202)
	var body map[string]interface{}
	err = json.Unmarshal(rec.Body.Bytes(), &body)
	c.Check(err, check.IsNil)
	id := body["change"].(string)

	st := d.overlord.State()
	st.Lock()
	chg := st.Change(id)
	c.Check(chg.Summary(), check.Equals, `Disable all aliases for snap "alias-snap"`)
	st.Unlock()
	c.Assert(chg, check.NotNil)

	<-chg.Ready()

	st.Lock()
	defer st.Unlock()
	err = chg.Err()
	c.Assert(err, check.IsNil)

	// sanity check
	var snapst snapstate.SnapState
	err = snapstate.Get(st, "alias-snap", &snapst)
	c.Assert(err, check.IsNil)
	c.Check(snapst.AutoAliasesDisabled, check.Equals, true)
}

func (s *apiSuite) TestUnaliasAliasSuccess(c *check.C) {
	err := os.MkdirAll(dirs.SnapBinariesDir, 0755)
	c.Assert(err, check.IsNil)
	d := s.daemon(c)

	s.mockSnap(c, aliasYaml)

	oldAutoAliases := snapstate.AutoAliases
	snapstate.AutoAliases = func(*state.State, *snap.Info) (map[string]string, error) {
		return nil, nil
	}
	defer func() { snapstate.AutoAliases = oldAutoAliases }()

	d.overlord.Loop()
	defer d.overlord.Stop()

	action := &aliasAction{
		Action: "alias",
		Snap:   "alias-snap",
		App:    "app",
		Alias:  "alias1",
	}
	text, err := json.Marshal(action)
	c.Assert(err, check.IsNil)
	buf := bytes.NewBuffer(text)
	req, err := http.NewRequest("POST", "/v2/aliases", buf)
	c.Assert(err, check.IsNil)
	rec := httptest.NewRecorder()
	aliasesCmd.POST(aliasesCmd, req, nil).ServeHTTP(rec, req)
	c.Assert(rec.Code, check.Equals, 202)
	var body map[string]interface{}
	err = json.Unmarshal(rec.Body.Bytes(), &body)
	c.Check(err, check.IsNil)
	id := body["change"].(string)

	st := d.overlord.State()
	st.Lock()
	chg := st.Change(id)
	st.Unlock()
	c.Assert(chg, check.NotNil)

	<-chg.Ready()

	st.Lock()
	err = chg.Err()
	st.Unlock()
	c.Assert(err, check.IsNil)

	// unalias
	action = &aliasAction{
		Action: "unalias",
		Alias:  "alias1",
	}
	text, err = json.Marshal(action)
	c.Assert(err, check.IsNil)
	buf = bytes.NewBuffer(text)
	req, err = http.NewRequest("POST", "/v2/aliases", buf)
	c.Assert(err, check.IsNil)
	rec = httptest.NewRecorder()
	aliasesCmd.POST(aliasesCmd, req, nil).ServeHTTP(rec, req)
	c.Assert(rec.Code, check.Equals, 202)
	err = json.Unmarshal(rec.Body.Bytes(), &body)
	c.Check(err, check.IsNil)
	id = body["change"].(string)

	st.Lock()
	chg = st.Change(id)
	c.Check(chg.Summary(), check.Equals, `Remove manual alias "alias1" for snap "alias-snap"`)
	st.Unlock()
	c.Assert(chg, check.NotNil)

	<-chg.Ready()

	st.Lock()
	defer st.Unlock()
	err = chg.Err()
	c.Assert(err, check.IsNil)

	// sanity check
	c.Check(osutil.FileExists(filepath.Join(dirs.SnapBinariesDir, "alias1")), check.Equals, false)
}

func (s *apiSuite) TestUnaliasDWIMAliasSuccess(c *check.C) {
	err := os.MkdirAll(dirs.SnapBinariesDir, 0755)
	c.Assert(err, check.IsNil)
	d := s.daemon(c)

	s.mockSnap(c, aliasYaml)

	oldAutoAliases := snapstate.AutoAliases
	snapstate.AutoAliases = func(*state.State, *snap.Info) (map[string]string, error) {
		return nil, nil
	}
	defer func() { snapstate.AutoAliases = oldAutoAliases }()

	d.overlord.Loop()
	defer d.overlord.Stop()

	action := &aliasAction{
		Action: "alias",
		Snap:   "alias-snap",
		App:    "app",
		Alias:  "alias1",
	}
	text, err := json.Marshal(action)
	c.Assert(err, check.IsNil)
	buf := bytes.NewBuffer(text)
	req, err := http.NewRequest("POST", "/v2/aliases", buf)
	c.Assert(err, check.IsNil)
	rec := httptest.NewRecorder()
	aliasesCmd.POST(aliasesCmd, req, nil).ServeHTTP(rec, req)
	c.Assert(rec.Code, check.Equals, 202)
	var body map[string]interface{}
	err = json.Unmarshal(rec.Body.Bytes(), &body)
	c.Check(err, check.IsNil)
	id := body["change"].(string)

	st := d.overlord.State()
	st.Lock()
	chg := st.Change(id)
	st.Unlock()
	c.Assert(chg, check.NotNil)

	<-chg.Ready()

	st.Lock()
	err = chg.Err()
	st.Unlock()
	c.Assert(err, check.IsNil)

	// DWIM unalias an alias
	action = &aliasAction{
		Action: "unalias",
		Snap:   "alias1",
		Alias:  "alias1",
	}
	text, err = json.Marshal(action)
	c.Assert(err, check.IsNil)
	buf = bytes.NewBuffer(text)
	req, err = http.NewRequest("POST", "/v2/aliases", buf)
	c.Assert(err, check.IsNil)
	rec = httptest.NewRecorder()
	aliasesCmd.POST(aliasesCmd, req, nil).ServeHTTP(rec, req)
	c.Assert(rec.Code, check.Equals, 202)
	err = json.Unmarshal(rec.Body.Bytes(), &body)
	c.Check(err, check.IsNil)
	id = body["change"].(string)

	st.Lock()
	chg = st.Change(id)
	c.Check(chg.Summary(), check.Equals, `Remove manual alias "alias1" for snap "alias-snap"`)
	st.Unlock()
	c.Assert(chg, check.NotNil)

	<-chg.Ready()

	st.Lock()
	defer st.Unlock()
	err = chg.Err()
	c.Assert(err, check.IsNil)

	// sanity check
	c.Check(osutil.FileExists(filepath.Join(dirs.SnapBinariesDir, "alias1")), check.Equals, false)
}

func (s *apiSuite) TestPreferSuccess(c *check.C) {
	err := os.MkdirAll(dirs.SnapBinariesDir, 0755)
	c.Assert(err, check.IsNil)
	d := s.daemon(c)

	s.mockSnap(c, aliasYaml)

	oldAutoAliases := snapstate.AutoAliases
	snapstate.AutoAliases = func(*state.State, *snap.Info) (map[string]string, error) {
		return nil, nil
	}
	defer func() { snapstate.AutoAliases = oldAutoAliases }()

	d.overlord.Loop()
	defer d.overlord.Stop()

	action := &aliasAction{
		Action: "prefer",
		Snap:   "alias-snap",
	}
	text, err := json.Marshal(action)
	c.Assert(err, check.IsNil)
	buf := bytes.NewBuffer(text)
	req, err := http.NewRequest("POST", "/v2/aliases", buf)
	c.Assert(err, check.IsNil)
	rec := httptest.NewRecorder()
	aliasesCmd.POST(aliasesCmd, req, nil).ServeHTTP(rec, req)
	c.Assert(rec.Code, check.Equals, 202)
	var body map[string]interface{}
	err = json.Unmarshal(rec.Body.Bytes(), &body)
	c.Check(err, check.IsNil)
	id := body["change"].(string)

	st := d.overlord.State()
	st.Lock()
	chg := st.Change(id)
	c.Check(chg.Summary(), check.Equals, `Prefer aliases of snap "alias-snap"`)
	st.Unlock()
	c.Assert(chg, check.NotNil)

	<-chg.Ready()

	st.Lock()
	defer st.Unlock()
	err = chg.Err()
	c.Assert(err, check.IsNil)

	// sanity check
	var snapst snapstate.SnapState
	err = snapstate.Get(st, "alias-snap", &snapst)
	c.Assert(err, check.IsNil)
	c.Check(snapst.AutoAliasesDisabled, check.Equals, false)
}

func (s *apiSuite) TestAliases(c *check.C) {
	d := s.daemon(c)

	st := d.overlord.State()
	st.Lock()
	snapstate.Set(st, "alias-snap1", &snapstate.SnapState{
		Sequence: []*snap.SideInfo{
			{RealName: "alias-snap1", Revision: snap.R(11)},
		},
		Current: snap.R(11),
		Active:  true,
		Aliases: map[string]*snapstate.AliasTarget{
			"alias1": {Manual: "cmd1x", Auto: "cmd1"},
			"alias2": {Auto: "cmd2"},
		},
	})
	snapstate.Set(st, "alias-snap2", &snapstate.SnapState{
		Sequence: []*snap.SideInfo{
			{RealName: "alias-snap2", Revision: snap.R(12)},
		},
		Current:             snap.R(12),
		Active:              true,
		AutoAliasesDisabled: true,
		Aliases: map[string]*snapstate.AliasTarget{
			"alias2": {Auto: "cmd2"},
			"alias3": {Manual: "cmd3"},
			"alias4": {Manual: "cmd4x", Auto: "cmd4"},
		},
	})
	st.Unlock()

	req, err := http.NewRequest("GET", "/v2/aliases", nil)
	c.Assert(err, check.IsNil)

	rsp := getAliases(aliasesCmd, req, nil).(*resp)
	c.Check(rsp.Type, check.Equals, ResponseTypeSync)
	c.Check(rsp.Status, check.Equals, 200)
	c.Check(rsp.Result, check.DeepEquals, map[string]map[string]aliasStatus{
		"alias-snap1": {
			"alias1": {
				Command: "alias-snap1.cmd1x",
				Status:  "manual",
				Manual:  "cmd1x",
				Auto:    "cmd1",
			},
			"alias2": {
				Command: "alias-snap1.cmd2",
				Status:  "auto",
				Auto:    "cmd2",
			},
		},
		"alias-snap2": {
			"alias2": {
				Command: "alias-snap2.cmd2",
				Status:  "disabled",
				Auto:    "cmd2",
			},
			"alias3": {
				Command: "alias-snap2.cmd3",
				Status:  "manual",
				Manual:  "cmd3",
			},
			"alias4": {
				Command: "alias-snap2.cmd4x",
				Status:  "manual",
				Manual:  "cmd4x",
				Auto:    "cmd4",
			},
		},
	})

}

func (s *apiSuite) TestInstallUnaliased(c *check.C) {
	var calledFlags snapstate.Flags

	snapstateInstall = func(s *state.State, name, channel string, revision snap.Revision, userID int, flags snapstate.Flags) (*state.TaskSet, error) {
		calledFlags = flags

		t := s.NewTask("fake-install-snap", "Doing a fake install")
		return state.NewTaskSet(t), nil
	}

	d := s.daemon(c)
	inst := &snapInstruction{
		Action: "install",
		// Install the snap without enabled automatic aliases
		Unaliased: true,
		Snaps:     []string{"fake"},
	}

	st := d.overlord.State()
	st.Lock()
	defer st.Unlock()
	_, _, err := inst.dispatch()(inst, st)
	c.Check(err, check.IsNil)

	c.Check(calledFlags.Unaliased, check.Equals, true)
}

func (s *apiSuite) TestSplitQS(c *check.C) {
	c.Check(splitQS("foo,bar"), check.DeepEquals, []string{"foo", "bar"})
	c.Check(splitQS("foo , bar"), check.DeepEquals, []string{"foo", "bar"})
	c.Check(splitQS("foo ,, bar"), check.DeepEquals, []string{"foo", "bar"})
	c.Check(splitQS(""), check.HasLen, 0)
	c.Check(splitQS(","), check.HasLen, 0)
}

func (s *apiSuite) TestSnapctlGetNoUID(c *check.C) {
	buf := bytes.NewBufferString(`{"context-id": "some-context", "args": ["get", "something"]}`)
	req, err := http.NewRequest("POST", "/v2/snapctl", buf)
	c.Assert(err, check.IsNil)
	rsp := runSnapctl(snapctlCmd, req, nil).(*resp)
	c.Assert(rsp.Status, check.Equals, 403)
}

func (s *apiSuite) TestSnapctlGetUID(c *check.C) {
	var uid uint32
	_ = s.daemon(c)

	runSnapctlUcrednetGet = func(string) (uint32, uint32, string, error) {
		return 100, uid, dirs.SnapSocket, nil
	}
	defer func() { runSnapctlUcrednetGet = ucrednetGet }()
	ctlcmdRun = func(*hookstate.Context, []string) ([]byte, []byte, error) {
		return nil, nil, nil
	}
	defer func() { ctlcmdRun = ctlcmd.Run }()

	for _, t := range []struct {
		uid uint32
		cmd string
		arg string

		expectedCode int
	}{
		{1000, "get", "something", 200},
		{0, "get", "something", 200},
		{1000, "set", "some=thing", 403},
		{0, "set", "some=thing", 200},
	} {
		uid = t.uid
		buf := bytes.NewBufferString(fmt.Sprintf(`{"context-id": "some-context", "args": [%q, %q]}`, t.cmd, t.arg))
		req, err := http.NewRequest("POST", "/v2/snapctl", buf)
		c.Assert(err, check.IsNil)
		rsp := runSnapctl(snapctlCmd, req, nil).(*resp)
		c.Assert(rsp.Status, check.Equals, t.expectedCode)
	}
}

var _ = check.Suite(&postDebugSuite{})

type postDebugSuite struct {
	apiBaseSuite
}

func (s *postDebugSuite) TestPostDebugEnsureStateSoon(c *check.C) {
	s.daemonWithOverlordMock(c)

	soon := 0
	ensureStateSoon = func(st *state.State) {
		soon++
		ensureStateSoonImpl(st)
	}

	buf := bytes.NewBufferString(`{"action": "ensure-state-soon"}`)
	req, err := http.NewRequest("POST", "/v2/debug", buf)
	c.Assert(err, check.IsNil)

	rsp := postDebug(debugCmd, req, nil).(*resp)

	c.Check(rsp.Type, check.Equals, ResponseTypeSync)
	c.Check(rsp.Result, check.Equals, true)
	c.Check(soon, check.Equals, 1)
}

func (s *postDebugSuite) TestPostDebugGetBaseDeclaration(c *check.C) {
	_ = s.daemon(c)

	buf := bytes.NewBufferString(`{"action": "get-base-declaration"}`)
	req, err := http.NewRequest("POST", "/v2/debug", buf)
	c.Assert(err, check.IsNil)

	rsp := postDebug(debugCmd, req, nil).(*resp)

	c.Check(rsp.Type, check.Equals, ResponseTypeSync)
	c.Check(rsp.Result.(map[string]interface{})["base-declaration"],
		testutil.Contains, "type: base-declaration")
}

type appSuite struct {
	apiBaseSuite
	cmd *testutil.MockCmd

	infoA, infoB, infoC, infoD *snap.Info
}

var _ = check.Suite(&appSuite{})

func (s *appSuite) SetUpTest(c *check.C) {
	s.apiBaseSuite.SetUpTest(c)
	s.cmd = testutil.MockCommand(c, "systemctl", "").Also("journalctl", "")
	s.daemon(c)
	s.infoA = s.mkInstalledInState(c, s.d, "snap-a", "dev", "v1", snap.R(1), true, "apps: {svc1: {daemon: simple}, svc2: {daemon: simple, reload-command: x}}")
	s.infoB = s.mkInstalledInState(c, s.d, "snap-b", "dev", "v1", snap.R(1), true, "apps: {svc3: {daemon: simple}, cmd1: {}}")
	s.infoC = s.mkInstalledInState(c, s.d, "snap-c", "dev", "v1", snap.R(1), true, "")
	s.infoD = s.mkInstalledInState(c, s.d, "snap-d", "dev", "v1", snap.R(1), true, "apps: {cmd2: {}, cmd3: {}}")
	s.d.overlord.Loop()
}

func (s *appSuite) TearDownTest(c *check.C) {
	s.d.overlord.Stop()
	s.cmd.Restore()
	s.apiBaseSuite.TearDownTest(c)
}

func (s *appSuite) TestSplitAppName(c *check.C) {
	type T struct {
		name string
		snap string
		app  string
	}

	for _, x := range []T{
		{name: "foo.bar", snap: "foo", app: "bar"},
		{name: "foo", snap: "foo", app: ""},
		{name: "foo.bar.baz", snap: "foo", app: "bar.baz"},
		{name: ".", snap: "", app: ""}, // SISO
	} {
		snap, app := splitAppName(x.name)
		c.Check(x.snap, check.Equals, snap, check.Commentf(x.name))
		c.Check(x.app, check.Equals, app, check.Commentf(x.name))
	}
}

func (s *appSuite) TestGetAppsInfo(c *check.C) {
	svcNames := []string{"snap-a.svc1", "snap-a.svc2", "snap-b.svc3"}
	for _, name := range svcNames {
		s.sysctlBufs = append(s.sysctlBufs, []byte(fmt.Sprintf(`
Id=snap.%s.service
Type=simple
ActiveState=active
UnitFileState=enabled
`[1:], name)))
	}

	req, err := http.NewRequest("GET", "/v2/apps", nil)
	c.Assert(err, check.IsNil)

	rsp := getAppsInfo(appsCmd, req, nil).(*resp)
	c.Assert(rsp.Status, check.Equals, 200)
	c.Assert(rsp.Type, check.Equals, ResponseTypeSync)
	c.Assert(rsp.Result, check.FitsTypeOf, []client.AppInfo{})
	apps := rsp.Result.([]client.AppInfo)
	c.Assert(apps, check.HasLen, 6)

	for _, name := range svcNames {
		snap, app := splitAppName(name)
		c.Check(apps, testutil.DeepContains, client.AppInfo{
			Snap:    snap,
			Name:    app,
			Daemon:  "simple",
			Active:  true,
			Enabled: true,
		})
	}

	for _, name := range []string{"snap-b.cmd1", "snap-d.cmd2", "snap-d.cmd3"} {
		snap, app := splitAppName(name)
		c.Check(apps, testutil.DeepContains, client.AppInfo{
			Snap: snap,
			Name: app,
		})
	}

	appNames := make([]string, len(apps))
	for i, app := range apps {
		appNames[i] = app.Snap + "." + app.Name
	}
	c.Check(sort.StringsAreSorted(appNames), check.Equals, true)
}

func (s *appSuite) TestGetAppsInfoNames(c *check.C) {

	req, err := http.NewRequest("GET", "/v2/apps?names=snap-d", nil)
	c.Assert(err, check.IsNil)

	rsp := getAppsInfo(appsCmd, req, nil).(*resp)
	c.Assert(rsp.Status, check.Equals, 200)
	c.Assert(rsp.Type, check.Equals, ResponseTypeSync)
	c.Assert(rsp.Result, check.FitsTypeOf, []client.AppInfo{})
	apps := rsp.Result.([]client.AppInfo)
	c.Assert(apps, check.HasLen, 2)

	for _, name := range []string{"snap-d.cmd2", "snap-d.cmd3"} {
		snap, app := splitAppName(name)
		c.Check(apps, testutil.DeepContains, client.AppInfo{
			Snap: snap,
			Name: app,
		})
	}

	appNames := make([]string, len(apps))
	for i, app := range apps {
		appNames[i] = app.Snap + "." + app.Name
	}
	c.Check(sort.StringsAreSorted(appNames), check.Equals, true)
}

func (s *appSuite) TestGetAppsInfoServices(c *check.C) {
	svcNames := []string{"snap-a.svc1", "snap-a.svc2", "snap-b.svc3"}
	for _, name := range svcNames {
		s.sysctlBufs = append(s.sysctlBufs, []byte(fmt.Sprintf(`
Id=snap.%s.service
Type=simple
ActiveState=active
UnitFileState=enabled
`[1:], name)))
	}

	req, err := http.NewRequest("GET", "/v2/apps?select=service", nil)
	c.Assert(err, check.IsNil)

	rsp := getAppsInfo(appsCmd, req, nil).(*resp)
	c.Assert(rsp.Status, check.Equals, 200)
	c.Assert(rsp.Type, check.Equals, ResponseTypeSync)
	c.Assert(rsp.Result, check.FitsTypeOf, []client.AppInfo{})
	svcs := rsp.Result.([]client.AppInfo)
	c.Assert(svcs, check.HasLen, 3)

	for _, name := range svcNames {
		snap, app := splitAppName(name)
		c.Check(svcs, testutil.DeepContains, client.AppInfo{
			Snap:    snap,
			Name:    app,
			Daemon:  "simple",
			Active:  true,
			Enabled: true,
		})
	}

	appNames := make([]string, len(svcs))
	for i, svc := range svcs {
		appNames[i] = svc.Snap + "." + svc.Name
	}
	c.Check(sort.StringsAreSorted(appNames), check.Equals, true)
}

func (s *appSuite) TestGetAppsInfoBadSelect(c *check.C) {
	req, err := http.NewRequest("GET", "/v2/apps?select=potato", nil)
	c.Assert(err, check.IsNil)

	rsp := getAppsInfo(appsCmd, req, nil).(*resp)
	c.Assert(rsp.Status, check.Equals, 400)
	c.Assert(rsp.Type, check.Equals, ResponseTypeError)
}

func (s *appSuite) TestGetAppsInfoBadName(c *check.C) {
	req, err := http.NewRequest("GET", "/v2/apps?names=potato", nil)
	c.Assert(err, check.IsNil)

	rsp := getAppsInfo(appsCmd, req, nil).(*resp)
	c.Assert(rsp.Status, check.Equals, 404)
	c.Assert(rsp.Type, check.Equals, ResponseTypeError)
}

func (s *appSuite) TestAppInfosForOne(c *check.C) {
	st := s.d.overlord.State()
	appInfos, rsp := appInfosFor(st, []string{"snap-a.svc1"}, appInfoOptions{service: true})
	c.Assert(rsp, check.IsNil)
	c.Assert(appInfos, check.HasLen, 1)
	c.Check(appInfos[0].Snap, check.DeepEquals, s.infoA)
	c.Check(appInfos[0].Name, check.Equals, "svc1")
}

func (s *appSuite) TestAppInfosForAll(c *check.C) {
	type T struct {
		opts  appInfoOptions
		snaps []*snap.Info
		names []string
	}

	for _, t := range []T{
		{
			opts:  appInfoOptions{service: true},
			names: []string{"svc1", "svc2", "svc3"},
			snaps: []*snap.Info{s.infoA, s.infoA, s.infoB},
		},
		{
			opts:  appInfoOptions{},
			names: []string{"svc1", "svc2", "cmd1", "svc3", "cmd2", "cmd3"},
			snaps: []*snap.Info{s.infoA, s.infoA, s.infoB, s.infoB, s.infoD, s.infoD},
		},
	} {
		c.Assert(len(t.names), check.Equals, len(t.snaps), check.Commentf("%s", t.opts))

		st := s.d.overlord.State()
		appInfos, rsp := appInfosFor(st, nil, t.opts)
		c.Assert(rsp, check.IsNil, check.Commentf("%s", t.opts))
		names := make([]string, len(appInfos))
		for i, appInfo := range appInfos {
			names[i] = appInfo.Name
		}
		c.Assert(names, check.DeepEquals, t.names, check.Commentf("%s", t.opts))

		for i := range appInfos {
			c.Check(appInfos[i].Snap, check.DeepEquals, t.snaps[i], check.Commentf("%s: %s", t.opts, t.names[i]))
		}
	}
}

func (s *appSuite) TestAppInfosForOneSnap(c *check.C) {
	st := s.d.overlord.State()
	appInfos, rsp := appInfosFor(st, []string{"snap-a"}, appInfoOptions{service: true})
	c.Assert(rsp, check.IsNil)
	c.Assert(appInfos, check.HasLen, 2)
	sort.Sort(bySnapApp(appInfos))

	c.Check(appInfos[0].Snap, check.DeepEquals, s.infoA)
	c.Check(appInfos[0].Name, check.Equals, "svc1")
	c.Check(appInfos[1].Snap, check.DeepEquals, s.infoA)
	c.Check(appInfos[1].Name, check.Equals, "svc2")
}

func (s *appSuite) TestAppInfosForMixedArgs(c *check.C) {
	st := s.d.overlord.State()
	appInfos, rsp := appInfosFor(st, []string{"snap-a", "snap-a.svc1"}, appInfoOptions{service: true})
	c.Assert(rsp, check.IsNil)
	c.Assert(appInfos, check.HasLen, 2)
	sort.Sort(bySnapApp(appInfos))

	c.Check(appInfos[0].Snap, check.DeepEquals, s.infoA)
	c.Check(appInfos[0].Name, check.Equals, "svc1")
	c.Check(appInfos[1].Snap, check.DeepEquals, s.infoA)
	c.Check(appInfos[1].Name, check.Equals, "svc2")
}

func (s *appSuite) TestAppInfosCleanupAndSorted(c *check.C) {
	st := s.d.overlord.State()
	appInfos, rsp := appInfosFor(st, []string{
		"snap-b.svc3",
		"snap-a.svc2",
		"snap-a.svc1",
		"snap-a.svc2",
		"snap-b.svc3",
		"snap-a.svc1",
		"snap-b",
		"snap-a",
	}, appInfoOptions{service: true})
	c.Assert(rsp, check.IsNil)
	c.Assert(appInfos, check.HasLen, 3)
	sort.Sort(bySnapApp(appInfos))

	c.Check(appInfos[0].Snap, check.DeepEquals, s.infoA)
	c.Check(appInfos[0].Name, check.Equals, "svc1")
	c.Check(appInfos[1].Snap, check.DeepEquals, s.infoA)
	c.Check(appInfos[1].Name, check.Equals, "svc2")
	c.Check(appInfos[2].Snap, check.DeepEquals, s.infoB)
	c.Check(appInfos[2].Name, check.Equals, "svc3")
}

func (s *appSuite) TestAppInfosForAppless(c *check.C) {
	st := s.d.overlord.State()
	appInfos, rsp := appInfosFor(st, []string{"snap-c"}, appInfoOptions{service: true})
	c.Assert(rsp, check.FitsTypeOf, &resp{})
	c.Check(rsp.(*resp).Status, check.Equals, 404)
	c.Check(rsp.(*resp).Result.(*errorResult).Kind, check.Equals, errorKindAppNotFound)
	c.Assert(appInfos, check.IsNil)
}

func (s *appSuite) TestAppInfosForMissingApp(c *check.C) {
	st := s.d.overlord.State()
	appInfos, rsp := appInfosFor(st, []string{"snap-c.whatever"}, appInfoOptions{service: true})
	c.Assert(rsp, check.FitsTypeOf, &resp{})
	c.Check(rsp.(*resp).Status, check.Equals, 404)
	c.Check(rsp.(*resp).Result.(*errorResult).Kind, check.Equals, errorKindAppNotFound)
	c.Assert(appInfos, check.IsNil)
}

func (s *appSuite) TestAppInfosForMissingSnap(c *check.C) {
	st := s.d.overlord.State()
	appInfos, rsp := appInfosFor(st, []string{"snap-x"}, appInfoOptions{service: true})
	c.Assert(rsp, check.FitsTypeOf, &resp{})
	c.Check(rsp.(*resp).Status, check.Equals, 404)
	c.Check(rsp.(*resp).Result.(*errorResult).Kind, check.Equals, errorKindSnapNotFound)
	c.Assert(appInfos, check.IsNil)
}

func (s *apiSuite) TestLogsNoServices(c *check.C) {
	// NOTE this is *apiSuite, not *appSuite, so there are no
	// installed snaps with services

	cmd := testutil.MockCommand(c, "systemctl", "").Also("journalctl", "")
	defer cmd.Restore()
	s.daemon(c)
	s.d.overlord.Loop()
	defer s.d.overlord.Stop()

	req, err := http.NewRequest("GET", "/v2/logs", nil)
	c.Assert(err, check.IsNil)

	rsp := getLogs(logsCmd, req, nil).(*resp)
	c.Assert(rsp.Status, check.Equals, 404)
	c.Assert(rsp.Type, check.Equals, ResponseTypeError)
}

func (s *appSuite) TestLogs(c *check.C) {
	s.jctlRCs = []io.ReadCloser{ioutil.NopCloser(strings.NewReader(`
{"MESSAGE": "hello1", "SYSLOG_IDENTIFIER": "xyzzy", "_PID": "42", "__REALTIME_TIMESTAMP": "42"}
{"MESSAGE": "hello2", "SYSLOG_IDENTIFIER": "xyzzy", "_PID": "42", "__REALTIME_TIMESTAMP": "44"}
{"MESSAGE": "hello3", "SYSLOG_IDENTIFIER": "xyzzy", "_PID": "42", "__REALTIME_TIMESTAMP": "46"}
{"MESSAGE": "hello4", "SYSLOG_IDENTIFIER": "xyzzy", "_PID": "42", "__REALTIME_TIMESTAMP": "48"}
{"MESSAGE": "hello5", "SYSLOG_IDENTIFIER": "xyzzy", "_PID": "42", "__REALTIME_TIMESTAMP": "50"}
	`))}

	req, err := http.NewRequest("GET", "/v2/logs?names=snap-a.svc2&n=42&follow=false", nil)
	c.Assert(err, check.IsNil)

	rec := httptest.NewRecorder()
	getLogs(logsCmd, req, nil).ServeHTTP(rec, req)

	c.Check(s.jctlSvcses, check.DeepEquals, [][]string{{"snap.snap-a.svc2.service"}})
	c.Check(s.jctlNs, check.DeepEquals, []string{"42"})
	c.Check(s.jctlFollows, check.DeepEquals, []bool{false})

	c.Check(rec.Code, check.Equals, 200)
	c.Check(rec.HeaderMap.Get("Content-Type"), check.Equals, "application/json-seq")
	c.Check(rec.Body.String(), check.Equals, `
{"timestamp":"1970-01-01T00:00:00.000042Z","message":"hello1","sid":"xyzzy","pid":"42"}
{"timestamp":"1970-01-01T00:00:00.000044Z","message":"hello2","sid":"xyzzy","pid":"42"}
{"timestamp":"1970-01-01T00:00:00.000046Z","message":"hello3","sid":"xyzzy","pid":"42"}
{"timestamp":"1970-01-01T00:00:00.000048Z","message":"hello4","sid":"xyzzy","pid":"42"}
{"timestamp":"1970-01-01T00:00:00.00005Z","message":"hello5","sid":"xyzzy","pid":"42"}
`[1:])
}

func (s *appSuite) TestLogsN(c *check.C) {
	type T struct {
		in  string
		out string
	}

	for _, t := range []T{
		{in: "", out: "10"},
		{in: "0", out: "0"},
		{in: "-1", out: "all"},
		{in: strconv.Itoa(math.MinInt32), out: "all"},
		{in: strconv.Itoa(math.MaxInt32), out: strconv.Itoa(math.MaxInt32)},
	} {

		s.jctlRCs = []io.ReadCloser{ioutil.NopCloser(strings.NewReader(""))}
		s.jctlNs = nil

		req, err := http.NewRequest("GET", "/v2/logs?n="+t.in, nil)
		c.Assert(err, check.IsNil)

		rec := httptest.NewRecorder()
		getLogs(logsCmd, req, nil).ServeHTTP(rec, req)

		c.Check(s.jctlNs, check.DeepEquals, []string{t.out})
	}
}

func (s *appSuite) TestLogsBadN(c *check.C) {
	req, err := http.NewRequest("GET", "/v2/logs?n=hello", nil)
	c.Assert(err, check.IsNil)

	rsp := getLogs(logsCmd, req, nil).(*resp)
	c.Assert(rsp.Status, check.Equals, 400)
	c.Assert(rsp.Type, check.Equals, ResponseTypeError)
}

func (s *appSuite) TestLogsFollow(c *check.C) {
	s.jctlRCs = []io.ReadCloser{
		ioutil.NopCloser(strings.NewReader("")),
		ioutil.NopCloser(strings.NewReader("")),
		ioutil.NopCloser(strings.NewReader("")),
	}

	reqT, err := http.NewRequest("GET", "/v2/logs?follow=true", nil)
	c.Assert(err, check.IsNil)
	reqF, err := http.NewRequest("GET", "/v2/logs?follow=false", nil)
	c.Assert(err, check.IsNil)
	reqN, err := http.NewRequest("GET", "/v2/logs", nil)
	c.Assert(err, check.IsNil)

	rec := httptest.NewRecorder()
	getLogs(logsCmd, reqT, nil).ServeHTTP(rec, reqT)
	getLogs(logsCmd, reqF, nil).ServeHTTP(rec, reqF)
	getLogs(logsCmd, reqN, nil).ServeHTTP(rec, reqN)

	c.Check(s.jctlFollows, check.DeepEquals, []bool{true, false, false})
}

func (s *appSuite) TestLogsBadFollow(c *check.C) {
	req, err := http.NewRequest("GET", "/v2/logs?follow=hello", nil)
	c.Assert(err, check.IsNil)

	rsp := getLogs(logsCmd, req, nil).(*resp)
	c.Assert(rsp.Status, check.Equals, 400)
	c.Assert(rsp.Type, check.Equals, ResponseTypeError)
}

func (s *appSuite) TestLogsBadName(c *check.C) {
	req, err := http.NewRequest("GET", "/v2/logs?names=hello", nil)
	c.Assert(err, check.IsNil)

	rsp := getLogs(logsCmd, req, nil).(*resp)
	c.Assert(rsp.Status, check.Equals, 404)
	c.Assert(rsp.Type, check.Equals, ResponseTypeError)
}

func (s *appSuite) TestLogsSad(c *check.C) {
	s.jctlErrs = []error{errors.New("potato")}
	req, err := http.NewRequest("GET", "/v2/logs", nil)
	c.Assert(err, check.IsNil)

	rsp := getLogs(logsCmd, req, nil).(*resp)
	c.Assert(rsp.Status, check.Equals, 500)
	c.Assert(rsp.Type, check.Equals, ResponseTypeError)
}

func (s *appSuite) testPostApps(c *check.C, inst servicestate.Instruction, systemctlCall []string) *state.Change {
	postBody, err := json.Marshal(inst)
	c.Assert(err, check.IsNil)

	req, err := http.NewRequest("POST", "/v2/apps", bytes.NewBuffer(postBody))
	c.Assert(err, check.IsNil)

	rsp := postApps(appsCmd, req, nil).(*resp)
	c.Assert(rsp.Status, check.Equals, 202)
	c.Assert(rsp.Type, check.Equals, ResponseTypeAsync)
	c.Check(rsp.Change, check.Matches, `[0-9]+`)

	st := s.d.overlord.State()
	st.Lock()
	defer st.Unlock()
	chg := st.Change(rsp.Change)
	c.Assert(chg, check.NotNil)
	c.Check(chg.Tasks(), check.HasLen, 1)

	st.Unlock()
	<-chg.Ready()
	st.Lock()

	c.Check(s.cmd.Calls(), check.DeepEquals, [][]string{systemctlCall})
	return chg
}

func (s *appSuite) TestPostAppsStartOne(c *check.C) {
	inst := servicestate.Instruction{Action: "start", Names: []string{"snap-a.svc2"}}
	expected := []string{"systemctl", "start", "snap.snap-a.svc2.service"}
	s.testPostApps(c, inst, expected)
}

func (s *appSuite) TestPostAppsStartTwo(c *check.C) {
	inst := servicestate.Instruction{Action: "start", Names: []string{"snap-a"}}
	expected := []string{"systemctl", "start", "snap.snap-a.svc1.service", "snap.snap-a.svc2.service"}
	chg := s.testPostApps(c, inst, expected)
	chg.State().Lock()
	defer chg.State().Unlock()
	// check the summary expands the snap into actual apps
	c.Check(chg.Summary(), check.Equals, "Running service command")
	c.Check(chg.Tasks()[0].Summary(), check.Equals, "start of [snap-a.svc1 snap-a.svc2]")
}

func (s *appSuite) TestPostAppsStartThree(c *check.C) {
	inst := servicestate.Instruction{Action: "start", Names: []string{"snap-a", "snap-b"}}
	expected := []string{"systemctl", "start", "snap.snap-a.svc1.service", "snap.snap-a.svc2.service", "snap.snap-b.svc3.service"}
	chg := s.testPostApps(c, inst, expected)
	// check the summary expands the snap into actual apps
	c.Check(chg.Summary(), check.Equals, "Running service command")
	chg.State().Lock()
	defer chg.State().Unlock()
	c.Check(chg.Tasks()[0].Summary(), check.Equals, "start of [snap-a.svc1 snap-a.svc2 snap-b.svc3]")
}

func (s *appSuite) TestPosetAppsStop(c *check.C) {
	inst := servicestate.Instruction{Action: "stop", Names: []string{"snap-a.svc2"}}
	expected := []string{"systemctl", "stop", "snap.snap-a.svc2.service"}
	s.testPostApps(c, inst, expected)
}

func (s *appSuite) TestPosetAppsRestart(c *check.C) {
	inst := servicestate.Instruction{Action: "restart", Names: []string{"snap-a.svc2"}}
	expected := []string{"systemctl", "restart", "snap.snap-a.svc2.service"}
	s.testPostApps(c, inst, expected)
}

func (s *appSuite) TestPosetAppsReload(c *check.C) {
	inst := servicestate.Instruction{Action: "restart", Names: []string{"snap-a.svc2"}}
	inst.Reload = true
	expected := []string{"systemctl", "reload-or-restart", "snap.snap-a.svc2.service"}
	s.testPostApps(c, inst, expected)
}

func (s *appSuite) TestPosetAppsEnableNow(c *check.C) {
	inst := servicestate.Instruction{Action: "start", Names: []string{"snap-a.svc2"}}
	inst.Enable = true
	expected := []string{"systemctl", "enable", "--now", "snap.snap-a.svc2.service"}
	s.testPostApps(c, inst, expected)
}

func (s *appSuite) TestPosetAppsDisableNow(c *check.C) {
	inst := servicestate.Instruction{Action: "stop", Names: []string{"snap-a.svc2"}}
	inst.Disable = true
	expected := []string{"systemctl", "disable", "--now", "snap.snap-a.svc2.service"}
	s.testPostApps(c, inst, expected)
}

func (s *appSuite) TestPostAppsBadJSON(c *check.C) {
	req, err := http.NewRequest("POST", "/v2/apps", bytes.NewBufferString(`'junk`))
	c.Assert(err, check.IsNil)
	rsp := postApps(appsCmd, req, nil).(*resp)
	c.Check(rsp.Status, check.Equals, 400)
	c.Check(rsp.Type, check.Equals, ResponseTypeError)
	c.Check(rsp.Result.(*errorResult).Message, check.Matches, ".*cannot decode request body.*")
}

func (s *appSuite) TestPostAppsBadOp(c *check.C) {
	req, err := http.NewRequest("POST", "/v2/apps", bytes.NewBufferString(`{"random": "json"}`))
	c.Assert(err, check.IsNil)
	rsp := postApps(appsCmd, req, nil).(*resp)
	c.Check(rsp.Status, check.Equals, 400)
	c.Check(rsp.Type, check.Equals, ResponseTypeError)
	c.Check(rsp.Result.(*errorResult).Message, check.Matches, ".*cannot perform operation on services without a list of services.*")
}

func (s *appSuite) TestPostAppsBadSnap(c *check.C) {
	req, err := http.NewRequest("POST", "/v2/apps", bytes.NewBufferString(`{"action": "stop", "names": ["snap-c"]}`))
	c.Assert(err, check.IsNil)
	rsp := postApps(appsCmd, req, nil).(*resp)
	c.Check(rsp.Status, check.Equals, 404)
	c.Check(rsp.Type, check.Equals, ResponseTypeError)
	c.Check(rsp.Result.(*errorResult).Message, check.Equals, `snap "snap-c" has no services`)
}

func (s *appSuite) TestPostAppsBadApp(c *check.C) {
	req, err := http.NewRequest("POST", "/v2/apps", bytes.NewBufferString(`{"action": "stop", "names": ["snap-a.what"]}`))
	c.Assert(err, check.IsNil)
	rsp := postApps(appsCmd, req, nil).(*resp)
	c.Check(rsp.Status, check.Equals, 404)
	c.Check(rsp.Type, check.Equals, ResponseTypeError)
	c.Check(rsp.Result.(*errorResult).Message, check.Equals, `snap "snap-a" has no service "what"`)
}

func (s *appSuite) TestPostAppsBadAction(c *check.C) {
	req, err := http.NewRequest("POST", "/v2/apps", bytes.NewBufferString(`{"action": "discombobulate", "names": ["snap-a.svc1"]}`))
	c.Assert(err, check.IsNil)
	rsp := postApps(appsCmd, req, nil).(*resp)
	c.Check(rsp.Status, check.Equals, 400)
	c.Check(rsp.Type, check.Equals, ResponseTypeError)
	c.Check(rsp.Result.(*errorResult).Message, check.Equals, `unknown action "discombobulate"`)
}

func (s *appSuite) TestPostAppsConflict(c *check.C) {
	st := s.d.overlord.State()
	st.Lock()
	locked := true
	defer func() {
		if locked {
			st.Unlock()
		}
	}()

	ts, err := snapstate.Remove(st, "snap-a", snap.R(0))
	c.Assert(err, check.IsNil)
	// need a change to make the tasks visible
	st.NewChange("enable", "...").AddAll(ts)
	st.Unlock()
	locked = false

	req, err := http.NewRequest("POST", "/v2/apps", bytes.NewBufferString(`{"action": "start", "names": ["snap-a.svc1"]}`))
	c.Assert(err, check.IsNil)
	rsp := postApps(appsCmd, req, nil).(*resp)
	c.Check(rsp.Status, check.Equals, 400)
	c.Check(rsp.Type, check.Equals, ResponseTypeError)
	c.Check(rsp.Result.(*errorResult).Message, check.Equals, `snap "snap-a" has "enable" change in progress`)
}

type fakeNetError struct {
	message   string
	timeout   bool
	temporary bool
}

func (e fakeNetError) Error() string   { return e.message }
func (e fakeNetError) Timeout() bool   { return e.timeout }
func (e fakeNetError) Temporary() bool { return e.temporary }

func (s *appSuite) TestErrToResponseNoSnapsDoesNotPanic(c *check.C) {
	si := &snapInstruction{Action: "frobble"}
	errors := []error{
		store.ErrSnapNotFound,
		store.ErrNoUpdateAvailable,
		store.ErrLocalSnap,
		&snap.AlreadyInstalledError{Snap: "foo"},
		&snap.NotInstalledError{Snap: "foo"},
		&snapstate.SnapNeedsDevModeError{Snap: "foo"},
		&snapstate.SnapNeedsClassicError{Snap: "foo"},
		&snapstate.SnapNeedsClassicSystemError{Snap: "foo"},
		fakeNetError{message: "other"},
		fakeNetError{message: "timeout", timeout: true},
		fakeNetError{message: "temp", temporary: true},
		errors.New("some other error"),
	}

	for _, err := range errors {
		rsp := si.errToResponse(err)
		com := check.Commentf("%v", err)
		c.Check(rsp, check.NotNil, com)
		status := rsp.(*resp).Status
		c.Check(status/100 == 4 || status/100 == 5, check.Equals, true, com)
	}
}<|MERGE_RESOLUTION|>--- conflicted
+++ resolved
@@ -682,45 +682,8 @@
 	// commands to the command list.
 	found := countCommandDeclsIn(c, "api.go", check.Commentf("TestListIncludesAll"))
 
-<<<<<<< HEAD
-	exceptions := []string{ // keep sorted, for scanning ease
-		"isEmailish",
-		"api",
-		"maxReadBuflen",
-		"muxVars",
-		"errNothingToInstall",
-		"errDevJailModeConflict",
-		"errNoJailMode",
-		"errClassicDevmodeConflict",
-		// snapInstruction vars:
-		"snapInstructionDispTable",
-		"snapstateInstall",
-		"snapstateUpdate",
-		"snapstateInstallPath",
-		"snapstateTryPath",
-		"snapstateUpdateMany",
-		"snapstateInstallMany",
-		"snapstateRemoveMany",
-		"snapstateRefreshCandidates",
-		"snapstateRevert",
-		"snapstateRevertToRevision",
-		"snapstateSwitch",
-		"assertstateRefreshSnapDeclarations",
-		"unsafeReadSnapInfo",
-		"osutilAddUser",
-		"setupLocalUser",
-		"storeUserInfo",
-		"postCreateUserUcrednetGet",
-		"ensureStateSoon",
-		"ctlcmdRun",
-		"runSnapctlUcrednetGet",
-	}
-	c.Check(found, check.Equals, len(api)+len(exceptions),
-		check.Commentf(`At a glance it looks like you've not added all the Commands defined in api to the api list. If that is not the case, please add the exception to the "exceptions" list in this test.`))
-=======
 	c.Check(found, check.Equals, len(api),
 		check.Commentf(`At a glance it looks like you've not added all the Commands defined in api to the api list.`))
->>>>>>> f0309152
 }
 
 func (s *apiSuite) TestRootCmd(c *check.C) {
