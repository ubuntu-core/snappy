// -*- Mode: Go; indent-tabs-mode: t -*-

/*
 * Copyright (C) 2014-2020 Canonical Ltd
 *
 * This program is free software: you can redistribute it and/or modify
 * it under the terms of the GNU General Public License version 3 as
 * published by the Free Software Foundation.
 *
 * This program is distributed in the hope that it will be useful,
 * but WITHOUT ANY WARRANTY; without even the implied warranty of
 * MERCHANTABILITY or FITNESS FOR A PARTICULAR PURPOSE.  See the
 * GNU General Public License for more details.
 *
 * You should have received a copy of the GNU General Public License
 * along with this program.  If not, see <http://www.gnu.org/licenses/>.
 *
 */

package daemon

import (
	"bytes"
	"context"
	"crypto"
	"encoding/json"
	"errors"
	"fmt"
	"io"
	"io/ioutil"
	"math"
	"mime/multipart"
	"net/http"
	"net/http/httptest"
	"net/url"
	"os"
	"path/filepath"
	"regexp"
	"sort"
	"strconv"
	"strings"
	"time"

	"golang.org/x/crypto/sha3"
	"gopkg.in/check.v1"
	"gopkg.in/tomb.v2"

	"github.com/snapcore/snapd/arch"
	"github.com/snapcore/snapd/asserts"
	"github.com/snapcore/snapd/asserts/assertstest"
	"github.com/snapcore/snapd/asserts/sysdb"
	"github.com/snapcore/snapd/boot"
	"github.com/snapcore/snapd/client"
	"github.com/snapcore/snapd/cmd"
	"github.com/snapcore/snapd/dirs"
	"github.com/snapcore/snapd/interfaces"
	"github.com/snapcore/snapd/interfaces/builtin"
	"github.com/snapcore/snapd/interfaces/ifacetest"
	"github.com/snapcore/snapd/osutil"
	"github.com/snapcore/snapd/overlord"
	"github.com/snapcore/snapd/overlord/assertstate"
	"github.com/snapcore/snapd/overlord/assertstate/assertstatetest"
	"github.com/snapcore/snapd/overlord/auth"
	"github.com/snapcore/snapd/overlord/configstate/config"
	"github.com/snapcore/snapd/overlord/devicestate"
	"github.com/snapcore/snapd/overlord/devicestate/devicestatetest"
	"github.com/snapcore/snapd/overlord/healthstate"
	"github.com/snapcore/snapd/overlord/hookstate"
	"github.com/snapcore/snapd/overlord/hookstate/ctlcmd"
	"github.com/snapcore/snapd/overlord/ifacestate"
	"github.com/snapcore/snapd/overlord/servicestate"
	"github.com/snapcore/snapd/overlord/snapstate"
	"github.com/snapcore/snapd/overlord/state"
	"github.com/snapcore/snapd/release"
	"github.com/snapcore/snapd/sandbox"
	"github.com/snapcore/snapd/snap"
	"github.com/snapcore/snapd/snap/channel"
	"github.com/snapcore/snapd/snap/snaptest"
	"github.com/snapcore/snapd/store"
	"github.com/snapcore/snapd/store/storetest"
	"github.com/snapcore/snapd/systemd"
	"github.com/snapcore/snapd/testutil"
)

type apiBaseSuite struct {
	storetest.Store

	rsnaps            []*snap.Info
	err               error
	vars              map[string]string
	storeSearch       store.Search
	suggestedCurrency string
	d                 *Daemon
	user              *auth.UserState
	ctx               context.Context
	restoreBackends   func()
	currentSnaps      []*store.CurrentSnap
	actions           []*store.SnapAction
	buyOptions        *client.BuyOptions
	buyResult         *client.BuyResult
	storeSigning      *assertstest.StoreStack
	restoreRelease    func()
	trustedRestorer   func()
	brands            *assertstest.SigningAccounts

	systemctlRestorer func()
	sysctlBufs        [][]byte

	journalctlRestorer func()
	jctlSvcses         [][]string
	jctlNs             []int
	jctlFollows        []bool
	jctlRCs            []io.ReadCloser
	jctlErrs           []error

	serviceControlError error
	serviceControlCalls []serviceControlArgs

	connectivityResult     map[string]bool
	loginUserStoreMacaroon string
	loginUserDischarge     string
	userInfoResult         *store.User
	userInfoExpectedEmail  string

	restoreSanitize func()

	testutil.BaseTest
}

type serviceControlArgs struct {
	action  string
	options string
	names   []string
}

func (s *apiBaseSuite) pokeStateLock() {
	// the store should be called without the state lock held. Try
	// to acquire it.
	st := s.d.overlord.State()
	st.Lock()
	st.Unlock()
}

func (s *apiBaseSuite) SnapInfo(ctx context.Context, spec store.SnapSpec, user *auth.UserState) (*snap.Info, error) {
	s.pokeStateLock()
	s.user = user
	s.ctx = ctx
	if len(s.rsnaps) > 0 {
		return s.rsnaps[0], s.err
	}
	return nil, s.err
}

func (s *apiBaseSuite) Find(ctx context.Context, search *store.Search, user *auth.UserState) ([]*snap.Info, error) {
	s.pokeStateLock()

	s.storeSearch = *search
	s.user = user
	s.ctx = ctx

	return s.rsnaps, s.err
}

func (s *apiBaseSuite) SnapAction(ctx context.Context, currentSnaps []*store.CurrentSnap, actions []*store.SnapAction, assertQuery store.AssertionQuery, user *auth.UserState, opts *store.RefreshOptions) ([]store.SnapActionResult, []store.AssertionResult, error) {
	s.pokeStateLock()
	if assertQuery != nil {
		panic("no assertion query support")
	}

	if ctx == nil {
		panic("context required")
	}
	s.currentSnaps = currentSnaps
	s.actions = actions
	s.user = user

	sars := make([]store.SnapActionResult, len(s.rsnaps))
	for i, rsnap := range s.rsnaps {
		sars[i] = store.SnapActionResult{Info: rsnap}
	}
	return sars, nil, s.err
}

func (s *apiBaseSuite) SuggestedCurrency() string {
	s.pokeStateLock()

	return s.suggestedCurrency
}

func (s *apiBaseSuite) Buy(options *client.BuyOptions, user *auth.UserState) (*client.BuyResult, error) {
	s.pokeStateLock()

	s.buyOptions = options
	s.user = user
	return s.buyResult, s.err
}

func (s *apiBaseSuite) ReadyToBuy(user *auth.UserState) error {
	s.pokeStateLock()

	s.user = user
	return s.err
}

func (s *apiBaseSuite) ConnectivityCheck() (map[string]bool, error) {
	s.pokeStateLock()

	return s.connectivityResult, s.err
}

func (s *apiBaseSuite) LoginUser(username, password, otp string) (string, string, error) {
	s.pokeStateLock()

	return s.loginUserStoreMacaroon, s.loginUserDischarge, s.err
}

func (s *apiBaseSuite) UserInfo(email string) (userinfo *store.User, err error) {
	s.pokeStateLock()

	if s.userInfoExpectedEmail != email {
		panic(fmt.Sprintf("%q != %q", s.userInfoExpectedEmail, email))
	}
	return s.userInfoResult, s.err
}

func (s *apiBaseSuite) muxVars(*http.Request) map[string]string {
	return s.vars
}

func (s *apiBaseSuite) SetUpSuite(c *check.C) {
	muxVars = s.muxVars
	s.restoreRelease = sandbox.MockForceDevMode(false)
	s.systemctlRestorer = systemd.MockSystemctl(s.systemctl)
	s.journalctlRestorer = systemd.MockJournalctl(s.journalctl)
	s.restoreSanitize = snap.MockSanitizePlugsSlots(func(snapInfo *snap.Info) {})
}

func (s *apiBaseSuite) TearDownSuite(c *check.C) {
	muxVars = nil
	s.restoreRelease()
	s.systemctlRestorer()
	s.journalctlRestorer()
	s.restoreSanitize()
}

func (s *apiBaseSuite) systemctl(args ...string) (buf []byte, err error) {
<<<<<<< HEAD
	s.sysctlArgses = append(s.sysctlArgses, args)

	if len(args) > 2 && args[0] == "--root" && (args[2] == "is-enabled" || args[2] == "enable" || args[2] == "disable") {
		// drop the first 2 args which are "--root some-dir"
		args = args[2:]
	}
	if args[0] == "show" && args[1] == "--property=ActiveState" {
		return []byte("ActiveState=inactive\n"), nil
	}
	switch args[0] {
	case "show", "start", "stop", "restart", "is-enabled", "disable", "enable", "reload-or-restart":
	default:
		panic(fmt.Sprintf("unexpected systemctl call: %v", args))
	}

	if len(s.sysctlErrs) > 0 {
		err, s.sysctlErrs = s.sysctlErrs[0], s.sysctlErrs[1:]
	}
=======
>>>>>>> 46559c2a
	if len(s.sysctlBufs) > 0 {
		buf, s.sysctlBufs = s.sysctlBufs[0], s.sysctlBufs[1:]
	}

	return buf, err
}

func (s *apiBaseSuite) journalctl(svcs []string, n int, follow bool) (rc io.ReadCloser, err error) {
	s.jctlSvcses = append(s.jctlSvcses, svcs)
	s.jctlNs = append(s.jctlNs, n)
	s.jctlFollows = append(s.jctlFollows, follow)

	if len(s.jctlErrs) > 0 {
		err, s.jctlErrs = s.jctlErrs[0], s.jctlErrs[1:]
	}
	if len(s.jctlRCs) > 0 {
		rc, s.jctlRCs = s.jctlRCs[0], s.jctlRCs[1:]
	}

	return rc, err
}

func (s *apiBaseSuite) SetUpTest(c *check.C) {
	s.sysctlBufs = nil
	s.jctlSvcses = nil
	s.jctlNs = nil
	s.jctlFollows = nil
	s.jctlRCs = nil
	s.jctlErrs = nil

	dirs.SetRootDir(c.MkDir())
	err := os.MkdirAll(filepath.Dir(dirs.SnapStateFile), 0755)
	restore := osutil.MockMountInfo("")
	s.AddCleanup(restore)

	c.Assert(err, check.IsNil)
	c.Assert(os.MkdirAll(dirs.SnapMountDir, 0755), check.IsNil)
	c.Assert(os.MkdirAll(dirs.SnapBlobDir, 0755), check.IsNil)

	s.rsnaps = nil
	s.suggestedCurrency = ""
	s.storeSearch = store.Search{}
	s.err = nil
	s.vars = nil
	s.user = nil
	s.d = nil
	s.currentSnaps = nil
	s.actions = nil
	// Disable real security backends for all API tests
	s.restoreBackends = ifacestate.MockSecurityBackends(nil)

	s.buyOptions = nil
	s.buyResult = nil

	s.storeSigning = assertstest.NewStoreStack("can0nical", nil)
	s.trustedRestorer = sysdb.InjectTrusted(s.storeSigning.Trusted)

	s.brands = assertstest.NewSigningAccounts(s.storeSigning)
	s.brands.Register("my-brand", brandPrivKey, nil)

	assertstateRefreshSnapDeclarations = nil
	snapstateInstall = nil
	snapstateInstallMany = nil
	snapstateInstallPath = nil
	snapstateRefreshCandidates = nil
	snapstateRemoveMany = nil
	snapstateRevert = nil
	snapstateRevertToRevision = nil
	snapstateTryPath = nil
	snapstateUpdate = nil
	snapstateUpdateMany = nil
	snapstateSwitch = nil

	devicestateRemodel = nil

<<<<<<< HEAD
	// required by "stop" check in service wrappers
	c.Assert(os.MkdirAll(filepath.Join(dirs.GlobalRootDir, "etc/systemd/system/"), 0775), check.IsNil)
	c.Assert(ioutil.WriteFile(filepath.Join(dirs.GlobalRootDir, "etc/systemd/system/snap.snap-a.svc2.service"), nil, 0644), check.IsNil)
=======
	s.serviceControlCalls = nil
	s.serviceControlError = nil
	restoreServicestateCtrl := MockServicestateControl(s.fakeServiceControl)
	s.AddCleanup(restoreServicestateCtrl)
>>>>>>> 46559c2a
}

func (s *apiBaseSuite) TearDownTest(c *check.C) {
	s.trustedRestorer()
	s.d = nil
	s.ctx = nil
	s.restoreBackends()
	unsafeReadSnapInfo = unsafeReadSnapInfoImpl
	ensureStateSoon = ensureStateSoonImpl
	dirs.SetRootDir("")

	assertstateRefreshSnapDeclarations = assertstate.RefreshSnapDeclarations
	snapstateInstall = snapstate.Install
	snapstateInstallMany = snapstate.InstallMany
	snapstateInstallPath = snapstate.InstallPath
	snapstateRefreshCandidates = snapstate.RefreshCandidates
	snapstateRemoveMany = snapstate.RemoveMany
	snapstateRevert = snapstate.Revert
	snapstateRevertToRevision = snapstate.RevertToRevision
	snapstateTryPath = snapstate.TryPath
	snapstateUpdate = snapstate.Update
	snapstateUpdateMany = snapstate.UpdateMany
	snapstateSwitch = snapstate.Switch
}

var modelDefaults = map[string]interface{}{
	"architecture": "amd64",
	"gadget":       "gadget",
	"kernel":       "kernel",
}

func (s *apiBaseSuite) fakeServiceControl(st *state.State, appInfos []*snap.AppInfo, inst *servicestate.Instruction, context *hookstate.Context) ([]*state.TaskSet, error) {
	st.Lock()
	defer st.Unlock()

	if s.serviceControlError != nil {
		return nil, s.serviceControlError
	}

	serviceCommand := serviceControlArgs{action: inst.Action}
	if inst.RestartOptions.Reload {
		serviceCommand.options = "reload"
	}
	// only one flag should ever be set (depending on Action), but appending
	// them below acts as an extra sanity check.
	if inst.StartOptions.Enable {
		serviceCommand.options += "enable"
	}
	if inst.StopOptions.Disable {
		serviceCommand.options += "disable"
	}
	for _, app := range appInfos {
		serviceCommand.names = append(serviceCommand.names, fmt.Sprintf("%s.%s", app.Snap.InstanceName(), app.Name))
	}
	s.serviceControlCalls = append(s.serviceControlCalls, serviceCommand)

	t := st.NewTask("dummy", "")
	ts := state.NewTaskSet(t)
	return []*state.TaskSet{ts}, nil
}

func (s *apiBaseSuite) mockModel(c *check.C, st *state.State, model *asserts.Model) {
	// realistic model setup
	if model == nil {
		model = s.brands.Model("can0nical", "pc", modelDefaults)
	}

	snapstate.DeviceCtx = devicestate.DeviceCtx

	assertstatetest.AddMany(st, model)

	devicestatetest.SetDevice(st, &auth.DeviceState{
		Brand:  model.BrandID(),
		Model:  model.Model(),
		Serial: "serialserial",
	})
}

func (s *apiBaseSuite) daemon(c *check.C) *Daemon {
	if s.d != nil {
		panic("called daemon() twice")
	}
	d, err := New()
	c.Assert(err, check.IsNil)
	d.addRoutes()

	c.Assert(d.overlord.StartUp(), check.IsNil)

	st := d.overlord.State()
	st.Lock()
	defer st.Unlock()
	snapstate.ReplaceStore(st, s)
	// mark as already seeded
	st.Set("seeded", true)
	// registered
	s.mockModel(c, st, nil)

	// don't actually try to talk to the store on snapstate.Ensure
	// needs doing after the call to devicestate.Manager (which
	// happens in daemon.New via overlord.New)
	snapstate.CanAutoRefresh = nil

	s.d = d
	return d
}

func (s *apiBaseSuite) daemonWithOverlordMock(c *check.C) *Daemon {
	if s.d != nil {
		panic("called daemon() twice")
	}
	d, err := New()
	c.Assert(err, check.IsNil)
	d.addRoutes()

	o := overlord.Mock()
	d.overlord = o

	st := d.overlord.State()
	// adds an assertion db
	assertstate.Manager(st, o.TaskRunner())
	st.Lock()
	defer st.Unlock()
	snapstate.ReplaceStore(st, s)

	s.d = d
	return d
}

type fakeSnapManager struct{}

func newFakeSnapManager(st *state.State, runner *state.TaskRunner) *fakeSnapManager {
	runner.AddHandler("fake-install-snap", func(t *state.Task, _ *tomb.Tomb) error {
		return nil
	}, nil)
	runner.AddHandler("fake-install-snap-error", func(t *state.Task, _ *tomb.Tomb) error {
		return fmt.Errorf("fake-install-snap-error errored")
	}, nil)

	return &fakeSnapManager{}
}

func (m *fakeSnapManager) Ensure() error {
	return nil
}

// sanity
var _ overlord.StateManager = (*fakeSnapManager)(nil)

func (s *apiBaseSuite) daemonWithFakeSnapManager(c *check.C) *Daemon {
	d := s.daemonWithOverlordMock(c)
	st := d.overlord.State()
	runner := d.overlord.TaskRunner()
	d.overlord.AddManager(newFakeSnapManager(st, runner))
	d.overlord.AddManager(runner)
	c.Assert(d.overlord.StartUp(), check.IsNil)
	return d
}

func (s *apiBaseSuite) waitTrivialChange(c *check.C, chg *state.Change) {
	err := s.d.overlord.Settle(5 * time.Second)
	c.Assert(err, check.IsNil)
	c.Assert(chg.IsReady(), check.Equals, true)
}

func (s *apiBaseSuite) mkInstalledDesktopFile(c *check.C, name, content string) string {
	df := filepath.Join(dirs.SnapDesktopFilesDir, name)
	err := os.MkdirAll(filepath.Dir(df), 0755)
	c.Assert(err, check.IsNil)
	err = ioutil.WriteFile(df, []byte(content), 0644)
	c.Assert(err, check.IsNil)
	return df
}

func (s *apiBaseSuite) mkInstalledInState(c *check.C, daemon *Daemon, instanceName, developer, version string, revision snap.Revision, active bool, extraYaml string) *snap.Info {
	snapName, instanceKey := snap.SplitInstanceName(instanceName)

	if revision.Local() && developer != "" {
		panic("not supported")
	}

	var snapID string
	if revision.Store() {
		snapID = snapName + "-id"
	}
	// Collect arguments into a snap.SideInfo structure
	sideInfo := &snap.SideInfo{
		SnapID:   snapID,
		RealName: snapName,
		Revision: revision,
		Channel:  "stable",
	}

	// Collect other arguments into a yaml string
	yamlText := fmt.Sprintf(`
name: %s
version: %s
%s`, snapName, version, extraYaml)

	// Mock the snap on disk
	snapInfo := snaptest.MockSnapInstance(c, instanceName, yamlText, sideInfo)
	if active {
		dir, rev := filepath.Split(snapInfo.MountDir())
		c.Assert(os.Symlink(rev, dir+"current"), check.IsNil)
	}
	c.Assert(snapInfo.InstanceName(), check.Equals, instanceName)

	c.Assert(os.MkdirAll(snapInfo.DataDir(), 0755), check.IsNil)
	metadir := filepath.Join(snapInfo.MountDir(), "meta")
	guidir := filepath.Join(metadir, "gui")
	c.Assert(os.MkdirAll(guidir, 0755), check.IsNil)
	c.Check(ioutil.WriteFile(filepath.Join(guidir, "icon.svg"), []byte("yadda icon"), 0644), check.IsNil)

	if daemon == nil {
		return snapInfo
	}
	st := daemon.overlord.State()
	st.Lock()
	defer st.Unlock()

	var snapst snapstate.SnapState
	snapstate.Get(st, instanceName, &snapst)
	snapst.Active = active
	snapst.Sequence = append(snapst.Sequence, &snapInfo.SideInfo)
	snapst.Current = snapInfo.SideInfo.Revision
	snapst.TrackingChannel = "stable"
	snapst.InstanceKey = instanceKey

	snapstate.Set(st, instanceName, &snapst)

	if developer == "" {
		return snapInfo
	}

	devAcct := assertstest.NewAccount(s.storeSigning, developer, map[string]interface{}{
		"account-id": developer + "-id",
	}, "")

	snapInfo.Publisher = snap.StoreAccount{
		ID:          devAcct.AccountID(),
		Username:    devAcct.Username(),
		DisplayName: devAcct.DisplayName(),
		Validation:  devAcct.Validation(),
	}

	snapDecl, err := s.storeSigning.Sign(asserts.SnapDeclarationType, map[string]interface{}{
		"series":       "16",
		"snap-id":      snapID,
		"snap-name":    snapName,
		"publisher-id": devAcct.AccountID(),
		"timestamp":    time.Now().Format(time.RFC3339),
	}, nil, "")
	c.Assert(err, check.IsNil)

	content, err := ioutil.ReadFile(snapInfo.MountFile())
	c.Assert(err, check.IsNil)
	h := sha3.Sum384(content)
	dgst, err := asserts.EncodeDigest(crypto.SHA3_384, h[:])
	c.Assert(err, check.IsNil)
	snapRev, err := s.storeSigning.Sign(asserts.SnapRevisionType, map[string]interface{}{
		"snap-sha3-384": string(dgst),
		"snap-size":     "999",
		"snap-id":       snapID,
		"snap-revision": fmt.Sprintf("%s", revision),
		"developer-id":  devAcct.AccountID(),
		"timestamp":     time.Now().Format(time.RFC3339),
	}, nil, "")
	c.Assert(err, check.IsNil)

	assertstatetest.AddMany(st, s.storeSigning.StoreAccountKey(""), devAcct, snapDecl, snapRev)

	return snapInfo
}

type apiSuite struct {
	apiBaseSuite
}

var _ = check.Suite(&apiSuite{})

func (s *apiSuite) TestUsersOnlyRoot(c *check.C) {
	for _, cmd := range api {
		if strings.Contains(cmd.Path, "user") {
			c.Check(cmd.RootOnly, check.Equals, true, check.Commentf(cmd.Path))
		}
	}
}

func (s *apiSuite) TestSnapInfoOneIntegration(c *check.C) {
	d := s.daemon(c)
	s.vars = map[string]string{"name": "foo"}

	// we have v0 [r5] installed
	s.mkInstalledInState(c, d, "foo", "bar", "v0", snap.R(5), false, "")
	// and v1 [r10] is current
	s.mkInstalledInState(c, d, "foo", "bar", "v1", snap.R(10), true, `title: title
description: description
summary: summary
license: GPL-3.0
base: base18
apps:
  cmd:
    command: some.cmd
  cmd2:
    command: other.cmd
  cmd3:
    command: other.cmd
    common-id: org.foo.cmd
  svc1:
    command: somed1
    daemon: simple
  svc2:
    command: somed2
    daemon: forking
  svc3:
    command: somed3
    daemon: oneshot
  svc4:
    command: somed4
    daemon: notify
  svc5:
    command: some5
    timer: mon1,12:15
    daemon: simple
  svc6:
    command: some6
    daemon: simple
    sockets:
       sock:
         listen-stream: $SNAP_COMMON/run.sock
  svc7:
    command: some7
    daemon: simple
    sockets:
       other-sock:
         listen-stream: $SNAP_COMMON/other-run.sock
`)
	df := s.mkInstalledDesktopFile(c, "foo_cmd.desktop", "[Desktop]\nExec=foo.cmd %U")
	s.sysctlBufs = [][]byte{
		[]byte(`Type=simple
Id=snap.foo.svc1.service
ActiveState=fumbling
UnitFileState=enabled
`),
		[]byte(`Type=forking
Id=snap.foo.svc2.service
ActiveState=active
UnitFileState=disabled
`),
		[]byte(`Type=oneshot
Id=snap.foo.svc3.service
ActiveState=reloading
UnitFileState=static
`),
		[]byte(`Type=notify
Id=snap.foo.svc4.service
ActiveState=inactive
UnitFileState=potatoes
`),
		[]byte(`Type=simple
Id=snap.foo.svc5.service
ActiveState=inactive
UnitFileState=static
`),
		[]byte(`Id=snap.foo.svc5.timer
ActiveState=active
UnitFileState=enabled
`),
		[]byte(`Type=simple
Id=snap.foo.svc6.service
ActiveState=inactive
UnitFileState=static
`),
		[]byte(`Id=snap.foo.svc6.sock.socket
ActiveState=active
UnitFileState=enabled
`),
		[]byte(`Type=simple
Id=snap.foo.svc7.service
ActiveState=inactive
UnitFileState=static
`),
		[]byte(`Id=snap.foo.svc7.other-sock.socket
ActiveState=inactive
UnitFileState=enabled
`),
	}

	var snapst snapstate.SnapState
	st := s.d.overlord.State()
	st.Lock()
	st.Set("health", map[string]healthstate.HealthState{
		"foo": {Status: healthstate.OkayStatus},
	})
	err := snapstate.Get(st, "foo", &snapst)
	st.Unlock()
	c.Assert(err, check.IsNil)

	// modify state
	snapst.TrackingChannel = "beta"
	snapst.IgnoreValidation = true
	snapst.CohortKey = "some-long-cohort-key"
	st.Lock()
	snapstate.Set(st, "foo", &snapst)
	st.Unlock()

	req, err := http.NewRequest("GET", "/v2/snaps/foo", nil)
	c.Assert(err, check.IsNil)
	rsp, ok := getSnapInfo(snapCmd, req, nil).(*resp)
	c.Assert(ok, check.Equals, true)

	c.Assert(rsp, check.NotNil)
	c.Assert(rsp.Result, check.FitsTypeOf, &client.Snap{})
	m := rsp.Result.(*client.Snap)

	// installed-size depends on vagaries of the filesystem, just check type
	c.Check(m.InstalledSize, check.FitsTypeOf, int64(0))
	m.InstalledSize = 0
	// ditto install-date
	c.Check(m.InstallDate, check.FitsTypeOf, time.Time{})
	m.InstallDate = time.Time{}

	meta := &Meta{}
	expected := &resp{
		Type:   ResponseTypeSync,
		Status: 200,
		Result: &client.Snap{
			ID:               "foo-id",
			Name:             "foo",
			Revision:         snap.R(10),
			Version:          "v1",
			Channel:          "stable",
			TrackingChannel:  "beta",
			IgnoreValidation: true,
			Title:            "title",
			Summary:          "summary",
			Description:      "description",
			Developer:        "bar",
			Publisher: &snap.StoreAccount{
				ID:          "bar-id",
				Username:    "bar",
				DisplayName: "Bar",
				Validation:  "unproven",
			},
			Status:      "active",
			Health:      &client.SnapHealth{Status: "okay"},
			Icon:        "/v2/icons/foo/icon",
			Type:        string(snap.TypeApp),
			Base:        "base18",
			Private:     false,
			DevMode:     false,
			JailMode:    false,
			Confinement: string(snap.StrictConfinement),
			TryMode:     false,
			MountedFrom: filepath.Join(dirs.SnapBlobDir, "foo_10.snap"),
			Apps: []client.AppInfo{
				{
					Snap: "foo", Name: "cmd",
					DesktopFile: df,
				}, {
					// no desktop file
					Snap: "foo", Name: "cmd2",
				}, {
					// has AppStream ID
					Snap: "foo", Name: "cmd3",
					CommonID: "org.foo.cmd",
				}, {
					// services
					Snap: "foo", Name: "svc1",
					Daemon:  "simple",
					Enabled: true,
					Active:  false,
				}, {
					Snap: "foo", Name: "svc2",
					Daemon:  "forking",
					Enabled: false,
					Active:  true,
				}, {
					Snap: "foo", Name: "svc3",
					Daemon:  "oneshot",
					Enabled: true,
					Active:  true,
				}, {
					Snap: "foo", Name: "svc4",
					Daemon:  "notify",
					Enabled: false,
					Active:  false,
				}, {
					Snap: "foo", Name: "svc5",
					Daemon:  "simple",
					Enabled: true,
					Active:  false,
					Activators: []client.AppActivator{
						{Name: "svc5", Type: "timer", Active: true, Enabled: true},
					},
				}, {
					Snap: "foo", Name: "svc6",
					Daemon:  "simple",
					Enabled: true,
					Active:  false,
					Activators: []client.AppActivator{
						{Name: "sock", Type: "socket", Active: true, Enabled: true},
					},
				}, {
					Snap: "foo", Name: "svc7",
					Daemon:  "simple",
					Enabled: true,
					Active:  false,
					Activators: []client.AppActivator{
						{Name: "other-sock", Type: "socket", Active: false, Enabled: true},
					},
				},
			},
			Broken:    "",
			Contact:   "",
			License:   "GPL-3.0",
			CommonIDs: []string{"org.foo.cmd"},
			CohortKey: "some-long-cohort-key",
		},
		Meta: meta,
	}

	c.Check(rsp.Result, check.DeepEquals, expected.Result)
}

func (s *apiSuite) TestSnapInfoWithAuth(c *check.C) {
	s.daemon(c)

	state := snapCmd.d.overlord.State()
	state.Lock()
	user, err := auth.NewUser(state, "username", "email@test.com", "macaroon", []string{"discharge"})
	state.Unlock()
	c.Check(err, check.IsNil)

	req, err := http.NewRequest("GET", "/v2/find/?q=name:gfoo", nil)
	c.Assert(err, check.IsNil)

	c.Assert(s.user, check.IsNil)

	_, ok := searchStore(findCmd, req, user).(*resp)
	c.Assert(ok, check.Equals, true)
	// ensure user was set
	c.Assert(s.user, check.DeepEquals, user)
}

func (s *apiSuite) TestSnapInfoNotFound(c *check.C) {
	req, err := http.NewRequest("GET", "/v2/snaps/gfoo", nil)
	c.Assert(err, check.IsNil)
	c.Check(getSnapInfo(snapCmd, req, nil).(*resp).Status, check.Equals, 404)
}

func (s *apiSuite) TestSnapInfoNoneFound(c *check.C) {
	s.vars = map[string]string{"name": "foo"}

	req, err := http.NewRequest("GET", "/v2/snaps/gfoo", nil)
	c.Assert(err, check.IsNil)
	c.Check(getSnapInfo(snapCmd, req, nil).(*resp).Status, check.Equals, 404)
}

func (s *apiSuite) TestSnapInfoIgnoresRemoteErrors(c *check.C) {
	s.vars = map[string]string{"name": "foo"}
	s.err = errors.New("weird")

	req, err := http.NewRequest("GET", "/v2/snaps/gfoo", nil)
	c.Assert(err, check.IsNil)
	rsp := getSnapInfo(snapCmd, req, nil).(*resp)

	c.Check(rsp.Type, check.Equals, ResponseTypeError)
	c.Check(rsp.Status, check.Equals, 404)
	c.Check(rsp.Result, check.NotNil)
}

func (s *apiSuite) TestMapLocalFields(c *check.C) {
	media := snap.MediaInfos{
		{
			Type: "screenshot",
			URL:  "https://example.com/shot1.svg",
		}, {
			Type: "icon",
			URL:  "https://example.com/icon.png",
		}, {
			Type: "screenshot",
			URL:  "https://example.com/shot2.svg",
		},
	}

	publisher := snap.StoreAccount{
		ID:          "some-dev-id",
		Username:    "some-dev",
		DisplayName: "Some Developer",
		Validation:  "poor",
	}
	info := &snap.Info{
		SideInfo: snap.SideInfo{
			SnapID:            "some-snap-id",
			RealName:          "some-snap",
			EditedTitle:       "A Title",
			EditedSummary:     "a summary",
			EditedDescription: "the\nlong\ndescription",
			Channel:           "bleeding/edge",
			Contact:           "alice@example.com",
			Revision:          snap.R(7),
			Private:           true,
		},
		InstanceKey: "instance",
		SnapType:    "app",
		Base:        "the-base",
		Version:     "v1.0",
		License:     "MIT",
		Broken:      "very",
		Confinement: "very strict",
		CommonIDs:   []string{"foo", "bar"},
		Media:       media,
		DownloadInfo: snap.DownloadInfo{
			Size:     42,
			Sha3_384: "some-sum",
		},
		Publisher: publisher,
	}

	// make InstallDate work
	c.Assert(os.MkdirAll(info.MountDir(), 0755), check.IsNil)
	c.Assert(os.Symlink("7", filepath.Join(info.MountDir(), "..", "current")), check.IsNil)

	info.Apps = map[string]*snap.AppInfo{
		"foo": {Snap: info, Name: "foo", Command: "foo"},
		"bar": {Snap: info, Name: "bar", Command: "bar"},
	}
	about := aboutSnap{
		info: info,
		snapst: &snapstate.SnapState{
			Active:          true,
			TrackingChannel: "flaky/beta",
			Current:         snap.R(7),
			Flags: snapstate.Flags{
				IgnoreValidation: true,
				DevMode:          true,
				JailMode:         true,
			},
		},
	}

	expected := &client.Snap{
		ID:               "some-snap-id",
		Name:             "some-snap_instance",
		Summary:          "a summary",
		Description:      "the\nlong\ndescription",
		Developer:        "some-dev",
		Publisher:        &publisher,
		Icon:             "https://example.com/icon.png",
		Type:             "app",
		Base:             "the-base",
		Version:          "v1.0",
		Revision:         snap.R(7),
		Channel:          "bleeding/edge",
		TrackingChannel:  "flaky/beta",
		InstallDate:      info.InstallDate(),
		InstalledSize:    42,
		Status:           "active",
		Confinement:      "very strict",
		IgnoreValidation: true,
		DevMode:          true,
		JailMode:         true,
		Private:          true,
		Broken:           "very",
		Contact:          "alice@example.com",
		Title:            "A Title",
		License:          "MIT",
		CommonIDs:        []string{"foo", "bar"},
		MountedFrom:      filepath.Join(dirs.SnapBlobDir, "some-snap_instance_7.snap"),
		Media:            media,
		Apps: []client.AppInfo{
			{Snap: "some-snap_instance", Name: "bar"},
			{Snap: "some-snap_instance", Name: "foo"},
		},
	}
	c.Check(mapLocal(about), check.DeepEquals, expected)
}

func (s *apiSuite) TestMapLocalOfTryResolvesSymlink(c *check.C) {
	c.Assert(os.MkdirAll(dirs.SnapBlobDir, 0755), check.IsNil)

	info := snap.Info{SideInfo: snap.SideInfo{RealName: "hello", Revision: snap.R(1)}}
	snapst := snapstate.SnapState{}
	mountFile := info.MountFile()
	about := aboutSnap{info: &info, snapst: &snapst}

	// if not a 'try', then MountedFrom is just MountFile()
	c.Check(mapLocal(about).MountedFrom, check.Equals, mountFile)

	// if it's a try, then MountedFrom resolves the symlink
	// (note it doesn't matter, here, whether the target of the link exists)
	snapst.TryMode = true
	c.Assert(os.Symlink("/xyzzy", mountFile), check.IsNil)
	c.Check(mapLocal(about).MountedFrom, check.Equals, "/xyzzy")

	// if the readlink fails, it's unset
	c.Assert(os.Remove(mountFile), check.IsNil)
	c.Check(mapLocal(about).MountedFrom, check.Equals, "")
}

func (s *apiSuite) TestListIncludesAll(c *check.C) {
	// Very basic check to help stop us from not adding all the
	// commands to the command list.
	found := countCommandDecls(c, check.Commentf("TestListIncludesAll"))

	c.Check(found, check.Equals, len(api),
		check.Commentf(`At a glance it looks like you've not added all the Commands defined in api to the api list.`))
}

func (s *apiSuite) TestRootCmd(c *check.C) {
	// check it only does GET
	c.Check(rootCmd.PUT, check.IsNil)
	c.Check(rootCmd.POST, check.IsNil)
	c.Assert(rootCmd.GET, check.NotNil)

	rec := httptest.NewRecorder()
	c.Check(rootCmd.Path, check.Equals, "/")

	rootCmd.GET(rootCmd, nil, nil).ServeHTTP(rec, nil)
	c.Check(rec.Code, check.Equals, 200)
	c.Check(rec.HeaderMap.Get("Content-Type"), check.Equals, "application/json")

	expected := []interface{}{"TBD"}
	var rsp resp
	c.Assert(json.Unmarshal(rec.Body.Bytes(), &rsp), check.IsNil)
	c.Check(rsp.Status, check.Equals, 200)
	c.Check(rsp.Result, check.DeepEquals, expected)
}

func mockSystemdVirt(newVirt string) (restore func()) {
	oldVirt := systemdVirt
	systemdVirt = newVirt
	return func() { systemdVirt = oldVirt }
}

func (s *apiSuite) TestSysInfo(c *check.C) {
	// check it only does GET
	c.Check(sysInfoCmd.PUT, check.IsNil)
	c.Check(sysInfoCmd.POST, check.IsNil)
	c.Assert(sysInfoCmd.GET, check.NotNil)

	rec := httptest.NewRecorder()
	c.Check(sysInfoCmd.Path, check.Equals, "/v2/system-info")

	d := s.daemon(c)
	d.Version = "42b1"

	// set both legacy and new refresh schedules. new one takes priority
	st := d.overlord.State()
	st.Lock()
	tr := config.NewTransaction(st)
	tr.Set("core", "refresh.schedule", "00:00-9:00/12:00-13:00")
	tr.Set("core", "refresh.timer", "8:00~9:00/2")
	tr.Commit()
	st.Unlock()

	restore := release.MockReleaseInfo(&release.OS{ID: "distro-id", VersionID: "1.2"})
	defer restore()
	restore = release.MockOnClassic(true)
	defer restore()
	restore = sandbox.MockForceDevMode(true)
	defer restore()
	// reload dirs for release info to have effect
	dirs.SetRootDir(dirs.GlobalRootDir)
	restore = mockSystemdVirt("magic")
	defer restore()

	buildID := "this-is-my-build-id"
	restore = MockBuildID(buildID)
	defer restore()

	sysInfoCmd.GET(sysInfoCmd, nil, nil).ServeHTTP(rec, nil)
	c.Check(rec.Code, check.Equals, 200)
	c.Check(rec.HeaderMap.Get("Content-Type"), check.Equals, "application/json")

	expected := map[string]interface{}{
		"series":  "16",
		"version": "42b1",
		"os-release": map[string]interface{}{
			"id":         "distro-id",
			"version-id": "1.2",
		},
		"build-id":   buildID,
		"on-classic": true,
		"managed":    false,
		"locations": map[string]interface{}{
			"snap-mount-dir": dirs.SnapMountDir,
			"snap-bin-dir":   dirs.SnapBinariesDir,
		},
		"refresh": map[string]interface{}{
			// only the "timer" field
			"timer": "8:00~9:00/2",
		},
		"confinement":      "partial",
		"sandbox-features": map[string]interface{}{"confinement-options": []interface{}{"classic", "devmode"}},
		"architecture":     arch.DpkgArchitecture(),
		"virtualization":   "magic",
		"system-mode":      "run",
	}
	var rsp resp
	c.Assert(json.Unmarshal(rec.Body.Bytes(), &rsp), check.IsNil)
	c.Check(rsp.Status, check.Equals, 200)
	c.Check(rsp.Type, check.Equals, ResponseTypeSync)
	// Ensure that we had a kernel-verrsion but don't check the actual value.
	const kernelVersionKey = "kernel-version"
	c.Check(rsp.Result.(map[string]interface{})[kernelVersionKey], check.Not(check.Equals), "")
	delete(rsp.Result.(map[string]interface{}), kernelVersionKey)
	c.Check(rsp.Result, check.DeepEquals, expected)
}

func (s *apiSuite) TestSysInfoLegacyRefresh(c *check.C) {
	rec := httptest.NewRecorder()

	d := s.daemon(c)
	d.Version = "42b1"

	restore := release.MockReleaseInfo(&release.OS{ID: "distro-id", VersionID: "1.2"})
	defer restore()
	restore = release.MockOnClassic(true)
	defer restore()
	restore = sandbox.MockForceDevMode(true)
	defer restore()
	restore = mockSystemdVirt("kvm")
	defer restore()
	// reload dirs for release info to have effect
	dirs.SetRootDir(dirs.GlobalRootDir)

	// set the legacy refresh schedule
	st := d.overlord.State()
	st.Lock()
	tr := config.NewTransaction(st)
	tr.Set("core", "refresh.schedule", "00:00-9:00/12:00-13:00")
	tr.Set("core", "refresh.timer", "")
	tr.Commit()
	st.Unlock()

	// add a test security backend
	err := d.overlord.InterfaceManager().Repository().AddBackend(&ifacetest.TestSecurityBackend{
		BackendName:             "apparmor",
		SandboxFeaturesCallback: func() []string { return []string{"feature-1", "feature-2"} },
	})
	c.Assert(err, check.IsNil)

	buildID := "this-is-my-build-id"
	restore = MockBuildID(buildID)
	defer restore()

	sysInfoCmd.GET(sysInfoCmd, nil, nil).ServeHTTP(rec, nil)
	c.Check(rec.Code, check.Equals, 200)
	c.Check(rec.HeaderMap.Get("Content-Type"), check.Equals, "application/json")

	expected := map[string]interface{}{
		"series":  "16",
		"version": "42b1",
		"os-release": map[string]interface{}{
			"id":         "distro-id",
			"version-id": "1.2",
		},
		"build-id":   buildID,
		"on-classic": true,
		"managed":    false,
		"locations": map[string]interface{}{
			"snap-mount-dir": dirs.SnapMountDir,
			"snap-bin-dir":   dirs.SnapBinariesDir,
		},
		"refresh": map[string]interface{}{
			// only the "schedule" field
			"schedule": "00:00-9:00/12:00-13:00",
		},
		"confinement": "partial",
		"sandbox-features": map[string]interface{}{
			"apparmor":            []interface{}{"feature-1", "feature-2"},
			"confinement-options": []interface{}{"classic", "devmode"}, // we know it's this because of the release.Mock... calls above
		},
		"architecture":   arch.DpkgArchitecture(),
		"virtualization": "kvm",
		"system-mode":    "run",
	}
	var rsp resp
	c.Assert(json.Unmarshal(rec.Body.Bytes(), &rsp), check.IsNil)
	c.Check(rsp.Status, check.Equals, 200)
	c.Check(rsp.Type, check.Equals, ResponseTypeSync)
	const kernelVersionKey = "kernel-version"
	delete(rsp.Result.(map[string]interface{}), kernelVersionKey)
	c.Check(rsp.Result, check.DeepEquals, expected)
}

func (s *apiSuite) testSysInfoSystemMode(c *check.C, mode string) {
	c.Assert(mode != "", check.Equals, true, check.Commentf("mode is unset for the test"))
	rec := httptest.NewRecorder()

	restore := release.MockReleaseInfo(&release.OS{ID: "distro-id", VersionID: "1.2"})
	defer restore()
	restore = release.MockOnClassic(false)
	defer restore()
	restore = sandbox.MockForceDevMode(false)
	defer restore()
	restore = mockSystemdVirt("")
	defer restore()

	// reload dirs for release info to have effect on paths
	dirs.SetRootDir(dirs.GlobalRootDir)

	// mock the modeenv file
	m := boot.Modeenv{
		Mode:           mode,
		RecoverySystem: "20191127",
	}
	err := m.WriteTo("")
	c.Assert(err, check.IsNil)

	d := s.daemon(c)
	d.Version = "42b1"

	// add a test security backend
	err = d.overlord.InterfaceManager().Repository().AddBackend(&ifacetest.TestSecurityBackend{
		BackendName:             "apparmor",
		SandboxFeaturesCallback: func() []string { return []string{"feature-1", "feature-2"} },
	})
	c.Assert(err, check.IsNil)

	buildID := "this-is-my-build-id"
	restore = MockBuildID(buildID)
	defer restore()

	sysInfoCmd.GET(sysInfoCmd, nil, nil).ServeHTTP(rec, nil)
	c.Check(rec.Code, check.Equals, 200)
	c.Check(rec.HeaderMap.Get("Content-Type"), check.Equals, "application/json")

	expected := map[string]interface{}{
		"series":  "16",
		"version": "42b1",
		"os-release": map[string]interface{}{
			"id":         "distro-id",
			"version-id": "1.2",
		},
		"build-id":   buildID,
		"on-classic": false,
		"managed":    false,
		"locations": map[string]interface{}{
			"snap-mount-dir": dirs.SnapMountDir,
			"snap-bin-dir":   dirs.SnapBinariesDir,
		},
		"refresh": map[string]interface{}{
			"timer": "00:00~24:00/4",
		},
		"confinement": "strict",
		"sandbox-features": map[string]interface{}{
			"apparmor":            []interface{}{"feature-1", "feature-2"},
			"confinement-options": []interface{}{"devmode", "strict"}, // we know it's this because of the release.Mock... calls above
		},
		"architecture": arch.DpkgArchitecture(),
		"system-mode":  mode,
	}
	var rsp resp
	c.Assert(json.Unmarshal(rec.Body.Bytes(), &rsp), check.IsNil)
	c.Check(rsp.Status, check.Equals, 200)
	c.Check(rsp.Type, check.Equals, ResponseTypeSync)
	const kernelVersionKey = "kernel-version"
	delete(rsp.Result.(map[string]interface{}), kernelVersionKey)
	c.Check(rsp.Result, check.DeepEquals, expected)
}

func (s *apiSuite) TestSysInfoSystemModeRun(c *check.C) {
	s.testSysInfoSystemMode(c, "run")
}

func (s *apiSuite) TestSysInfoSystemModeRecover(c *check.C) {
	s.testSysInfoSystemMode(c, "recover")
}

func (s *apiSuite) TestSysInfoSystemModeInstall(c *check.C) {
	s.testSysInfoSystemMode(c, "install")
}

func (s *apiSuite) TestLoginUser(c *check.C) {
	d := s.daemon(c)
	state := d.overlord.State()

	s.loginUserStoreMacaroon = "user-macaroon"
	s.loginUserDischarge = "the-discharge-macaroon-serialized-data"
	buf := bytes.NewBufferString(`{"username": "email@.com", "password": "password"}`)
	req, err := http.NewRequest("POST", "/v2/login", buf)
	c.Assert(err, check.IsNil)

	rsp := loginUser(loginCmd, req, nil).(*resp)

	state.Lock()
	user, err := auth.User(state, 1)
	state.Unlock()
	c.Check(err, check.IsNil)

	expected := userResponseData{
		ID:    1,
		Email: "email@.com",

		Macaroon:   user.Macaroon,
		Discharges: user.Discharges,
	}

	c.Check(rsp.Status, check.Equals, 200)
	c.Check(rsp.Type, check.Equals, ResponseTypeSync)
	c.Assert(rsp.Result, check.FitsTypeOf, expected)
	c.Check(rsp.Result, check.DeepEquals, expected)

	c.Check(user.ID, check.Equals, 1)
	c.Check(user.Username, check.Equals, "")
	c.Check(user.Email, check.Equals, "email@.com")
	c.Check(user.Discharges, check.IsNil)
	c.Check(user.StoreMacaroon, check.Equals, s.loginUserStoreMacaroon)
	c.Check(user.StoreDischarges, check.DeepEquals, []string{"the-discharge-macaroon-serialized-data"})
	// snapd macaroon was setup too
	snapdMacaroon, err := auth.MacaroonDeserialize(user.Macaroon)
	c.Check(err, check.IsNil)
	c.Check(snapdMacaroon.Id(), check.Equals, "1")
	c.Check(snapdMacaroon.Location(), check.Equals, "snapd")
}

func (s *apiSuite) TestLoginUserWithUsername(c *check.C) {
	d := s.daemon(c)
	state := d.overlord.State()

	s.loginUserStoreMacaroon = "user-macaroon"
	s.loginUserDischarge = "the-discharge-macaroon-serialized-data"
	buf := bytes.NewBufferString(`{"username": "username", "email": "email@.com", "password": "password"}`)
	req, err := http.NewRequest("POST", "/v2/login", buf)
	c.Assert(err, check.IsNil)

	rsp := loginUser(loginCmd, req, nil).(*resp)

	state.Lock()
	user, err := auth.User(state, 1)
	state.Unlock()
	c.Check(err, check.IsNil)

	expected := userResponseData{
		ID:         1,
		Username:   "username",
		Email:      "email@.com",
		Macaroon:   user.Macaroon,
		Discharges: user.Discharges,
	}
	c.Check(rsp.Status, check.Equals, 200)
	c.Check(rsp.Type, check.Equals, ResponseTypeSync)
	c.Assert(rsp.Result, check.FitsTypeOf, expected)
	c.Check(rsp.Result, check.DeepEquals, expected)

	c.Check(user.ID, check.Equals, 1)
	c.Check(user.Username, check.Equals, "username")
	c.Check(user.Email, check.Equals, "email@.com")
	c.Check(user.Discharges, check.IsNil)
	c.Check(user.StoreMacaroon, check.Equals, s.loginUserStoreMacaroon)
	c.Check(user.StoreDischarges, check.DeepEquals, []string{"the-discharge-macaroon-serialized-data"})
	// snapd macaroon was setup too
	snapdMacaroon, err := auth.MacaroonDeserialize(user.Macaroon)
	c.Check(err, check.IsNil)
	c.Check(snapdMacaroon.Id(), check.Equals, "1")
	c.Check(snapdMacaroon.Location(), check.Equals, "snapd")
}

func (s *apiSuite) TestLoginUserNoEmailWithExistentLocalUser(c *check.C) {
	d := s.daemon(c)
	state := d.overlord.State()

	// setup local-only user
	state.Lock()
	localUser, err := auth.NewUser(state, "username", "email@test.com", "", nil)
	state.Unlock()
	c.Assert(err, check.IsNil)

	s.loginUserStoreMacaroon = "user-macaroon"
	s.loginUserDischarge = "the-discharge-macaroon-serialized-data"
	buf := bytes.NewBufferString(`{"username": "username", "email": "", "password": "password"}`)
	req, err := http.NewRequest("POST", "/v2/login", buf)
	c.Assert(err, check.IsNil)
	req.Header.Set("Authorization", fmt.Sprintf(`Macaroon root="%s"`, localUser.Macaroon))

	rsp := loginUser(loginCmd, req, localUser).(*resp)

	expected := userResponseData{
		ID:       1,
		Username: "username",
		Email:    "email@test.com",

		Macaroon:   localUser.Macaroon,
		Discharges: localUser.Discharges,
	}
	c.Check(rsp.Status, check.Equals, 200)
	c.Check(rsp.Type, check.Equals, ResponseTypeSync)
	c.Assert(rsp.Result, check.FitsTypeOf, expected)
	c.Check(rsp.Result, check.DeepEquals, expected)

	state.Lock()
	user, err := auth.User(state, localUser.ID)
	state.Unlock()
	c.Check(err, check.IsNil)
	c.Check(user.Username, check.Equals, "username")
	c.Check(user.Email, check.Equals, localUser.Email)
	c.Check(user.Macaroon, check.Equals, localUser.Macaroon)
	c.Check(user.Discharges, check.IsNil)
	c.Check(user.StoreMacaroon, check.Equals, s.loginUserStoreMacaroon)
	c.Check(user.StoreDischarges, check.DeepEquals, []string{"the-discharge-macaroon-serialized-data"})
}

func (s *apiSuite) TestLoginUserWithExistentLocalUser(c *check.C) {
	d := s.daemon(c)
	state := d.overlord.State()

	// setup local-only user
	state.Lock()
	localUser, err := auth.NewUser(state, "username", "email@test.com", "", nil)
	state.Unlock()
	c.Assert(err, check.IsNil)

	s.loginUserStoreMacaroon = "user-macaroon"
	s.loginUserDischarge = "the-discharge-macaroon-serialized-data"
	buf := bytes.NewBufferString(`{"username": "username", "email": "email@test.com", "password": "password"}`)
	req, err := http.NewRequest("POST", "/v2/login", buf)
	c.Assert(err, check.IsNil)
	req.Header.Set("Authorization", fmt.Sprintf(`Macaroon root="%s"`, localUser.Macaroon))

	rsp := loginUser(loginCmd, req, localUser).(*resp)

	expected := userResponseData{
		ID:       1,
		Username: "username",
		Email:    "email@test.com",

		Macaroon:   localUser.Macaroon,
		Discharges: localUser.Discharges,
	}
	c.Check(rsp.Status, check.Equals, 200)
	c.Check(rsp.Type, check.Equals, ResponseTypeSync)
	c.Assert(rsp.Result, check.FitsTypeOf, expected)
	c.Check(rsp.Result, check.DeepEquals, expected)

	state.Lock()
	user, err := auth.User(state, localUser.ID)
	state.Unlock()
	c.Check(err, check.IsNil)
	c.Check(user.Username, check.Equals, "username")
	c.Check(user.Email, check.Equals, localUser.Email)
	c.Check(user.Macaroon, check.Equals, localUser.Macaroon)
	c.Check(user.Discharges, check.IsNil)
	c.Check(user.StoreMacaroon, check.Equals, s.loginUserStoreMacaroon)
	c.Check(user.StoreDischarges, check.DeepEquals, []string{"the-discharge-macaroon-serialized-data"})
}

func (s *apiSuite) TestLoginUserNewEmailWithExistentLocalUser(c *check.C) {
	d := s.daemon(c)
	state := d.overlord.State()

	// setup local-only user
	state.Lock()
	localUser, err := auth.NewUser(state, "username", "email@test.com", "", nil)
	state.Unlock()
	c.Assert(err, check.IsNil)

	s.loginUserStoreMacaroon = "user-macaroon"
	s.loginUserDischarge = "the-discharge-macaroon-serialized-data"
	// same local user, but using a new SSO account
	buf := bytes.NewBufferString(`{"username": "username", "email": "new.email@test.com", "password": "password"}`)
	req, err := http.NewRequest("POST", "/v2/login", buf)
	c.Assert(err, check.IsNil)
	req.Header.Set("Authorization", fmt.Sprintf(`Macaroon root="%s"`, localUser.Macaroon))

	rsp := loginUser(loginCmd, req, localUser).(*resp)

	expected := userResponseData{
		ID:       1,
		Username: "username",
		Email:    "new.email@test.com",

		Macaroon:   localUser.Macaroon,
		Discharges: localUser.Discharges,
	}
	c.Check(rsp.Status, check.Equals, 200)
	c.Check(rsp.Type, check.Equals, ResponseTypeSync)
	c.Assert(rsp.Result, check.FitsTypeOf, expected)
	c.Check(rsp.Result, check.DeepEquals, expected)

	state.Lock()
	user, err := auth.User(state, localUser.ID)
	state.Unlock()
	c.Check(err, check.IsNil)
	c.Check(user.Username, check.Equals, "username")
	c.Check(user.Email, check.Equals, expected.Email)
	c.Check(user.Macaroon, check.Equals, localUser.Macaroon)
	c.Check(user.Discharges, check.IsNil)
	c.Check(user.StoreMacaroon, check.Equals, s.loginUserStoreMacaroon)
	c.Check(user.StoreDischarges, check.DeepEquals, []string{"the-discharge-macaroon-serialized-data"})
}

func (s *apiSuite) TestLogoutUser(c *check.C) {
	d := s.daemon(c)
	state := d.overlord.State()
	state.Lock()
	user, err := auth.NewUser(state, "username", "email@test.com", "macaroon", []string{"discharge"})
	state.Unlock()
	c.Assert(err, check.IsNil)

	req, err := http.NewRequest("POST", "/v2/logout", nil)
	c.Assert(err, check.IsNil)
	req.Header.Set("Authorization", `Macaroon root="macaroon", discharge="discharge"`)

	rsp := logoutUser(logoutCmd, req, user).(*resp)
	c.Check(rsp.Status, check.Equals, 200)
	c.Check(rsp.Type, check.Equals, ResponseTypeSync)

	state.Lock()
	_, err = auth.User(state, user.ID)
	state.Unlock()
	c.Check(err, check.Equals, auth.ErrInvalidUser)
}

func (s *apiSuite) TestLoginUserBadRequest(c *check.C) {
	buf := bytes.NewBufferString(`hello`)
	req, err := http.NewRequest("POST", "/v2/login", buf)
	c.Assert(err, check.IsNil)

	rsp := loginUser(snapCmd, req, nil).(*resp)

	c.Check(rsp.Type, check.Equals, ResponseTypeError)
	c.Check(rsp.Status, check.Equals, 400)
	c.Check(rsp.Result, check.NotNil)
}

func (s *apiSuite) TestLoginUserDeveloperAPIError(c *check.C) {
	s.daemon(c)

	s.err = fmt.Errorf("error-from-login-user")
	buf := bytes.NewBufferString(`{"username": "email@.com", "password": "password"}`)
	req, err := http.NewRequest("POST", "/v2/login", buf)
	c.Assert(err, check.IsNil)

	rsp := loginUser(snapCmd, req, nil).(*resp)

	c.Check(rsp.Type, check.Equals, ResponseTypeError)
	c.Check(rsp.Status, check.Equals, 401)
	c.Check(rsp.Result.(*errorResult).Message, testutil.Contains, "error-from-login-user")
}

func (s *apiSuite) TestLoginUserTwoFactorRequiredError(c *check.C) {
	s.daemon(c)

	s.err = store.ErrAuthenticationNeeds2fa
	buf := bytes.NewBufferString(`{"username": "email@.com", "password": "password"}`)
	req, err := http.NewRequest("POST", "/v2/login", buf)
	c.Assert(err, check.IsNil)

	rsp := loginUser(snapCmd, req, nil).(*resp)

	c.Check(rsp.Type, check.Equals, ResponseTypeError)
	c.Check(rsp.Status, check.Equals, 401)
	c.Check(rsp.Result.(*errorResult).Kind, check.Equals, errorKindTwoFactorRequired)
}

func (s *apiSuite) TestLoginUserTwoFactorFailedError(c *check.C) {
	s.daemon(c)

	s.err = store.Err2faFailed
	buf := bytes.NewBufferString(`{"username": "email@.com", "password": "password"}`)
	req, err := http.NewRequest("POST", "/v2/login", buf)
	c.Assert(err, check.IsNil)

	rsp := loginUser(snapCmd, req, nil).(*resp)

	c.Check(rsp.Type, check.Equals, ResponseTypeError)
	c.Check(rsp.Status, check.Equals, 401)
	c.Check(rsp.Result.(*errorResult).Kind, check.Equals, errorKindTwoFactorFailed)
}

func (s *apiSuite) TestLoginUserInvalidCredentialsError(c *check.C) {
	s.daemon(c)

	s.err = store.ErrInvalidCredentials
	buf := bytes.NewBufferString(`{"username": "email@.com", "password": "password"}`)
	req, err := http.NewRequest("POST", "/v2/login", buf)
	c.Assert(err, check.IsNil)

	rsp := loginUser(snapCmd, req, nil).(*resp)

	c.Check(rsp.Type, check.Equals, ResponseTypeError)
	c.Check(rsp.Status, check.Equals, 401)
	c.Check(rsp.Result.(*errorResult).Message, check.Equals, "invalid credentials")
}

func (s *apiSuite) TestUserFromRequestNoHeader(c *check.C) {
	req, _ := http.NewRequest("GET", "http://example.com", nil)

	state := snapCmd.d.overlord.State()
	state.Lock()
	user, err := UserFromRequest(state, req)
	state.Unlock()

	c.Check(err, check.Equals, auth.ErrInvalidAuth)
	c.Check(user, check.IsNil)
}

func (s *apiSuite) TestUserFromRequestHeaderNoMacaroons(c *check.C) {
	req, _ := http.NewRequest("GET", "http://example.com", nil)
	req.Header.Set("Authorization", "Invalid")

	state := snapCmd.d.overlord.State()
	state.Lock()
	user, err := UserFromRequest(state, req)
	state.Unlock()

	c.Check(err, check.ErrorMatches, "authorization header misses Macaroon prefix")
	c.Check(user, check.IsNil)
}

func (s *apiSuite) TestUserFromRequestHeaderIncomplete(c *check.C) {
	req, _ := http.NewRequest("GET", "http://example.com", nil)
	req.Header.Set("Authorization", `Macaroon root=""`)

	state := snapCmd.d.overlord.State()
	state.Lock()
	user, err := UserFromRequest(state, req)
	state.Unlock()

	c.Check(err, check.ErrorMatches, "invalid authorization header")
	c.Check(user, check.IsNil)
}

func (s *apiSuite) TestUserFromRequestHeaderCorrectMissingUser(c *check.C) {
	req, _ := http.NewRequest("GET", "http://example.com", nil)
	req.Header.Set("Authorization", `Macaroon root="macaroon", discharge="discharge"`)

	state := snapCmd.d.overlord.State()
	state.Lock()
	user, err := UserFromRequest(state, req)
	state.Unlock()

	c.Check(err, check.Equals, auth.ErrInvalidAuth)
	c.Check(user, check.IsNil)
}

func (s *apiSuite) TestUserFromRequestHeaderValidUser(c *check.C) {
	state := snapCmd.d.overlord.State()
	state.Lock()
	expectedUser, err := auth.NewUser(state, "username", "email@test.com", "macaroon", []string{"discharge"})
	state.Unlock()
	c.Check(err, check.IsNil)

	req, _ := http.NewRequest("GET", "http://example.com", nil)
	req.Header.Set("Authorization", fmt.Sprintf(`Macaroon root="%s"`, expectedUser.Macaroon))

	state.Lock()
	user, err := UserFromRequest(state, req)
	state.Unlock()

	c.Check(err, check.IsNil)
	c.Check(user, check.DeepEquals, expectedUser)
}

func (s *apiSuite) TestSnapsInfoOnePerIntegration(c *check.C) {
	s.checkSnapInfoOnePerIntegration(c, false, nil)
}

func (s *apiSuite) TestSnapsInfoOnePerIntegrationSome(c *check.C) {
	s.checkSnapInfoOnePerIntegration(c, false, []string{"foo", "baz"})
}

func (s *apiSuite) TestSnapsInfoOnePerIntegrationAll(c *check.C) {
	s.checkSnapInfoOnePerIntegration(c, true, nil)
}

func (s *apiSuite) TestSnapsInfoOnePerIntegrationAllSome(c *check.C) {
	s.checkSnapInfoOnePerIntegration(c, true, []string{"foo", "baz"})
}

func (s *apiSuite) checkSnapInfoOnePerIntegration(c *check.C, all bool, names []string) {
	d := s.daemon(c)

	type tsnap struct {
		name   string
		dev    string
		ver    string
		rev    int
		active bool

		wanted bool
	}

	tsnaps := []tsnap{
		{name: "foo", dev: "bar", ver: "v0.9", rev: 1},
		{name: "foo", dev: "bar", ver: "v1", rev: 5, active: true},
		{name: "bar", dev: "baz", ver: "v2", rev: 10, active: true},
		{name: "baz", dev: "qux", ver: "v3", rev: 15, active: true},
		{name: "qux", dev: "mip", ver: "v4", rev: 20, active: true},
	}
	numExpected := 0

	for _, snp := range tsnaps {
		if all || snp.active {
			if len(names) == 0 {
				numExpected++
				snp.wanted = true
			}
			for _, n := range names {
				if snp.name == n {
					numExpected++
					snp.wanted = true
					break
				}
			}
		}
		s.mkInstalledInState(c, d, snp.name, snp.dev, snp.ver, snap.R(snp.rev), snp.active, "")
	}

	q := url.Values{}
	if all {
		q.Set("select", "all")
	}
	if len(names) > 0 {
		q.Set("snaps", strings.Join(names, ","))
	}
	req, err := http.NewRequest("GET", "/v2/snaps?"+q.Encode(), nil)
	c.Assert(err, check.IsNil)

	rsp, ok := getSnapsInfo(snapsCmd, req, nil).(*resp)
	c.Assert(ok, check.Equals, true)

	c.Check(rsp.Type, check.Equals, ResponseTypeSync)
	c.Check(rsp.Status, check.Equals, 200)
	c.Check(rsp.Result, check.NotNil)

	snaps := snapList(rsp.Result)
	c.Check(snaps, check.HasLen, numExpected)

	for _, s := range tsnaps {
		if !((all || s.active) && s.wanted) {
			continue
		}
		var got map[string]interface{}
		for _, got = range snaps {
			if got["name"].(string) == s.name && got["revision"].(string) == snap.R(s.rev).String() {
				break
			}
		}
		c.Check(got["name"], check.Equals, s.name)
		c.Check(got["version"], check.Equals, s.ver)
		c.Check(got["revision"], check.Equals, snap.R(s.rev).String())
		c.Check(got["developer"], check.Equals, s.dev)
		c.Check(got["confinement"], check.Equals, "strict")
	}
}

func (s *apiSuite) TestSnapsInfoOnlyLocal(c *check.C) {
	d := s.daemon(c)

	s.rsnaps = []*snap.Info{{
		SideInfo: snap.SideInfo{
			RealName: "store",
		},
		Publisher: snap.StoreAccount{
			ID:          "foo-id",
			Username:    "foo",
			DisplayName: "Foo",
			Validation:  "unproven",
		},
	}}
	s.mkInstalledInState(c, d, "local", "foo", "v1", snap.R(10), true, "")
	st := s.d.overlord.State()
	st.Lock()
	st.Set("health", map[string]healthstate.HealthState{
		"local": {Status: healthstate.OkayStatus},
	})
	st.Unlock()

	req, err := http.NewRequest("GET", "/v2/snaps?sources=local", nil)
	c.Assert(err, check.IsNil)

	rsp := getSnapsInfo(snapsCmd, req, nil).(*resp)

	c.Assert(rsp.Sources, check.DeepEquals, []string{"local"})

	snaps := snapList(rsp.Result)
	c.Assert(snaps, check.HasLen, 1)
	c.Assert(snaps[0]["name"], check.Equals, "local")
	c.Check(snaps[0]["health"], check.DeepEquals, map[string]interface{}{
		"status":    "okay",
		"revision":  "unset",
		"timestamp": "0001-01-01T00:00:00Z",
	})
}

func (s *apiSuite) TestSnapsInfoAllMixedPublishers(c *check.C) {
	d := s.daemon(c)

	// the first 'local' is from a 'local' snap
	s.mkInstalledInState(c, d, "local", "", "v1", snap.R(-1), false, "")
	s.mkInstalledInState(c, d, "local", "foo", "v2", snap.R(1), false, "")
	s.mkInstalledInState(c, d, "local", "foo", "v3", snap.R(2), true, "")

	req, err := http.NewRequest("GET", "/v2/snaps?select=all", nil)
	c.Assert(err, check.IsNil)
	rsp := getSnapsInfo(snapsCmd, req, nil).(*resp)
	c.Assert(rsp.Type, check.Equals, ResponseTypeSync)

	snaps := snapList(rsp.Result)
	c.Assert(snaps, check.HasLen, 3)

	publisher := map[string]interface{}{
		"id":           "foo-id",
		"username":     "foo",
		"display-name": "Foo",
		"validation":   "unproven",
	}

	c.Check(snaps[0]["publisher"], check.IsNil)
	c.Check(snaps[1]["publisher"], check.DeepEquals, publisher)
	c.Check(snaps[2]["publisher"], check.DeepEquals, publisher)
}

func (s *apiSuite) TestSnapsInfoAll(c *check.C) {
	d := s.daemon(c)

	s.mkInstalledInState(c, d, "local", "foo", "v1", snap.R(1), false, "")
	s.mkInstalledInState(c, d, "local", "foo", "v2", snap.R(2), false, "")
	s.mkInstalledInState(c, d, "local", "foo", "v3", snap.R(3), true, "")
	s.mkInstalledInState(c, d, "local_foo", "foo", "v4", snap.R(4), true, "")
	brokenInfo := s.mkInstalledInState(c, d, "local_bar", "foo", "v5", snap.R(5), true, "")
	// make sure local_bar is 'broken'
	err := os.Remove(filepath.Join(brokenInfo.MountDir(), "meta", "snap.yaml"))
	c.Assert(err, check.IsNil)

	expectedHappy := map[string]bool{
		"local":     true,
		"local_foo": true,
		"local_bar": true,
	}
	for _, t := range []struct {
		q        string
		numSnaps int
		typ      ResponseType
	}{
		{"?select=enabled", 3, "sync"},
		{`?select=`, 3, "sync"},
		{"", 3, "sync"},
		{"?select=all", 5, "sync"},
		{"?select=invalid-field", 0, "error"},
	} {
		c.Logf("trying: %v", t)
		req, err := http.NewRequest("GET", fmt.Sprintf("/v2/snaps%s", t.q), nil)
		c.Assert(err, check.IsNil)
		rsp := getSnapsInfo(snapsCmd, req, nil).(*resp)
		c.Assert(rsp.Type, check.Equals, t.typ)

		if rsp.Type != "error" {
			snaps := snapList(rsp.Result)
			c.Assert(snaps, check.HasLen, t.numSnaps)
			seen := map[string]bool{}
			for _, s := range snaps {
				seen[s["name"].(string)] = true
			}
			c.Assert(seen, check.DeepEquals, expectedHappy)
		}
	}
}

func (s *apiSuite) TestFind(c *check.C) {
	s.daemon(c)

	s.suggestedCurrency = "EUR"

	s.rsnaps = []*snap.Info{{
		SideInfo: snap.SideInfo{
			RealName: "store",
		},
		Publisher: snap.StoreAccount{
			ID:          "foo-id",
			Username:    "foo",
			DisplayName: "Foo",
			Validation:  "unproven",
		},
	}}

	req, err := http.NewRequest("GET", "/v2/find?q=hi", nil)
	c.Assert(err, check.IsNil)

	rsp := searchStore(findCmd, req, nil).(*resp)

	snaps := snapList(rsp.Result)
	c.Assert(snaps, check.HasLen, 1)
	c.Assert(snaps[0]["name"], check.Equals, "store")
	c.Check(snaps[0]["prices"], check.IsNil)
	c.Check(snaps[0]["channels"], check.IsNil)

	c.Check(rsp.SuggestedCurrency, check.Equals, "EUR")

	c.Check(s.storeSearch, check.DeepEquals, store.Search{Query: "hi"})
	c.Check(s.currentSnaps, check.HasLen, 0)
	c.Check(s.actions, check.HasLen, 0)
}

func (s *apiSuite) TestFindRefreshes(c *check.C) {
	snapstateRefreshCandidates = snapstate.RefreshCandidates
	s.daemon(c)

	s.rsnaps = []*snap.Info{{
		SideInfo: snap.SideInfo{
			RealName: "store",
		},
		Publisher: snap.StoreAccount{
			ID:          "foo-id",
			Username:    "foo",
			DisplayName: "Foo",
			Validation:  "unproven",
		},
	}}
	s.mockSnap(c, "name: store\nversion: 1.0")

	req, err := http.NewRequest("GET", "/v2/find?select=refresh", nil)
	c.Assert(err, check.IsNil)

	rsp := searchStore(findCmd, req, nil).(*resp)

	snaps := snapList(rsp.Result)
	c.Assert(snaps, check.HasLen, 1)
	c.Assert(snaps[0]["name"], check.Equals, "store")
	c.Check(s.currentSnaps, check.HasLen, 1)
	c.Check(s.actions, check.HasLen, 1)
}

func (s *apiSuite) TestFindRefreshSideloaded(c *check.C) {
	snapstateRefreshCandidates = snapstate.RefreshCandidates
	s.daemon(c)

	s.rsnaps = []*snap.Info{{
		SideInfo: snap.SideInfo{
			RealName: "store",
		},
		Publisher: snap.StoreAccount{
			ID:          "foo-id",
			Username:    "foo",
			DisplayName: "Foo",
			Validation:  "unproven",
		},
	}}

	s.mockSnap(c, "name: store\nversion: 1.0")

	var snapst snapstate.SnapState
	st := s.d.overlord.State()
	st.Lock()
	err := snapstate.Get(st, "store", &snapst)
	st.Unlock()
	c.Assert(err, check.IsNil)
	c.Assert(snapst.Sequence, check.HasLen, 1)

	// clear the snapid
	snapst.Sequence[0].SnapID = ""
	st.Lock()
	snapstate.Set(st, "store", &snapst)
	st.Unlock()

	req, err := http.NewRequest("GET", "/v2/find?select=refresh", nil)
	c.Assert(err, check.IsNil)

	rsp := searchStore(findCmd, req, nil).(*resp)

	snaps := snapList(rsp.Result)
	c.Assert(snaps, check.HasLen, 0)
	c.Check(s.currentSnaps, check.HasLen, 0)
	c.Check(s.actions, check.HasLen, 0)
}

func (s *apiSuite) TestFindPrivate(c *check.C) {
	s.daemon(c)

	s.rsnaps = []*snap.Info{}

	req, err := http.NewRequest("GET", "/v2/find?q=foo&select=private", nil)
	c.Assert(err, check.IsNil)

	_ = searchStore(findCmd, req, nil).(*resp)

	c.Check(s.storeSearch, check.DeepEquals, store.Search{
		Query:   "foo",
		Private: true,
	})
}

func (s *apiSuite) TestFindUserAgentContextCreated(c *check.C) {
	s.daemon(c)

	req, err := http.NewRequest("GET", "/v2/find", nil)
	c.Assert(err, check.IsNil)
	req.Header.Add("User-Agent", "some-agent/1.0")

	_ = searchStore(findCmd, req, nil).(*resp)

	c.Check(store.ClientUserAgent(s.ctx), check.Equals, "some-agent/1.0")
}

func (s *apiSuite) TestFindOneUserAgentContextCreated(c *check.C) {
	s.daemon(c)

	s.rsnaps = []*snap.Info{{
		SnapType: snap.TypeApp,
		Version:  "v2",
		SideInfo: snap.SideInfo{
			RealName: "banana",
		},
		Publisher: snap.StoreAccount{
			ID:          "foo-id",
			Username:    "foo",
			DisplayName: "Foo",
			Validation:  "unproven",
		},
	}}
	req, err := http.NewRequest("GET", "/v2/find?name=foo", nil)
	c.Assert(err, check.IsNil)
	req.Header.Add("User-Agent", "some-agent/1.0")

	_ = searchStore(findCmd, req, nil).(*resp)

	c.Check(store.ClientUserAgent(s.ctx), check.Equals, "some-agent/1.0")
}

func (s *apiSuite) TestFindPrefix(c *check.C) {
	s.daemon(c)

	s.rsnaps = []*snap.Info{}

	req, err := http.NewRequest("GET", "/v2/find?name=foo*", nil)
	c.Assert(err, check.IsNil)

	_ = searchStore(findCmd, req, nil).(*resp)

	c.Check(s.storeSearch, check.DeepEquals, store.Search{Query: "foo", Prefix: true})
}

func (s *apiSuite) TestFindSection(c *check.C) {
	s.daemon(c)

	s.rsnaps = []*snap.Info{}

	req, err := http.NewRequest("GET", "/v2/find?q=foo&section=bar", nil)
	c.Assert(err, check.IsNil)

	_ = searchStore(findCmd, req, nil).(*resp)

	c.Check(s.storeSearch, check.DeepEquals, store.Search{
		Query:    "foo",
		Category: "bar",
	})
}

func (s *apiSuite) TestFindScope(c *check.C) {
	s.daemon(c)

	s.rsnaps = []*snap.Info{}

	req, err := http.NewRequest("GET", "/v2/find?q=foo&scope=creep", nil)
	c.Assert(err, check.IsNil)

	_ = searchStore(findCmd, req, nil).(*resp)

	c.Check(s.storeSearch, check.DeepEquals, store.Search{
		Query: "foo",
		Scope: "creep",
	})
}

func (s *apiSuite) TestFindCommonID(c *check.C) {
	s.daemon(c)

	s.rsnaps = []*snap.Info{{
		SideInfo: snap.SideInfo{
			RealName: "store",
		},
		Publisher: snap.StoreAccount{
			ID:          "foo-id",
			Username:    "foo",
			DisplayName: "Foo",
			Validation:  "unproven",
		},
		CommonIDs: []string{"org.foo"},
	}}
	s.mockSnap(c, "name: store\nversion: 1.0")

	req, err := http.NewRequest("GET", "/v2/find?name=foo", nil)
	c.Assert(err, check.IsNil)

	rsp := searchStore(findCmd, req, nil).(*resp)

	snaps := snapList(rsp.Result)
	c.Assert(snaps, check.HasLen, 1)
	c.Check(snaps[0]["common-ids"], check.DeepEquals, []interface{}{"org.foo"})
}

func (s *apiSuite) TestFindByCommonID(c *check.C) {
	s.daemon(c)

	s.rsnaps = []*snap.Info{{
		SideInfo: snap.SideInfo{
			RealName: "store",
		},
		Publisher: snap.StoreAccount{
			ID:          "foo-id",
			Username:    "foo",
			DisplayName: "Foo",
			Validation:  "unproven",
		},
		CommonIDs: []string{"org.foo"},
	}}
	s.mockSnap(c, "name: store\nversion: 1.0")

	req, err := http.NewRequest("GET", "/v2/find?common-id=org.foo", nil)
	c.Assert(err, check.IsNil)

	rsp := searchStore(findCmd, req, nil).(*resp)

	snaps := snapList(rsp.Result)
	c.Assert(snaps, check.HasLen, 1)
	c.Check(s.storeSearch, check.DeepEquals, store.Search{CommonID: "org.foo"})
}

func (s *apiSuite) TestFindOne(c *check.C) {
	s.daemon(c)

	s.rsnaps = []*snap.Info{{
		SideInfo: snap.SideInfo{
			RealName: "store",
		},
		Base: "base0",
		Publisher: snap.StoreAccount{
			ID:          "foo-id",
			Username:    "foo",
			DisplayName: "Foo",
			Validation:  "verified",
		},
		Channels: map[string]*snap.ChannelSnapInfo{
			"stable": {
				Revision: snap.R(42),
			},
		},
	}}
	s.mockSnap(c, "name: store\nversion: 1.0")

	req, err := http.NewRequest("GET", "/v2/find?name=foo", nil)
	c.Assert(err, check.IsNil)

	rsp := searchStore(findCmd, req, nil).(*resp)

	c.Check(s.storeSearch, check.DeepEquals, store.Search{})

	snaps := snapList(rsp.Result)
	c.Assert(snaps, check.HasLen, 1)
	c.Check(snaps[0]["name"], check.Equals, "store")
	c.Check(snaps[0]["base"], check.Equals, "base0")
	c.Check(snaps[0]["publisher"], check.DeepEquals, map[string]interface{}{
		"id":           "foo-id",
		"username":     "foo",
		"display-name": "Foo",
		"validation":   "verified",
	})
	m := snaps[0]["channels"].(map[string]interface{})["stable"].(map[string]interface{})

	c.Check(m["revision"], check.Equals, "42")
}

func (s *apiSuite) TestFindOneNotFound(c *check.C) {
	s.daemon(c)

	s.err = store.ErrSnapNotFound
	s.mockSnap(c, "name: store\nversion: 1.0")

	req, err := http.NewRequest("GET", "/v2/find?name=foo", nil)
	c.Assert(err, check.IsNil)

	rsp := searchStore(findCmd, req, nil).(*resp)

	c.Check(s.storeSearch, check.DeepEquals, store.Search{})
	c.Check(rsp.Status, check.Equals, 404)
}

func (s *apiSuite) TestFindRefreshNotOther(c *check.C) {
	for _, other := range []string{"name", "q", "common-id"} {
		req, err := http.NewRequest("GET", "/v2/find?select=refresh&"+other+"=foo*", nil)
		c.Assert(err, check.IsNil)

		rsp := searchStore(findCmd, req, nil).(*resp)
		c.Check(rsp.Type, check.Equals, ResponseTypeError)
		c.Check(rsp.Status, check.Equals, 400)
		c.Check(rsp.Result.(*errorResult).Message, check.Equals, "cannot use '"+other+"' with 'select=refresh'")
	}
}

func (s *apiSuite) TestFindNotTogether(c *check.C) {
	queries := map[string]string{"q": "foo", "name": "foo*", "common-id": "foo"}
	for ki, vi := range queries {
		for kj, vj := range queries {
			if ki == kj {
				continue
			}

			req, err := http.NewRequest("GET", fmt.Sprintf("/v2/find?%s=%s&%s=%s", ki, vi, kj, vj), nil)
			c.Assert(err, check.IsNil)

			rsp := searchStore(findCmd, req, nil).(*resp)
			c.Check(rsp.Type, check.Equals, ResponseTypeError)
			c.Check(rsp.Status, check.Equals, 400)
			exp1 := "cannot use '" + ki + "' and '" + kj + "' together"
			exp2 := "cannot use '" + kj + "' and '" + ki + "' together"
			c.Check(rsp.Result.(*errorResult).Message, check.Matches, exp1+"|"+exp2)
		}
	}
}

func (s *apiSuite) TestFindBadQueryReturnsCorrectErrorKind(c *check.C) {
	s.daemon(c)

	s.err = store.ErrBadQuery
	req, err := http.NewRequest("GET", "/v2/find?q=return-bad-query-please", nil)
	c.Assert(err, check.IsNil)

	rsp := searchStore(findCmd, req, nil).(*resp)
	c.Check(rsp.Type, check.Equals, ResponseTypeError)
	c.Check(rsp.Status, check.Equals, 400)
	c.Check(rsp.Result.(*errorResult).Message, check.Matches, "bad query")
	c.Check(rsp.Result.(*errorResult).Kind, check.Equals, errorKindBadQuery)
}

func (s *apiSuite) TestFindPriced(c *check.C) {
	s.daemon(c)

	s.suggestedCurrency = "GBP"

	s.rsnaps = []*snap.Info{{
		SnapType: snap.TypeApp,
		Version:  "v2",
		Prices: map[string]float64{
			"GBP": 1.23,
			"EUR": 2.34,
		},
		MustBuy: true,
		SideInfo: snap.SideInfo{
			RealName: "banana",
		},
		Publisher: snap.StoreAccount{
			ID:          "foo-id",
			Username:    "foo",
			DisplayName: "Foo",
			Validation:  "unproven",
		},
	}}

	req, err := http.NewRequest("GET", "/v2/find?q=banana&channel=stable", nil)
	c.Assert(err, check.IsNil)
	rsp, ok := searchStore(findCmd, req, nil).(*resp)
	c.Assert(ok, check.Equals, true)

	snaps := snapList(rsp.Result)
	c.Assert(snaps, check.HasLen, 1)

	snap := snaps[0]
	c.Check(snap["name"], check.Equals, "banana")
	c.Check(snap["prices"], check.DeepEquals, map[string]interface{}{
		"EUR": 2.34,
		"GBP": 1.23,
	})
	c.Check(snap["status"], check.Equals, "priced")

	c.Check(rsp.SuggestedCurrency, check.Equals, "GBP")
}

func (s *apiSuite) TestFindScreenshotted(c *check.C) {
	s.daemon(c)

	s.rsnaps = []*snap.Info{{
		SnapType: snap.TypeApp,
		Version:  "v2",
		Media: []snap.MediaInfo{
			{
				Type:   "screenshot",
				URL:    "http://example.com/screenshot.png",
				Width:  800,
				Height: 1280,
			},
			{
				Type: "screenshot",
				URL:  "http://example.com/screenshot2.png",
			},
		},
		MustBuy: true,
		SideInfo: snap.SideInfo{
			RealName: "test-screenshot",
		},
		Publisher: snap.StoreAccount{
			ID:          "foo-id",
			Username:    "foo",
			DisplayName: "Foo",
			Validation:  "unproven",
		},
	}}

	req, err := http.NewRequest("GET", "/v2/find?q=test-screenshot", nil)
	c.Assert(err, check.IsNil)
	rsp, ok := searchStore(findCmd, req, nil).(*resp)
	c.Assert(ok, check.Equals, true)

	snaps := snapList(rsp.Result)
	c.Assert(snaps, check.HasLen, 1)

	c.Check(snaps[0]["name"], check.Equals, "test-screenshot")
	c.Check(snaps[0]["media"], check.DeepEquals, []interface{}{
		map[string]interface{}{
			"type":   "screenshot",
			"url":    "http://example.com/screenshot.png",
			"width":  float64(800),
			"height": float64(1280),
		},
		map[string]interface{}{
			"type": "screenshot",
			"url":  "http://example.com/screenshot2.png",
		},
	})
}

func (s *apiSuite) TestSnapsInfoOnlyStore(c *check.C) {
	d := s.daemon(c)

	s.suggestedCurrency = "EUR"

	s.rsnaps = []*snap.Info{{
		SideInfo: snap.SideInfo{
			RealName: "store",
		},
		Publisher: snap.StoreAccount{
			ID:          "foo-id",
			Username:    "foo",
			DisplayName: "Foo",
			Validation:  "unproven",
		},
	}}
	s.mkInstalledInState(c, d, "local", "foo", "v1", snap.R(10), true, "")

	req, err := http.NewRequest("GET", "/v2/snaps?sources=store", nil)
	c.Assert(err, check.IsNil)

	rsp := getSnapsInfo(snapsCmd, req, nil).(*resp)

	c.Assert(rsp.Sources, check.DeepEquals, []string{"store"})

	snaps := snapList(rsp.Result)
	c.Assert(snaps, check.HasLen, 1)
	c.Assert(snaps[0]["name"], check.Equals, "store")
	c.Check(snaps[0]["prices"], check.IsNil)

	c.Check(rsp.SuggestedCurrency, check.Equals, "EUR")
}

func (s *apiSuite) TestSnapsStoreConfinement(c *check.C) {
	s.daemon(c)

	s.rsnaps = []*snap.Info{
		{
			// no explicit confinement in this one
			SideInfo: snap.SideInfo{
				RealName: "foo",
			},
		},
		{
			Confinement: snap.StrictConfinement,
			SideInfo: snap.SideInfo{
				RealName: "bar",
			},
		},
		{
			Confinement: snap.DevModeConfinement,
			SideInfo: snap.SideInfo{
				RealName: "baz",
			},
		},
	}

	req, err := http.NewRequest("GET", "/v2/find", nil)
	c.Assert(err, check.IsNil)

	rsp := searchStore(findCmd, req, nil).(*resp)

	snaps := snapList(rsp.Result)
	c.Assert(snaps, check.HasLen, 3)

	for i, ss := range [][2]string{
		{"foo", string(snap.StrictConfinement)},
		{"bar", string(snap.StrictConfinement)},
		{"baz", string(snap.DevModeConfinement)},
	} {
		name, mode := ss[0], ss[1]
		c.Check(snaps[i]["name"], check.Equals, name, check.Commentf(name))
		c.Check(snaps[i]["confinement"], check.Equals, mode, check.Commentf(name))
	}
}

func (s *apiSuite) TestSnapsInfoStoreWithAuth(c *check.C) {
	s.daemon(c)

	state := snapCmd.d.overlord.State()
	state.Lock()
	user, err := auth.NewUser(state, "username", "email@test.com", "macaroon", []string{"discharge"})
	state.Unlock()
	c.Check(err, check.IsNil)

	req, err := http.NewRequest("GET", "/v2/snaps?sources=store", nil)
	c.Assert(err, check.IsNil)

	c.Assert(s.user, check.IsNil)

	_ = getSnapsInfo(snapsCmd, req, user).(*resp)

	// ensure user was set
	c.Assert(s.user, check.DeepEquals, user)
}

func (s *apiSuite) TestSnapsInfoLocalAndStore(c *check.C) {
	d := s.daemon(c)

	s.rsnaps = []*snap.Info{{
		Version: "v42",
		SideInfo: snap.SideInfo{
			RealName: "remote",
		},
		Publisher: snap.StoreAccount{
			ID:          "foo-id",
			Username:    "foo",
			DisplayName: "Foo",
			Validation:  "unproven",
		},
	}}
	s.mkInstalledInState(c, d, "local", "foo", "v1", snap.R(10), true, "")

	req, err := http.NewRequest("GET", "/v2/snaps?sources=local,store", nil)
	c.Assert(err, check.IsNil)

	rsp := getSnapsInfo(snapsCmd, req, nil).(*resp)

	// presence of 'store' in sources bounces request over to /find
	c.Assert(rsp.Sources, check.DeepEquals, []string{"store"})

	snaps := snapList(rsp.Result)
	c.Assert(snaps, check.HasLen, 1)
	c.Check(snaps[0]["version"], check.Equals, "v42")

	// as does a 'q'
	req, err = http.NewRequest("GET", "/v2/snaps?q=what", nil)
	c.Assert(err, check.IsNil)
	rsp = getSnapsInfo(snapsCmd, req, nil).(*resp)
	snaps = snapList(rsp.Result)
	c.Assert(snaps, check.HasLen, 1)
	c.Check(snaps[0]["version"], check.Equals, "v42")

	// otherwise, local only
	req, err = http.NewRequest("GET", "/v2/snaps", nil)
	c.Assert(err, check.IsNil)
	rsp = getSnapsInfo(snapsCmd, req, nil).(*resp)
	snaps = snapList(rsp.Result)
	c.Assert(snaps, check.HasLen, 1)
	c.Check(snaps[0]["version"], check.Equals, "v1")
}

func (s *apiSuite) TestSnapsInfoDefaultSources(c *check.C) {
	d := s.daemon(c)

	s.rsnaps = []*snap.Info{{
		SideInfo: snap.SideInfo{
			RealName: "remote",
		},
		Publisher: snap.StoreAccount{
			ID:          "foo-id",
			Username:    "foo",
			DisplayName: "Foo",
			Validation:  "unproven",
		},
	}}
	s.mkInstalledInState(c, d, "local", "foo", "v1", snap.R(10), true, "")

	req, err := http.NewRequest("GET", "/v2/snaps", nil)
	c.Assert(err, check.IsNil)

	rsp := getSnapsInfo(snapsCmd, req, nil).(*resp)

	c.Assert(rsp.Sources, check.DeepEquals, []string{"local"})
	snaps := snapList(rsp.Result)
	c.Assert(snaps, check.HasLen, 1)
}

func (s *apiSuite) TestSnapsInfoFilterRemote(c *check.C) {
	s.daemon(c)

	s.rsnaps = nil

	req, err := http.NewRequest("GET", "/v2/snaps?q=foo&sources=store", nil)
	c.Assert(err, check.IsNil)

	rsp := getSnapsInfo(snapsCmd, req, nil).(*resp)

	c.Check(s.storeSearch, check.DeepEquals, store.Search{Query: "foo"})

	c.Assert(rsp.Result, check.NotNil)
}

func (s *apiSuite) TestPostSnapBadRequest(c *check.C) {
	buf := bytes.NewBufferString(`hello`)
	req, err := http.NewRequest("POST", "/v2/snaps/hello-world", buf)
	c.Assert(err, check.IsNil)

	rsp := postSnap(snapCmd, req, nil).(*resp)

	c.Check(rsp.Type, check.Equals, ResponseTypeError)
	c.Check(rsp.Status, check.Equals, 400)
	c.Check(rsp.Result, check.NotNil)
}

func (s *apiSuite) TestPostSnapBadAction(c *check.C) {
	buf := bytes.NewBufferString(`{"action": "potato"}`)
	req, err := http.NewRequest("POST", "/v2/snaps/hello-world", buf)
	c.Assert(err, check.IsNil)

	rsp := postSnap(snapCmd, req, nil).(*resp)

	c.Check(rsp.Type, check.Equals, ResponseTypeError)
	c.Check(rsp.Status, check.Equals, 400)
	c.Check(rsp.Result, check.NotNil)
}

func (s *apiSuite) TestPostSnapBadChannel(c *check.C) {
	buf := bytes.NewBufferString(`{"channel": "1/2/3/4"}`)
	req, err := http.NewRequest("POST", "/v2/snaps/hello-world", buf)
	c.Assert(err, check.IsNil)

	rsp := postSnap(snapCmd, req, nil).(*resp)

	c.Check(rsp.Type, check.Equals, ResponseTypeError)
	c.Check(rsp.Status, check.Equals, 400)
	c.Check(rsp.Result, check.NotNil)
}

func (s *apiSuite) TestPostSnap(c *check.C) {
	s.testPostSnap(c, false)
}

func (s *apiSuite) TestPostSnapWithChannel(c *check.C) {
	s.testPostSnap(c, true)
}

func (s *apiSuite) testPostSnap(c *check.C, withChannel bool) {
	d := s.daemonWithOverlordMock(c)

	soon := 0
	ensureStateSoon = func(st *state.State) {
		soon++
		ensureStateSoonImpl(st)
	}

	s.vars = map[string]string{"name": "foo"}

	snapInstructionDispTable["install"] = func(inst *snapInstruction, _ *state.State) (string, []*state.TaskSet, error) {
		if withChannel {
			// channel in -> channel out
			c.Check(inst.Channel, check.Equals, "xyzzy")
		} else {
			// no channel in -> no channel out
			c.Check(inst.Channel, check.Equals, "")
		}
		return "foooo", nil, nil
	}
	defer func() {
		snapInstructionDispTable["install"] = snapInstall
	}()

	var buf *bytes.Buffer
	if withChannel {
		buf = bytes.NewBufferString(`{"action": "install", "channel": "xyzzy"}`)
	} else {
		buf = bytes.NewBufferString(`{"action": "install"}`)
	}
	req, err := http.NewRequest("POST", "/v2/snaps/hello-world", buf)
	c.Assert(err, check.IsNil)

	rsp := postSnap(snapCmd, req, nil).(*resp)

	c.Check(rsp.Type, check.Equals, ResponseTypeAsync)

	st := d.overlord.State()
	st.Lock()
	defer st.Unlock()
	chg := st.Change(rsp.Change)
	c.Assert(chg, check.NotNil)
	c.Check(chg.Summary(), check.Equals, "foooo")
	var names []string
	err = chg.Get("snap-names", &names)
	c.Assert(err, check.IsNil)
	c.Check(names, check.DeepEquals, []string{"foo"})

	c.Check(soon, check.Equals, 1)
}

func (s *apiSuite) TestPostSnapChannel(c *check.C) {
	d := s.daemonWithOverlordMock(c)

	soon := 0
	ensureStateSoon = func(st *state.State) {
		soon++
		ensureStateSoonImpl(st)
	}

	s.vars = map[string]string{"name": "foo"}

	snapInstructionDispTable["install"] = func(*snapInstruction, *state.State) (string, []*state.TaskSet, error) {
		return "foooo", nil, nil
	}
	defer func() {
		snapInstructionDispTable["install"] = snapInstall
	}()

	buf := bytes.NewBufferString(`{"action": "install"}`)
	req, err := http.NewRequest("POST", "/v2/snaps/hello-world", buf)
	c.Assert(err, check.IsNil)

	rsp := postSnap(snapCmd, req, nil).(*resp)

	c.Check(rsp.Type, check.Equals, ResponseTypeAsync)

	st := d.overlord.State()
	st.Lock()
	defer st.Unlock()
	chg := st.Change(rsp.Change)
	c.Assert(chg, check.NotNil)
	c.Check(chg.Summary(), check.Equals, "foooo")
	var names []string
	err = chg.Get("snap-names", &names)
	c.Assert(err, check.IsNil)
	c.Check(names, check.DeepEquals, []string{"foo"})

	c.Check(soon, check.Equals, 1)
}

func (s *apiSuite) TestPostSnapVerifySnapInstruction(c *check.C) {
	s.daemonWithOverlordMock(c)

	buf := bytes.NewBufferString(`{"action": "install"}`)
	req, err := http.NewRequest("POST", "/v2/snaps/ubuntu-core", buf)
	c.Assert(err, check.IsNil)
	s.vars = map[string]string{"name": "ubuntu-core"}

	rsp := postSnap(snapCmd, req, nil).(*resp)

	c.Check(rsp.Type, check.Equals, ResponseTypeError)
	c.Check(rsp.Status, check.Equals, 400)
	c.Check(rsp.Result.(*errorResult).Message, testutil.Contains, `cannot install "ubuntu-core", please use "core" instead`)
}

func (s *apiSuite) TestPostSnapCohortRandoAction(c *check.C) {
	s.daemonWithOverlordMock(c)
	s.vars = map[string]string{"name": "some-snap"}
	const expectedErr = "cohort-key can only be specified for install, refresh, or switch"

	for _, action := range []string{"remove", "revert", "enable", "disable", "xyzzy"} {
		buf := strings.NewReader(fmt.Sprintf(`{"action": "%s", "cohort-key": "32"}`, action))
		req, err := http.NewRequest("POST", "/v2/snaps/some-snap", buf)
		c.Assert(err, check.IsNil)

		rsp := postSnap(snapCmd, req, nil).(*resp)

		c.Check(rsp.Type, check.Equals, ResponseTypeError)
		c.Check(rsp.Status, check.Equals, 400, check.Commentf("%q", action))
		c.Check(rsp.Result.(*errorResult).Message, check.Equals, expectedErr, check.Commentf("%q", action))
	}
}

func (s *apiSuite) TestPostSnapLeaveCohortRandoAction(c *check.C) {
	s.daemonWithOverlordMock(c)
	s.vars = map[string]string{"name": "some-snap"}
	const expectedErr = "leave-cohort can only be specified for refresh or switch"

	for _, action := range []string{"install", "remove", "revert", "enable", "disable", "xyzzy"} {
		buf := strings.NewReader(fmt.Sprintf(`{"action": "%s", "leave-cohort": true}`, action))
		req, err := http.NewRequest("POST", "/v2/snaps/some-snap", buf)
		c.Assert(err, check.IsNil)

		rsp := postSnap(snapCmd, req, nil).(*resp)

		c.Check(rsp.Type, check.Equals, ResponseTypeError)
		c.Check(rsp.Status, check.Equals, 400, check.Commentf("%q", action))
		c.Check(rsp.Result.(*errorResult).Message, check.Equals, expectedErr, check.Commentf("%q", action))
	}
}

func (s *apiSuite) TestPostSnapCohortIncompat(c *check.C) {
	s.daemonWithOverlordMock(c)
	s.vars = map[string]string{"name": "some-snap"}

	type T struct {
		opts   string
		errmsg string
	}

	for i, t := range []T{
		// TODO: more?
		{`"cohort-key": "what", "revision": "42"`, `cannot specify both cohort-key and revision`},
		{`"cohort-key": "what", "leave-cohort": true`, `cannot specify both cohort-key and leave-cohort`},
	} {
		buf := strings.NewReader(fmt.Sprintf(`{"action": "refresh", %s}`, t.opts))
		req, err := http.NewRequest("POST", "/v2/snaps/some-snap", buf)
		c.Assert(err, check.IsNil, check.Commentf("%d (%s)", i, t.opts))

		rsp := postSnap(snapCmd, req, nil).(*resp)

		c.Check(rsp.Type, check.Equals, ResponseTypeError, check.Commentf("%d (%s)", i, t.opts))
		c.Check(rsp.Status, check.Equals, 400, check.Commentf("%d (%s)", i, t.opts))
		c.Check(rsp.Result.(*errorResult).Message, check.Equals, t.errmsg, check.Commentf("%d (%s)", i, t.opts))
	}
}

func (s *apiSuite) TestPostSnapVerifyMultiSnapInstruction(c *check.C) {
	s.daemonWithOverlordMock(c)

	buf := strings.NewReader(`{"action": "install","snaps":["ubuntu-core"]}`)
	req, err := http.NewRequest("POST", "/v2/snaps", buf)
	c.Assert(err, check.IsNil)
	req.Header.Set("Content-Type", "application/json")

	rsp := postSnaps(snapsCmd, req, nil).(*resp)

	c.Check(rsp.Type, check.Equals, ResponseTypeError)
	c.Check(rsp.Status, check.Equals, 400)
	c.Check(rsp.Result.(*errorResult).Message, testutil.Contains, `cannot install "ubuntu-core", please use "core" instead`)
}

func (s *apiSuite) TestPostSnapsNoWeirdses(c *check.C) {
	s.daemonWithOverlordMock(c)

	// one could add more actions here ... 🤷
	for _, action := range []string{"install", "refresh", "remove"} {
		for weird, v := range map[string]string{
			"channel":      `"beta"`,
			"revision":     `"1"`,
			"devmode":      "true",
			"jailmode":     "true",
			"cohort-key":   `"what"`,
			"leave-cohort": "true",
		} {
			buf := strings.NewReader(fmt.Sprintf(`{"action": "%s","snaps":["foo","bar"], "%s": %s}`, action, weird, v))
			req, err := http.NewRequest("POST", "/v2/snaps", buf)
			c.Assert(err, check.IsNil)
			req.Header.Set("Content-Type", "application/json")

			rsp := postSnaps(snapsCmd, req, nil).(*resp)

			c.Check(rsp.Type, check.Equals, ResponseTypeError)
			c.Check(rsp.Status, check.Equals, 400)
			c.Check(rsp.Result.(*errorResult).Message, testutil.Contains, `unsupported option provided for multi-snap operation`)
		}
	}
}

func (s *apiSuite) TestPostSnapSetsUser(c *check.C) {
	d := s.daemon(c)
	ensureStateSoon = func(st *state.State) {}

	snapInstructionDispTable["install"] = func(inst *snapInstruction, st *state.State) (string, []*state.TaskSet, error) {
		return fmt.Sprintf("<install by user %d>", inst.userID), nil, nil
	}
	defer func() {
		snapInstructionDispTable["install"] = snapInstall
	}()

	state := snapCmd.d.overlord.State()
	state.Lock()
	user, err := auth.NewUser(state, "username", "email@test.com", "macaroon", []string{"discharge"})
	state.Unlock()
	c.Check(err, check.IsNil)

	buf := bytes.NewBufferString(`{"action": "install"}`)
	req, err := http.NewRequest("POST", "/v2/snaps/hello-world", buf)
	c.Assert(err, check.IsNil)
	req.Header.Set("Authorization", `Macaroon root="macaroon", discharge="discharge"`)

	rsp := postSnap(snapCmd, req, user).(*resp)

	c.Check(rsp.Type, check.Equals, ResponseTypeAsync)

	st := d.overlord.State()
	st.Lock()
	defer st.Unlock()
	chg := st.Change(rsp.Change)
	c.Assert(chg, check.NotNil)
	c.Check(chg.Summary(), check.Equals, "<install by user 1>")
}

func (s *apiSuite) TestPostSnapDispatch(c *check.C) {
	inst := &snapInstruction{Snaps: []string{"foo"}}

	type T struct {
		s    string
		impl snapActionFunc
	}

	actions := []T{
		{"install", snapInstall},
		{"refresh", snapUpdate},
		{"remove", snapRemove},
		{"revert", snapRevert},
		{"enable", snapEnable},
		{"disable", snapDisable},
		{"switch", snapSwitch},
		{"xyzzy", nil},
	}

	for _, action := range actions {
		inst.Action = action.s
		// do you feel dirty yet?
		c.Check(fmt.Sprintf("%p", action.impl), check.Equals, fmt.Sprintf("%p", inst.dispatch()))
	}
}

func (s *apiSuite) TestPostSnapEnableDisableSwitchRevision(c *check.C) {
	for _, action := range []string{"enable", "disable", "switch"} {
		buf := bytes.NewBufferString(`{"action": "` + action + `", "revision": "42"}`)
		req, err := http.NewRequest("POST", "/v2/snaps/hello-world", buf)
		c.Assert(err, check.IsNil)

		rsp := postSnap(snapCmd, req, nil).(*resp)

		c.Check(rsp.Type, check.Equals, ResponseTypeError)
		c.Check(rsp.Status, check.Equals, 400)
		c.Check(rsp.Result.(*errorResult).Message, testutil.Contains, "takes no revision")
	}
}

var sideLoadBodyWithoutDevMode = "" +
	"----hello--\r\n" +
	"Content-Disposition: form-data; name=\"snap\"; filename=\"x\"\r\n" +
	"\r\n" +
	"xyzzy\r\n" +
	"----hello--\r\n" +
	"Content-Disposition: form-data; name=\"dangerous\"\r\n" +
	"\r\n" +
	"true\r\n" +
	"----hello--\r\n" +
	"Content-Disposition: form-data; name=\"snap-path\"\r\n" +
	"\r\n" +
	"a/b/local.snap\r\n" +
	"----hello--\r\n"

func (s *apiSuite) TestSideloadSnapOnNonDevModeDistro(c *check.C) {
	// try a multipart/form-data upload
	body := sideLoadBodyWithoutDevMode
	head := map[string]string{"Content-Type": "multipart/thing; boundary=--hello--"}
	chgSummary := s.sideloadCheck(c, body, head, "local", snapstate.Flags{RemoveSnapPath: true})
	c.Check(chgSummary, check.Equals, `Install "local" snap from file "a/b/local.snap"`)
}

func (s *apiSuite) TestSideloadSnapOnDevModeDistro(c *check.C) {
	// try a multipart/form-data upload
	body := sideLoadBodyWithoutDevMode
	head := map[string]string{"Content-Type": "multipart/thing; boundary=--hello--"}
	restore := sandbox.MockForceDevMode(true)
	defer restore()
	flags := snapstate.Flags{RemoveSnapPath: true}
	chgSummary := s.sideloadCheck(c, body, head, "local", flags)
	c.Check(chgSummary, check.Equals, `Install "local" snap from file "a/b/local.snap"`)
}

func (s *apiSuite) TestSideloadSnapDevMode(c *check.C) {
	body := "" +
		"----hello--\r\n" +
		"Content-Disposition: form-data; name=\"snap\"; filename=\"x\"\r\n" +
		"\r\n" +
		"xyzzy\r\n" +
		"----hello--\r\n" +
		"Content-Disposition: form-data; name=\"devmode\"\r\n" +
		"\r\n" +
		"true\r\n" +
		"----hello--\r\n"
	head := map[string]string{"Content-Type": "multipart/thing; boundary=--hello--"}
	// try a multipart/form-data upload
	flags := snapstate.Flags{RemoveSnapPath: true}
	flags.DevMode = true
	chgSummary := s.sideloadCheck(c, body, head, "local", flags)
	c.Check(chgSummary, check.Equals, `Install "local" snap from file "x"`)
}

func (s *apiSuite) TestSideloadSnapJailMode(c *check.C) {
	body := "" +
		"----hello--\r\n" +
		"Content-Disposition: form-data; name=\"snap\"; filename=\"x\"\r\n" +
		"\r\n" +
		"xyzzy\r\n" +
		"----hello--\r\n" +
		"Content-Disposition: form-data; name=\"jailmode\"\r\n" +
		"\r\n" +
		"true\r\n" +
		"----hello--\r\n" +
		"Content-Disposition: form-data; name=\"dangerous\"\r\n" +
		"\r\n" +
		"true\r\n" +
		"----hello--\r\n"
	head := map[string]string{"Content-Type": "multipart/thing; boundary=--hello--"}
	// try a multipart/form-data upload
	flags := snapstate.Flags{JailMode: true, RemoveSnapPath: true}
	chgSummary := s.sideloadCheck(c, body, head, "local", flags)
	c.Check(chgSummary, check.Equals, `Install "local" snap from file "x"`)
}

func (s *apiSuite) sideloadCheck(c *check.C, content string, head map[string]string, expectedInstanceName string, expectedFlags snapstate.Flags) string {
	d := s.daemonWithFakeSnapManager(c)

	soon := 0
	ensureStateSoon = func(st *state.State) {
		soon++
		ensureStateSoonImpl(st)
	}

	c.Assert(expectedInstanceName != "", check.Equals, true, check.Commentf("expected instance name must be set"))
	mockedName, _ := snap.SplitInstanceName(expectedInstanceName)

	// setup done
	installQueue := []string{}
	unsafeReadSnapInfo = func(path string) (*snap.Info, error) {
		return &snap.Info{SuggestedName: mockedName}, nil
	}

	snapstateInstall = func(ctx context.Context, s *state.State, name string, opts *snapstate.RevisionOptions, userID int, flags snapstate.Flags) (*state.TaskSet, error) {
		// NOTE: ubuntu-core is not installed in developer mode
		c.Check(flags, check.Equals, snapstate.Flags{})
		installQueue = append(installQueue, name)

		t := s.NewTask("fake-install-snap", "Doing a fake install")
		return state.NewTaskSet(t), nil
	}

	snapstateInstallPath = func(s *state.State, si *snap.SideInfo, path, name, channel string, flags snapstate.Flags) (*state.TaskSet, *snap.Info, error) {
		c.Check(flags, check.DeepEquals, expectedFlags)

		c.Check(path, testutil.FileEquals, "xyzzy")

		c.Check(name, check.Equals, expectedInstanceName)

		installQueue = append(installQueue, si.RealName+"::"+path)
		t := s.NewTask("fake-install-snap", "Doing a fake install")
		return state.NewTaskSet(t), &snap.Info{SuggestedName: name}, nil
	}

	buf := bytes.NewBufferString(content)
	req, err := http.NewRequest("POST", "/v2/snaps", buf)
	c.Assert(err, check.IsNil)
	for k, v := range head {
		req.Header.Set(k, v)
	}

	rsp := postSnaps(snapsCmd, req, nil).(*resp)
	c.Assert(rsp.Type, check.Equals, ResponseTypeAsync)
	n := 1
	c.Assert(installQueue, check.HasLen, n)
	c.Check(installQueue[n-1], check.Matches, "local::.*/"+regexp.QuoteMeta(dirs.LocalInstallBlobTempPrefix)+".*")

	st := d.overlord.State()
	st.Lock()
	defer st.Unlock()
	chg := st.Change(rsp.Change)
	c.Assert(chg, check.NotNil)

	c.Check(soon, check.Equals, 1)

	c.Assert(chg.Tasks(), check.HasLen, n)

	st.Unlock()
	s.waitTrivialChange(c, chg)
	st.Lock()

	c.Check(chg.Kind(), check.Equals, "install-snap")
	var names []string
	err = chg.Get("snap-names", &names)
	c.Assert(err, check.IsNil)
	c.Check(names, check.DeepEquals, []string{expectedInstanceName})
	var apiData map[string]interface{}
	err = chg.Get("api-data", &apiData)
	c.Assert(err, check.IsNil)
	c.Check(apiData, check.DeepEquals, map[string]interface{}{
		"snap-name": expectedInstanceName,
	})

	return chg.Summary()
}

func (s *apiSuite) TestSideloadSnapJailModeAndDevmode(c *check.C) {
	body := "" +
		"----hello--\r\n" +
		"Content-Disposition: form-data; name=\"snap\"; filename=\"x\"\r\n" +
		"\r\n" +
		"xyzzy\r\n" +
		"----hello--\r\n" +
		"Content-Disposition: form-data; name=\"jailmode\"\r\n" +
		"\r\n" +
		"true\r\n" +
		"----hello--\r\n" +
		"Content-Disposition: form-data; name=\"devmode\"\r\n" +
		"\r\n" +
		"true\r\n" +
		"----hello--\r\n"
	s.daemonWithOverlordMock(c)

	req, err := http.NewRequest("POST", "/v2/snaps", bytes.NewBufferString(body))
	c.Assert(err, check.IsNil)
	req.Header.Set("Content-Type", "multipart/thing; boundary=--hello--")

	rsp := postSnaps(snapsCmd, req, nil).(*resp)
	c.Assert(rsp.Type, check.Equals, ResponseTypeError)
	c.Check(rsp.Result.(*errorResult).Message, check.Equals, "cannot use devmode and jailmode flags together")
}

func (s *apiSuite) TestSideloadSnapJailModeInDevModeOS(c *check.C) {
	body := "" +
		"----hello--\r\n" +
		"Content-Disposition: form-data; name=\"snap\"; filename=\"x\"\r\n" +
		"\r\n" +
		"xyzzy\r\n" +
		"----hello--\r\n" +
		"Content-Disposition: form-data; name=\"jailmode\"\r\n" +
		"\r\n" +
		"true\r\n" +
		"----hello--\r\n"
	s.daemonWithOverlordMock(c)

	req, err := http.NewRequest("POST", "/v2/snaps", bytes.NewBufferString(body))
	c.Assert(err, check.IsNil)
	req.Header.Set("Content-Type", "multipart/thing; boundary=--hello--")

	restore := sandbox.MockForceDevMode(true)
	defer restore()

	rsp := postSnaps(snapsCmd, req, nil).(*resp)
	c.Assert(rsp.Type, check.Equals, ResponseTypeError)
	c.Check(rsp.Result.(*errorResult).Message, check.Equals, "this system cannot honour the jailmode flag")
}

func (s *apiSuite) TestLocalInstallSnapDeriveSideInfo(c *check.C) {
	d := s.daemonWithOverlordMock(c)
	// add the assertions first
	st := d.overlord.State()

	dev1Acct := assertstest.NewAccount(s.storeSigning, "devel1", nil, "")

	snapDecl, err := s.storeSigning.Sign(asserts.SnapDeclarationType, map[string]interface{}{
		"series":       "16",
		"snap-id":      "x-id",
		"snap-name":    "x",
		"publisher-id": dev1Acct.AccountID(),
		"timestamp":    time.Now().Format(time.RFC3339),
	}, nil, "")
	c.Assert(err, check.IsNil)

	snapRev, err := s.storeSigning.Sign(asserts.SnapRevisionType, map[string]interface{}{
		"snap-sha3-384": "YK0GWATaZf09g_fvspYPqm_qtaiqf-KjaNj5uMEQCjQpuXWPjqQbeBINL5H_A0Lo",
		"snap-size":     "5",
		"snap-id":       "x-id",
		"snap-revision": "41",
		"developer-id":  dev1Acct.AccountID(),
		"timestamp":     time.Now().Format(time.RFC3339),
	}, nil, "")
	c.Assert(err, check.IsNil)

	func() {
		st.Lock()
		defer st.Unlock()
		assertstatetest.AddMany(st, s.storeSigning.StoreAccountKey(""), dev1Acct, snapDecl, snapRev)
	}()

	body := "" +
		"----hello--\r\n" +
		"Content-Disposition: form-data; name=\"snap\"; filename=\"x.snap\"\r\n" +
		"\r\n" +
		"xyzzy\r\n" +
		"----hello--\r\n"
	req, err := http.NewRequest("POST", "/v2/snaps", bytes.NewBufferString(body))
	c.Assert(err, check.IsNil)
	req.Header.Set("Content-Type", "multipart/thing; boundary=--hello--")

	snapstateInstallPath = func(s *state.State, si *snap.SideInfo, path, name, channel string, flags snapstate.Flags) (*state.TaskSet, *snap.Info, error) {
		c.Check(flags, check.Equals, snapstate.Flags{RemoveSnapPath: true})
		c.Check(si, check.DeepEquals, &snap.SideInfo{
			RealName: "x",
			SnapID:   "x-id",
			Revision: snap.R(41),
		})

		return state.NewTaskSet(), &snap.Info{SuggestedName: "x"}, nil
	}

	rsp := postSnaps(snapsCmd, req, nil).(*resp)
	c.Assert(rsp.Type, check.Equals, ResponseTypeAsync)

	st.Lock()
	defer st.Unlock()
	chg := st.Change(rsp.Change)
	c.Assert(chg, check.NotNil)
	c.Check(chg.Summary(), check.Equals, `Install "x" snap from file "x.snap"`)
	var names []string
	err = chg.Get("snap-names", &names)
	c.Assert(err, check.IsNil)
	c.Check(names, check.DeepEquals, []string{"x"})
	var apiData map[string]interface{}
	err = chg.Get("api-data", &apiData)
	c.Assert(err, check.IsNil)
	c.Check(apiData, check.DeepEquals, map[string]interface{}{
		"snap-name": "x",
	})
}

func (s *apiSuite) TestSideloadSnapNoSignaturesDangerOff(c *check.C) {
	body := "" +
		"----hello--\r\n" +
		"Content-Disposition: form-data; name=\"snap\"; filename=\"x\"\r\n" +
		"\r\n" +
		"xyzzy\r\n" +
		"----hello--\r\n"
	s.daemonWithOverlordMock(c)

	req, err := http.NewRequest("POST", "/v2/snaps", bytes.NewBufferString(body))
	c.Assert(err, check.IsNil)
	req.Header.Set("Content-Type", "multipart/thing; boundary=--hello--")

	// this is the prefix used for tempfiles for sideloading
	glob := filepath.Join(os.TempDir(), "snapd-sideload-pkg-*")
	glbBefore, _ := filepath.Glob(glob)
	rsp := postSnaps(snapsCmd, req, nil).(*resp)
	c.Assert(rsp.Type, check.Equals, ResponseTypeError)
	c.Check(rsp.Result.(*errorResult).Message, check.Equals, `cannot find signatures with metadata for snap "x"`)
	glbAfter, _ := filepath.Glob(glob)
	c.Check(len(glbBefore), check.Equals, len(glbAfter))
}

func (s *apiSuite) TestSideloadSnapNotValidFormFile(c *check.C) {
	newTestDaemon(c)

	// try a multipart/form-data upload with missing "name"
	content := "" +
		"----hello--\r\n" +
		"Content-Disposition: form-data; filename=\"x\"\r\n" +
		"\r\n" +
		"xyzzy\r\n" +
		"----hello--\r\n"
	head := map[string]string{"Content-Type": "multipart/thing; boundary=--hello--"}

	buf := bytes.NewBufferString(content)
	req, err := http.NewRequest("POST", "/v2/snaps", buf)
	c.Assert(err, check.IsNil)
	for k, v := range head {
		req.Header.Set(k, v)
	}

	rsp := postSnaps(snapsCmd, req, nil).(*resp)
	c.Assert(rsp.Type, check.Equals, ResponseTypeError)
	c.Assert(rsp.Result.(*errorResult).Message, check.Matches, `cannot find "snap" file field in provided multipart/form-data payload`)
}

func (s *apiSuite) TestSideloadSnapChangeConflict(c *check.C) {
	body := "" +
		"----hello--\r\n" +
		"Content-Disposition: form-data; name=\"snap\"; filename=\"x\"\r\n" +
		"\r\n" +
		"xyzzy\r\n" +
		"----hello--\r\n" +
		"Content-Disposition: form-data; name=\"dangerous\"\r\n" +
		"\r\n" +
		"true\r\n" +
		"----hello--\r\n"
	s.daemonWithOverlordMock(c)

	unsafeReadSnapInfo = func(path string) (*snap.Info, error) {
		return &snap.Info{SuggestedName: "foo"}, nil
	}

	snapstateInstallPath = func(s *state.State, si *snap.SideInfo, path, name, channel string, flags snapstate.Flags) (*state.TaskSet, *snap.Info, error) {
		return nil, nil, &snapstate.ChangeConflictError{Snap: "foo"}
	}

	req, err := http.NewRequest("POST", "/v2/snaps", bytes.NewBufferString(body))
	c.Assert(err, check.IsNil)
	req.Header.Set("Content-Type", "multipart/thing; boundary=--hello--")

	rsp := postSnaps(snapsCmd, req, nil).(*resp)
	c.Assert(rsp.Type, check.Equals, ResponseTypeError)
	c.Check(rsp.Result.(*errorResult).Kind, check.Equals, errorKindSnapChangeConflict)
}

func (s *apiSuite) TestSideloadSnapInstanceName(c *check.C) {
	// try a multipart/form-data upload
	body := sideLoadBodyWithoutDevMode +
		"Content-Disposition: form-data; name=\"name\"\r\n" +
		"\r\n" +
		"local_instance\r\n" +
		"----hello--\r\n"
	head := map[string]string{"Content-Type": "multipart/thing; boundary=--hello--"}
	chgSummary := s.sideloadCheck(c, body, head, "local_instance", snapstate.Flags{RemoveSnapPath: true})
	c.Check(chgSummary, check.Equals, `Install "local_instance" snap from file "a/b/local.snap"`)
}

func (s *apiSuite) TestSideloadSnapInstanceNameNoKey(c *check.C) {
	// try a multipart/form-data upload
	body := sideLoadBodyWithoutDevMode +
		"Content-Disposition: form-data; name=\"name\"\r\n" +
		"\r\n" +
		"local\r\n" +
		"----hello--\r\n"
	head := map[string]string{"Content-Type": "multipart/thing; boundary=--hello--"}
	chgSummary := s.sideloadCheck(c, body, head, "local", snapstate.Flags{RemoveSnapPath: true})
	c.Check(chgSummary, check.Equals, `Install "local" snap from file "a/b/local.snap"`)
}

func (s *apiSuite) TestSideloadSnapInstanceNameMismatch(c *check.C) {
	s.daemonWithFakeSnapManager(c)

	unsafeReadSnapInfo = func(path string) (*snap.Info, error) {
		return &snap.Info{SuggestedName: "bar"}, nil
	}

	body := sideLoadBodyWithoutDevMode +
		"Content-Disposition: form-data; name=\"name\"\r\n" +
		"\r\n" +
		"foo_instance\r\n" +
		"----hello--\r\n"

	req, err := http.NewRequest("POST", "/v2/snaps", bytes.NewBufferString(body))
	c.Assert(err, check.IsNil)
	req.Header.Set("Content-Type", "multipart/thing; boundary=--hello--")

	rsp := postSnaps(snapsCmd, req, nil).(*resp)
	c.Assert(rsp.Type, check.Equals, ResponseTypeError)
	c.Check(rsp.Result.(*errorResult).Message, check.Equals, `instance name "foo_instance" does not match snap name "bar"`)
}

func (s *apiSuite) TestTrySnap(c *check.C) {
	d := s.daemonWithFakeSnapManager(c)

	var err error

	// mock a try dir
	tryDir := c.MkDir()
	snapYaml := filepath.Join(tryDir, "meta", "snap.yaml")
	err = os.MkdirAll(filepath.Dir(snapYaml), 0755)
	c.Assert(err, check.IsNil)
	err = ioutil.WriteFile(snapYaml, []byte("name: foo\nversion: 1.0\n"), 0644)
	c.Assert(err, check.IsNil)

	reqForFlags := func(f snapstate.Flags) *http.Request {
		b := "" +
			"--hello\r\n" +
			"Content-Disposition: form-data; name=\"action\"\r\n" +
			"\r\n" +
			"try\r\n" +
			"--hello\r\n" +
			"Content-Disposition: form-data; name=\"snap-path\"\r\n" +
			"\r\n" +
			tryDir + "\r\n" +
			"--hello"

		snip := "\r\n" +
			"Content-Disposition: form-data; name=%q\r\n" +
			"\r\n" +
			"true\r\n" +
			"--hello"

		if f.DevMode {
			b += fmt.Sprintf(snip, "devmode")
		}
		if f.JailMode {
			b += fmt.Sprintf(snip, "jailmode")
		}
		if f.Classic {
			b += fmt.Sprintf(snip, "classic")
		}
		b += "--\r\n"

		req, err := http.NewRequest("POST", "/v2/snaps", bytes.NewBufferString(b))
		c.Assert(err, check.IsNil)
		req.Header.Set("Content-Type", "multipart/thing; boundary=hello")

		return req
	}

	st := d.overlord.State()
	st.Lock()
	defer st.Unlock()

	for _, t := range []struct {
		flags snapstate.Flags
		desc  string
	}{
		{snapstate.Flags{}, "core; -"},
		{snapstate.Flags{DevMode: true}, "core; devmode"},
		{snapstate.Flags{JailMode: true}, "core; jailmode"},
		{snapstate.Flags{Classic: true}, "core; classic"},
	} {
		soon := 0
		ensureStateSoon = func(st *state.State) {
			soon++
			ensureStateSoonImpl(st)
		}

		tryWasCalled := true
		snapstateTryPath = func(s *state.State, name, path string, flags snapstate.Flags) (*state.TaskSet, error) {
			c.Check(flags, check.DeepEquals, t.flags, check.Commentf(t.desc))
			tryWasCalled = true
			t := s.NewTask("fake-install-snap", "Doing a fake try")
			return state.NewTaskSet(t), nil
		}

		snapstateInstall = func(ctx context.Context, s *state.State, name string, opts *snapstate.RevisionOptions, userID int, flags snapstate.Flags) (*state.TaskSet, error) {
			if name != "core" {
				c.Check(flags, check.DeepEquals, t.flags, check.Commentf(t.desc))
			}
			t := s.NewTask("fake-install-snap", "Doing a fake install")
			return state.NewTaskSet(t), nil
		}

		// try the snap (without an installed core)
		st.Unlock()
		rsp := postSnaps(snapsCmd, reqForFlags(t.flags), nil).(*resp)
		st.Lock()
		c.Assert(rsp.Type, check.Equals, ResponseTypeAsync, check.Commentf(t.desc))
		c.Assert(tryWasCalled, check.Equals, true, check.Commentf(t.desc))

		chg := st.Change(rsp.Change)
		c.Assert(chg, check.NotNil, check.Commentf(t.desc))

		c.Assert(chg.Tasks(), check.HasLen, 1, check.Commentf(t.desc))

		st.Unlock()
		s.waitTrivialChange(c, chg)
		st.Lock()

		c.Check(chg.Kind(), check.Equals, "try-snap", check.Commentf(t.desc))
		c.Check(chg.Summary(), check.Equals, fmt.Sprintf(`Try "%s" snap from %s`, "foo", tryDir), check.Commentf(t.desc))
		var names []string
		err = chg.Get("snap-names", &names)
		c.Assert(err, check.IsNil, check.Commentf(t.desc))
		c.Check(names, check.DeepEquals, []string{"foo"}, check.Commentf(t.desc))
		var apiData map[string]interface{}
		err = chg.Get("api-data", &apiData)
		c.Assert(err, check.IsNil, check.Commentf(t.desc))
		c.Check(apiData, check.DeepEquals, map[string]interface{}{
			"snap-name": "foo",
		}, check.Commentf(t.desc))

		c.Check(soon, check.Equals, 1, check.Commentf(t.desc))
	}
}

func (s *apiSuite) TestTrySnapRelative(c *check.C) {
	req, err := http.NewRequest("POST", "/v2/snaps", nil)
	c.Assert(err, check.IsNil)

	rsp := trySnap(snapsCmd, req, nil, "relative-path", snapstate.Flags{}).(*resp)
	c.Assert(rsp.Type, check.Equals, ResponseTypeError)
	c.Check(rsp.Result.(*errorResult).Message, testutil.Contains, "need an absolute path")
}

func (s *apiSuite) TestTrySnapNotDir(c *check.C) {
	req, err := http.NewRequest("POST", "/v2/snaps", nil)
	c.Assert(err, check.IsNil)

	rsp := trySnap(snapsCmd, req, nil, "/does/not/exist", snapstate.Flags{}).(*resp)
	c.Assert(rsp.Type, check.Equals, ResponseTypeError)
	c.Check(rsp.Result.(*errorResult).Message, testutil.Contains, "not a snap directory")
}

func (s *apiSuite) TestTryChangeConflict(c *check.C) {
	s.daemonWithOverlordMock(c)

	// mock a try dir
	tryDir := c.MkDir()

	unsafeReadSnapInfo = func(path string) (*snap.Info, error) {
		return &snap.Info{SuggestedName: "foo"}, nil
	}

	snapstateTryPath = func(s *state.State, name, path string, flags snapstate.Flags) (*state.TaskSet, error) {
		return nil, &snapstate.ChangeConflictError{Snap: "foo"}
	}

	req, err := http.NewRequest("POST", "/v2/snaps", nil)
	c.Assert(err, check.IsNil)

	rsp := trySnap(snapsCmd, req, nil, tryDir, snapstate.Flags{}).(*resp)
	c.Assert(rsp.Type, check.Equals, ResponseTypeError)
	c.Check(rsp.Result.(*errorResult).Kind, check.Equals, errorKindSnapChangeConflict)
}

func (s *apiSuite) runGetConf(c *check.C, snapName string, keys []string, statusCode int) map[string]interface{} {
	s.vars = map[string]string{"name": snapName}
	req, err := http.NewRequest("GET", "/v2/snaps/"+snapName+"/conf?keys="+strings.Join(keys, ","), nil)
	c.Check(err, check.IsNil)
	rec := httptest.NewRecorder()
	snapConfCmd.GET(snapConfCmd, req, nil).ServeHTTP(rec, req)
	c.Check(rec.Code, check.Equals, statusCode)

	var body map[string]interface{}
	err = json.Unmarshal(rec.Body.Bytes(), &body)
	c.Check(err, check.IsNil)
	return body["result"].(map[string]interface{})
}

func (s *apiSuite) TestGetConfSingleKey(c *check.C) {
	d := s.daemon(c)

	// Set a config that we'll get in a moment
	d.overlord.State().Lock()
	tr := config.NewTransaction(d.overlord.State())
	tr.Set("test-snap", "test-key1", "test-value1")
	tr.Set("test-snap", "test-key2", "test-value2")
	tr.Commit()
	d.overlord.State().Unlock()

	result := s.runGetConf(c, "test-snap", []string{"test-key1"}, 200)
	c.Check(result, check.DeepEquals, map[string]interface{}{"test-key1": "test-value1"})

	result = s.runGetConf(c, "test-snap", []string{"test-key1", "test-key2"}, 200)
	c.Check(result, check.DeepEquals, map[string]interface{}{"test-key1": "test-value1", "test-key2": "test-value2"})
}

func (s *apiSuite) TestGetConfCoreSystemAlias(c *check.C) {
	d := s.daemon(c)

	// Set a config that we'll get in a moment
	d.overlord.State().Lock()
	tr := config.NewTransaction(d.overlord.State())
	tr.Set("core", "test-key1", "test-value1")
	tr.Commit()
	d.overlord.State().Unlock()

	result := s.runGetConf(c, "core", []string{"test-key1"}, 200)
	c.Check(result, check.DeepEquals, map[string]interface{}{"test-key1": "test-value1"})

	result = s.runGetConf(c, "system", []string{"test-key1"}, 200)
	c.Check(result, check.DeepEquals, map[string]interface{}{"test-key1": "test-value1"})
}

func (s *apiSuite) TestGetConfMissingKey(c *check.C) {
	result := s.runGetConf(c, "test-snap", []string{"test-key2"}, 400)
	c.Check(result, check.DeepEquals, map[string]interface{}{
		"value": map[string]interface{}{
			"SnapName": "test-snap",
			"Key":      "test-key2",
		},
		"message": `snap "test-snap" has no "test-key2" configuration option`,
		"kind":    "option-not-found",
	})
}

func (s *apiSuite) TestGetRootDocument(c *check.C) {
	d := s.daemon(c)
	d.overlord.State().Lock()
	tr := config.NewTransaction(d.overlord.State())
	tr.Set("test-snap", "test-key1", "test-value1")
	tr.Set("test-snap", "test-key2", "test-value2")
	tr.Commit()
	d.overlord.State().Unlock()

	result := s.runGetConf(c, "test-snap", nil, 200)
	c.Check(result, check.DeepEquals, map[string]interface{}{"test-key1": "test-value1", "test-key2": "test-value2"})
}

func (s *apiSuite) TestGetConfBadKey(c *check.C) {
	s.daemon(c)
	// TODO: this one in particular should really be a 400 also
	result := s.runGetConf(c, "test-snap", []string{"."}, 500)
	c.Check(result, check.DeepEquals, map[string]interface{}{"message": `invalid option name: ""`})
}

func (s *apiSuite) TestSetConf(c *check.C) {
	d := s.daemon(c)
	s.mockSnap(c, configYaml)

	// Mock the hook runner
	hookRunner := testutil.MockCommand(c, "snap", "")
	defer hookRunner.Restore()

	d.overlord.Loop()
	defer d.overlord.Stop()

	text, err := json.Marshal(map[string]interface{}{"key": "value"})
	c.Assert(err, check.IsNil)

	buffer := bytes.NewBuffer(text)
	req, err := http.NewRequest("PUT", "/v2/snaps/config-snap/conf", buffer)
	c.Assert(err, check.IsNil)

	s.vars = map[string]string{"name": "config-snap"}

	rec := httptest.NewRecorder()
	snapConfCmd.PUT(snapConfCmd, req, nil).ServeHTTP(rec, req)
	c.Check(rec.Code, check.Equals, 202)

	var body map[string]interface{}
	err = json.Unmarshal(rec.Body.Bytes(), &body)
	c.Assert(err, check.IsNil)
	id := body["change"].(string)

	st := d.overlord.State()
	st.Lock()
	chg := st.Change(id)
	st.Unlock()
	c.Assert(chg, check.NotNil)

	<-chg.Ready()

	st.Lock()
	err = chg.Err()
	st.Unlock()
	c.Assert(err, check.IsNil)

	// Check that the configure hook was run correctly
	c.Check(hookRunner.Calls(), check.DeepEquals, [][]string{{
		"snap", "run", "--hook", "configure", "-r", "unset", "config-snap",
	}})
}

func (s *apiSuite) TestSetConfCoreSystemAlias(c *check.C) {
	d := s.daemon(c)
	s.mockSnap(c, `
name: core
version: 1
`)
	// Mock the hook runner
	hookRunner := testutil.MockCommand(c, "snap", "")
	defer hookRunner.Restore()

	d.overlord.Loop()
	defer d.overlord.Stop()

	text, err := json.Marshal(map[string]interface{}{"proxy.ftp": "value"})
	c.Assert(err, check.IsNil)

	buffer := bytes.NewBuffer(text)
	req, err := http.NewRequest("PUT", "/v2/snaps/system/conf", buffer)
	c.Assert(err, check.IsNil)

	s.vars = map[string]string{"name": "system"}

	rec := httptest.NewRecorder()
	snapConfCmd.PUT(snapConfCmd, req, nil).ServeHTTP(rec, req)
	c.Check(rec.Code, check.Equals, 202)

	var body map[string]interface{}
	err = json.Unmarshal(rec.Body.Bytes(), &body)
	c.Assert(err, check.IsNil)
	id := body["change"].(string)

	st := d.overlord.State()
	st.Lock()
	chg := st.Change(id)
	st.Unlock()
	c.Assert(chg, check.NotNil)

	<-chg.Ready()

	st.Lock()
	err = chg.Err()
	c.Assert(err, check.IsNil)

	tr := config.NewTransaction(st)
	st.Unlock()
	c.Assert(err, check.IsNil)

	var value string
	tr.Get("core", "proxy.ftp", &value)
	c.Assert(value, check.Equals, "value")

}

func (s *apiSuite) TestSetConfNumber(c *check.C) {
	d := s.daemon(c)
	s.mockSnap(c, configYaml)

	// Mock the hook runner
	hookRunner := testutil.MockCommand(c, "snap", "")
	defer hookRunner.Restore()

	d.overlord.Loop()
	defer d.overlord.Stop()

	text, err := json.Marshal(map[string]interface{}{"key": 1234567890})
	c.Assert(err, check.IsNil)

	buffer := bytes.NewBuffer(text)
	req, err := http.NewRequest("PUT", "/v2/snaps/config-snap/conf", buffer)
	c.Assert(err, check.IsNil)

	s.vars = map[string]string{"name": "config-snap"}

	rec := httptest.NewRecorder()
	snapConfCmd.PUT(snapConfCmd, req, nil).ServeHTTP(rec, req)
	c.Check(rec.Code, check.Equals, 202)

	var body map[string]interface{}
	err = json.Unmarshal(rec.Body.Bytes(), &body)
	c.Assert(err, check.IsNil)
	id := body["change"].(string)

	st := d.overlord.State()
	st.Lock()
	chg := st.Change(id)
	st.Unlock()
	c.Assert(chg, check.NotNil)

	<-chg.Ready()

	st.Lock()
	defer st.Unlock()
	tr := config.NewTransaction(d.overlord.State())
	var result interface{}
	c.Assert(tr.Get("config-snap", "key", &result), check.IsNil)
	c.Assert(result, check.DeepEquals, json.Number("1234567890"))
}

func (s *apiSuite) TestSetConfBadSnap(c *check.C) {
	s.daemonWithOverlordMock(c)

	text, err := json.Marshal(map[string]interface{}{"key": "value"})
	c.Assert(err, check.IsNil)

	buffer := bytes.NewBuffer(text)
	req, err := http.NewRequest("PUT", "/v2/snaps/config-snap/conf", buffer)
	c.Assert(err, check.IsNil)

	s.vars = map[string]string{"name": "config-snap"}

	rec := httptest.NewRecorder()
	snapConfCmd.PUT(snapConfCmd, req, nil).ServeHTTP(rec, req)
	c.Check(rec.Code, check.Equals, 404)

	var body map[string]interface{}
	err = json.Unmarshal(rec.Body.Bytes(), &body)
	c.Assert(err, check.IsNil)
	c.Check(body, check.DeepEquals, map[string]interface{}{
		"status-code": 404.,
		"status":      "Not Found",
		"result": map[string]interface{}{
			"message": `snap "config-snap" is not installed`,
			"kind":    "snap-not-found",
			"value":   "config-snap",
		},
		"type": "error"})
}

func simulateConflict(o *overlord.Overlord, name string) {
	st := o.State()
	st.Lock()
	defer st.Unlock()
	t := st.NewTask("link-snap", "...")
	snapsup := &snapstate.SnapSetup{SideInfo: &snap.SideInfo{
		RealName: name,
	}}
	t.Set("snap-setup", snapsup)
	chg := st.NewChange("manip", "...")
	chg.AddTask(t)
}

func (s *apiSuite) TestSetConfChangeConflict(c *check.C) {
	d := s.daemon(c)
	s.mockSnap(c, configYaml)

	simulateConflict(d.overlord, "config-snap")

	text, err := json.Marshal(map[string]interface{}{"key": "value"})
	c.Assert(err, check.IsNil)

	buffer := bytes.NewBuffer(text)
	req, err := http.NewRequest("PUT", "/v2/snaps/config-snap/conf", buffer)
	c.Assert(err, check.IsNil)

	s.vars = map[string]string{"name": "config-snap"}

	rec := httptest.NewRecorder()
	snapConfCmd.PUT(snapConfCmd, req, nil).ServeHTTP(rec, req)
	c.Check(rec.Code, check.Equals, 409)

	var body map[string]interface{}
	err = json.Unmarshal(rec.Body.Bytes(), &body)
	c.Assert(err, check.IsNil)
	c.Check(body, check.DeepEquals, map[string]interface{}{
		"status-code": 409.,
		"status":      "Conflict",
		"result": map[string]interface{}{
			"message": `snap "config-snap" has "manip" change in progress`,
			"kind":    "snap-change-conflict",
			"value": map[string]interface{}{
				"change-kind": "manip",
				"snap-name":   "config-snap",
			},
		},
		"type": "error"})
}

func (s *apiSuite) TestAppIconGet(c *check.C) {
	d := s.daemon(c)

	// have an active foo in the system
	info := s.mkInstalledInState(c, d, "foo", "bar", "v1", snap.R(10), true, "")

	// have an icon for it in the package itself
	iconfile := filepath.Join(info.MountDir(), "meta", "gui", "icon.ick")
	c.Assert(os.MkdirAll(filepath.Dir(iconfile), 0755), check.IsNil)
	c.Check(ioutil.WriteFile(iconfile, []byte("ick"), 0644), check.IsNil)

	s.vars = map[string]string{"name": "foo"}
	req, err := http.NewRequest("GET", "/v2/icons/foo/icon", nil)
	c.Assert(err, check.IsNil)

	rec := httptest.NewRecorder()

	appIconCmd.GET(appIconCmd, req, nil).ServeHTTP(rec, req)
	c.Check(rec.Code, check.Equals, 200)
	c.Check(rec.Body.String(), check.Equals, "ick")
}

func (s *apiSuite) TestAppIconGetInactive(c *check.C) {
	d := s.daemon(c)

	// have an *in*active foo in the system
	info := s.mkInstalledInState(c, d, "foo", "bar", "v1", snap.R(10), false, "")

	// have an icon for it in the package itself
	iconfile := filepath.Join(info.MountDir(), "meta", "gui", "icon.ick")
	c.Assert(os.MkdirAll(filepath.Dir(iconfile), 0755), check.IsNil)
	c.Check(ioutil.WriteFile(iconfile, []byte("ick"), 0644), check.IsNil)

	s.vars = map[string]string{"name": "foo"}
	req, err := http.NewRequest("GET", "/v2/icons/foo/icon", nil)
	c.Assert(err, check.IsNil)

	rec := httptest.NewRecorder()

	appIconCmd.GET(appIconCmd, req, nil).ServeHTTP(rec, req)
	c.Check(rec.Code, check.Equals, 200)
	c.Check(rec.Body.String(), check.Equals, "ick")
}

func (s *apiSuite) TestAppIconGetNoIcon(c *check.C) {
	d := s.daemon(c)

	// have an *in*active foo in the system
	info := s.mkInstalledInState(c, d, "foo", "bar", "v1", snap.R(10), true, "")

	// NO ICON!
	err := os.RemoveAll(filepath.Join(info.MountDir(), "meta", "gui", "icon.svg"))
	c.Assert(err, check.IsNil)

	s.vars = map[string]string{"name": "foo"}
	req, err := http.NewRequest("GET", "/v2/icons/foo/icon", nil)
	c.Assert(err, check.IsNil)

	rec := httptest.NewRecorder()

	appIconCmd.GET(appIconCmd, req, nil).ServeHTTP(rec, req)
	c.Check(rec.Code/100, check.Equals, 4)
}

func (s *apiSuite) TestAppIconGetNoApp(c *check.C) {
	s.daemon(c)

	s.vars = map[string]string{"name": "foo"}
	req, err := http.NewRequest("GET", "/v2/icons/foo/icon", nil)
	c.Assert(err, check.IsNil)

	rec := httptest.NewRecorder()

	appIconCmd.GET(appIconCmd, req, nil).ServeHTTP(rec, req)
	c.Check(rec.Code, check.Equals, 404)
}

func (s *apiSuite) TestNotInstalledSnapIcon(c *check.C) {
	info := &snap.Info{SuggestedName: "notInstalledSnap", Media: []snap.MediaInfo{{Type: "icon", URL: "icon.svg"}}}
	iconfile := snapIcon(info)
	c.Check(iconfile, check.Equals, "")
}

func (s *apiSuite) TestInstallOnNonDevModeDistro(c *check.C) {
	s.testInstall(c, false, snapstate.Flags{}, snap.R(0))
}
func (s *apiSuite) TestInstallOnDevModeDistro(c *check.C) {
	s.testInstall(c, true, snapstate.Flags{}, snap.R(0))
}
func (s *apiSuite) TestInstallRevision(c *check.C) {
	s.testInstall(c, false, snapstate.Flags{}, snap.R(42))
}

func (s *apiSuite) testInstall(c *check.C, forcedDevmode bool, flags snapstate.Flags, revision snap.Revision) {
	calledFlags := snapstate.Flags{}
	installQueue := []string{}
	restore := sandbox.MockForceDevMode(forcedDevmode)
	defer restore()

	snapstateInstall = func(ctx context.Context, s *state.State, name string, opts *snapstate.RevisionOptions, userID int, flags snapstate.Flags) (*state.TaskSet, error) {
		calledFlags = flags
		installQueue = append(installQueue, name)
		c.Check(revision, check.Equals, opts.Revision)

		t := s.NewTask("fake-install-snap", "Doing a fake install")
		return state.NewTaskSet(t), nil
	}

	defer func() {
		snapstateInstall = nil
	}()

	d := s.daemonWithFakeSnapManager(c)

	var buf bytes.Buffer
	if revision.Unset() {
		buf.WriteString(`{"action": "install"}`)
	} else {
		fmt.Fprintf(&buf, `{"action": "install", "revision": %s}`, revision.String())
	}
	req, err := http.NewRequest("POST", "/v2/snaps/some-snap", &buf)
	c.Assert(err, check.IsNil)

	s.vars = map[string]string{"name": "some-snap"}
	rsp := postSnap(snapCmd, req, nil).(*resp)

	c.Assert(rsp.Type, check.Equals, ResponseTypeAsync)

	st := d.overlord.State()
	st.Lock()
	defer st.Unlock()
	chg := st.Change(rsp.Change)
	c.Assert(chg, check.NotNil)

	c.Check(chg.Tasks(), check.HasLen, 1)

	st.Unlock()
	s.waitTrivialChange(c, chg)
	st.Lock()

	c.Check(chg.Status(), check.Equals, state.DoneStatus)
	c.Check(calledFlags, check.Equals, flags)
	c.Check(err, check.IsNil)
	c.Check(installQueue, check.DeepEquals, []string{"some-snap"})
	c.Check(chg.Kind(), check.Equals, "install-snap")
	c.Check(chg.Summary(), check.Equals, `Install "some-snap" snap`)
}

func (s *apiSuite) TestInstallUserAgentContextCreated(c *check.C) {
	snapstateInstall = func(ctx context.Context, st *state.State, name string, opts *snapstate.RevisionOptions, userID int, flags snapstate.Flags) (*state.TaskSet, error) {
		s.ctx = ctx
		t := st.NewTask("fake-install-snap", "Doing a fake install")
		return state.NewTaskSet(t), nil
	}
	defer func() {
		snapstateInstall = nil
	}()

	s.daemonWithFakeSnapManager(c)

	var buf bytes.Buffer
	buf.WriteString(`{"action": "install"}`)
	req, err := http.NewRequest("POST", "/v2/snaps/some-snap", &buf)
	req.RemoteAddr = "pid=100;uid=0;socket=;"
	c.Assert(err, check.IsNil)
	req.Header.Add("User-Agent", "some-agent/1.0")

	s.vars = map[string]string{"name": "some-snap"}
	rec := httptest.NewRecorder()
	snapCmd.ServeHTTP(rec, req)
	c.Assert(rec.Code, check.Equals, 202)
	c.Check(store.ClientUserAgent(s.ctx), check.Equals, "some-agent/1.0")
}

func (s *apiSuite) TestRefresh(c *check.C) {
	var calledFlags snapstate.Flags
	calledUserID := 0
	installQueue := []string{}
	assertstateCalledUserID := 0

	snapstateUpdate = func(s *state.State, name string, opts *snapstate.RevisionOptions, userID int, flags snapstate.Flags) (*state.TaskSet, error) {
		calledFlags = flags
		calledUserID = userID
		installQueue = append(installQueue, name)

		t := s.NewTask("fake-refresh-snap", "Doing a fake install")
		return state.NewTaskSet(t), nil
	}
	assertstateRefreshSnapDeclarations = func(s *state.State, userID int) error {
		assertstateCalledUserID = userID
		return nil
	}

	d := s.daemon(c)
	inst := &snapInstruction{
		Action: "refresh",
		Snaps:  []string{"some-snap"},
		userID: 17,
	}

	st := d.overlord.State()
	st.Lock()
	defer st.Unlock()
	summary, _, err := inst.dispatch()(inst, st)
	c.Check(err, check.IsNil)

	c.Check(assertstateCalledUserID, check.Equals, 17)
	c.Check(calledFlags, check.DeepEquals, snapstate.Flags{})
	c.Check(calledUserID, check.Equals, 17)
	c.Check(err, check.IsNil)
	c.Check(installQueue, check.DeepEquals, []string{"some-snap"})
	c.Check(summary, check.Equals, `Refresh "some-snap" snap`)
}

func (s *apiSuite) TestRefreshDevMode(c *check.C) {
	var calledFlags snapstate.Flags
	calledUserID := 0
	installQueue := []string{}

	snapstateUpdate = func(s *state.State, name string, opts *snapstate.RevisionOptions, userID int, flags snapstate.Flags) (*state.TaskSet, error) {
		calledFlags = flags
		calledUserID = userID
		installQueue = append(installQueue, name)

		t := s.NewTask("fake-refresh-snap", "Doing a fake install")
		return state.NewTaskSet(t), nil
	}
	assertstateRefreshSnapDeclarations = func(s *state.State, userID int) error {
		return nil
	}

	d := s.daemon(c)
	inst := &snapInstruction{
		Action:  "refresh",
		DevMode: true,
		Snaps:   []string{"some-snap"},
		userID:  17,
	}

	st := d.overlord.State()
	st.Lock()
	defer st.Unlock()
	summary, _, err := inst.dispatch()(inst, st)
	c.Check(err, check.IsNil)

	flags := snapstate.Flags{}
	flags.DevMode = true
	c.Check(calledFlags, check.DeepEquals, flags)
	c.Check(calledUserID, check.Equals, 17)
	c.Check(err, check.IsNil)
	c.Check(installQueue, check.DeepEquals, []string{"some-snap"})
	c.Check(summary, check.Equals, `Refresh "some-snap" snap`)
}

func (s *apiSuite) TestRefreshClassic(c *check.C) {
	var calledFlags snapstate.Flags

	snapstateUpdate = func(s *state.State, name string, opts *snapstate.RevisionOptions, userID int, flags snapstate.Flags) (*state.TaskSet, error) {
		calledFlags = flags
		return nil, nil
	}
	assertstateRefreshSnapDeclarations = func(s *state.State, userID int) error {
		return nil
	}

	d := s.daemon(c)
	inst := &snapInstruction{
		Action:  "refresh",
		Classic: true,
		Snaps:   []string{"some-snap"},
		userID:  17,
	}

	st := d.overlord.State()
	st.Lock()
	defer st.Unlock()
	_, _, err := inst.dispatch()(inst, st)
	c.Check(err, check.IsNil)

	c.Check(calledFlags, check.DeepEquals, snapstate.Flags{Classic: true})
}

func (s *apiSuite) TestRefreshIgnoreValidation(c *check.C) {
	var calledFlags snapstate.Flags
	calledUserID := 0
	installQueue := []string{}

	snapstateUpdate = func(s *state.State, name string, opts *snapstate.RevisionOptions, userID int, flags snapstate.Flags) (*state.TaskSet, error) {
		calledFlags = flags
		calledUserID = userID
		installQueue = append(installQueue, name)

		t := s.NewTask("fake-refresh-snap", "Doing a fake install")
		return state.NewTaskSet(t), nil
	}
	assertstateRefreshSnapDeclarations = func(s *state.State, userID int) error {
		return nil
	}

	d := s.daemon(c)
	inst := &snapInstruction{
		Action:           "refresh",
		IgnoreValidation: true,
		Snaps:            []string{"some-snap"},
		userID:           17,
	}

	st := d.overlord.State()
	st.Lock()
	defer st.Unlock()
	summary, _, err := inst.dispatch()(inst, st)
	c.Check(err, check.IsNil)

	flags := snapstate.Flags{}
	flags.IgnoreValidation = true

	c.Check(calledFlags, check.DeepEquals, flags)
	c.Check(calledUserID, check.Equals, 17)
	c.Check(err, check.IsNil)
	c.Check(installQueue, check.DeepEquals, []string{"some-snap"})
	c.Check(summary, check.Equals, `Refresh "some-snap" snap`)
}

func (s *apiSuite) TestRefreshCohort(c *check.C) {
	cohort := ""

	snapstateUpdate = func(s *state.State, name string, opts *snapstate.RevisionOptions, userID int, flags snapstate.Flags) (*state.TaskSet, error) {
		cohort = opts.CohortKey

		t := s.NewTask("fake-refresh-snap", "Doing a fake install")
		return state.NewTaskSet(t), nil
	}
	assertstateRefreshSnapDeclarations = func(s *state.State, userID int) error {
		return nil
	}

	d := s.daemon(c)
	inst := &snapInstruction{
		Action: "refresh",
		Snaps:  []string{"some-snap"},
		snapRevisionOptions: snapRevisionOptions{
			CohortKey: "xyzzy",
		},
	}

	st := d.overlord.State()
	st.Lock()
	defer st.Unlock()
	summary, _, err := inst.dispatch()(inst, st)
	c.Check(err, check.IsNil)

	c.Check(cohort, check.Equals, "xyzzy")
	c.Check(summary, check.Equals, `Refresh "some-snap" snap`)
}

func (s *apiSuite) TestRefreshLeaveCohort(c *check.C) {
	var leave *bool

	snapstateUpdate = func(s *state.State, name string, opts *snapstate.RevisionOptions, userID int, flags snapstate.Flags) (*state.TaskSet, error) {
		leave = &opts.LeaveCohort

		t := s.NewTask("fake-refresh-snap", "Doing a fake install")
		return state.NewTaskSet(t), nil
	}
	assertstateRefreshSnapDeclarations = func(s *state.State, userID int) error {
		return nil
	}

	d := s.daemon(c)
	inst := &snapInstruction{
		Action:              "refresh",
		snapRevisionOptions: snapRevisionOptions{LeaveCohort: true},
		Snaps:               []string{"some-snap"},
	}

	st := d.overlord.State()
	st.Lock()
	defer st.Unlock()
	summary, _, err := inst.dispatch()(inst, st)
	c.Check(err, check.IsNil)

	c.Check(*leave, check.Equals, true)
	c.Check(summary, check.Equals, `Refresh "some-snap" snap`)
}

func (s *apiSuite) TestSwitchInstruction(c *check.C) {
	var cohort, channel string
	var leave *bool
	snapstateSwitch = func(s *state.State, name string, opts *snapstate.RevisionOptions) (*state.TaskSet, error) {
		cohort = opts.CohortKey
		leave = &opts.LeaveCohort
		channel = opts.Channel

		t := s.NewTask("fake-switch", "Doing a fake switch")
		return state.NewTaskSet(t), nil
	}

	d := s.daemon(c)
	st := d.overlord.State()

	type T struct {
		channel string
		cohort  string
		leave   bool
		summary string
	}
	table := []T{
		{"", "some-cohort", false, `Switch "some-snap" snap to cohort "…me-cohort"`},
		{"some-channel", "", false, `Switch "some-snap" snap to channel "some-channel"`},
		{"some-channel", "some-cohort", false, `Switch "some-snap" snap to channel "some-channel" and cohort "…me-cohort"`},
		{"", "", true, `Switch "some-snap" snap away from cohort`},
		{"some-channel", "", true, `Switch "some-snap" snap to channel "some-channel" and away from cohort`},
	}

	for _, t := range table {
		cohort, channel = "", ""
		leave = nil
		inst := &snapInstruction{
			Action: "switch",
			snapRevisionOptions: snapRevisionOptions{
				CohortKey:   t.cohort,
				LeaveCohort: t.leave,
				Channel:     t.channel,
			},
			Snaps: []string{"some-snap"},
		}

		st.Lock()
		summary, _, err := inst.dispatch()(inst, st)
		st.Unlock()
		c.Check(err, check.IsNil)

		c.Check(cohort, check.Equals, t.cohort)
		c.Check(channel, check.Equals, t.channel)
		c.Check(summary, check.Equals, t.summary)
		c.Check(*leave, check.Equals, t.leave)
	}
}

func (s *apiSuite) TestPostSnapsOp(c *check.C) {
	assertstateRefreshSnapDeclarations = func(*state.State, int) error { return nil }
	snapstateUpdateMany = func(_ context.Context, s *state.State, names []string, userID int, flags *snapstate.Flags) ([]string, []*state.TaskSet, error) {
		c.Check(names, check.HasLen, 0)
		t := s.NewTask("fake-refresh-all", "Refreshing everything")
		return []string{"fake1", "fake2"}, []*state.TaskSet{state.NewTaskSet(t)}, nil
	}

	d := s.daemonWithOverlordMock(c)

	buf := bytes.NewBufferString(`{"action": "refresh"}`)
	req, err := http.NewRequest("POST", "/v2/login", buf)
	c.Assert(err, check.IsNil)
	req.Header.Set("Content-Type", "application/json")

	rsp, ok := postSnaps(snapsCmd, req, nil).(*resp)
	c.Assert(ok, check.Equals, true)
	c.Check(rsp.Type, check.Equals, ResponseTypeAsync)

	st := d.overlord.State()
	st.Lock()
	defer st.Unlock()
	chg := st.Change(rsp.Change)
	c.Check(chg.Summary(), check.Equals, `Refresh snaps "fake1", "fake2"`)
	var apiData map[string]interface{}
	c.Check(chg.Get("api-data", &apiData), check.IsNil)
	c.Check(apiData["snap-names"], check.DeepEquals, []interface{}{"fake1", "fake2"})
}

func (s *apiSuite) TestRefreshAll(c *check.C) {
	refreshSnapDecls := false
	assertstateRefreshSnapDeclarations = func(s *state.State, userID int) error {
		refreshSnapDecls = true
		return assertstate.RefreshSnapDeclarations(s, userID)
	}
	d := s.daemon(c)

	for _, tst := range []struct {
		snaps []string
		msg   string
	}{
		{nil, "Refresh all snaps: no updates"},
		{[]string{"fake"}, `Refresh snap "fake"`},
		{[]string{"fake1", "fake2"}, `Refresh snaps "fake1", "fake2"`},
	} {
		refreshSnapDecls = false

		snapstateUpdateMany = func(_ context.Context, s *state.State, names []string, userID int, flags *snapstate.Flags) ([]string, []*state.TaskSet, error) {
			c.Check(names, check.HasLen, 0)
			t := s.NewTask("fake-refresh-all", "Refreshing everything")
			return tst.snaps, []*state.TaskSet{state.NewTaskSet(t)}, nil
		}

		inst := &snapInstruction{Action: "refresh"}
		st := d.overlord.State()
		st.Lock()
		res, err := snapUpdateMany(inst, st)
		st.Unlock()
		c.Assert(err, check.IsNil)
		c.Check(res.Summary, check.Equals, tst.msg)
		c.Check(refreshSnapDecls, check.Equals, true)
	}
}

func (s *apiSuite) TestRefreshAllNoChanges(c *check.C) {
	refreshSnapDecls := false
	assertstateRefreshSnapDeclarations = func(s *state.State, userID int) error {
		refreshSnapDecls = true
		return assertstate.RefreshSnapDeclarations(s, userID)
	}

	snapstateUpdateMany = func(_ context.Context, s *state.State, names []string, userID int, flags *snapstate.Flags) ([]string, []*state.TaskSet, error) {
		c.Check(names, check.HasLen, 0)
		return nil, nil, nil
	}

	d := s.daemon(c)
	inst := &snapInstruction{Action: "refresh"}
	st := d.overlord.State()
	st.Lock()
	res, err := snapUpdateMany(inst, st)
	st.Unlock()
	c.Assert(err, check.IsNil)
	c.Check(res.Summary, check.Equals, `Refresh all snaps: no updates`)
	c.Check(refreshSnapDecls, check.Equals, true)
}

func (s *apiSuite) TestRefreshMany(c *check.C) {
	refreshSnapDecls := false
	assertstateRefreshSnapDeclarations = func(s *state.State, userID int) error {
		refreshSnapDecls = true
		return nil
	}

	snapstateUpdateMany = func(_ context.Context, s *state.State, names []string, userID int, flags *snapstate.Flags) ([]string, []*state.TaskSet, error) {
		c.Check(names, check.HasLen, 2)
		t := s.NewTask("fake-refresh-2", "Refreshing two")
		return names, []*state.TaskSet{state.NewTaskSet(t)}, nil
	}

	d := s.daemon(c)
	inst := &snapInstruction{Action: "refresh", Snaps: []string{"foo", "bar"}}
	st := d.overlord.State()
	st.Lock()
	res, err := snapUpdateMany(inst, st)
	st.Unlock()
	c.Assert(err, check.IsNil)
	c.Check(res.Summary, check.Equals, `Refresh snaps "foo", "bar"`)
	c.Check(res.Affected, check.DeepEquals, inst.Snaps)
	c.Check(refreshSnapDecls, check.Equals, true)
}

func (s *apiSuite) TestRefreshMany1(c *check.C) {
	refreshSnapDecls := false
	assertstateRefreshSnapDeclarations = func(s *state.State, userID int) error {
		refreshSnapDecls = true
		return nil
	}

	snapstateUpdateMany = func(_ context.Context, s *state.State, names []string, userID int, flags *snapstate.Flags) ([]string, []*state.TaskSet, error) {
		c.Check(names, check.HasLen, 1)
		t := s.NewTask("fake-refresh-1", "Refreshing one")
		return names, []*state.TaskSet{state.NewTaskSet(t)}, nil
	}

	d := s.daemon(c)
	inst := &snapInstruction{Action: "refresh", Snaps: []string{"foo"}}
	st := d.overlord.State()
	st.Lock()
	res, err := snapUpdateMany(inst, st)
	st.Unlock()
	c.Assert(err, check.IsNil)
	c.Check(res.Summary, check.Equals, `Refresh snap "foo"`)
	c.Check(res.Affected, check.DeepEquals, inst.Snaps)
	c.Check(refreshSnapDecls, check.Equals, true)
}

func (s *apiSuite) TestInstallMany(c *check.C) {
	snapstateInstallMany = func(s *state.State, names []string, userID int) ([]string, []*state.TaskSet, error) {
		c.Check(names, check.HasLen, 2)
		t := s.NewTask("fake-install-2", "Install two")
		return names, []*state.TaskSet{state.NewTaskSet(t)}, nil
	}

	d := s.daemon(c)
	inst := &snapInstruction{Action: "install", Snaps: []string{"foo", "bar"}}
	st := d.overlord.State()
	st.Lock()
	res, err := snapInstallMany(inst, st)
	st.Unlock()
	c.Assert(err, check.IsNil)
	c.Check(res.Summary, check.Equals, `Install snaps "foo", "bar"`)
	c.Check(res.Affected, check.DeepEquals, inst.Snaps)
}

func (s *apiSuite) TestInstallManyEmptyName(c *check.C) {
	snapstateInstallMany = func(_ *state.State, _ []string, _ int) ([]string, []*state.TaskSet, error) {
		return nil, nil, errors.New("should not be called")
	}
	d := s.daemon(c)
	inst := &snapInstruction{Action: "install", Snaps: []string{"", "bar"}}
	st := d.overlord.State()
	st.Lock()
	res, err := snapInstallMany(inst, st)
	st.Unlock()
	c.Assert(res, check.IsNil)
	c.Assert(err, check.ErrorMatches, "cannot install snap with empty name")
}

func (s *apiSuite) TestRemoveMany(c *check.C) {
	snapstateRemoveMany = func(s *state.State, names []string) ([]string, []*state.TaskSet, error) {
		c.Check(names, check.HasLen, 2)
		t := s.NewTask("fake-remove-2", "Remove two")
		return names, []*state.TaskSet{state.NewTaskSet(t)}, nil
	}

	d := s.daemon(c)
	inst := &snapInstruction{Action: "remove", Snaps: []string{"foo", "bar"}}
	st := d.overlord.State()
	st.Lock()
	res, err := snapRemoveMany(inst, st)
	st.Unlock()
	c.Assert(err, check.IsNil)
	c.Check(res.Summary, check.Equals, `Remove snaps "foo", "bar"`)
	c.Check(res.Affected, check.DeepEquals, inst.Snaps)
}

func (s *apiSuite) TestInstallFails(c *check.C) {
	snapstateInstall = func(ctx context.Context, s *state.State, name string, opts *snapstate.RevisionOptions, userID int, flags snapstate.Flags) (*state.TaskSet, error) {
		t := s.NewTask("fake-install-snap-error", "Install task")
		return state.NewTaskSet(t), nil
	}

	d := s.daemonWithFakeSnapManager(c)
	s.vars = map[string]string{"name": "hello-world"}
	buf := bytes.NewBufferString(`{"action": "install"}`)
	req, err := http.NewRequest("POST", "/v2/snaps/hello-world", buf)
	c.Assert(err, check.IsNil)

	rsp := postSnap(snapCmd, req, nil).(*resp)

	c.Assert(rsp.Type, check.Equals, ResponseTypeAsync)

	st := d.overlord.State()
	st.Lock()
	defer st.Unlock()
	chg := st.Change(rsp.Change)
	c.Assert(chg, check.NotNil)

	c.Check(chg.Tasks(), check.HasLen, 1)

	st.Unlock()
	s.waitTrivialChange(c, chg)
	st.Lock()

	c.Check(chg.Err(), check.ErrorMatches, `(?sm).*Install task \(fake-install-snap-error errored\)`)
}

func (s *apiSuite) TestInstallLeaveOld(c *check.C) {
	c.Skip("temporarily dropped half-baked support while sorting out flag mess")
	var calledFlags snapstate.Flags

	snapstateInstall = func(ctx context.Context, s *state.State, name string, opts *snapstate.RevisionOptions, userID int, flags snapstate.Flags) (*state.TaskSet, error) {
		calledFlags = flags

		t := s.NewTask("fake-install-snap", "Doing a fake install")
		return state.NewTaskSet(t), nil
	}

	d := s.daemon(c)
	inst := &snapInstruction{
		Action:   "install",
		LeaveOld: true,
	}

	st := d.overlord.State()
	st.Lock()
	defer st.Unlock()
	_, _, err := inst.dispatch()(inst, st)
	c.Assert(err, check.IsNil)

	c.Check(calledFlags, check.DeepEquals, snapstate.Flags{})
	c.Check(err, check.IsNil)
}

func (s *apiSuite) TestInstall(c *check.C) {
	var calledName string

	snapstateInstall = func(ctx context.Context, s *state.State, name string, opts *snapstate.RevisionOptions, userID int, flags snapstate.Flags) (*state.TaskSet, error) {
		calledName = name

		t := s.NewTask("fake-install-snap", "Doing a fake install")
		return state.NewTaskSet(t), nil
	}

	d := s.daemon(c)
	inst := &snapInstruction{
		Action: "install",
		// Install the snap in developer mode
		DevMode: true,
		Snaps:   []string{"fake"},
	}

	st := d.overlord.State()
	st.Lock()
	defer st.Unlock()
	_, _, err := inst.dispatch()(inst, st)
	c.Check(err, check.IsNil)
	c.Check(calledName, check.Equals, "fake")
}

func (s *apiSuite) TestInstallCohort(c *check.C) {
	var calledName string
	var calledCohort string

	snapstateInstall = func(ctx context.Context, s *state.State, name string, opts *snapstate.RevisionOptions, userID int, flags snapstate.Flags) (*state.TaskSet, error) {
		calledName = name
		calledCohort = opts.CohortKey

		t := s.NewTask("fake-install-snap", "Doing a fake install")
		return state.NewTaskSet(t), nil
	}

	d := s.daemon(c)
	inst := &snapInstruction{
		Action: "install",
		snapRevisionOptions: snapRevisionOptions{
			CohortKey: "To the legion of the lost ones, to the cohort of the damned.",
		},
		Snaps: []string{"fake"},
	}

	st := d.overlord.State()
	st.Lock()
	defer st.Unlock()
	msg, _, err := inst.dispatch()(inst, st)
	c.Check(err, check.IsNil)
	c.Check(calledName, check.Equals, "fake")
	c.Check(calledCohort, check.Equals, "To the legion of the lost ones, to the cohort of the damned.")
	c.Check(msg, check.Equals, `Install "fake" snap from "…e damned." cohort`)
}

func (s *apiSuite) TestInstallDevMode(c *check.C) {
	var calledFlags snapstate.Flags

	snapstateInstall = func(ctx context.Context, s *state.State, name string, opts *snapstate.RevisionOptions, userID int, flags snapstate.Flags) (*state.TaskSet, error) {
		calledFlags = flags

		t := s.NewTask("fake-install-snap", "Doing a fake install")
		return state.NewTaskSet(t), nil
	}

	d := s.daemon(c)
	inst := &snapInstruction{
		Action: "install",
		// Install the snap in developer mode
		DevMode: true,
		Snaps:   []string{"fake"},
	}

	st := d.overlord.State()
	st.Lock()
	defer st.Unlock()
	_, _, err := inst.dispatch()(inst, st)
	c.Check(err, check.IsNil)

	c.Check(calledFlags.DevMode, check.Equals, true)
}

func (s *apiSuite) TestInstallJailMode(c *check.C) {
	var calledFlags snapstate.Flags

	snapstateInstall = func(ctx context.Context, s *state.State, name string, opts *snapstate.RevisionOptions, userID int, flags snapstate.Flags) (*state.TaskSet, error) {
		calledFlags = flags

		t := s.NewTask("fake-install-snap", "Doing a fake install")
		return state.NewTaskSet(t), nil
	}

	d := s.daemon(c)
	inst := &snapInstruction{
		Action:   "install",
		JailMode: true,
		Snaps:    []string{"fake"},
	}

	st := d.overlord.State()
	st.Lock()
	defer st.Unlock()
	_, _, err := inst.dispatch()(inst, st)
	c.Check(err, check.IsNil)

	c.Check(calledFlags.JailMode, check.Equals, true)
}

func (s *apiSuite) TestInstallJailModeDevModeOS(c *check.C) {
	restore := sandbox.MockForceDevMode(true)
	defer restore()

	d := s.daemon(c)
	inst := &snapInstruction{
		Action:   "install",
		JailMode: true,
		Snaps:    []string{"foo"},
	}

	st := d.overlord.State()
	st.Lock()
	defer st.Unlock()
	_, _, err := inst.dispatch()(inst, st)
	c.Check(err, check.ErrorMatches, "this system cannot honour the jailmode flag")
}

func (s *apiSuite) TestInstallEmptyName(c *check.C) {
	snapstateInstall = func(ctx context.Context, _ *state.State, _ string, _ *snapstate.RevisionOptions, _ int, _ snapstate.Flags) (*state.TaskSet, error) {
		return nil, errors.New("should not be called")
	}
	d := s.daemon(c)
	inst := &snapInstruction{
		Action: "install",
		Snaps:  []string{""},
	}

	st := d.overlord.State()
	st.Lock()
	defer st.Unlock()
	_, _, err := inst.dispatch()(inst, st)
	c.Check(err, check.ErrorMatches, "cannot install snap with empty name")
}

func (s *apiSuite) TestInstallJailModeDevMode(c *check.C) {
	d := s.daemon(c)
	inst := &snapInstruction{
		Action:   "install",
		DevMode:  true,
		JailMode: true,
		Snaps:    []string{"foo"},
	}

	st := d.overlord.State()
	st.Lock()
	defer st.Unlock()
	_, _, err := inst.dispatch()(inst, st)
	c.Check(err, check.ErrorMatches, "cannot use devmode and jailmode flags together")
}

func (s *apiSuite) testRevertSnap(inst *snapInstruction, c *check.C) {
	queue := []string{}

	instFlags, err := inst.modeFlags()
	c.Assert(err, check.IsNil)

	snapstateRevert = func(s *state.State, name string, flags snapstate.Flags) (*state.TaskSet, error) {
		c.Check(flags, check.Equals, instFlags)
		queue = append(queue, name)
		return nil, nil
	}
	snapstateRevertToRevision = func(s *state.State, name string, rev snap.Revision, flags snapstate.Flags) (*state.TaskSet, error) {
		c.Check(flags, check.Equals, instFlags)
		queue = append(queue, fmt.Sprintf("%s (%s)", name, rev))
		return nil, nil
	}

	d := s.daemon(c)
	inst.Action = "revert"
	inst.Snaps = []string{"some-snap"}

	st := d.overlord.State()
	st.Lock()
	defer st.Unlock()
	summary, _, err := inst.dispatch()(inst, st)
	c.Check(err, check.IsNil)
	if inst.Revision.Unset() {
		c.Check(queue, check.DeepEquals, []string{inst.Snaps[0]})
	} else {
		c.Check(queue, check.DeepEquals, []string{fmt.Sprintf("%s (%s)", inst.Snaps[0], inst.Revision)})
	}
	c.Check(summary, check.Equals, `Revert "some-snap" snap`)
}

func (s *apiSuite) TestRevertSnap(c *check.C) {
	s.testRevertSnap(&snapInstruction{}, c)
}

func (s *apiSuite) TestRevertSnapDevMode(c *check.C) {
	s.testRevertSnap(&snapInstruction{DevMode: true}, c)
}

func (s *apiSuite) TestRevertSnapJailMode(c *check.C) {
	s.testRevertSnap(&snapInstruction{JailMode: true}, c)
}

func (s *apiSuite) TestRevertSnapClassic(c *check.C) {
	s.testRevertSnap(&snapInstruction{Classic: true}, c)
}

func (s *apiSuite) TestRevertSnapToRevision(c *check.C) {
	s.testRevertSnap(&snapInstruction{snapRevisionOptions: snapRevisionOptions{Revision: snap.R(1)}}, c)
}

func (s *apiSuite) TestRevertSnapToRevisionDevMode(c *check.C) {
	s.testRevertSnap(&snapInstruction{snapRevisionOptions: snapRevisionOptions{Revision: snap.R(1)}, DevMode: true}, c)
}

func (s *apiSuite) TestRevertSnapToRevisionJailMode(c *check.C) {
	s.testRevertSnap(&snapInstruction{snapRevisionOptions: snapRevisionOptions{Revision: snap.R(1)}, JailMode: true}, c)
}

func (s *apiSuite) TestRevertSnapToRevisionClassic(c *check.C) {
	s.testRevertSnap(&snapInstruction{snapRevisionOptions: snapRevisionOptions{Revision: snap.R(1)}, Classic: true}, c)
}

func snapList(rawSnaps interface{}) []map[string]interface{} {
	snaps := make([]map[string]interface{}, len(rawSnaps.([]*json.RawMessage)))
	for i, raw := range rawSnaps.([]*json.RawMessage) {
		err := json.Unmarshal([]byte(*raw), &snaps[i])
		if err != nil {
			panic(err)
		}
	}
	return snaps
}

// inverseCaseMapper implements SnapMapper to use lower case internally and upper case externally.
type inverseCaseMapper struct {
	ifacestate.IdentityMapper // Embed the identity mapper to reuse empty state mapping functions.
}

func (m *inverseCaseMapper) RemapSnapFromRequest(snapName string) string {
	return strings.ToLower(snapName)
}

func (m *inverseCaseMapper) RemapSnapToResponse(snapName string) string {
	return strings.ToUpper(snapName)
}

func (m *inverseCaseMapper) SystemSnapName() string {
	return "core"
}

// Tests for GET /v2/interfaces

func (s *apiSuite) TestInterfacesLegacy(c *check.C) {
	restore := builtin.MockInterface(&ifacetest.TestInterface{InterfaceName: "test"})
	defer restore()
	// Install an inverse case mapper to exercise the interface mapping at the same time.
	restore = ifacestate.MockSnapMapper(&inverseCaseMapper{})
	defer restore()

	d := s.daemon(c)

	var anotherConsumerYaml = `
name: another-consumer-%s
version: 1
apps:
 app:
plugs:
 plug:
  interface: test
  key: value
  label: label
`
	s.mockSnap(c, consumerYaml)
	s.mockSnap(c, fmt.Sprintf(anotherConsumerYaml, "def"))
	s.mockSnap(c, fmt.Sprintf(anotherConsumerYaml, "abc"))
	s.mockSnap(c, producerYaml)

	repo := d.overlord.InterfaceManager().Repository()
	connRef := &interfaces.ConnRef{
		PlugRef: interfaces.PlugRef{Snap: "consumer", Name: "plug"},
		SlotRef: interfaces.SlotRef{Snap: "producer", Name: "slot"},
	}
	_, err := repo.Connect(connRef, nil, nil, nil, nil, nil)
	c.Assert(err, check.IsNil)

	st := s.d.overlord.State()
	st.Lock()
	st.Set("conns", map[string]interface{}{
		"consumer:plug producer:slot": map[string]interface{}{
			"interface": "test",
			"auto":      true,
		},
		"another-consumer-def:plug producer:slot": map[string]interface{}{
			"interface": "test",
			"by-gadget": true,
			"auto":      true,
		},
		"another-consumer-abc:plug producer:slot": map[string]interface{}{
			"interface": "test",
			"by-gadget": true,
			"auto":      true,
		},
	})
	st.Unlock()

	req, err := http.NewRequest("GET", "/v2/interfaces", nil)
	c.Assert(err, check.IsNil)
	rec := httptest.NewRecorder()
	interfacesCmd.GET(interfacesCmd, req, nil).ServeHTTP(rec, req)
	c.Check(rec.Code, check.Equals, 200)
	var body map[string]interface{}
	err = json.Unmarshal(rec.Body.Bytes(), &body)
	c.Check(err, check.IsNil)
	c.Check(body, check.DeepEquals, map[string]interface{}{
		"result": map[string]interface{}{
			"plugs": []interface{}{
				map[string]interface{}{
					"snap":      "another-consumer-abc",
					"plug":      "plug",
					"interface": "test",
					"attrs":     map[string]interface{}{"key": "value"},
					"apps":      []interface{}{"app"},
					"label":     "label",
					"connections": []interface{}{
						map[string]interface{}{"snap": "producer", "slot": "slot"},
					},
				},
				map[string]interface{}{
					"snap":      "another-consumer-def",
					"plug":      "plug",
					"interface": "test",
					"attrs":     map[string]interface{}{"key": "value"},
					"apps":      []interface{}{"app"},
					"label":     "label",
					"connections": []interface{}{
						map[string]interface{}{"snap": "producer", "slot": "slot"},
					},
				},
				map[string]interface{}{
					"snap":      "consumer",
					"plug":      "plug",
					"interface": "test",
					"attrs":     map[string]interface{}{"key": "value"},
					"apps":      []interface{}{"app"},
					"label":     "label",
					"connections": []interface{}{
						map[string]interface{}{"snap": "producer", "slot": "slot"},
					},
				},
			},
			"slots": []interface{}{
				map[string]interface{}{
					"snap":      "producer",
					"slot":      "slot",
					"interface": "test",
					"attrs":     map[string]interface{}{"key": "value"},
					"apps":      []interface{}{"app"},
					"label":     "label",
					"connections": []interface{}{
						map[string]interface{}{"snap": "another-consumer-abc", "plug": "plug"},
						map[string]interface{}{"snap": "another-consumer-def", "plug": "plug"},
						map[string]interface{}{"snap": "consumer", "plug": "plug"},
					},
				},
			},
		},
		"status":      "OK",
		"status-code": 200.0,
		"type":        "sync",
	})
}

func (s *apiSuite) TestInterfacesModern(c *check.C) {
	restore := builtin.MockInterface(&ifacetest.TestInterface{InterfaceName: "test"})
	defer restore()
	// Install an inverse case mapper to exercise the interface mapping at the same time.
	restore = ifacestate.MockSnapMapper(&inverseCaseMapper{})
	defer restore()

	d := s.daemon(c)

	s.mockSnap(c, consumerYaml)
	s.mockSnap(c, producerYaml)

	repo := d.overlord.InterfaceManager().Repository()
	connRef := &interfaces.ConnRef{
		PlugRef: interfaces.PlugRef{Snap: "consumer", Name: "plug"},
		SlotRef: interfaces.SlotRef{Snap: "producer", Name: "slot"},
	}
	_, err := repo.Connect(connRef, nil, nil, nil, nil, nil)
	c.Assert(err, check.IsNil)

	req, err := http.NewRequest("GET", "/v2/interfaces?select=connected&doc=true&plugs=true&slots=true", nil)
	c.Assert(err, check.IsNil)
	rec := httptest.NewRecorder()
	interfacesCmd.GET(interfacesCmd, req, nil).ServeHTTP(rec, req)
	c.Check(rec.Code, check.Equals, 200)
	var body map[string]interface{}
	err = json.Unmarshal(rec.Body.Bytes(), &body)
	c.Check(err, check.IsNil)
	c.Check(body, check.DeepEquals, map[string]interface{}{
		"result": []interface{}{
			map[string]interface{}{
				"name": "test",
				"plugs": []interface{}{
					map[string]interface{}{
						"snap":  "consumer",
						"plug":  "plug",
						"label": "label",
						"attrs": map[string]interface{}{
							"key": "value",
						},
					}},
				"slots": []interface{}{
					map[string]interface{}{
						"snap":  "producer",
						"slot":  "slot",
						"label": "label",
						"attrs": map[string]interface{}{
							"key": "value",
						},
					},
				},
			},
		},
		"status":      "OK",
		"status-code": 200.0,
		"type":        "sync",
	})
}

// Test for POST /v2/interfaces

func (s *apiSuite) TestConnectPlugSuccess(c *check.C) {
	restore := builtin.MockInterface(&ifacetest.TestInterface{InterfaceName: "test"})
	defer restore()
	// Install an inverse case mapper to exercise the interface mapping at the same time.
	restore = ifacestate.MockSnapMapper(&inverseCaseMapper{})
	defer restore()

	d := s.daemon(c)

	s.mockSnap(c, consumerYaml)
	s.mockSnap(c, producerYaml)

	d.overlord.Loop()
	defer d.overlord.Stop()

	action := &interfaceAction{
		Action: "connect",
		Plugs:  []plugJSON{{Snap: "CONSUMER", Name: "plug"}},
		Slots:  []slotJSON{{Snap: "PRODUCER", Name: "slot"}},
	}
	text, err := json.Marshal(action)
	c.Assert(err, check.IsNil)
	buf := bytes.NewBuffer(text)
	req, err := http.NewRequest("POST", "/v2/interfaces", buf)
	c.Assert(err, check.IsNil)
	rec := httptest.NewRecorder()
	interfacesCmd.POST(interfacesCmd, req, nil).ServeHTTP(rec, req)
	c.Check(rec.Code, check.Equals, 202)
	var body map[string]interface{}
	err = json.Unmarshal(rec.Body.Bytes(), &body)
	c.Check(err, check.IsNil)
	id := body["change"].(string)

	st := d.overlord.State()
	st.Lock()
	chg := st.Change(id)
	st.Unlock()
	c.Assert(chg, check.NotNil)

	<-chg.Ready()

	st.Lock()
	err = chg.Err()
	st.Unlock()
	c.Assert(err, check.IsNil)

	repo := d.overlord.InterfaceManager().Repository()
	ifaces := repo.Interfaces()
	c.Assert(ifaces.Connections, check.HasLen, 1)
	c.Check(ifaces.Connections, check.DeepEquals, []*interfaces.ConnRef{{
		PlugRef: interfaces.PlugRef{Snap: "consumer", Name: "plug"},
		SlotRef: interfaces.SlotRef{Snap: "producer", Name: "slot"},
	}})
}

func (s *apiSuite) TestConnectPlugFailureInterfaceMismatch(c *check.C) {
	d := s.daemon(c)

	s.mockIface(c, &ifacetest.TestInterface{InterfaceName: "test"})
	s.mockIface(c, &ifacetest.TestInterface{InterfaceName: "different"})
	s.mockSnap(c, consumerYaml)
	s.mockSnap(c, differentProducerYaml)

	action := &interfaceAction{
		Action: "connect",
		Plugs:  []plugJSON{{Snap: "consumer", Name: "plug"}},
		Slots:  []slotJSON{{Snap: "producer", Name: "slot"}},
	}
	text, err := json.Marshal(action)
	c.Assert(err, check.IsNil)
	buf := bytes.NewBuffer(text)
	req, err := http.NewRequest("POST", "/v2/interfaces", buf)
	c.Assert(err, check.IsNil)
	rec := httptest.NewRecorder()
	interfacesCmd.POST(interfacesCmd, req, nil).ServeHTTP(rec, req)
	c.Check(rec.Code, check.Equals, 400)
	var body map[string]interface{}
	err = json.Unmarshal(rec.Body.Bytes(), &body)
	c.Check(err, check.IsNil)
	c.Check(body, check.DeepEquals, map[string]interface{}{
		"result": map[string]interface{}{
			"message": "cannot connect consumer:plug (\"test\" interface) to producer:slot (\"different\" interface)",
		},
		"status":      "Bad Request",
		"status-code": 400.0,
		"type":        "error",
	})
	repo := d.overlord.InterfaceManager().Repository()
	ifaces := repo.Interfaces()
	c.Assert(ifaces.Connections, check.HasLen, 0)
}

func (s *apiSuite) TestConnectPlugFailureNoSuchPlug(c *check.C) {
	d := s.daemon(c)

	s.mockIface(c, &ifacetest.TestInterface{InterfaceName: "test"})
	// there is no consumer, no plug defined
	s.mockSnap(c, producerYaml)
	s.mockSnap(c, consumerYaml)

	action := &interfaceAction{
		Action: "connect",
		Plugs:  []plugJSON{{Snap: "consumer", Name: "missingplug"}},
		Slots:  []slotJSON{{Snap: "producer", Name: "slot"}},
	}
	text, err := json.Marshal(action)
	c.Assert(err, check.IsNil)
	buf := bytes.NewBuffer(text)
	req, err := http.NewRequest("POST", "/v2/interfaces", buf)
	c.Assert(err, check.IsNil)
	rec := httptest.NewRecorder()
	interfacesCmd.POST(interfacesCmd, req, nil).ServeHTTP(rec, req)
	c.Check(rec.Code, check.Equals, 400)

	var body map[string]interface{}
	err = json.Unmarshal(rec.Body.Bytes(), &body)
	c.Check(err, check.IsNil)
	c.Check(body, check.DeepEquals, map[string]interface{}{
		"result": map[string]interface{}{
			"message": "snap \"consumer\" has no plug named \"missingplug\"",
		},
		"status":      "Bad Request",
		"status-code": 400.0,
		"type":        "error",
	})

	repo := d.overlord.InterfaceManager().Repository()
	ifaces := repo.Interfaces()
	c.Assert(ifaces.Connections, check.HasLen, 0)
}

func (s *apiSuite) TestConnectAlreadyConnected(c *check.C) {
	d := s.daemon(c)

	s.mockIface(c, &ifacetest.TestInterface{InterfaceName: "test"})
	// there is no consumer, no plug defined
	s.mockSnap(c, producerYaml)
	s.mockSnap(c, consumerYaml)

	repo := d.overlord.InterfaceManager().Repository()
	connRef := &interfaces.ConnRef{
		PlugRef: interfaces.PlugRef{Snap: "consumer", Name: "plug"},
		SlotRef: interfaces.SlotRef{Snap: "producer", Name: "slot"},
	}

	d.overlord.Loop()
	defer d.overlord.Stop()

	_, err := repo.Connect(connRef, nil, nil, nil, nil, nil)
	c.Assert(err, check.IsNil)
	conns := map[string]interface{}{
		"consumer:plug producer:slot": map[string]interface{}{
			"auto": false,
		},
	}
	st := d.overlord.State()
	st.Lock()
	st.Set("conns", conns)
	st.Unlock()

	action := &interfaceAction{
		Action: "connect",
		Plugs:  []plugJSON{{Snap: "consumer", Name: "plug"}},
		Slots:  []slotJSON{{Snap: "producer", Name: "slot"}},
	}
	text, err := json.Marshal(action)
	c.Assert(err, check.IsNil)
	buf := bytes.NewBuffer(text)
	req, err := http.NewRequest("POST", "/v2/interfaces", buf)
	c.Assert(err, check.IsNil)
	rec := httptest.NewRecorder()
	interfacesCmd.POST(interfacesCmd, req, nil).ServeHTTP(rec, req)
	c.Check(rec.Code, check.Equals, 202)
	var body map[string]interface{}
	err = json.Unmarshal(rec.Body.Bytes(), &body)
	c.Check(err, check.IsNil)
	id := body["change"].(string)

	st.Lock()
	chg := st.Change(id)
	c.Assert(chg.Tasks(), check.HasLen, 0)
	c.Assert(chg.Status(), check.Equals, state.DoneStatus)
	st.Unlock()
}

func (s *apiSuite) TestConnectPlugFailureNoSuchSlot(c *check.C) {
	d := s.daemon(c)

	s.mockIface(c, &ifacetest.TestInterface{InterfaceName: "test"})
	s.mockSnap(c, consumerYaml)
	s.mockSnap(c, producerYaml)
	// there is no producer, no slot defined

	action := &interfaceAction{
		Action: "connect",
		Plugs:  []plugJSON{{Snap: "consumer", Name: "plug"}},
		Slots:  []slotJSON{{Snap: "producer", Name: "missingslot"}},
	}
	text, err := json.Marshal(action)
	c.Assert(err, check.IsNil)
	buf := bytes.NewBuffer(text)
	req, err := http.NewRequest("POST", "/v2/interfaces", buf)
	c.Assert(err, check.IsNil)
	rec := httptest.NewRecorder()
	interfacesCmd.POST(interfacesCmd, req, nil).ServeHTTP(rec, req)
	c.Check(rec.Code, check.Equals, 400)

	var body map[string]interface{}
	err = json.Unmarshal(rec.Body.Bytes(), &body)
	c.Check(err, check.IsNil)
	c.Check(body, check.DeepEquals, map[string]interface{}{
		"result": map[string]interface{}{
			"message": "snap \"producer\" has no slot named \"missingslot\"",
		},
		"status":      "Bad Request",
		"status-code": 400.0,
		"type":        "error",
	})

	repo := d.overlord.InterfaceManager().Repository()
	ifaces := repo.Interfaces()
	c.Assert(ifaces.Connections, check.HasLen, 0)
}

func (s *apiSuite) TestConnectPlugChangeConflict(c *check.C) {
	d := s.daemon(c)

	s.mockIface(c, &ifacetest.TestInterface{InterfaceName: "test"})
	s.mockSnap(c, consumerYaml)
	s.mockSnap(c, producerYaml)
	// there is no producer, no slot defined

	simulateConflict(d.overlord, "consumer")

	action := &interfaceAction{
		Action: "connect",
		Plugs:  []plugJSON{{Snap: "consumer", Name: "plug"}},
		Slots:  []slotJSON{{Snap: "producer", Name: "slot"}},
	}
	text, err := json.Marshal(action)
	c.Assert(err, check.IsNil)
	buf := bytes.NewBuffer(text)
	req, err := http.NewRequest("POST", "/v2/interfaces", buf)
	c.Assert(err, check.IsNil)
	rec := httptest.NewRecorder()
	interfacesCmd.POST(interfacesCmd, req, nil).ServeHTTP(rec, req)
	c.Check(rec.Code, check.Equals, 409)

	var body map[string]interface{}
	err = json.Unmarshal(rec.Body.Bytes(), &body)
	c.Check(err, check.IsNil)
	c.Check(body, check.DeepEquals, map[string]interface{}{
		"status-code": 409.,
		"status":      "Conflict",
		"result": map[string]interface{}{
			"message": `snap "consumer" has "manip" change in progress`,
			"kind":    "snap-change-conflict",
			"value": map[string]interface{}{
				"change-kind": "manip",
				"snap-name":   "consumer",
			},
		},
		"type": "error"})
}

func (s *apiSuite) TestConnectCoreSystemAlias(c *check.C) {
	revert := builtin.MockInterface(&ifacetest.TestInterface{InterfaceName: "test"})
	defer revert()
	d := s.daemon(c)

	s.mockSnap(c, consumerYaml)
	s.mockSnap(c, coreProducerYaml)

	d.overlord.Loop()
	defer d.overlord.Stop()

	action := &interfaceAction{
		Action: "connect",
		Plugs:  []plugJSON{{Snap: "consumer", Name: "plug"}},
		Slots:  []slotJSON{{Snap: "system", Name: "slot"}},
	}
	text, err := json.Marshal(action)
	c.Assert(err, check.IsNil)
	buf := bytes.NewBuffer(text)
	req, err := http.NewRequest("POST", "/v2/interfaces", buf)
	c.Assert(err, check.IsNil)
	rec := httptest.NewRecorder()
	interfacesCmd.POST(interfacesCmd, req, nil).ServeHTTP(rec, req)
	c.Check(rec.Code, check.Equals, 202)
	var body map[string]interface{}
	err = json.Unmarshal(rec.Body.Bytes(), &body)
	c.Check(err, check.IsNil)
	id := body["change"].(string)

	st := d.overlord.State()
	st.Lock()
	chg := st.Change(id)
	st.Unlock()
	c.Assert(chg, check.NotNil)

	<-chg.Ready()

	st.Lock()
	err = chg.Err()
	st.Unlock()
	c.Assert(err, check.IsNil)

	repo := d.overlord.InterfaceManager().Repository()
	ifaces := repo.Interfaces()
	c.Assert(ifaces.Connections, check.HasLen, 1)
	c.Check(ifaces.Connections, check.DeepEquals, []*interfaces.ConnRef{{
		PlugRef: interfaces.PlugRef{Snap: "consumer", Name: "plug"},
		SlotRef: interfaces.SlotRef{Snap: "core", Name: "slot"}}})
}

func (s *apiSuite) testDisconnect(c *check.C, plugSnap, plugName, slotSnap, slotName string) {
	restore := builtin.MockInterface(&ifacetest.TestInterface{InterfaceName: "test"})
	defer restore()
	// Install an inverse case mapper to exercise the interface mapping at the same time.
	restore = ifacestate.MockSnapMapper(&inverseCaseMapper{})
	defer restore()
	d := s.daemon(c)

	s.mockSnap(c, consumerYaml)
	s.mockSnap(c, producerYaml)

	repo := d.overlord.InterfaceManager().Repository()
	connRef := &interfaces.ConnRef{
		PlugRef: interfaces.PlugRef{Snap: "consumer", Name: "plug"},
		SlotRef: interfaces.SlotRef{Snap: "producer", Name: "slot"},
	}
	_, err := repo.Connect(connRef, nil, nil, nil, nil, nil)
	c.Assert(err, check.IsNil)

	st := d.overlord.State()
	st.Lock()
	st.Set("conns", map[string]interface{}{
		"consumer:plug producer:slot": map[string]interface{}{
			"interface": "test",
		},
	})
	st.Unlock()

	d.overlord.Loop()
	defer d.overlord.Stop()

	action := &interfaceAction{
		Action: "disconnect",
		Plugs:  []plugJSON{{Snap: plugSnap, Name: plugName}},
		Slots:  []slotJSON{{Snap: slotSnap, Name: slotName}},
	}
	text, err := json.Marshal(action)
	c.Assert(err, check.IsNil)
	buf := bytes.NewBuffer(text)
	req, err := http.NewRequest("POST", "/v2/interfaces", buf)
	c.Assert(err, check.IsNil)
	rec := httptest.NewRecorder()
	interfacesCmd.POST(interfacesCmd, req, nil).ServeHTTP(rec, req)
	c.Check(rec.Code, check.Equals, 202)
	var body map[string]interface{}
	err = json.Unmarshal(rec.Body.Bytes(), &body)
	c.Check(err, check.IsNil)
	id := body["change"].(string)

	st.Lock()
	chg := st.Change(id)
	st.Unlock()
	c.Assert(chg, check.NotNil)

	<-chg.Ready()

	st.Lock()
	err = chg.Err()
	st.Unlock()
	c.Assert(err, check.IsNil)

	ifaces := repo.Interfaces()
	c.Assert(ifaces.Connections, check.HasLen, 0)
}

func (s *apiSuite) TestDisconnectPlugSuccess(c *check.C) {
	s.testDisconnect(c, "CONSUMER", "plug", "PRODUCER", "slot")
}

func (s *apiSuite) TestDisconnectPlugSuccessWithEmptyPlug(c *check.C) {
	s.testDisconnect(c, "", "", "PRODUCER", "slot")
}

func (s *apiSuite) TestDisconnectPlugSuccessWithEmptySlot(c *check.C) {
	s.testDisconnect(c, "CONSUMER", "plug", "", "")
}

func (s *apiSuite) TestDisconnectPlugFailureNoSuchPlug(c *check.C) {
	revert := builtin.MockInterface(&ifacetest.TestInterface{InterfaceName: "test"})
	defer revert()
	s.daemon(c)

	// there is no consumer, no plug defined
	s.mockSnap(c, producerYaml)

	action := &interfaceAction{
		Action: "disconnect",
		Plugs:  []plugJSON{{Snap: "consumer", Name: "plug"}},
		Slots:  []slotJSON{{Snap: "producer", Name: "slot"}},
	}
	text, err := json.Marshal(action)
	c.Assert(err, check.IsNil)
	buf := bytes.NewBuffer(text)
	req, err := http.NewRequest("POST", "/v2/interfaces", buf)
	c.Assert(err, check.IsNil)
	rec := httptest.NewRecorder()
	interfacesCmd.POST(interfacesCmd, req, nil).ServeHTTP(rec, req)
	c.Check(rec.Code, check.Equals, 400)
	var body map[string]interface{}
	err = json.Unmarshal(rec.Body.Bytes(), &body)
	c.Check(err, check.IsNil)
	c.Check(body, check.DeepEquals, map[string]interface{}{
		"result": map[string]interface{}{
			"message": "snap \"consumer\" has no plug named \"plug\"",
		},
		"status":      "Bad Request",
		"status-code": 400.0,
		"type":        "error",
	})
}

func (s *apiSuite) TestDisconnectPlugNothingToDo(c *check.C) {
	revert := builtin.MockInterface(&ifacetest.TestInterface{InterfaceName: "test"})
	defer revert()
	s.daemon(c)

	s.mockSnap(c, consumerYaml)
	s.mockSnap(c, producerYaml)

	action := &interfaceAction{
		Action: "disconnect",
		Plugs:  []plugJSON{{Snap: "consumer", Name: "plug"}},
		Slots:  []slotJSON{{Snap: "", Name: ""}},
	}
	text, err := json.Marshal(action)
	c.Assert(err, check.IsNil)
	buf := bytes.NewBuffer(text)
	req, err := http.NewRequest("POST", "/v2/interfaces", buf)
	c.Assert(err, check.IsNil)
	rec := httptest.NewRecorder()
	interfacesCmd.POST(interfacesCmd, req, nil).ServeHTTP(rec, req)
	c.Check(rec.Code, check.Equals, 400)
	var body map[string]interface{}
	err = json.Unmarshal(rec.Body.Bytes(), &body)
	c.Check(err, check.IsNil)
	c.Check(body, check.DeepEquals, map[string]interface{}{
		"result": map[string]interface{}{
			"message": "nothing to do",
			"kind":    "interfaces-unchanged",
		},
		"status":      "Bad Request",
		"status-code": 400.0,
		"type":        "error",
	})
}

func (s *apiSuite) TestDisconnectPlugFailureNoSuchSlot(c *check.C) {
	revert := builtin.MockInterface(&ifacetest.TestInterface{InterfaceName: "test"})
	defer revert()
	s.daemon(c)

	s.mockSnap(c, consumerYaml)
	// there is no producer, no slot defined

	action := &interfaceAction{
		Action: "disconnect",
		Plugs:  []plugJSON{{Snap: "consumer", Name: "plug"}},
		Slots:  []slotJSON{{Snap: "producer", Name: "slot"}},
	}
	text, err := json.Marshal(action)
	c.Assert(err, check.IsNil)
	buf := bytes.NewBuffer(text)
	req, err := http.NewRequest("POST", "/v2/interfaces", buf)
	c.Assert(err, check.IsNil)
	rec := httptest.NewRecorder()
	interfacesCmd.POST(interfacesCmd, req, nil).ServeHTTP(rec, req)

	c.Check(rec.Code, check.Equals, 400)
	var body map[string]interface{}
	err = json.Unmarshal(rec.Body.Bytes(), &body)
	c.Check(err, check.IsNil)
	c.Check(body, check.DeepEquals, map[string]interface{}{
		"result": map[string]interface{}{
			"message": "snap \"producer\" has no slot named \"slot\"",
		},
		"status":      "Bad Request",
		"status-code": 400.0,
		"type":        "error",
	})
}

func (s *apiSuite) TestDisconnectPlugFailureNotConnected(c *check.C) {
	revert := builtin.MockInterface(&ifacetest.TestInterface{InterfaceName: "test"})
	defer revert()
	s.daemon(c)

	s.mockSnap(c, consumerYaml)
	s.mockSnap(c, producerYaml)

	action := &interfaceAction{
		Action: "disconnect",
		Plugs:  []plugJSON{{Snap: "consumer", Name: "plug"}},
		Slots:  []slotJSON{{Snap: "producer", Name: "slot"}},
	}
	text, err := json.Marshal(action)
	c.Assert(err, check.IsNil)
	buf := bytes.NewBuffer(text)
	req, err := http.NewRequest("POST", "/v2/interfaces", buf)
	c.Assert(err, check.IsNil)
	rec := httptest.NewRecorder()
	interfacesCmd.POST(interfacesCmd, req, nil).ServeHTTP(rec, req)

	c.Check(rec.Code, check.Equals, 400)
	var body map[string]interface{}
	err = json.Unmarshal(rec.Body.Bytes(), &body)
	c.Check(err, check.IsNil)
	c.Check(body, check.DeepEquals, map[string]interface{}{
		"result": map[string]interface{}{
			"message": "cannot disconnect consumer:plug from producer:slot, it is not connected",
		},
		"status":      "Bad Request",
		"status-code": 400.0,
		"type":        "error",
	})
}

func (s *apiSuite) TestDisconnectForgetPlugFailureNotConnected(c *check.C) {
	revert := builtin.MockInterface(&ifacetest.TestInterface{InterfaceName: "test"})
	defer revert()
	s.daemon(c)

	s.mockSnap(c, consumerYaml)
	s.mockSnap(c, producerYaml)

	action := &interfaceAction{
		Action: "disconnect",
		Forget: true,
		Plugs:  []plugJSON{{Snap: "consumer", Name: "plug"}},
		Slots:  []slotJSON{{Snap: "producer", Name: "slot"}},
	}
	text, err := json.Marshal(action)
	c.Assert(err, check.IsNil)
	buf := bytes.NewBuffer(text)
	req, err := http.NewRequest("POST", "/v2/interfaces", buf)
	c.Assert(err, check.IsNil)
	rec := httptest.NewRecorder()
	interfacesCmd.POST(interfacesCmd, req, nil).ServeHTTP(rec, req)

	c.Check(rec.Code, check.Equals, 400)
	var body map[string]interface{}
	err = json.Unmarshal(rec.Body.Bytes(), &body)
	c.Check(err, check.IsNil)
	c.Check(body, check.DeepEquals, map[string]interface{}{
		"result": map[string]interface{}{
			"message": "cannot forget connection consumer:plug from producer:slot, it was not connected",
		},
		"status":      "Bad Request",
		"status-code": 400.0,
		"type":        "error",
	})
}

func (s *apiSuite) TestDisconnectConflict(c *check.C) {
	revert := builtin.MockInterface(&ifacetest.TestInterface{InterfaceName: "test"})
	defer revert()
	d := s.daemon(c)

	s.mockSnap(c, consumerYaml)
	s.mockSnap(c, producerYaml)

	repo := d.overlord.InterfaceManager().Repository()
	connRef := &interfaces.ConnRef{
		PlugRef: interfaces.PlugRef{Snap: "consumer", Name: "plug"},
		SlotRef: interfaces.SlotRef{Snap: "producer", Name: "slot"},
	}
	_, err := repo.Connect(connRef, nil, nil, nil, nil, nil)
	c.Assert(err, check.IsNil)

	st := d.overlord.State()
	st.Lock()
	st.Set("conns", map[string]interface{}{
		"consumer:plug producer:slot": map[string]interface{}{
			"interface": "test",
		},
	})
	st.Unlock()

	simulateConflict(d.overlord, "consumer")

	action := &interfaceAction{
		Action: "disconnect",
		Plugs:  []plugJSON{{Snap: "consumer", Name: "plug"}},
		Slots:  []slotJSON{{Snap: "producer", Name: "slot"}},
	}
	text, err := json.Marshal(action)
	c.Assert(err, check.IsNil)
	buf := bytes.NewBuffer(text)
	req, err := http.NewRequest("POST", "/v2/interfaces", buf)
	c.Assert(err, check.IsNil)
	rec := httptest.NewRecorder()
	interfacesCmd.POST(interfacesCmd, req, nil).ServeHTTP(rec, req)

	c.Check(rec.Code, check.Equals, 409)

	var body map[string]interface{}
	err = json.Unmarshal(rec.Body.Bytes(), &body)
	c.Check(err, check.IsNil)
	c.Check(body, check.DeepEquals, map[string]interface{}{
		"status-code": 409.,
		"status":      "Conflict",
		"result": map[string]interface{}{
			"message": `snap "consumer" has "manip" change in progress`,
			"kind":    "snap-change-conflict",
			"value": map[string]interface{}{
				"change-kind": "manip",
				"snap-name":   "consumer",
			},
		},
		"type": "error"})
}

func (s *apiSuite) TestDisconnectCoreSystemAlias(c *check.C) {
	revert := builtin.MockInterface(&ifacetest.TestInterface{InterfaceName: "test"})
	defer revert()
	d := s.daemon(c)

	s.mockSnap(c, consumerYaml)
	s.mockSnap(c, coreProducerYaml)

	repo := d.overlord.InterfaceManager().Repository()
	connRef := &interfaces.ConnRef{
		PlugRef: interfaces.PlugRef{Snap: "consumer", Name: "plug"},
		SlotRef: interfaces.SlotRef{Snap: "core", Name: "slot"},
	}
	_, err := repo.Connect(connRef, nil, nil, nil, nil, nil)
	c.Assert(err, check.IsNil)

	st := d.overlord.State()
	st.Lock()
	st.Set("conns", map[string]interface{}{
		"consumer:plug core:slot": map[string]interface{}{
			"interface": "test",
		},
	})
	st.Unlock()

	d.overlord.Loop()
	defer d.overlord.Stop()

	action := &interfaceAction{
		Action: "disconnect",
		Plugs:  []plugJSON{{Snap: "consumer", Name: "plug"}},
		Slots:  []slotJSON{{Snap: "system", Name: "slot"}},
	}
	text, err := json.Marshal(action)
	c.Assert(err, check.IsNil)
	buf := bytes.NewBuffer(text)
	req, err := http.NewRequest("POST", "/v2/interfaces", buf)
	c.Assert(err, check.IsNil)
	rec := httptest.NewRecorder()
	interfacesCmd.POST(interfacesCmd, req, nil).ServeHTTP(rec, req)
	c.Check(rec.Code, check.Equals, 202)
	var body map[string]interface{}
	err = json.Unmarshal(rec.Body.Bytes(), &body)
	c.Check(err, check.IsNil)
	id := body["change"].(string)

	st.Lock()
	chg := st.Change(id)
	st.Unlock()
	c.Assert(chg, check.NotNil)

	<-chg.Ready()

	st.Lock()
	err = chg.Err()
	st.Unlock()
	c.Assert(err, check.IsNil)

	ifaces := repo.Interfaces()
	c.Assert(ifaces.Connections, check.HasLen, 0)
}

func (s *apiSuite) TestUnsupportedInterfaceRequest(c *check.C) {
	buf := bytes.NewBuffer([]byte(`garbage`))
	req, err := http.NewRequest("POST", "/v2/interfaces", buf)
	c.Assert(err, check.IsNil)
	rec := httptest.NewRecorder()
	interfacesCmd.POST(interfacesCmd, req, nil).ServeHTTP(rec, req)
	c.Check(rec.Code, check.Equals, 400)
	var body map[string]interface{}
	err = json.Unmarshal(rec.Body.Bytes(), &body)
	c.Check(err, check.IsNil)
	c.Check(body, check.DeepEquals, map[string]interface{}{
		"result": map[string]interface{}{
			"message": "cannot decode request body into an interface action: invalid character 'g' looking for beginning of value",
		},
		"status":      "Bad Request",
		"status-code": 400.0,
		"type":        "error",
	})
}

func (s *apiSuite) TestMissingInterfaceAction(c *check.C) {
	action := &interfaceAction{}
	text, err := json.Marshal(action)
	c.Assert(err, check.IsNil)
	buf := bytes.NewBuffer(text)
	req, err := http.NewRequest("POST", "/v2/interfaces", buf)
	c.Assert(err, check.IsNil)
	rec := httptest.NewRecorder()
	interfacesCmd.POST(interfacesCmd, req, nil).ServeHTTP(rec, req)
	c.Check(rec.Code, check.Equals, 400)
	var body map[string]interface{}
	err = json.Unmarshal(rec.Body.Bytes(), &body)
	c.Check(err, check.IsNil)
	c.Check(body, check.DeepEquals, map[string]interface{}{
		"result": map[string]interface{}{
			"message": "interface action not specified",
		},
		"status":      "Bad Request",
		"status-code": 400.0,
		"type":        "error",
	})
}

func (s *apiSuite) TestUnsupportedInterfaceAction(c *check.C) {
	s.daemon(c)
	action := &interfaceAction{Action: "foo"}
	text, err := json.Marshal(action)
	c.Assert(err, check.IsNil)
	buf := bytes.NewBuffer(text)
	req, err := http.NewRequest("POST", "/v2/interfaces", buf)
	c.Assert(err, check.IsNil)
	rec := httptest.NewRecorder()
	interfacesCmd.POST(interfacesCmd, req, nil).ServeHTTP(rec, req)
	c.Check(rec.Code, check.Equals, 400)
	var body map[string]interface{}
	err = json.Unmarshal(rec.Body.Bytes(), &body)
	c.Check(err, check.IsNil)
	c.Check(body, check.DeepEquals, map[string]interface{}{
		"result": map[string]interface{}{
			"message": "unsupported interface action: \"foo\"",
		},
		"status":      "Bad Request",
		"status-code": 400.0,
		"type":        "error",
	})
}

func setupChanges(st *state.State) []string {
	chg1 := st.NewChange("install", "install...")
	chg1.Set("snap-names", []string{"funky-snap-name"})
	t1 := st.NewTask("download", "1...")
	t2 := st.NewTask("activate", "2...")
	chg1.AddAll(state.NewTaskSet(t1, t2))
	t1.Logf("l11")
	t1.Logf("l12")
	chg2 := st.NewChange("remove", "remove..")
	t3 := st.NewTask("unlink", "1...")
	chg2.AddTask(t3)
	t3.SetStatus(state.ErrorStatus)
	t3.Errorf("rm failed")

	return []string{chg1.ID(), chg2.ID(), t1.ID(), t2.ID(), t3.ID()}
}

func (s *apiSuite) TestStateChangesDefaultToInProgress(c *check.C) {
	restore := state.MockTime(time.Date(2016, 04, 21, 1, 2, 3, 0, time.UTC))
	defer restore()

	// Setup
	d := newTestDaemon(c)
	st := d.overlord.State()
	st.Lock()
	setupChanges(st)
	st.Unlock()

	// Execute
	req, err := http.NewRequest("GET", "/v2/changes", nil)
	c.Assert(err, check.IsNil)
	rsp := getChanges(stateChangesCmd, req, nil).(*resp)

	// Verify
	c.Check(rsp.Type, check.Equals, ResponseTypeSync)
	c.Check(rsp.Status, check.Equals, 200)
	c.Assert(rsp.Result, check.HasLen, 1)

	res, err := rsp.MarshalJSON()
	c.Assert(err, check.IsNil)

	c.Check(string(res), check.Matches, `.*{"id":"\w+","kind":"install","summary":"install...","status":"Do","tasks":\[{"id":"\w+","kind":"download","summary":"1...","status":"Do","log":\["2016-04-21T01:02:03Z INFO l11","2016-04-21T01:02:03Z INFO l12"],"progress":{"label":"","done":0,"total":1},"spawn-time":"2016-04-21T01:02:03Z"}.*`)
}

func (s *apiSuite) TestStateChangesInProgress(c *check.C) {
	restore := state.MockTime(time.Date(2016, 04, 21, 1, 2, 3, 0, time.UTC))
	defer restore()

	// Setup
	d := newTestDaemon(c)
	st := d.overlord.State()
	st.Lock()
	setupChanges(st)
	st.Unlock()

	// Execute
	req, err := http.NewRequest("GET", "/v2/changes?select=in-progress", nil)
	c.Assert(err, check.IsNil)
	rsp := getChanges(stateChangesCmd, req, nil).(*resp)

	// Verify
	c.Check(rsp.Type, check.Equals, ResponseTypeSync)
	c.Check(rsp.Status, check.Equals, 200)
	c.Assert(rsp.Result, check.HasLen, 1)

	res, err := rsp.MarshalJSON()
	c.Assert(err, check.IsNil)

	c.Check(string(res), check.Matches, `.*{"id":"\w+","kind":"install","summary":"install...","status":"Do","tasks":\[{"id":"\w+","kind":"download","summary":"1...","status":"Do","log":\["2016-04-21T01:02:03Z INFO l11","2016-04-21T01:02:03Z INFO l12"],"progress":{"label":"","done":0,"total":1},"spawn-time":"2016-04-21T01:02:03Z"}.*],"ready":false,"spawn-time":"2016-04-21T01:02:03Z"}.*`)
}

func (s *apiSuite) TestStateChangesAll(c *check.C) {
	restore := state.MockTime(time.Date(2016, 04, 21, 1, 2, 3, 0, time.UTC))
	defer restore()

	// Setup
	d := newTestDaemon(c)
	st := d.overlord.State()
	st.Lock()
	setupChanges(st)
	st.Unlock()

	// Execute
	req, err := http.NewRequest("GET", "/v2/changes?select=all", nil)
	c.Assert(err, check.IsNil)
	rsp := getChanges(stateChangesCmd, req, nil).(*resp)

	// Verify
	c.Check(rsp.Status, check.Equals, 200)
	c.Assert(rsp.Result, check.HasLen, 2)

	res, err := rsp.MarshalJSON()
	c.Assert(err, check.IsNil)

	c.Check(string(res), check.Matches, `.*{"id":"\w+","kind":"install","summary":"install...","status":"Do","tasks":\[{"id":"\w+","kind":"download","summary":"1...","status":"Do","log":\["2016-04-21T01:02:03Z INFO l11","2016-04-21T01:02:03Z INFO l12"],"progress":{"label":"","done":0,"total":1},"spawn-time":"2016-04-21T01:02:03Z"}.*],"ready":false,"spawn-time":"2016-04-21T01:02:03Z"}.*`)
	c.Check(string(res), check.Matches, `.*{"id":"\w+","kind":"remove","summary":"remove..","status":"Error","tasks":\[{"id":"\w+","kind":"unlink","summary":"1...","status":"Error","log":\["2016-04-21T01:02:03Z ERROR rm failed"],"progress":{"label":"","done":1,"total":1},"spawn-time":"2016-04-21T01:02:03Z","ready-time":"2016-04-21T01:02:03Z"}.*],"ready":true,"err":"[^"]+".*`)
}

func (s *apiSuite) TestStateChangesReady(c *check.C) {
	restore := state.MockTime(time.Date(2016, 04, 21, 1, 2, 3, 0, time.UTC))
	defer restore()

	// Setup
	d := newTestDaemon(c)
	st := d.overlord.State()
	st.Lock()
	setupChanges(st)
	st.Unlock()

	// Execute
	req, err := http.NewRequest("GET", "/v2/changes?select=ready", nil)
	c.Assert(err, check.IsNil)
	rsp := getChanges(stateChangesCmd, req, nil).(*resp)

	// Verify
	c.Check(rsp.Status, check.Equals, 200)
	c.Assert(rsp.Result, check.HasLen, 1)

	res, err := rsp.MarshalJSON()
	c.Assert(err, check.IsNil)

	c.Check(string(res), check.Matches, `.*{"id":"\w+","kind":"remove","summary":"remove..","status":"Error","tasks":\[{"id":"\w+","kind":"unlink","summary":"1...","status":"Error","log":\["2016-04-21T01:02:03Z ERROR rm failed"],"progress":{"label":"","done":1,"total":1},"spawn-time":"2016-04-21T01:02:03Z","ready-time":"2016-04-21T01:02:03Z"}.*],"ready":true,"err":"[^"]+".*`)
}

func (s *apiSuite) TestStateChangesForSnapName(c *check.C) {
	restore := state.MockTime(time.Date(2016, 04, 21, 1, 2, 3, 0, time.UTC))
	defer restore()

	// Setup
	d := newTestDaemon(c)
	st := d.overlord.State()
	st.Lock()
	setupChanges(st)
	st.Unlock()

	// Execute
	req, err := http.NewRequest("GET", "/v2/changes?for=funky-snap-name&select=all", nil)
	c.Assert(err, check.IsNil)
	rsp := getChanges(stateChangesCmd, req, nil).(*resp)

	// Verify
	c.Check(rsp.Type, check.Equals, ResponseTypeSync)
	c.Check(rsp.Status, check.Equals, 200)
	c.Assert(rsp.Result, check.FitsTypeOf, []*changeInfo(nil))

	res := rsp.Result.([]*changeInfo)
	c.Assert(res, check.HasLen, 1)
	c.Check(res[0].Kind, check.Equals, `install`)

	_, err = rsp.MarshalJSON()
	c.Assert(err, check.IsNil)
}

func (s *apiSuite) TestStateChangesForSnapNameWithApp(c *check.C) {
	restore := state.MockTime(time.Date(2016, 04, 21, 1, 2, 3, 0, time.UTC))
	defer restore()

	// Setup
	d := newTestDaemon(c)
	st := d.overlord.State()
	st.Lock()
	chg1 := st.NewChange("service-control", "install...")
	// as triggered by snap restart lxd.daemon
	chg1.Set("snap-names", []string{"lxd.daemon"})
	t1 := st.NewTask("exec-command", "1...")
	chg1.AddAll(state.NewTaskSet(t1))
	t1.Logf("foobar")

	st.Unlock()

	// Execute
	req, err := http.NewRequest("GET", "/v2/changes?for=lxd&select=all", nil)
	c.Assert(err, check.IsNil)
	rsp := getChanges(stateChangesCmd, req, nil).(*resp)

	// Verify
	c.Check(rsp.Type, check.Equals, ResponseTypeSync)
	c.Check(rsp.Status, check.Equals, 200)
	c.Assert(rsp.Result, check.FitsTypeOf, []*changeInfo(nil))

	res := rsp.Result.([]*changeInfo)
	c.Assert(res, check.HasLen, 1)
	c.Check(res[0].Kind, check.Equals, `service-control`)

	_, err = rsp.MarshalJSON()
	c.Assert(err, check.IsNil)
}

func (s *apiSuite) TestStateChange(c *check.C) {
	restore := state.MockTime(time.Date(2016, 04, 21, 1, 2, 3, 0, time.UTC))
	defer restore()

	// Setup
	d := newTestDaemon(c)
	st := d.overlord.State()
	st.Lock()
	ids := setupChanges(st)
	chg := st.Change(ids[0])
	chg.Set("api-data", map[string]int{"n": 42})
	st.Unlock()
	s.vars = map[string]string{"id": ids[0]}

	// Execute
	req, err := http.NewRequest("POST", "/v2/change/"+ids[0], nil)
	c.Assert(err, check.IsNil)
	rsp := getChange(stateChangeCmd, req, nil).(*resp)
	rec := httptest.NewRecorder()
	rsp.ServeHTTP(rec, req)

	// Verify
	c.Check(rec.Code, check.Equals, 200)
	c.Check(rsp.Status, check.Equals, 200)
	c.Check(rsp.Type, check.Equals, ResponseTypeSync)
	c.Check(rsp.Result, check.NotNil)

	var body map[string]interface{}
	err = json.Unmarshal(rec.Body.Bytes(), &body)
	c.Check(err, check.IsNil)
	c.Check(body["result"], check.DeepEquals, map[string]interface{}{
		"id":         ids[0],
		"kind":       "install",
		"summary":    "install...",
		"status":     "Do",
		"ready":      false,
		"spawn-time": "2016-04-21T01:02:03Z",
		"tasks": []interface{}{
			map[string]interface{}{
				"id":         ids[2],
				"kind":       "download",
				"summary":    "1...",
				"status":     "Do",
				"log":        []interface{}{"2016-04-21T01:02:03Z INFO l11", "2016-04-21T01:02:03Z INFO l12"},
				"progress":   map[string]interface{}{"label": "", "done": 0., "total": 1.},
				"spawn-time": "2016-04-21T01:02:03Z",
			},
			map[string]interface{}{
				"id":         ids[3],
				"kind":       "activate",
				"summary":    "2...",
				"status":     "Do",
				"progress":   map[string]interface{}{"label": "", "done": 0., "total": 1.},
				"spawn-time": "2016-04-21T01:02:03Z",
			},
		},
		"data": map[string]interface{}{
			"n": float64(42),
		},
	})
}

func (s *apiSuite) TestStateChangeAbort(c *check.C) {
	restore := state.MockTime(time.Date(2016, 04, 21, 1, 2, 3, 0, time.UTC))
	defer restore()

	soon := 0
	ensureStateSoon = func(st *state.State) {
		soon++
	}

	// Setup
	d := newTestDaemon(c)
	st := d.overlord.State()
	st.Lock()
	ids := setupChanges(st)
	st.Unlock()
	s.vars = map[string]string{"id": ids[0]}

	buf := bytes.NewBufferString(`{"action": "abort"}`)

	// Execute
	req, err := http.NewRequest("POST", "/v2/changes/"+ids[0], buf)
	c.Assert(err, check.IsNil)
	rsp := abortChange(stateChangeCmd, req, nil).(*resp)
	rec := httptest.NewRecorder()
	rsp.ServeHTTP(rec, req)

	// Ensure scheduled
	c.Check(soon, check.Equals, 1)

	// Verify
	c.Check(rec.Code, check.Equals, 200)
	c.Check(rsp.Status, check.Equals, 200)
	c.Check(rsp.Type, check.Equals, ResponseTypeSync)
	c.Check(rsp.Result, check.NotNil)

	var body map[string]interface{}
	err = json.Unmarshal(rec.Body.Bytes(), &body)
	c.Check(err, check.IsNil)
	c.Check(body["result"], check.DeepEquals, map[string]interface{}{
		"id":         ids[0],
		"kind":       "install",
		"summary":    "install...",
		"status":     "Hold",
		"ready":      true,
		"spawn-time": "2016-04-21T01:02:03Z",
		"ready-time": "2016-04-21T01:02:03Z",
		"tasks": []interface{}{
			map[string]interface{}{
				"id":         ids[2],
				"kind":       "download",
				"summary":    "1...",
				"status":     "Hold",
				"log":        []interface{}{"2016-04-21T01:02:03Z INFO l11", "2016-04-21T01:02:03Z INFO l12"},
				"progress":   map[string]interface{}{"label": "", "done": 1., "total": 1.},
				"spawn-time": "2016-04-21T01:02:03Z",
				"ready-time": "2016-04-21T01:02:03Z",
			},
			map[string]interface{}{
				"id":         ids[3],
				"kind":       "activate",
				"summary":    "2...",
				"status":     "Hold",
				"progress":   map[string]interface{}{"label": "", "done": 1., "total": 1.},
				"spawn-time": "2016-04-21T01:02:03Z",
				"ready-time": "2016-04-21T01:02:03Z",
			},
		},
	})
}

func (s *apiSuite) TestStateChangeAbortIsReady(c *check.C) {
	restore := state.MockTime(time.Date(2016, 04, 21, 1, 2, 3, 0, time.UTC))
	defer restore()

	// Setup
	d := newTestDaemon(c)
	st := d.overlord.State()
	st.Lock()
	ids := setupChanges(st)
	st.Change(ids[0]).SetStatus(state.DoneStatus)
	st.Unlock()
	s.vars = map[string]string{"id": ids[0]}

	buf := bytes.NewBufferString(`{"action": "abort"}`)

	// Execute
	req, err := http.NewRequest("POST", "/v2/changes/"+ids[0], buf)
	c.Assert(err, check.IsNil)
	rsp := abortChange(stateChangeCmd, req, nil).(*resp)
	rec := httptest.NewRecorder()
	rsp.ServeHTTP(rec, req)

	// Verify
	c.Check(rec.Code, check.Equals, 400)
	c.Check(rsp.Status, check.Equals, 400)
	c.Check(rsp.Type, check.Equals, ResponseTypeError)
	c.Check(rsp.Result, check.NotNil)

	var body map[string]interface{}
	err = json.Unmarshal(rec.Body.Bytes(), &body)
	c.Check(err, check.IsNil)
	c.Check(body["result"], check.DeepEquals, map[string]interface{}{
		"message": fmt.Sprintf("cannot abort change %s with nothing pending", ids[0]),
	})
}

const validBuyInput = `{
		  "snap-id": "the-snap-id-1234abcd",
		  "snap-name": "the snap name",
		  "price": 1.23,
		  "currency": "EUR"
		}`

var validBuyOptions = &client.BuyOptions{
	SnapID:   "the-snap-id-1234abcd",
	Price:    1.23,
	Currency: "EUR",
}

var buyTests = []struct {
	input                string
	result               *client.BuyResult
	err                  error
	expectedStatus       int
	expectedResult       interface{}
	expectedResponseType ResponseType
	expectedBuyOptions   *client.BuyOptions
}{
	{
		// Success
		input: validBuyInput,
		result: &client.BuyResult{
			State: "Complete",
		},
		expectedStatus: 200,
		expectedResult: &client.BuyResult{
			State: "Complete",
		},
		expectedResponseType: ResponseTypeSync,
		expectedBuyOptions:   validBuyOptions,
	},
	{
		// Fail with internal error
		input: `{
		  "snap-id": "the-snap-id-1234abcd",
		  "price": 1.23,
		  "currency": "EUR"
		}`,
		err:                  fmt.Errorf("internal error banana"),
		expectedStatus:       500,
		expectedResponseType: ResponseTypeError,
		expectedResult: &errorResult{
			Message: "internal error banana",
		},
		expectedBuyOptions: &client.BuyOptions{
			SnapID:   "the-snap-id-1234abcd",
			Price:    1.23,
			Currency: "EUR",
		},
	},
	{
		// Fail with unauthenticated error
		input:                validBuyInput,
		err:                  store.ErrUnauthenticated,
		expectedStatus:       400,
		expectedResponseType: ResponseTypeError,
		expectedResult: &errorResult{
			Message: "you need to log in first",
			Kind:    "login-required",
		},
		expectedBuyOptions: validBuyOptions,
	},
	{
		// Fail with TOS not accepted
		input:                validBuyInput,
		err:                  store.ErrTOSNotAccepted,
		expectedStatus:       400,
		expectedResponseType: ResponseTypeError,
		expectedResult: &errorResult{
			Message: "terms of service not accepted",
			Kind:    "terms-not-accepted",
		},
		expectedBuyOptions: validBuyOptions,
	},
	{
		// Fail with no payment methods
		input:                validBuyInput,
		err:                  store.ErrNoPaymentMethods,
		expectedStatus:       400,
		expectedResponseType: ResponseTypeError,
		expectedResult: &errorResult{
			Message: "no payment methods",
			Kind:    "no-payment-methods",
		},
		expectedBuyOptions: validBuyOptions,
	},
	{
		// Fail with payment declined
		input:                validBuyInput,
		err:                  store.ErrPaymentDeclined,
		expectedStatus:       400,
		expectedResponseType: ResponseTypeError,
		expectedResult: &errorResult{
			Message: "payment declined",
			Kind:    "payment-declined",
		},
		expectedBuyOptions: validBuyOptions,
	},
}

func (s *apiSuite) TestBuySnap(c *check.C) {
	s.daemon(c)

	for _, test := range buyTests {
		s.buyResult = test.result
		s.err = test.err

		buf := bytes.NewBufferString(test.input)
		req, err := http.NewRequest("POST", "/v2/buy", buf)
		c.Assert(err, check.IsNil)

		state := snapCmd.d.overlord.State()
		state.Lock()
		user, err := auth.NewUser(state, "username", "email@test.com", "macaroon", []string{"discharge"})
		state.Unlock()
		c.Check(err, check.IsNil)

		rsp := postBuy(buyCmd, req, user).(*resp)

		c.Check(rsp.Status, check.Equals, test.expectedStatus)
		c.Check(rsp.Type, check.Equals, test.expectedResponseType)
		c.Assert(rsp.Result, check.FitsTypeOf, test.expectedResult)
		c.Check(rsp.Result, check.DeepEquals, test.expectedResult)

		c.Check(s.buyOptions, check.DeepEquals, test.expectedBuyOptions)
		c.Check(s.user, check.Equals, user)
	}
}

func (s *apiSuite) TestIsTrue(c *check.C) {
	form := &multipart.Form{}
	c.Check(isTrue(form, "foo"), check.Equals, false)
	for _, f := range []string{"", "false", "0", "False", "f", "try"} {
		form.Value = map[string][]string{"foo": {f}}
		c.Check(isTrue(form, "foo"), check.Equals, false, check.Commentf("expected %q to be false", f))
	}
	for _, t := range []string{"true", "1", "True", "t"} {
		form.Value = map[string][]string{"foo": {t}}
		c.Check(isTrue(form, "foo"), check.Equals, true, check.Commentf("expected %q to be true", t))
	}
}

var readyToBuyTests = []struct {
	input    error
	status   int
	respType interface{}
	response interface{}
}{
	{
		// Success
		input:    nil,
		status:   200,
		respType: ResponseTypeSync,
		response: true,
	},
	{
		// Not accepted TOS
		input:    store.ErrTOSNotAccepted,
		status:   400,
		respType: ResponseTypeError,
		response: &errorResult{
			Message: "terms of service not accepted",
			Kind:    errorKindTermsNotAccepted,
		},
	},
	{
		// No payment methods
		input:    store.ErrNoPaymentMethods,
		status:   400,
		respType: ResponseTypeError,
		response: &errorResult{
			Message: "no payment methods",
			Kind:    errorKindNoPaymentMethods,
		},
	},
}

func (s *apiSuite) TestReadyToBuy(c *check.C) {
	s.daemon(c)

	for _, test := range readyToBuyTests {
		s.err = test.input

		req, err := http.NewRequest("GET", "/v2/buy/ready", nil)
		c.Assert(err, check.IsNil)

		state := snapCmd.d.overlord.State()
		state.Lock()
		user, err := auth.NewUser(state, "username", "email@test.com", "macaroon", []string{"discharge"})
		state.Unlock()
		c.Check(err, check.IsNil)

		rsp := readyToBuy(readyToBuyCmd, req, user).(*resp)
		c.Check(rsp.Status, check.Equals, test.status)
		c.Check(rsp.Type, check.Equals, test.respType)
		c.Assert(rsp.Result, check.FitsTypeOf, test.response)
		c.Check(rsp.Result, check.DeepEquals, test.response)
	}
}

// aliases

func (s *apiSuite) TestAliasSuccess(c *check.C) {
	err := os.MkdirAll(dirs.SnapBinariesDir, 0755)
	c.Assert(err, check.IsNil)
	d := s.daemon(c)

	s.mockSnap(c, aliasYaml)

	oldAutoAliases := snapstate.AutoAliases
	snapstate.AutoAliases = func(*state.State, *snap.Info) (map[string]string, error) {
		return nil, nil
	}
	defer func() { snapstate.AutoAliases = oldAutoAliases }()

	d.overlord.Loop()
	defer d.overlord.Stop()

	action := &aliasAction{
		Action: "alias",
		Snap:   "alias-snap",
		App:    "app",
		Alias:  "alias1",
	}
	text, err := json.Marshal(action)
	c.Assert(err, check.IsNil)
	buf := bytes.NewBuffer(text)
	req, err := http.NewRequest("POST", "/v2/aliases", buf)
	c.Assert(err, check.IsNil)
	rec := httptest.NewRecorder()
	aliasesCmd.POST(aliasesCmd, req, nil).ServeHTTP(rec, req)
	c.Assert(rec.Code, check.Equals, 202)
	var body map[string]interface{}
	err = json.Unmarshal(rec.Body.Bytes(), &body)
	c.Check(err, check.IsNil)
	id := body["change"].(string)

	st := d.overlord.State()
	st.Lock()
	chg := st.Change(id)
	st.Unlock()
	c.Assert(chg, check.NotNil)

	<-chg.Ready()

	st.Lock()
	err = chg.Err()
	st.Unlock()
	c.Assert(err, check.IsNil)

	// sanity check
	c.Check(osutil.IsSymlink(filepath.Join(dirs.SnapBinariesDir, "alias1")), check.Equals, true)
}

func (s *apiSuite) TestAliasChangeConflict(c *check.C) {
	err := os.MkdirAll(dirs.SnapBinariesDir, 0755)
	c.Assert(err, check.IsNil)
	d := s.daemon(c)

	s.mockSnap(c, aliasYaml)

	simulateConflict(d.overlord, "alias-snap")

	oldAutoAliases := snapstate.AutoAliases
	snapstate.AutoAliases = func(*state.State, *snap.Info) (map[string]string, error) {
		return nil, nil
	}
	defer func() { snapstate.AutoAliases = oldAutoAliases }()

	action := &aliasAction{
		Action: "alias",
		Snap:   "alias-snap",
		App:    "app",
		Alias:  "alias1",
	}
	text, err := json.Marshal(action)
	c.Assert(err, check.IsNil)
	buf := bytes.NewBuffer(text)
	req, err := http.NewRequest("POST", "/v2/aliases", buf)
	c.Assert(err, check.IsNil)
	rec := httptest.NewRecorder()
	aliasesCmd.POST(aliasesCmd, req, nil).ServeHTTP(rec, req)
	c.Check(rec.Code, check.Equals, 409)

	var body map[string]interface{}
	err = json.Unmarshal(rec.Body.Bytes(), &body)
	c.Check(err, check.IsNil)
	c.Check(body, check.DeepEquals, map[string]interface{}{
		"status-code": 409.,
		"status":      "Conflict",
		"result": map[string]interface{}{
			"message": `snap "alias-snap" has "manip" change in progress`,
			"kind":    "snap-change-conflict",
			"value": map[string]interface{}{
				"change-kind": "manip",
				"snap-name":   "alias-snap",
			},
		},
		"type": "error"})
}

func (s *apiSuite) TestAliasErrors(c *check.C) {
	s.daemon(c)

	errScenarios := []struct {
		mangle func(*aliasAction)
		err    string
	}{
		{func(a *aliasAction) { a.Action = "" }, `unsupported alias action: ""`},
		{func(a *aliasAction) { a.Action = "what" }, `unsupported alias action: "what"`},
		{func(a *aliasAction) { a.Snap = "lalala" }, `snap "lalala" is not installed`},
		{func(a *aliasAction) { a.Alias = ".foo" }, `invalid alias name: ".foo"`},
		{func(a *aliasAction) { a.Aliases = []string{"baz"} }, `cannot interpret request, snaps can no longer be expected to declare their aliases`},
	}

	for _, scen := range errScenarios {
		action := &aliasAction{
			Action: "alias",
			Snap:   "alias-snap",
			App:    "app",
			Alias:  "alias1",
		}
		scen.mangle(action)

		text, err := json.Marshal(action)
		c.Assert(err, check.IsNil)
		buf := bytes.NewBuffer(text)
		req, err := http.NewRequest("POST", "/v2/aliases", buf)
		c.Assert(err, check.IsNil)

		rsp := changeAliases(aliasesCmd, req, nil).(*resp)
		c.Check(rsp.Type, check.Equals, ResponseTypeError)
		c.Check(rsp.Status, check.Equals, 400)
		c.Check(rsp.Result.(*errorResult).Message, check.Matches, scen.err)
	}
}

func (s *apiSuite) TestUnaliasSnapSuccess(c *check.C) {
	err := os.MkdirAll(dirs.SnapBinariesDir, 0755)
	c.Assert(err, check.IsNil)
	d := s.daemon(c)

	s.mockSnap(c, aliasYaml)

	oldAutoAliases := snapstate.AutoAliases
	snapstate.AutoAliases = func(*state.State, *snap.Info) (map[string]string, error) {
		return nil, nil
	}
	defer func() { snapstate.AutoAliases = oldAutoAliases }()

	d.overlord.Loop()
	defer d.overlord.Stop()

	action := &aliasAction{
		Action: "unalias",
		Snap:   "alias-snap",
	}
	text, err := json.Marshal(action)
	c.Assert(err, check.IsNil)
	buf := bytes.NewBuffer(text)
	req, err := http.NewRequest("POST", "/v2/aliases", buf)
	c.Assert(err, check.IsNil)
	rec := httptest.NewRecorder()
	aliasesCmd.POST(aliasesCmd, req, nil).ServeHTTP(rec, req)
	c.Assert(rec.Code, check.Equals, 202)
	var body map[string]interface{}
	err = json.Unmarshal(rec.Body.Bytes(), &body)
	c.Check(err, check.IsNil)
	id := body["change"].(string)

	st := d.overlord.State()
	st.Lock()
	chg := st.Change(id)
	c.Check(chg.Summary(), check.Equals, `Disable all aliases for snap "alias-snap"`)
	st.Unlock()
	c.Assert(chg, check.NotNil)

	<-chg.Ready()

	st.Lock()
	defer st.Unlock()
	err = chg.Err()
	c.Assert(err, check.IsNil)

	// sanity check
	var snapst snapstate.SnapState
	err = snapstate.Get(st, "alias-snap", &snapst)
	c.Assert(err, check.IsNil)
	c.Check(snapst.AutoAliasesDisabled, check.Equals, true)
}

func (s *apiSuite) TestUnaliasDWIMSnapSuccess(c *check.C) {
	err := os.MkdirAll(dirs.SnapBinariesDir, 0755)
	c.Assert(err, check.IsNil)
	d := s.daemon(c)

	s.mockSnap(c, aliasYaml)

	oldAutoAliases := snapstate.AutoAliases
	snapstate.AutoAliases = func(*state.State, *snap.Info) (map[string]string, error) {
		return nil, nil
	}
	defer func() { snapstate.AutoAliases = oldAutoAliases }()

	d.overlord.Loop()
	defer d.overlord.Stop()

	action := &aliasAction{
		Action: "unalias",
		Snap:   "alias-snap",
		Alias:  "alias-snap",
	}
	text, err := json.Marshal(action)
	c.Assert(err, check.IsNil)
	buf := bytes.NewBuffer(text)
	req, err := http.NewRequest("POST", "/v2/aliases", buf)
	c.Assert(err, check.IsNil)
	rec := httptest.NewRecorder()
	aliasesCmd.POST(aliasesCmd, req, nil).ServeHTTP(rec, req)
	c.Assert(rec.Code, check.Equals, 202)
	var body map[string]interface{}
	err = json.Unmarshal(rec.Body.Bytes(), &body)
	c.Check(err, check.IsNil)
	id := body["change"].(string)

	st := d.overlord.State()
	st.Lock()
	chg := st.Change(id)
	c.Check(chg.Summary(), check.Equals, `Disable all aliases for snap "alias-snap"`)
	st.Unlock()
	c.Assert(chg, check.NotNil)

	<-chg.Ready()

	st.Lock()
	defer st.Unlock()
	err = chg.Err()
	c.Assert(err, check.IsNil)

	// sanity check
	var snapst snapstate.SnapState
	err = snapstate.Get(st, "alias-snap", &snapst)
	c.Assert(err, check.IsNil)
	c.Check(snapst.AutoAliasesDisabled, check.Equals, true)
}

func (s *apiSuite) TestUnaliasAliasSuccess(c *check.C) {
	err := os.MkdirAll(dirs.SnapBinariesDir, 0755)
	c.Assert(err, check.IsNil)
	d := s.daemon(c)

	s.mockSnap(c, aliasYaml)

	oldAutoAliases := snapstate.AutoAliases
	snapstate.AutoAliases = func(*state.State, *snap.Info) (map[string]string, error) {
		return nil, nil
	}
	defer func() { snapstate.AutoAliases = oldAutoAliases }()

	d.overlord.Loop()
	defer d.overlord.Stop()

	action := &aliasAction{
		Action: "alias",
		Snap:   "alias-snap",
		App:    "app",
		Alias:  "alias1",
	}
	text, err := json.Marshal(action)
	c.Assert(err, check.IsNil)
	buf := bytes.NewBuffer(text)
	req, err := http.NewRequest("POST", "/v2/aliases", buf)
	c.Assert(err, check.IsNil)
	rec := httptest.NewRecorder()
	aliasesCmd.POST(aliasesCmd, req, nil).ServeHTTP(rec, req)
	c.Assert(rec.Code, check.Equals, 202)
	var body map[string]interface{}
	err = json.Unmarshal(rec.Body.Bytes(), &body)
	c.Check(err, check.IsNil)
	id := body["change"].(string)

	st := d.overlord.State()
	st.Lock()
	chg := st.Change(id)
	st.Unlock()
	c.Assert(chg, check.NotNil)

	<-chg.Ready()

	st.Lock()
	err = chg.Err()
	st.Unlock()
	c.Assert(err, check.IsNil)

	// unalias
	action = &aliasAction{
		Action: "unalias",
		Alias:  "alias1",
	}
	text, err = json.Marshal(action)
	c.Assert(err, check.IsNil)
	buf = bytes.NewBuffer(text)
	req, err = http.NewRequest("POST", "/v2/aliases", buf)
	c.Assert(err, check.IsNil)
	rec = httptest.NewRecorder()
	aliasesCmd.POST(aliasesCmd, req, nil).ServeHTTP(rec, req)
	c.Assert(rec.Code, check.Equals, 202)
	err = json.Unmarshal(rec.Body.Bytes(), &body)
	c.Check(err, check.IsNil)
	id = body["change"].(string)

	st.Lock()
	chg = st.Change(id)
	c.Check(chg.Summary(), check.Equals, `Remove manual alias "alias1" for snap "alias-snap"`)
	st.Unlock()
	c.Assert(chg, check.NotNil)

	<-chg.Ready()

	st.Lock()
	defer st.Unlock()
	err = chg.Err()
	c.Assert(err, check.IsNil)

	// sanity check
	c.Check(osutil.FileExists(filepath.Join(dirs.SnapBinariesDir, "alias1")), check.Equals, false)
}

func (s *apiSuite) TestUnaliasDWIMAliasSuccess(c *check.C) {
	err := os.MkdirAll(dirs.SnapBinariesDir, 0755)
	c.Assert(err, check.IsNil)
	d := s.daemon(c)

	s.mockSnap(c, aliasYaml)

	oldAutoAliases := snapstate.AutoAliases
	snapstate.AutoAliases = func(*state.State, *snap.Info) (map[string]string, error) {
		return nil, nil
	}
	defer func() { snapstate.AutoAliases = oldAutoAliases }()

	d.overlord.Loop()
	defer d.overlord.Stop()

	action := &aliasAction{
		Action: "alias",
		Snap:   "alias-snap",
		App:    "app",
		Alias:  "alias1",
	}
	text, err := json.Marshal(action)
	c.Assert(err, check.IsNil)
	buf := bytes.NewBuffer(text)
	req, err := http.NewRequest("POST", "/v2/aliases", buf)
	c.Assert(err, check.IsNil)
	rec := httptest.NewRecorder()
	aliasesCmd.POST(aliasesCmd, req, nil).ServeHTTP(rec, req)
	c.Assert(rec.Code, check.Equals, 202)
	var body map[string]interface{}
	err = json.Unmarshal(rec.Body.Bytes(), &body)
	c.Check(err, check.IsNil)
	id := body["change"].(string)

	st := d.overlord.State()
	st.Lock()
	chg := st.Change(id)
	st.Unlock()
	c.Assert(chg, check.NotNil)

	<-chg.Ready()

	st.Lock()
	err = chg.Err()
	st.Unlock()
	c.Assert(err, check.IsNil)

	// DWIM unalias an alias
	action = &aliasAction{
		Action: "unalias",
		Snap:   "alias1",
		Alias:  "alias1",
	}
	text, err = json.Marshal(action)
	c.Assert(err, check.IsNil)
	buf = bytes.NewBuffer(text)
	req, err = http.NewRequest("POST", "/v2/aliases", buf)
	c.Assert(err, check.IsNil)
	rec = httptest.NewRecorder()
	aliasesCmd.POST(aliasesCmd, req, nil).ServeHTTP(rec, req)
	c.Assert(rec.Code, check.Equals, 202)
	err = json.Unmarshal(rec.Body.Bytes(), &body)
	c.Check(err, check.IsNil)
	id = body["change"].(string)

	st.Lock()
	chg = st.Change(id)
	c.Check(chg.Summary(), check.Equals, `Remove manual alias "alias1" for snap "alias-snap"`)
	st.Unlock()
	c.Assert(chg, check.NotNil)

	<-chg.Ready()

	st.Lock()
	defer st.Unlock()
	err = chg.Err()
	c.Assert(err, check.IsNil)

	// sanity check
	c.Check(osutil.FileExists(filepath.Join(dirs.SnapBinariesDir, "alias1")), check.Equals, false)
}

func (s *apiSuite) TestPreferSuccess(c *check.C) {
	err := os.MkdirAll(dirs.SnapBinariesDir, 0755)
	c.Assert(err, check.IsNil)
	d := s.daemon(c)

	s.mockSnap(c, aliasYaml)

	oldAutoAliases := snapstate.AutoAliases
	snapstate.AutoAliases = func(*state.State, *snap.Info) (map[string]string, error) {
		return nil, nil
	}
	defer func() { snapstate.AutoAliases = oldAutoAliases }()

	d.overlord.Loop()
	defer d.overlord.Stop()

	action := &aliasAction{
		Action: "prefer",
		Snap:   "alias-snap",
	}
	text, err := json.Marshal(action)
	c.Assert(err, check.IsNil)
	buf := bytes.NewBuffer(text)
	req, err := http.NewRequest("POST", "/v2/aliases", buf)
	c.Assert(err, check.IsNil)
	rec := httptest.NewRecorder()
	aliasesCmd.POST(aliasesCmd, req, nil).ServeHTTP(rec, req)
	c.Assert(rec.Code, check.Equals, 202)
	var body map[string]interface{}
	err = json.Unmarshal(rec.Body.Bytes(), &body)
	c.Check(err, check.IsNil)
	id := body["change"].(string)

	st := d.overlord.State()
	st.Lock()
	chg := st.Change(id)
	c.Check(chg.Summary(), check.Equals, `Prefer aliases of snap "alias-snap"`)
	st.Unlock()
	c.Assert(chg, check.NotNil)

	<-chg.Ready()

	st.Lock()
	defer st.Unlock()
	err = chg.Err()
	c.Assert(err, check.IsNil)

	// sanity check
	var snapst snapstate.SnapState
	err = snapstate.Get(st, "alias-snap", &snapst)
	c.Assert(err, check.IsNil)
	c.Check(snapst.AutoAliasesDisabled, check.Equals, false)
}

func (s *apiSuite) TestAliases(c *check.C) {
	d := s.daemon(c)

	st := d.overlord.State()
	st.Lock()
	snapstate.Set(st, "alias-snap1", &snapstate.SnapState{
		Sequence: []*snap.SideInfo{
			{RealName: "alias-snap1", Revision: snap.R(11)},
		},
		Current: snap.R(11),
		Active:  true,
		Aliases: map[string]*snapstate.AliasTarget{
			"alias1": {Manual: "cmd1x", Auto: "cmd1"},
			"alias2": {Auto: "cmd2"},
		},
	})
	snapstate.Set(st, "alias-snap2", &snapstate.SnapState{
		Sequence: []*snap.SideInfo{
			{RealName: "alias-snap2", Revision: snap.R(12)},
		},
		Current:             snap.R(12),
		Active:              true,
		AutoAliasesDisabled: true,
		Aliases: map[string]*snapstate.AliasTarget{
			"alias2": {Auto: "cmd2"},
			"alias3": {Manual: "cmd3"},
			"alias4": {Manual: "cmd4x", Auto: "cmd4"},
		},
	})
	st.Unlock()

	req, err := http.NewRequest("GET", "/v2/aliases", nil)
	c.Assert(err, check.IsNil)

	rsp := getAliases(aliasesCmd, req, nil).(*resp)
	c.Check(rsp.Type, check.Equals, ResponseTypeSync)
	c.Check(rsp.Status, check.Equals, 200)
	c.Check(rsp.Result, check.DeepEquals, map[string]map[string]aliasStatus{
		"alias-snap1": {
			"alias1": {
				Command: "alias-snap1.cmd1x",
				Status:  "manual",
				Manual:  "cmd1x",
				Auto:    "cmd1",
			},
			"alias2": {
				Command: "alias-snap1.cmd2",
				Status:  "auto",
				Auto:    "cmd2",
			},
		},
		"alias-snap2": {
			"alias2": {
				Command: "alias-snap2.cmd2",
				Status:  "disabled",
				Auto:    "cmd2",
			},
			"alias3": {
				Command: "alias-snap2.cmd3",
				Status:  "manual",
				Manual:  "cmd3",
			},
			"alias4": {
				Command: "alias-snap2.cmd4x",
				Status:  "manual",
				Manual:  "cmd4x",
				Auto:    "cmd4",
			},
		},
	})

}

func (s *apiSuite) TestInstallUnaliased(c *check.C) {
	var calledFlags snapstate.Flags

	snapstateInstall = func(ctx context.Context, s *state.State, name string, opts *snapstate.RevisionOptions, userID int, flags snapstate.Flags) (*state.TaskSet, error) {
		calledFlags = flags

		t := s.NewTask("fake-install-snap", "Doing a fake install")
		return state.NewTaskSet(t), nil
	}

	d := s.daemon(c)
	inst := &snapInstruction{
		Action: "install",
		// Install the snap without enabled automatic aliases
		Unaliased: true,
		Snaps:     []string{"fake"},
	}

	st := d.overlord.State()
	st.Lock()
	defer st.Unlock()
	_, _, err := inst.dispatch()(inst, st)
	c.Check(err, check.IsNil)

	c.Check(calledFlags.Unaliased, check.Equals, true)
}

func (s *apiSuite) TestInstallPathUnaliased(c *check.C) {
	body := "" +
		"----hello--\r\n" +
		"Content-Disposition: form-data; name=\"snap\"; filename=\"x\"\r\n" +
		"\r\n" +
		"xyzzy\r\n" +
		"----hello--\r\n" +
		"Content-Disposition: form-data; name=\"devmode\"\r\n" +
		"\r\n" +
		"true\r\n" +
		"----hello--\r\n" +
		"Content-Disposition: form-data; name=\"unaliased\"\r\n" +
		"\r\n" +
		"true\r\n" +
		"----hello--\r\n"
	head := map[string]string{"Content-Type": "multipart/thing; boundary=--hello--"}
	// try a multipart/form-data upload
	flags := snapstate.Flags{Unaliased: true, RemoveSnapPath: true, DevMode: true}
	chgSummary := s.sideloadCheck(c, body, head, "local", flags)
	c.Check(chgSummary, check.Equals, `Install "local" snap from file "x"`)
}

func (s *apiSuite) TestSnapctlGetNoUID(c *check.C) {
	buf := bytes.NewBufferString(`{"context-id": "some-context", "args": ["get", "something"]}`)
	req, err := http.NewRequest("POST", "/v2/snapctl", buf)
	c.Assert(err, check.IsNil)
	rsp := runSnapctl(snapctlCmd, req, nil).(*resp)
	c.Assert(rsp.Status, check.Equals, 403)
}

func (s *apiSuite) TestSnapctlForbiddenError(c *check.C) {
	_ = s.daemon(c)

	runSnapctlUcrednetGet = func(string) (int32, uint32, string, error) {
		return 100, 9999, dirs.SnapSocket, nil
	}
	defer func() { runSnapctlUcrednetGet = ucrednetGet }()
	ctlcmdRun = func(ctx *hookstate.Context, arg []string, uid uint32) ([]byte, []byte, error) {
		return nil, nil, &ctlcmd.ForbiddenCommandError{}
	}
	defer func() { ctlcmdRun = ctlcmd.Run }()

	buf := bytes.NewBufferString(fmt.Sprintf(`{"context-id": "some-context", "args": [%q, %q]}`, "set", "foo=bar"))
	req, err := http.NewRequest("POST", "/v2/snapctl", buf)
	c.Assert(err, check.IsNil)
	rsp := runSnapctl(snapctlCmd, req, nil).(*resp)
	c.Assert(rsp.Status, check.Equals, 403)
}

func (s *apiSuite) TestSnapctlUnsuccesfulError(c *check.C) {
	_ = s.daemon(c)

	runSnapctlUcrednetGet = func(string) (int32, uint32, string, error) {
		return 100, 9999, dirs.SnapSocket, nil
	}
	defer func() { runSnapctlUcrednetGet = ucrednetGet }()

	ctlcmdRun = func(ctx *hookstate.Context, arg []string, uid uint32) ([]byte, []byte, error) {
		return nil, nil, &ctlcmd.UnsuccessfulError{ExitCode: 123}
	}
	defer func() { ctlcmdRun = ctlcmd.Run }()

	buf := bytes.NewBufferString(fmt.Sprintf(`{"context-id": "some-context", "args": [%q, %q]}`, "is-connected", "plug"))
	req, err := http.NewRequest("POST", "/v2/snapctl", buf)
	c.Assert(err, check.IsNil)
	rsp := runSnapctl(snapctlCmd, req, nil).(*resp)
	c.Check(rsp.Status, check.Equals, 200)
	c.Check(rsp.Result.(*errorResult).Kind, check.Equals, errorKindUnsuccessful)
	c.Check(rsp.Result.(*errorResult).Value, check.DeepEquals, map[string]interface{}{
		"stdout":    "",
		"stderr":    "",
		"exit-code": 123,
	})
}

type appSuite struct {
	apiBaseSuite
	cmd *testutil.MockCmd

	infoA, infoB, infoC, infoD *snap.Info
}

var _ = check.Suite(&appSuite{})

func (s *appSuite) SetUpTest(c *check.C) {
	s.apiBaseSuite.SetUpTest(c)
	s.cmd = testutil.MockCommand(c, "systemctl", "").Also("journalctl", "")
	s.daemon(c)
	s.infoA = s.mkInstalledInState(c, s.d, "snap-a", "dev", "v1", snap.R(1), true, "apps: {svc1: {daemon: simple}, svc2: {daemon: simple, reload-command: x}}")
	s.infoB = s.mkInstalledInState(c, s.d, "snap-b", "dev", "v1", snap.R(1), false, "apps: {svc3: {daemon: simple}, cmd1: {}}")
	s.infoC = s.mkInstalledInState(c, s.d, "snap-c", "dev", "v1", snap.R(1), true, "")
	s.infoD = s.mkInstalledInState(c, s.d, "snap-d", "dev", "v1", snap.R(1), true, "apps: {cmd2: {}, cmd3: {}}")
	s.d.overlord.Loop()
}

func (s *appSuite) TearDownTest(c *check.C) {
	s.d.overlord.Stop()
	s.cmd.Restore()
	s.apiBaseSuite.TearDownTest(c)
}

func (s *appSuite) TestSplitAppName(c *check.C) {
	type T struct {
		name string
		snap string
		app  string
	}

	for _, x := range []T{
		{name: "foo.bar", snap: "foo", app: "bar"},
		{name: "foo", snap: "foo", app: ""},
		{name: "foo.bar.baz", snap: "foo", app: "bar.baz"},
		{name: ".", snap: "", app: ""}, // SISO
	} {
		snap, app := splitAppName(x.name)
		c.Check(x.snap, check.Equals, snap, check.Commentf(x.name))
		c.Check(x.app, check.Equals, app, check.Commentf(x.name))
	}
}

func (s *appSuite) TestGetAppsInfo(c *check.C) {
	svcNames := []string{"snap-a.svc1", "snap-a.svc2", "snap-b.svc3"}
	for _, name := range svcNames {
		s.sysctlBufs = append(s.sysctlBufs, []byte(fmt.Sprintf(`
Id=snap.%s.service
Type=simple
ActiveState=active
UnitFileState=enabled
`[1:], name)))
	}

	req, err := http.NewRequest("GET", "/v2/apps", nil)
	c.Assert(err, check.IsNil)

	rsp := getAppsInfo(appsCmd, req, nil).(*resp)
	c.Assert(rsp.Status, check.Equals, 200)
	c.Assert(rsp.Type, check.Equals, ResponseTypeSync)
	c.Assert(rsp.Result, check.FitsTypeOf, []client.AppInfo{})
	apps := rsp.Result.([]client.AppInfo)
	c.Assert(apps, check.HasLen, 6)

	for _, name := range svcNames {
		snap, app := splitAppName(name)
		needle := client.AppInfo{
			Snap:   snap,
			Name:   app,
			Daemon: "simple",
		}
		if snap != "snap-b" {
			// snap-b is not active (all the others are)
			needle.Active = true
			needle.Enabled = true
		}
		c.Check(apps, testutil.DeepContains, needle)
	}

	for _, name := range []string{"snap-b.cmd1", "snap-d.cmd2", "snap-d.cmd3"} {
		snap, app := splitAppName(name)
		c.Check(apps, testutil.DeepContains, client.AppInfo{
			Snap: snap,
			Name: app,
		})
	}

	appNames := make([]string, len(apps))
	for i, app := range apps {
		appNames[i] = app.Snap + "." + app.Name
	}
	c.Check(sort.StringsAreSorted(appNames), check.Equals, true)
}

func (s *appSuite) TestGetAppsInfoNames(c *check.C) {

	req, err := http.NewRequest("GET", "/v2/apps?names=snap-d", nil)
	c.Assert(err, check.IsNil)

	rsp := getAppsInfo(appsCmd, req, nil).(*resp)
	c.Assert(rsp.Status, check.Equals, 200)
	c.Assert(rsp.Type, check.Equals, ResponseTypeSync)
	c.Assert(rsp.Result, check.FitsTypeOf, []client.AppInfo{})
	apps := rsp.Result.([]client.AppInfo)
	c.Assert(apps, check.HasLen, 2)

	for _, name := range []string{"snap-d.cmd2", "snap-d.cmd3"} {
		snap, app := splitAppName(name)
		c.Check(apps, testutil.DeepContains, client.AppInfo{
			Snap: snap,
			Name: app,
		})
	}

	appNames := make([]string, len(apps))
	for i, app := range apps {
		appNames[i] = app.Snap + "." + app.Name
	}
	c.Check(sort.StringsAreSorted(appNames), check.Equals, true)
}

func (s *appSuite) TestGetAppsInfoServices(c *check.C) {
	svcNames := []string{"snap-a.svc1", "snap-a.svc2", "snap-b.svc3"}
	for _, name := range svcNames {
		s.sysctlBufs = append(s.sysctlBufs, []byte(fmt.Sprintf(`
Id=snap.%s.service
Type=simple
ActiveState=active
UnitFileState=enabled
`[1:], name)))
	}

	req, err := http.NewRequest("GET", "/v2/apps?select=service", nil)
	c.Assert(err, check.IsNil)

	rsp := getAppsInfo(appsCmd, req, nil).(*resp)
	c.Assert(rsp.Status, check.Equals, 200)
	c.Assert(rsp.Type, check.Equals, ResponseTypeSync)
	c.Assert(rsp.Result, check.FitsTypeOf, []client.AppInfo{})
	svcs := rsp.Result.([]client.AppInfo)
	c.Assert(svcs, check.HasLen, 3)

	for _, name := range svcNames {
		snap, app := splitAppName(name)
		needle := client.AppInfo{
			Snap:   snap,
			Name:   app,
			Daemon: "simple",
		}
		if snap != "snap-b" {
			// snap-b is not active (all the others are)
			needle.Active = true
			needle.Enabled = true
		}
		c.Check(svcs, testutil.DeepContains, needle)
	}

	appNames := make([]string, len(svcs))
	for i, svc := range svcs {
		appNames[i] = svc.Snap + "." + svc.Name
	}
	c.Check(sort.StringsAreSorted(appNames), check.Equals, true)
}

func (s *appSuite) TestGetAppsInfoBadSelect(c *check.C) {
	req, err := http.NewRequest("GET", "/v2/apps?select=potato", nil)
	c.Assert(err, check.IsNil)

	rsp := getAppsInfo(appsCmd, req, nil).(*resp)
	c.Assert(rsp.Status, check.Equals, 400)
	c.Assert(rsp.Type, check.Equals, ResponseTypeError)
}

func (s *appSuite) TestGetAppsInfoBadName(c *check.C) {
	req, err := http.NewRequest("GET", "/v2/apps?names=potato", nil)
	c.Assert(err, check.IsNil)

	rsp := getAppsInfo(appsCmd, req, nil).(*resp)
	c.Assert(rsp.Status, check.Equals, 404)
	c.Assert(rsp.Type, check.Equals, ResponseTypeError)
}

func (s *appSuite) TestAppInfosForOne(c *check.C) {
	st := s.d.overlord.State()
	appInfos, rsp := appInfosFor(st, []string{"snap-a.svc1"}, appInfoOptions{service: true})
	c.Assert(rsp, check.IsNil)
	c.Assert(appInfos, check.HasLen, 1)
	c.Check(appInfos[0].Snap, check.DeepEquals, s.infoA)
	c.Check(appInfos[0].Name, check.Equals, "svc1")
}

func (s *appSuite) TestAppInfosForAll(c *check.C) {
	type T struct {
		opts  appInfoOptions
		snaps []*snap.Info
		names []string
	}

	for _, t := range []T{
		{
			opts:  appInfoOptions{service: true},
			names: []string{"svc1", "svc2", "svc3"},
			snaps: []*snap.Info{s.infoA, s.infoA, s.infoB},
		},
		{
			opts:  appInfoOptions{},
			names: []string{"svc1", "svc2", "cmd1", "svc3", "cmd2", "cmd3"},
			snaps: []*snap.Info{s.infoA, s.infoA, s.infoB, s.infoB, s.infoD, s.infoD},
		},
	} {
		c.Assert(len(t.names), check.Equals, len(t.snaps), check.Commentf("%s", t.opts))

		st := s.d.overlord.State()
		appInfos, rsp := appInfosFor(st, nil, t.opts)
		c.Assert(rsp, check.IsNil, check.Commentf("%s", t.opts))
		names := make([]string, len(appInfos))
		for i, appInfo := range appInfos {
			names[i] = appInfo.Name
		}
		c.Assert(names, check.DeepEquals, t.names, check.Commentf("%s", t.opts))

		for i := range appInfos {
			c.Check(appInfos[i].Snap, check.DeepEquals, t.snaps[i], check.Commentf("%s: %s", t.opts, t.names[i]))
		}
	}
}

func (s *appSuite) TestAppInfosForOneSnap(c *check.C) {
	st := s.d.overlord.State()
	appInfos, rsp := appInfosFor(st, []string{"snap-a"}, appInfoOptions{service: true})
	c.Assert(rsp, check.IsNil)
	c.Assert(appInfos, check.HasLen, 2)
	sort.Sort(cmd.BySnapApp(appInfos))

	c.Check(appInfos[0].Snap, check.DeepEquals, s.infoA)
	c.Check(appInfos[0].Name, check.Equals, "svc1")
	c.Check(appInfos[1].Snap, check.DeepEquals, s.infoA)
	c.Check(appInfos[1].Name, check.Equals, "svc2")
}

func (s *appSuite) TestAppInfosForMixedArgs(c *check.C) {
	st := s.d.overlord.State()
	appInfos, rsp := appInfosFor(st, []string{"snap-a", "snap-a.svc1"}, appInfoOptions{service: true})
	c.Assert(rsp, check.IsNil)
	c.Assert(appInfos, check.HasLen, 2)
	sort.Sort(cmd.BySnapApp(appInfos))

	c.Check(appInfos[0].Snap, check.DeepEquals, s.infoA)
	c.Check(appInfos[0].Name, check.Equals, "svc1")
	c.Check(appInfos[1].Snap, check.DeepEquals, s.infoA)
	c.Check(appInfos[1].Name, check.Equals, "svc2")
}

func (s *appSuite) TestAppInfosCleanupAndSorted(c *check.C) {
	st := s.d.overlord.State()
	appInfos, rsp := appInfosFor(st, []string{
		"snap-b.svc3",
		"snap-a.svc2",
		"snap-a.svc1",
		"snap-a.svc2",
		"snap-b.svc3",
		"snap-a.svc1",
		"snap-b",
		"snap-a",
	}, appInfoOptions{service: true})
	c.Assert(rsp, check.IsNil)
	c.Assert(appInfos, check.HasLen, 3)
	sort.Sort(cmd.BySnapApp(appInfos))

	c.Check(appInfos[0].Snap, check.DeepEquals, s.infoA)
	c.Check(appInfos[0].Name, check.Equals, "svc1")
	c.Check(appInfos[1].Snap, check.DeepEquals, s.infoA)
	c.Check(appInfos[1].Name, check.Equals, "svc2")
	c.Check(appInfos[2].Snap, check.DeepEquals, s.infoB)
	c.Check(appInfos[2].Name, check.Equals, "svc3")
}

func (s *appSuite) TestAppInfosForAppless(c *check.C) {
	st := s.d.overlord.State()
	appInfos, rsp := appInfosFor(st, []string{"snap-c"}, appInfoOptions{service: true})
	c.Assert(rsp, check.FitsTypeOf, &resp{})
	c.Check(rsp.(*resp).Status, check.Equals, 404)
	c.Check(rsp.(*resp).Result.(*errorResult).Kind, check.Equals, errorKindAppNotFound)
	c.Assert(appInfos, check.IsNil)
}

func (s *appSuite) TestAppInfosForMissingApp(c *check.C) {
	st := s.d.overlord.State()
	appInfos, rsp := appInfosFor(st, []string{"snap-c.whatever"}, appInfoOptions{service: true})
	c.Assert(rsp, check.FitsTypeOf, &resp{})
	c.Check(rsp.(*resp).Status, check.Equals, 404)
	c.Check(rsp.(*resp).Result.(*errorResult).Kind, check.Equals, errorKindAppNotFound)
	c.Assert(appInfos, check.IsNil)
}

func (s *appSuite) TestAppInfosForMissingSnap(c *check.C) {
	st := s.d.overlord.State()
	appInfos, rsp := appInfosFor(st, []string{"snap-x"}, appInfoOptions{service: true})
	c.Assert(rsp, check.FitsTypeOf, &resp{})
	c.Check(rsp.(*resp).Status, check.Equals, 404)
	c.Check(rsp.(*resp).Result.(*errorResult).Kind, check.Equals, errorKindSnapNotFound)
	c.Assert(appInfos, check.IsNil)
}

func (s *apiSuite) TestLogsNoServices(c *check.C) {
	// NOTE this is *apiSuite, not *appSuite, so there are no
	// installed snaps with services

	cmd := testutil.MockCommand(c, "systemctl", "").Also("journalctl", "")
	defer cmd.Restore()
	s.daemon(c)
	s.d.overlord.Loop()
	defer s.d.overlord.Stop()

	req, err := http.NewRequest("GET", "/v2/logs", nil)
	c.Assert(err, check.IsNil)

	rsp := getLogs(logsCmd, req, nil).(*resp)
	c.Assert(rsp.Status, check.Equals, 404)
	c.Assert(rsp.Type, check.Equals, ResponseTypeError)
}

func (s *appSuite) TestLogs(c *check.C) {
	s.jctlRCs = []io.ReadCloser{ioutil.NopCloser(strings.NewReader(`
{"MESSAGE": "hello1", "SYSLOG_IDENTIFIER": "xyzzy", "_PID": "42", "__REALTIME_TIMESTAMP": "42"}
{"MESSAGE": "hello2", "SYSLOG_IDENTIFIER": "xyzzy", "_PID": "42", "__REALTIME_TIMESTAMP": "44"}
{"MESSAGE": "hello3", "SYSLOG_IDENTIFIER": "xyzzy", "_PID": "42", "__REALTIME_TIMESTAMP": "46"}
{"MESSAGE": "hello4", "SYSLOG_IDENTIFIER": "xyzzy", "_PID": "42", "__REALTIME_TIMESTAMP": "48"}
{"MESSAGE": "hello5", "SYSLOG_IDENTIFIER": "xyzzy", "_PID": "42", "__REALTIME_TIMESTAMP": "50"}
	`))}

	req, err := http.NewRequest("GET", "/v2/logs?names=snap-a.svc2&n=42&follow=false", nil)
	c.Assert(err, check.IsNil)

	rec := httptest.NewRecorder()
	getLogs(logsCmd, req, nil).ServeHTTP(rec, req)

	c.Check(s.jctlSvcses, check.DeepEquals, [][]string{{"snap.snap-a.svc2.service"}})
	c.Check(s.jctlNs, check.DeepEquals, []int{42})
	c.Check(s.jctlFollows, check.DeepEquals, []bool{false})

	c.Check(rec.Code, check.Equals, 200)
	c.Check(rec.HeaderMap.Get("Content-Type"), check.Equals, "application/json-seq")
	c.Check(rec.Body.String(), check.Equals, `
{"timestamp":"1970-01-01T00:00:00.000042Z","message":"hello1","sid":"xyzzy","pid":"42"}
{"timestamp":"1970-01-01T00:00:00.000044Z","message":"hello2","sid":"xyzzy","pid":"42"}
{"timestamp":"1970-01-01T00:00:00.000046Z","message":"hello3","sid":"xyzzy","pid":"42"}
{"timestamp":"1970-01-01T00:00:00.000048Z","message":"hello4","sid":"xyzzy","pid":"42"}
{"timestamp":"1970-01-01T00:00:00.00005Z","message":"hello5","sid":"xyzzy","pid":"42"}
`[1:])
}

func (s *appSuite) TestLogsN(c *check.C) {
	type T struct {
		in  string
		out int
	}

	for _, t := range []T{
		{in: "", out: 10},
		{in: "0", out: 0},
		{in: "-1", out: -1},
		{in: strconv.Itoa(math.MinInt32), out: math.MinInt32},
		{in: strconv.Itoa(math.MaxInt32), out: math.MaxInt32},
	} {

		s.jctlRCs = []io.ReadCloser{ioutil.NopCloser(strings.NewReader(""))}
		s.jctlNs = nil

		req, err := http.NewRequest("GET", "/v2/logs?n="+t.in, nil)
		c.Assert(err, check.IsNil)

		rec := httptest.NewRecorder()
		getLogs(logsCmd, req, nil).ServeHTTP(rec, req)

		c.Check(s.jctlNs, check.DeepEquals, []int{t.out})
	}
}

func (s *appSuite) TestLogsBadN(c *check.C) {
	req, err := http.NewRequest("GET", "/v2/logs?n=hello", nil)
	c.Assert(err, check.IsNil)

	rsp := getLogs(logsCmd, req, nil).(*resp)
	c.Assert(rsp.Status, check.Equals, 400)
	c.Assert(rsp.Type, check.Equals, ResponseTypeError)
}

func (s *appSuite) TestLogsFollow(c *check.C) {
	s.jctlRCs = []io.ReadCloser{
		ioutil.NopCloser(strings.NewReader("")),
		ioutil.NopCloser(strings.NewReader("")),
		ioutil.NopCloser(strings.NewReader("")),
	}

	reqT, err := http.NewRequest("GET", "/v2/logs?follow=true", nil)
	c.Assert(err, check.IsNil)
	reqF, err := http.NewRequest("GET", "/v2/logs?follow=false", nil)
	c.Assert(err, check.IsNil)
	reqN, err := http.NewRequest("GET", "/v2/logs", nil)
	c.Assert(err, check.IsNil)

	rec := httptest.NewRecorder()
	getLogs(logsCmd, reqT, nil).ServeHTTP(rec, reqT)
	getLogs(logsCmd, reqF, nil).ServeHTTP(rec, reqF)
	getLogs(logsCmd, reqN, nil).ServeHTTP(rec, reqN)

	c.Check(s.jctlFollows, check.DeepEquals, []bool{true, false, false})
}

func (s *appSuite) TestLogsBadFollow(c *check.C) {
	req, err := http.NewRequest("GET", "/v2/logs?follow=hello", nil)
	c.Assert(err, check.IsNil)

	rsp := getLogs(logsCmd, req, nil).(*resp)
	c.Assert(rsp.Status, check.Equals, 400)
	c.Assert(rsp.Type, check.Equals, ResponseTypeError)
}

func (s *appSuite) TestLogsBadName(c *check.C) {
	req, err := http.NewRequest("GET", "/v2/logs?names=hello", nil)
	c.Assert(err, check.IsNil)

	rsp := getLogs(logsCmd, req, nil).(*resp)
	c.Assert(rsp.Status, check.Equals, 404)
	c.Assert(rsp.Type, check.Equals, ResponseTypeError)
}

func (s *appSuite) TestLogsSad(c *check.C) {
	s.jctlErrs = []error{errors.New("potato")}
	req, err := http.NewRequest("GET", "/v2/logs", nil)
	c.Assert(err, check.IsNil)

	rsp := getLogs(logsCmd, req, nil).(*resp)
	c.Assert(rsp.Status, check.Equals, 500)
	c.Assert(rsp.Type, check.Equals, ResponseTypeError)
}

<<<<<<< HEAD
func (s *appSuite) testPostApps(c *check.C, inst servicestate.Instruction, systemctlCall [][]string, numTasks int) *state.Change {
=======
func (s *appSuite) testPostApps(c *check.C, inst servicestate.Instruction, servicecmds []serviceControlArgs) *state.Change {
>>>>>>> 46559c2a
	postBody, err := json.Marshal(inst)
	c.Assert(err, check.IsNil)

	req, err := http.NewRequest("POST", "/v2/apps", bytes.NewBuffer(postBody))
	c.Assert(err, check.IsNil)

	rsp := postApps(appsCmd, req, nil).(*resp)
	c.Assert(rsp.Status, check.Equals, 202)
	c.Assert(rsp.Type, check.Equals, ResponseTypeAsync)
	c.Check(rsp.Change, check.Matches, `[0-9]+`)

	st := s.d.overlord.State()
	st.Lock()
	defer st.Unlock()
	chg := st.Change(rsp.Change)
	c.Assert(chg, check.NotNil)
<<<<<<< HEAD
	c.Check(chg.Tasks(), check.HasLen, numTasks)
=======
	c.Check(chg.Tasks(), check.HasLen, len(servicecmds))
>>>>>>> 46559c2a

	st.Unlock()
	<-chg.Ready()
	st.Lock()

<<<<<<< HEAD
	c.Check(s.sysctlArgses, check.DeepEquals, systemctlCall)
=======
	c.Check(s.serviceControlCalls, check.DeepEquals, servicecmds)
>>>>>>> 46559c2a
	return chg
}

func (s *appSuite) TestPostAppsStartOne(c *check.C) {
	inst := servicestate.Instruction{Action: "start", Names: []string{"snap-a.svc2"}}
<<<<<<< HEAD
	expected := [][]string{{"start", "snap.snap-a.svc2.service"}}
	chg := s.testPostApps(c, inst, expected, 1)
=======
	expected := []serviceControlArgs{
		{action: "start", names: []string{"snap-a.svc2"}},
	}
	chg := s.testPostApps(c, inst, expected)
>>>>>>> 46559c2a
	chg.State().Lock()
	defer chg.State().Unlock()

	var names []string
	err := chg.Get("snap-names", &names)
	c.Assert(err, check.IsNil)
	c.Assert(names, check.DeepEquals, []string{"snap-a"})
}

func (s *appSuite) TestPostAppsStartTwo(c *check.C) {
	inst := servicestate.Instruction{Action: "start", Names: []string{"snap-a"}}
<<<<<<< HEAD
	expected := [][]string{{"start", "snap.snap-a.svc1.service"}, {"start", "snap.snap-a.svc2.service"}}
	chg := s.testPostApps(c, inst, expected, 1)
	chg.State().Lock()
	defer chg.State().Unlock()
	// check the summary expands the snap into actual apps
	c.Check(chg.Summary(), check.Equals, "Running service command")
	c.Check(chg.Tasks()[0].Summary(), check.Equals, `Run service command "start" for services ["svc1" "svc2"] of snap "snap-a"`)
=======
	expected := []serviceControlArgs{
		{action: "start", names: []string{"snap-a.svc1", "snap-a.svc2"}},
	}
	chg := s.testPostApps(c, inst, expected)

	chg.State().Lock()
	defer chg.State().Unlock()
>>>>>>> 46559c2a

	var names []string
	err := chg.Get("snap-names", &names)
	c.Assert(err, check.IsNil)
	c.Assert(names, check.DeepEquals, []string{"snap-a"})
}

func (s *appSuite) TestPostAppsStartThree(c *check.C) {
	inst := servicestate.Instruction{Action: "start", Names: []string{"snap-a", "snap-b"}}
<<<<<<< HEAD
	expected := [][]string{{"start", "snap.snap-a.svc1.service"}, {"start", "snap.snap-a.svc2.service"}, {"start", "snap.snap-b.svc3.service"}}
	chg := s.testPostApps(c, inst, expected, 2)
=======
	expected := []serviceControlArgs{
		{action: "start", names: []string{"snap-a.svc1", "snap-a.svc2", "snap-b.svc3"}},
	}
	chg := s.testPostApps(c, inst, expected)
>>>>>>> 46559c2a
	// check the summary expands the snap into actual apps
	c.Check(chg.Summary(), check.Equals, "Running service command")
	chg.State().Lock()
	defer chg.State().Unlock()
<<<<<<< HEAD
	c.Check(chg.Tasks()[0].Summary(), check.Equals, `Run service command "start" for services ["svc1" "svc2"] of snap "snap-a"`)
=======
>>>>>>> 46559c2a

	var names []string
	err := chg.Get("snap-names", &names)
	c.Assert(err, check.IsNil)
	c.Assert(names, check.DeepEquals, []string{"snap-a", "snap-b"})
}

func (s *appSuite) TestPostAppsStop(c *check.C) {
	inst := servicestate.Instruction{Action: "stop", Names: []string{"snap-a.svc2"}}
<<<<<<< HEAD
	expected := [][]string{{"stop", "snap.snap-a.svc2.service"}, {"show", "--property=ActiveState", "snap.snap-a.svc2.service"}}
	s.testPostApps(c, inst, expected, 1)
=======
	expected := []serviceControlArgs{
		{action: "stop", names: []string{"snap-a.svc2"}},
	}
	s.testPostApps(c, inst, expected)
>>>>>>> 46559c2a
}

func (s *appSuite) TestPostAppsRestart(c *check.C) {
	inst := servicestate.Instruction{Action: "restart", Names: []string{"snap-a.svc2"}}
<<<<<<< HEAD
	expected := [][]string{{"stop", "snap.snap-a.svc2.service"}, {"show", "--property=ActiveState", "snap.snap-a.svc2.service"}, {"start", "snap.snap-a.svc2.service"}}
	s.testPostApps(c, inst, expected, 1)
=======
	expected := []serviceControlArgs{
		{action: "restart", names: []string{"snap-a.svc2"}},
	}
	s.testPostApps(c, inst, expected)
>>>>>>> 46559c2a
}

func (s *appSuite) TestPostAppsReload(c *check.C) {
	inst := servicestate.Instruction{Action: "restart", Names: []string{"snap-a.svc2"}}
	inst.Reload = true
<<<<<<< HEAD
	expected := [][]string{{"reload-or-restart", "snap.snap-a.svc2.service"}}
	s.testPostApps(c, inst, expected, 1)
=======
	expected := []serviceControlArgs{
		{action: "restart", options: "reload", names: []string{"snap-a.svc2"}},
	}
	s.testPostApps(c, inst, expected)
>>>>>>> 46559c2a
}

func (s *appSuite) TestPostAppsEnableNow(c *check.C) {
	inst := servicestate.Instruction{Action: "start", Names: []string{"snap-a.svc2"}}
	inst.Enable = true
<<<<<<< HEAD
	expected := [][]string{{"--root", dirs.GlobalRootDir, "enable", "snap.snap-a.svc2.service"}, {"start", "snap.snap-a.svc2.service"}}
	s.testPostApps(c, inst, expected, 1)
=======
	expected := []serviceControlArgs{
		{action: "start", options: "enable", names: []string{"snap-a.svc2"}},
	}
	s.testPostApps(c, inst, expected)
>>>>>>> 46559c2a
}

func (s *appSuite) TestPostAppsDisableNow(c *check.C) {
	inst := servicestate.Instruction{Action: "stop", Names: []string{"snap-a.svc2"}}
	inst.Disable = true
<<<<<<< HEAD
	expected := [][]string{{"stop", "snap.snap-a.svc2.service"},
		{"show", "--property=ActiveState", "snap.snap-a.svc2.service"},
		{"--root", dirs.GlobalRootDir, "disable", "snap.snap-a.svc2.service"}}
	s.testPostApps(c, inst, expected, 1)
=======
	expected := []serviceControlArgs{
		{action: "stop", options: "disable", names: []string{"snap-a.svc2"}},
	}
	s.testPostApps(c, inst, expected)
>>>>>>> 46559c2a
}

func (s *appSuite) TestPostAppsBadJSON(c *check.C) {
	req, err := http.NewRequest("POST", "/v2/apps", bytes.NewBufferString(`'junk`))
	c.Assert(err, check.IsNil)
	rsp := postApps(appsCmd, req, nil).(*resp)
	c.Check(rsp.Status, check.Equals, 400)
	c.Check(rsp.Type, check.Equals, ResponseTypeError)
	c.Check(rsp.Result.(*errorResult).Message, check.Matches, ".*cannot decode request body.*")
}

func (s *appSuite) TestPostAppsBadOp(c *check.C) {
	req, err := http.NewRequest("POST", "/v2/apps", bytes.NewBufferString(`{"random": "json"}`))
	c.Assert(err, check.IsNil)
	rsp := postApps(appsCmd, req, nil).(*resp)
	c.Check(rsp.Status, check.Equals, 400)
	c.Check(rsp.Type, check.Equals, ResponseTypeError)
	c.Check(rsp.Result.(*errorResult).Message, check.Matches, ".*cannot perform operation on services without a list of services.*")
}

func (s *appSuite) TestPostAppsBadSnap(c *check.C) {
	req, err := http.NewRequest("POST", "/v2/apps", bytes.NewBufferString(`{"action": "stop", "names": ["snap-c"]}`))
	c.Assert(err, check.IsNil)
	rsp := postApps(appsCmd, req, nil).(*resp)
	c.Check(rsp.Status, check.Equals, 404)
	c.Check(rsp.Type, check.Equals, ResponseTypeError)
	c.Check(rsp.Result.(*errorResult).Message, check.Equals, `snap "snap-c" has no services`)
}

func (s *appSuite) TestPostAppsBadApp(c *check.C) {
	req, err := http.NewRequest("POST", "/v2/apps", bytes.NewBufferString(`{"action": "stop", "names": ["snap-a.what"]}`))
	c.Assert(err, check.IsNil)
	rsp := postApps(appsCmd, req, nil).(*resp)
	c.Check(rsp.Status, check.Equals, 404)
	c.Check(rsp.Type, check.Equals, ResponseTypeError)
	c.Check(rsp.Result.(*errorResult).Message, check.Equals, `snap "snap-a" has no service "what"`)
}

func (s *appSuite) TestPostAppsServiceControlError(c *check.C) {
	req, err := http.NewRequest("POST", "/v2/apps", bytes.NewBufferString(`{"action": "start", "names": ["snap-a.svc1"]}`))
	c.Assert(err, check.IsNil)
	s.serviceControlError = fmt.Errorf("total failure")
	rsp := postApps(appsCmd, req, nil).(*resp)
	c.Check(rsp.Status, check.Equals, 400)
	c.Check(rsp.Type, check.Equals, ResponseTypeError)
	c.Check(rsp.Result.(*errorResult).Message, check.Equals, `total failure`)
}

func (s *appSuite) TestPostAppsConflict(c *check.C) {
	req, err := http.NewRequest("POST", "/v2/apps", bytes.NewBufferString(`{"action": "start", "names": ["snap-a.svc1"]}`))
	c.Assert(err, check.IsNil)
	s.serviceControlError = &snapstate.ChangeConflictError{Snap: "snap-a", ChangeKind: "enable"}
	rsp := postApps(appsCmd, req, nil).(*resp)
	c.Check(rsp.Status, check.Equals, 400)
	c.Check(rsp.Type, check.Equals, ResponseTypeError)
	c.Check(rsp.Result.(*errorResult).Message, check.Equals, `snap "snap-a" has "enable" change in progress`)
}

type fakeNetError struct {
	message   string
	timeout   bool
	temporary bool
}

func (e fakeNetError) Error() string   { return e.message }
func (e fakeNetError) Timeout() bool   { return e.timeout }
func (e fakeNetError) Temporary() bool { return e.temporary }

func (s *apiSuite) TestErrToResponseNoSnapsDoesNotPanic(c *check.C) {
	si := &snapInstruction{Action: "frobble"}
	errors := []error{
		store.ErrSnapNotFound,
		&store.RevisionNotAvailableError{},
		store.ErrNoUpdateAvailable,
		store.ErrLocalSnap,
		&snap.AlreadyInstalledError{Snap: "foo"},
		&snap.NotInstalledError{Snap: "foo"},
		&snapstate.SnapNeedsDevModeError{Snap: "foo"},
		&snapstate.SnapNeedsClassicError{Snap: "foo"},
		&snapstate.SnapNeedsClassicSystemError{Snap: "foo"},
		fakeNetError{message: "other"},
		fakeNetError{message: "timeout", timeout: true},
		fakeNetError{message: "temp", temporary: true},
		errors.New("some other error"),
	}

	for _, err := range errors {
		rsp := si.errToResponse(err)
		com := check.Commentf("%v", err)
		c.Check(rsp, check.NotNil, com)
		status := rsp.(*resp).Status
		c.Check(status/100 == 4 || status/100 == 5, check.Equals, true, com)
	}
}

func (s *apiSuite) TestErrToResponseForRevisionNotAvailable(c *check.C) {
	si := &snapInstruction{Action: "frobble", Snaps: []string{"foo"}}

	thisArch := arch.DpkgArchitecture()

	err := &store.RevisionNotAvailableError{
		Action:  "install",
		Channel: "stable",
		Releases: []channel.Channel{
			snaptest.MustParseChannel("beta", thisArch),
		},
	}
	rsp := si.errToResponse(err).(*resp)
	c.Check(rsp, check.DeepEquals, &resp{
		Status: 404,
		Type:   ResponseTypeError,
		Result: &errorResult{
			Message: "no snap revision on specified channel",
			Kind:    errorKindSnapChannelNotAvailable,
			Value: map[string]interface{}{
				"snap-name":    "foo",
				"action":       "install",
				"channel":      "stable",
				"architecture": thisArch,
				"releases": []map[string]interface{}{
					{"architecture": thisArch, "channel": "beta"},
				},
			},
		},
	})

	err = &store.RevisionNotAvailableError{
		Action:  "install",
		Channel: "stable",
		Releases: []channel.Channel{
			snaptest.MustParseChannel("beta", "other-arch"),
		},
	}
	rsp = si.errToResponse(err).(*resp)
	c.Check(rsp, check.DeepEquals, &resp{
		Status: 404,
		Type:   ResponseTypeError,
		Result: &errorResult{
			Message: "no snap revision on specified architecture",
			Kind:    errorKindSnapArchitectureNotAvailable,
			Value: map[string]interface{}{
				"snap-name":    "foo",
				"action":       "install",
				"channel":      "stable",
				"architecture": thisArch,
				"releases": []map[string]interface{}{
					{"architecture": "other-arch", "channel": "beta"},
				},
			},
		},
	})

	err = &store.RevisionNotAvailableError{}
	rsp = si.errToResponse(err).(*resp)
	c.Check(rsp, check.DeepEquals, &resp{
		Status: 404,
		Type:   ResponseTypeError,
		Result: &errorResult{
			Message: "no snap revision available as specified",
			Kind:    errorKindSnapRevisionNotAvailable,
			Value:   "foo",
		},
	})
}

func (s *apiSuite) testWarnings(c *check.C, all bool, body io.Reader) (calls string, result interface{}) {
	s.daemon(c)

	oldOK := stateOkayWarnings
	oldAll := stateAllWarnings
	oldPending := statePendingWarnings
	stateOkayWarnings = func(*state.State, time.Time) int { calls += "ok"; return 0 }
	stateAllWarnings = func(*state.State) []*state.Warning { calls += "all"; return nil }
	statePendingWarnings = func(*state.State) ([]*state.Warning, time.Time) { calls += "show"; return nil, time.Time{} }
	defer func() {
		stateOkayWarnings = oldOK
		stateAllWarnings = oldAll
		statePendingWarnings = oldPending
	}()

	method := "GET"
	f := warningsCmd.GET
	if body != nil {
		method = "POST"
		f = warningsCmd.POST
	}
	q := url.Values{}
	if all {
		q.Set("select", "all")
	}
	req, err := http.NewRequest(method, "/v2/warnings?"+q.Encode(), body)
	c.Assert(err, check.IsNil)

	rsp, ok := f(warningsCmd, req, nil).(*resp)
	c.Assert(ok, check.Equals, true)

	c.Check(rsp.Type, check.Equals, ResponseTypeSync)
	c.Check(rsp.Status, check.Equals, 200)
	c.Assert(rsp.Result, check.NotNil)
	return calls, rsp.Result
}

func (s *apiSuite) TestAllWarnings(c *check.C) {
	calls, result := s.testWarnings(c, true, nil)
	c.Check(calls, check.Equals, "all")
	c.Check(result, check.DeepEquals, []state.Warning{})
}

func (s *apiSuite) TestSomeWarnings(c *check.C) {
	calls, result := s.testWarnings(c, false, nil)
	c.Check(calls, check.Equals, "show")
	c.Check(result, check.DeepEquals, []state.Warning{})
}

func (s *apiSuite) TestAckWarnings(c *check.C) {
	calls, result := s.testWarnings(c, false, bytes.NewReader([]byte(`{"action": "okay", "timestamp": "2006-01-02T15:04:05Z"}`)))
	c.Check(calls, check.Equals, "ok")
	c.Check(result, check.DeepEquals, 0)
}

func (s *apiSuite) TestErrToResponseForChangeConflict(c *check.C) {
	si := &snapInstruction{Action: "frobble", Snaps: []string{"foo"}}

	err := &snapstate.ChangeConflictError{Snap: "foo", ChangeKind: "install"}
	rsp := si.errToResponse(err).(*resp)
	c.Check(rsp, check.DeepEquals, &resp{
		Status: 409,
		Type:   ResponseTypeError,
		Result: &errorResult{
			Message: `snap "foo" has "install" change in progress`,
			Kind:    errorKindSnapChangeConflict,
			Value: map[string]interface{}{
				"snap-name":   "foo",
				"change-kind": "install",
			},
		},
	})

	// only snap
	err = &snapstate.ChangeConflictError{Snap: "foo"}
	rsp = si.errToResponse(err).(*resp)
	c.Check(rsp, check.DeepEquals, &resp{
		Status: 409,
		Type:   ResponseTypeError,
		Result: &errorResult{
			Message: `snap "foo" has changes in progress`,
			Kind:    errorKindSnapChangeConflict,
			Value: map[string]interface{}{
				"snap-name": "foo",
			},
		},
	})

	// only kind
	err = &snapstate.ChangeConflictError{Message: "specific error msg", ChangeKind: "some-global-op"}
	rsp = si.errToResponse(err).(*resp)
	c.Check(rsp, check.DeepEquals, &resp{
		Status: 409,
		Type:   ResponseTypeError,
		Result: &errorResult{
			Message: "specific error msg",
			Kind:    errorKindSnapChangeConflict,
			Value: map[string]interface{}{
				"change-kind": "some-global-op",
			},
		},
	})
}

func (s *apiSuite) TestErrToResponse(c *check.C) {
	aie := &snap.AlreadyInstalledError{Snap: "foo"}
	nie := &snap.NotInstalledError{Snap: "foo"}
	cce := &snapstate.ChangeConflictError{Snap: "foo"}
	ndme := &snapstate.SnapNeedsDevModeError{Snap: "foo"}
	nc := &snapstate.SnapNotClassicError{Snap: "foo"}
	nce := &snapstate.SnapNeedsClassicError{Snap: "foo"}
	ncse := &snapstate.SnapNeedsClassicSystemError{Snap: "foo"}
	netoe := fakeNetError{message: "other"}
	nettoute := fakeNetError{message: "timeout", timeout: true}
	nettmpe := fakeNetError{message: "temp", temporary: true}

	e := errors.New("other error")

	sa1e := &store.SnapActionError{Refresh: map[string]error{"foo": store.ErrSnapNotFound}}
	sa2e := &store.SnapActionError{Refresh: map[string]error{
		"foo": store.ErrSnapNotFound,
		"bar": store.ErrSnapNotFound,
	}}
	saOe := &store.SnapActionError{Other: []error{e}}
	// this one can't happen (but fun to test):
	saXe := &store.SnapActionError{Refresh: map[string]error{"foo": sa1e}}

	makeErrorRsp := func(kind errorKind, err error, value interface{}) Response {
		return SyncResponse(&resp{
			Type:   ResponseTypeError,
			Result: &errorResult{Message: err.Error(), Kind: kind, Value: value},
			Status: 400,
		}, nil)
	}

	tests := []struct {
		err         error
		expectedRsp Response
	}{
		{store.ErrSnapNotFound, SnapNotFound("foo", store.ErrSnapNotFound)},
		{store.ErrNoUpdateAvailable, makeErrorRsp(errorKindSnapNoUpdateAvailable, store.ErrNoUpdateAvailable, "")},
		{store.ErrLocalSnap, makeErrorRsp(errorKindSnapLocal, store.ErrLocalSnap, "")},
		{aie, makeErrorRsp(errorKindSnapAlreadyInstalled, aie, "foo")},
		{nie, makeErrorRsp(errorKindSnapNotInstalled, nie, "foo")},
		{ndme, makeErrorRsp(errorKindSnapNeedsDevMode, ndme, "foo")},
		{nc, makeErrorRsp(errorKindSnapNotClassic, nc, "foo")},
		{nce, makeErrorRsp(errorKindSnapNeedsClassic, nce, "foo")},
		{ncse, makeErrorRsp(errorKindSnapNeedsClassicSystem, ncse, "foo")},
		{cce, SnapChangeConflict(cce)},
		{nettoute, makeErrorRsp(errorKindNetworkTimeout, nettoute, "")},
		{netoe, BadRequest("ERR: %v", netoe)},
		{nettmpe, BadRequest("ERR: %v", nettmpe)},
		{e, BadRequest("ERR: %v", e)},

		// action error unwrapping:
		{sa1e, SnapNotFound("foo", store.ErrSnapNotFound)},
		{saXe, SnapNotFound("foo", store.ErrSnapNotFound)},
		// action errors, unwrapped:
		{sa2e, BadRequest(`ERR: cannot refresh: snap not found: "bar", "foo"`)},
		{saOe, BadRequest("ERR: cannot refresh, install, or download: other error")},
	}

	for _, t := range tests {
		com := check.Commentf("%v", t.err)
		rsp := errToResponse(t.err, []string{"foo"}, BadRequest, "%s: %v", "ERR")
		c.Check(rsp, check.DeepEquals, t.expectedRsp, com)
	}
}<|MERGE_RESOLUTION|>--- conflicted
+++ resolved
@@ -244,27 +244,6 @@
 }
 
 func (s *apiBaseSuite) systemctl(args ...string) (buf []byte, err error) {
-<<<<<<< HEAD
-	s.sysctlArgses = append(s.sysctlArgses, args)
-
-	if len(args) > 2 && args[0] == "--root" && (args[2] == "is-enabled" || args[2] == "enable" || args[2] == "disable") {
-		// drop the first 2 args which are "--root some-dir"
-		args = args[2:]
-	}
-	if args[0] == "show" && args[1] == "--property=ActiveState" {
-		return []byte("ActiveState=inactive\n"), nil
-	}
-	switch args[0] {
-	case "show", "start", "stop", "restart", "is-enabled", "disable", "enable", "reload-or-restart":
-	default:
-		panic(fmt.Sprintf("unexpected systemctl call: %v", args))
-	}
-
-	if len(s.sysctlErrs) > 0 {
-		err, s.sysctlErrs = s.sysctlErrs[0], s.sysctlErrs[1:]
-	}
-=======
->>>>>>> 46559c2a
 	if len(s.sysctlBufs) > 0 {
 		buf, s.sysctlBufs = s.sysctlBufs[0], s.sysctlBufs[1:]
 	}
@@ -340,16 +319,10 @@
 
 	devicestateRemodel = nil
 
-<<<<<<< HEAD
-	// required by "stop" check in service wrappers
-	c.Assert(os.MkdirAll(filepath.Join(dirs.GlobalRootDir, "etc/systemd/system/"), 0775), check.IsNil)
-	c.Assert(ioutil.WriteFile(filepath.Join(dirs.GlobalRootDir, "etc/systemd/system/snap.snap-a.svc2.service"), nil, 0644), check.IsNil)
-=======
 	s.serviceControlCalls = nil
 	s.serviceControlError = nil
 	restoreServicestateCtrl := MockServicestateControl(s.fakeServiceControl)
 	s.AddCleanup(restoreServicestateCtrl)
->>>>>>> 46559c2a
 }
 
 func (s *apiBaseSuite) TearDownTest(c *check.C) {
@@ -7273,11 +7246,7 @@
 	c.Assert(rsp.Type, check.Equals, ResponseTypeError)
 }
 
-<<<<<<< HEAD
-func (s *appSuite) testPostApps(c *check.C, inst servicestate.Instruction, systemctlCall [][]string, numTasks int) *state.Change {
-=======
 func (s *appSuite) testPostApps(c *check.C, inst servicestate.Instruction, servicecmds []serviceControlArgs) *state.Change {
->>>>>>> 46559c2a
 	postBody, err := json.Marshal(inst)
 	c.Assert(err, check.IsNil)
 
@@ -7294,35 +7263,22 @@
 	defer st.Unlock()
 	chg := st.Change(rsp.Change)
 	c.Assert(chg, check.NotNil)
-<<<<<<< HEAD
-	c.Check(chg.Tasks(), check.HasLen, numTasks)
-=======
 	c.Check(chg.Tasks(), check.HasLen, len(servicecmds))
->>>>>>> 46559c2a
 
 	st.Unlock()
 	<-chg.Ready()
 	st.Lock()
 
-<<<<<<< HEAD
-	c.Check(s.sysctlArgses, check.DeepEquals, systemctlCall)
-=======
 	c.Check(s.serviceControlCalls, check.DeepEquals, servicecmds)
->>>>>>> 46559c2a
 	return chg
 }
 
 func (s *appSuite) TestPostAppsStartOne(c *check.C) {
 	inst := servicestate.Instruction{Action: "start", Names: []string{"snap-a.svc2"}}
-<<<<<<< HEAD
-	expected := [][]string{{"start", "snap.snap-a.svc2.service"}}
-	chg := s.testPostApps(c, inst, expected, 1)
-=======
 	expected := []serviceControlArgs{
 		{action: "start", names: []string{"snap-a.svc2"}},
 	}
 	chg := s.testPostApps(c, inst, expected)
->>>>>>> 46559c2a
 	chg.State().Lock()
 	defer chg.State().Unlock()
 
@@ -7334,23 +7290,13 @@
 
 func (s *appSuite) TestPostAppsStartTwo(c *check.C) {
 	inst := servicestate.Instruction{Action: "start", Names: []string{"snap-a"}}
-<<<<<<< HEAD
-	expected := [][]string{{"start", "snap.snap-a.svc1.service"}, {"start", "snap.snap-a.svc2.service"}}
-	chg := s.testPostApps(c, inst, expected, 1)
+	expected := []serviceControlArgs{
+		{action: "start", names: []string{"snap-a.svc1", "snap-a.svc2"}},
+	}
+	chg := s.testPostApps(c, inst, expected)
+
 	chg.State().Lock()
 	defer chg.State().Unlock()
-	// check the summary expands the snap into actual apps
-	c.Check(chg.Summary(), check.Equals, "Running service command")
-	c.Check(chg.Tasks()[0].Summary(), check.Equals, `Run service command "start" for services ["svc1" "svc2"] of snap "snap-a"`)
-=======
-	expected := []serviceControlArgs{
-		{action: "start", names: []string{"snap-a.svc1", "snap-a.svc2"}},
-	}
-	chg := s.testPostApps(c, inst, expected)
-
-	chg.State().Lock()
-	defer chg.State().Unlock()
->>>>>>> 46559c2a
 
 	var names []string
 	err := chg.Get("snap-names", &names)
@@ -7360,23 +7306,14 @@
 
 func (s *appSuite) TestPostAppsStartThree(c *check.C) {
 	inst := servicestate.Instruction{Action: "start", Names: []string{"snap-a", "snap-b"}}
-<<<<<<< HEAD
-	expected := [][]string{{"start", "snap.snap-a.svc1.service"}, {"start", "snap.snap-a.svc2.service"}, {"start", "snap.snap-b.svc3.service"}}
-	chg := s.testPostApps(c, inst, expected, 2)
-=======
 	expected := []serviceControlArgs{
 		{action: "start", names: []string{"snap-a.svc1", "snap-a.svc2", "snap-b.svc3"}},
 	}
 	chg := s.testPostApps(c, inst, expected)
->>>>>>> 46559c2a
 	// check the summary expands the snap into actual apps
 	c.Check(chg.Summary(), check.Equals, "Running service command")
 	chg.State().Lock()
 	defer chg.State().Unlock()
-<<<<<<< HEAD
-	c.Check(chg.Tasks()[0].Summary(), check.Equals, `Run service command "start" for services ["svc1" "svc2"] of snap "snap-a"`)
-=======
->>>>>>> 46559c2a
 
 	var names []string
 	err := chg.Get("snap-names", &names)
@@ -7386,72 +7323,45 @@
 
 func (s *appSuite) TestPostAppsStop(c *check.C) {
 	inst := servicestate.Instruction{Action: "stop", Names: []string{"snap-a.svc2"}}
-<<<<<<< HEAD
-	expected := [][]string{{"stop", "snap.snap-a.svc2.service"}, {"show", "--property=ActiveState", "snap.snap-a.svc2.service"}}
-	s.testPostApps(c, inst, expected, 1)
-=======
 	expected := []serviceControlArgs{
 		{action: "stop", names: []string{"snap-a.svc2"}},
 	}
 	s.testPostApps(c, inst, expected)
->>>>>>> 46559c2a
 }
 
 func (s *appSuite) TestPostAppsRestart(c *check.C) {
 	inst := servicestate.Instruction{Action: "restart", Names: []string{"snap-a.svc2"}}
-<<<<<<< HEAD
-	expected := [][]string{{"stop", "snap.snap-a.svc2.service"}, {"show", "--property=ActiveState", "snap.snap-a.svc2.service"}, {"start", "snap.snap-a.svc2.service"}}
-	s.testPostApps(c, inst, expected, 1)
-=======
 	expected := []serviceControlArgs{
 		{action: "restart", names: []string{"snap-a.svc2"}},
 	}
 	s.testPostApps(c, inst, expected)
->>>>>>> 46559c2a
 }
 
 func (s *appSuite) TestPostAppsReload(c *check.C) {
 	inst := servicestate.Instruction{Action: "restart", Names: []string{"snap-a.svc2"}}
 	inst.Reload = true
-<<<<<<< HEAD
-	expected := [][]string{{"reload-or-restart", "snap.snap-a.svc2.service"}}
-	s.testPostApps(c, inst, expected, 1)
-=======
 	expected := []serviceControlArgs{
 		{action: "restart", options: "reload", names: []string{"snap-a.svc2"}},
 	}
 	s.testPostApps(c, inst, expected)
->>>>>>> 46559c2a
 }
 
 func (s *appSuite) TestPostAppsEnableNow(c *check.C) {
 	inst := servicestate.Instruction{Action: "start", Names: []string{"snap-a.svc2"}}
 	inst.Enable = true
-<<<<<<< HEAD
-	expected := [][]string{{"--root", dirs.GlobalRootDir, "enable", "snap.snap-a.svc2.service"}, {"start", "snap.snap-a.svc2.service"}}
-	s.testPostApps(c, inst, expected, 1)
-=======
 	expected := []serviceControlArgs{
 		{action: "start", options: "enable", names: []string{"snap-a.svc2"}},
 	}
 	s.testPostApps(c, inst, expected)
->>>>>>> 46559c2a
 }
 
 func (s *appSuite) TestPostAppsDisableNow(c *check.C) {
 	inst := servicestate.Instruction{Action: "stop", Names: []string{"snap-a.svc2"}}
 	inst.Disable = true
-<<<<<<< HEAD
-	expected := [][]string{{"stop", "snap.snap-a.svc2.service"},
-		{"show", "--property=ActiveState", "snap.snap-a.svc2.service"},
-		{"--root", dirs.GlobalRootDir, "disable", "snap.snap-a.svc2.service"}}
-	s.testPostApps(c, inst, expected, 1)
-=======
 	expected := []serviceControlArgs{
 		{action: "stop", options: "disable", names: []string{"snap-a.svc2"}},
 	}
 	s.testPostApps(c, inst, expected)
->>>>>>> 46559c2a
 }
 
 func (s *appSuite) TestPostAppsBadJSON(c *check.C) {
