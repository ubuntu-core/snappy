// -*- Mode: Go; indent-tabs-mode: t -*-

/*
 * Copyright (C) 2014-2016 Canonical Ltd
 *
 * This program is free software: you can redistribute it and/or modify
 * it under the terms of the GNU General Public License version 3 as
 * published by the Free Software Foundation.
 *
 * This program is distributed in the hope that it will be useful,
 * but WITHOUT ANY WARRANTY; without even the implied warranty of
 * MERCHANTABILITY or FITNESS FOR A PARTICULAR PURPOSE.  See the
 * GNU General Public License for more details.
 *
 * You should have received a copy of the GNU General Public License
 * along with this program.  If not, see <http://www.gnu.org/licenses/>.
 *
 */

package daemon

import (
	"bytes"
	"encoding/json"
	"errors"
	"fmt"
	"go/ast"
	"go/parser"
	"go/token"
	"io"
	"io/ioutil"
	"net/http"
	"net/http/httptest"
	"os"
	"path/filepath"
	"strings"
	"time"

	"gopkg.in/check.v1"

	"github.com/ubuntu-core/snappy/asserts"
	"github.com/ubuntu-core/snappy/dirs"
	"github.com/ubuntu-core/snappy/interfaces"
	"github.com/ubuntu-core/snappy/progress"
	"github.com/ubuntu-core/snappy/release"
	"github.com/ubuntu-core/snappy/snap"
	"github.com/ubuntu-core/snappy/snappy"
	"github.com/ubuntu-core/snappy/systemd"
	"github.com/ubuntu-core/snappy/testutil"
	"github.com/ubuntu-core/snappy/timeout"
)

type apiSuite struct {
	parts      []snappy.Part
	err        error
	vars       map[string]string
	searchTerm string
	channel    string
	overlord   *fakeOverlord
}

var _ = check.Suite(&apiSuite{})

func (s *apiSuite) Details(string, string, string) ([]snappy.Part, error) {
	return s.parts, s.err
}

func (s *apiSuite) All() ([]snappy.Part, error) {
	return s.parts, s.err
}

func (s *apiSuite) Find(searchTerm, channel string) ([]snappy.Part, error) {
	s.searchTerm = searchTerm
	s.channel = channel

	return s.parts, s.err
}

func (s *apiSuite) muxVars(*http.Request) map[string]string {
	return s.vars
}

func (s *apiSuite) SetUpSuite(c *check.C) {
	newRemoteRepo = func() metarepo {
		return s
	}
	muxVars = s.muxVars
}

func (s *apiSuite) TearDownSuite(c *check.C) {
	newRemoteRepo = nil
	muxVars = nil
}

func (s *apiSuite) SetUpTest(c *check.C) {
	dirs.SetRootDir(c.MkDir())
	c.Assert(os.MkdirAll(filepath.Dir(dirs.SnapLockFile), 0755), check.IsNil)
	c.Assert(os.MkdirAll(dirs.SnapSnapsDir, 0755), check.IsNil)

	s.parts = nil
	s.err = nil
	s.vars = nil
	s.overlord = &fakeOverlord{
		configs: map[string]string{},
	}
}

func (s *apiSuite) TearDownTest(c *check.C) {
	findServices = snappy.FindServices
}

func (s *apiSuite) mkInstalled(c *check.C, name, origin, version string, active bool, extraYaml string) {
	fullname := name + "." + origin
	c.Assert(os.MkdirAll(filepath.Join(dirs.SnapDataDir, fullname, version), 0755), check.IsNil)

	metadir := filepath.Join(dirs.SnapSnapsDir, fullname, version, "meta")
	c.Assert(os.MkdirAll(metadir, 0755), check.IsNil)

	guidir := filepath.Join(metadir, "gui")
	c.Assert(os.MkdirAll(guidir, 0755), check.IsNil)

	c.Check(ioutil.WriteFile(filepath.Join(guidir, "icon.svg"), []byte("yadda icon"), 0644), check.IsNil)

	content := fmt.Sprintf(`
name: %s
version: %s
%s`, name, version, extraYaml)
	c.Check(ioutil.WriteFile(filepath.Join(metadir, "snap.yaml"), []byte(content), 0644), check.IsNil)
	c.Check(ioutil.WriteFile(filepath.Join(metadir, "hashes.yaml"), []byte(nil), 0644), check.IsNil)

	if active {
		c.Assert(os.Symlink(version, filepath.Join(dirs.SnapSnapsDir, fullname, "current")), check.IsNil)
	}
}

func (s *apiSuite) mkGadget(c *check.C, store string) {
	content := []byte(fmt.Sprintf(`name: test
version: 1
type: gadget
gadget: {store: {id: %q}}
`, store))

	d := filepath.Join(dirs.SnapSnapsDir, "test")
	m := filepath.Join(d, "1", "meta")
	c.Assert(os.MkdirAll(m, 0755), check.IsNil)
	c.Assert(os.Symlink("1", filepath.Join(d, "current")), check.IsNil)
	c.Assert(ioutil.WriteFile(filepath.Join(m, "snap.yaml"), content, 0644), check.IsNil)
	c.Assert(ioutil.WriteFile(filepath.Join(m, "hashes.yaml"), []byte(nil), 0644), check.IsNil)
}

func (s *apiSuite) TestSnapInfoOneIntegration(c *check.C) {
	newTestDaemon()

	s.vars = map[string]string{"name": "foo", "origin": "bar"}

	// the store tells us about v2
	s.parts = []snappy.Part{&tP{
		name:         "foo",
		version:      "v2",
		description:  "description",
		origin:       "bar",
		isInstalled:  true,
		isActive:     true,
		icon:         "meta/gui/icon.svg",
		_type:        snap.TypeApp,
		downloadSize: 2,
	}}

	// we have v0 installed
	s.mkInstalled(c, "foo", "bar", "v0", false, "")
	// and v1 is current
	s.mkInstalled(c, "foo", "bar", "v1", true, "")

	rsp, ok := getSnapInfo(snapCmd, nil).(*resp)
	c.Assert(ok, check.Equals, true)

	c.Assert(rsp, check.NotNil)
	c.Assert(rsp.Result, check.FitsTypeOf, map[string]interface{}{})
	m := rsp.Result.(map[string]interface{})

	// installed_size depends on vagaries of the filesystem, just check type
	c.Check(m["installed_size"], check.FitsTypeOf, int64(0))
	delete(m, "installed_size")

	expected := &resp{
		Type:   ResponseTypeSync,
		Status: http.StatusOK,
		Result: map[string]interface{}{
			"name":               "foo",
			"version":            "v1",
			"description":        "description",
			"origin":             "bar",
			"status":             "active",
			"icon":               "/2.0/icons/foo.bar/icon",
			"type":               string(snap.TypeApp),
			"vendor":             "",
			"download_size":      int64(2),
			"resource":           "/2.0/snaps/foo.bar",
			"update_available":   "v2",
			"rollback_available": "v0",
			"channel":            "stable",
		},
	}

	c.Check(rsp, check.DeepEquals, expected)
}

func (s *apiSuite) TestSnapInfoNotFound(c *check.C) {
	s.vars = map[string]string{"name": "foo", "origin": "bar"}
	s.err = snappy.ErrPackageNotFound

	c.Check(getSnapInfo(snapCmd, nil).Self(nil, nil).(*resp).Status, check.Equals, http.StatusNotFound)
}

func (s *apiSuite) TestSnapInfoNoneFound(c *check.C) {
	s.vars = map[string]string{"name": "foo", "origin": "bar"}

	c.Check(getSnapInfo(snapCmd, nil).Self(nil, nil).(*resp).Status, check.Equals, http.StatusNotFound)
}

func (s *apiSuite) TestSnapInfoIgnoresRemoteErrors(c *check.C) {
	s.vars = map[string]string{"name": "foo", "origin": "bar"}
	s.err = errors.New("weird")

	rsp := getSnapInfo(snapCmd, nil).Self(nil, nil).(*resp)

	c.Check(rsp.Type, check.Equals, ResponseTypeError)
	c.Check(rsp.Status, check.Equals, http.StatusNotFound)
	c.Check(rsp.Result, check.NotNil)
}

func (s *apiSuite) TestSnapInfoWeirdRoute(c *check.C) {
	// can't really happen

	d := newTestDaemon()

	// use the wrong command to force the issue
	wrongCmd := &Command{Path: "/{what}", d: d}
	s.vars = map[string]string{"name": "foo", "origin": "bar"}
	s.parts = []snappy.Part{&tP{name: "foo"}}
	c.Check(getSnapInfo(wrongCmd, nil).Self(nil, nil).(*resp).Status, check.Equals, http.StatusInternalServerError)
}

func (s *apiSuite) TestSnapInfoBadRoute(c *check.C) {
	// can't really happen, v2

	d := newTestDaemon()

	// get the route and break it
	route := d.router.Get(snapCmd.Path)
	c.Assert(route.Name("foo").GetError(), check.NotNil)

	s.vars = map[string]string{"name": "foo", "origin": "bar"}
	s.parts = []snappy.Part{&tP{name: "foo"}}

	rsp := getSnapInfo(snapCmd, nil).Self(nil, nil).(*resp)

	c.Check(rsp.Type, check.Equals, ResponseTypeError)
	c.Check(rsp.Status, check.Equals, http.StatusInternalServerError)
	c.Check(rsp.Result.(*errorResult).Message, check.Matches, `route can't build URL .*`)
}

func (s *apiSuite) TestListIncludesAll(c *check.C) {
	// Very basic check to help stop us from not adding all the
	// commands to the command list.
	//
	// It could get fancier, looking deeper into the AST to see
	// exactly what's being defined, but it's probably not worth
	// it; this gives us most of the benefits of that, with a
	// fraction of the work.
	//
	// NOTE: there's probably a
	// better/easier way of doing this (patches welcome)

	fset := token.NewFileSet()
	f, err := parser.ParseFile(fset, "api.go", nil, 0)
	if err != nil {
		panic(err)
	}

	found := 0

	ast.Inspect(f, func(n ast.Node) bool {
		switch v := n.(type) {
		case *ast.ValueSpec:
			found += len(v.Values)
			return false
		}
		return true
	})

	exceptions := []string{ // keep sorted, for scanning ease
		"apiCompatLevel",
		"api",
		"findServices",
		"maxReadBuflen",
		"muxVars",
		"newRemoteRepo",
		"newSnap",
		"pkgActionDispatch",
		// snapInstruction vars:
		"snappyInstall",
		"getConfigurator",
	}
	c.Check(found, check.Equals, len(api)+len(exceptions),
		check.Commentf(`At a glance it looks like you've not added all the Commands defined in api to the api list. If that is not the case, please add the exception to the "exceptions" list in this test.`))
}

func (s *apiSuite) TestRootCmd(c *check.C) {
	// check it only does GET
	c.Check(rootCmd.PUT, check.IsNil)
	c.Check(rootCmd.POST, check.IsNil)
	c.Check(rootCmd.DELETE, check.IsNil)
	c.Assert(rootCmd.GET, check.NotNil)

	rec := httptest.NewRecorder()
	c.Check(rootCmd.Path, check.Equals, "/")

	rootCmd.GET(rootCmd, nil).ServeHTTP(rec, nil)
	c.Check(rec.Code, check.Equals, 200)
	c.Check(rec.HeaderMap.Get("Content-Type"), check.Equals, "application/json")

	expected := []interface{}{"TBD"}
	var rsp resp
	c.Assert(json.Unmarshal(rec.Body.Bytes(), &rsp), check.IsNil)
	c.Check(rsp.Status, check.Equals, 200)
	c.Check(rsp.Result, check.DeepEquals, expected)
}

func (s *apiSuite) mkrelease() {
	// set up release
	release.Override(release.Release{
		Flavor:  "flavor",
		Series:  "release",
		Channel: "channel",
	})
}

func (s *apiSuite) TestSysInfo(c *check.C) {
	// check it only does GET
	c.Check(sysInfoCmd.PUT, check.IsNil)
	c.Check(sysInfoCmd.POST, check.IsNil)
	c.Check(sysInfoCmd.DELETE, check.IsNil)
	c.Assert(sysInfoCmd.GET, check.NotNil)

	rec := httptest.NewRecorder()
	c.Check(sysInfoCmd.Path, check.Equals, "/2.0/system-info")

	s.mkrelease()

	sysInfoCmd.GET(sysInfoCmd, nil).ServeHTTP(rec, nil)
	c.Check(rec.Code, check.Equals, 200)
	c.Check(rec.HeaderMap.Get("Content-Type"), check.Equals, "application/json")

	expected := map[string]interface{}{
		"flavor":          "flavor",
		"release":         "release",
		"default_channel": "channel",
		"api_compat":      apiCompatLevel,
	}
	var rsp resp
	c.Assert(json.Unmarshal(rec.Body.Bytes(), &rsp), check.IsNil)
	c.Check(rsp.Status, check.Equals, 200)
	c.Check(rsp.Type, check.Equals, ResponseTypeSync)
	c.Check(rsp.Result, check.DeepEquals, expected)
}

func (s *apiSuite) TestSysInfoStore(c *check.C) {
	rec := httptest.NewRecorder()
	c.Check(sysInfoCmd.Path, check.Equals, "/2.0/system-info")

	s.mkrelease()
	s.mkGadget(c, "some-store")

	sysInfoCmd.GET(sysInfoCmd, nil).ServeHTTP(rec, nil)
	c.Check(rec.Code, check.Equals, 200)

	expected := map[string]interface{}{
		"flavor":          "flavor",
		"release":         "release",
		"default_channel": "channel",
		"api_compat":      apiCompatLevel,
		"store":           "some-store",
	}
	var rsp resp
	c.Assert(json.Unmarshal(rec.Body.Bytes(), &rsp), check.IsNil)
	c.Check(rsp.Status, check.Equals, 200)
	c.Check(rsp.Type, check.Equals, ResponseTypeSync)
	c.Check(rsp.Result, check.DeepEquals, expected)
}

func (s *apiSuite) TestSnapsInfoOnePerIntegration(c *check.C) {
	req, err := http.NewRequest("GET", "/2.0/snaps", nil)
	c.Assert(err, check.IsNil)

	ddirs := [][2]string{{"foo.bar", "v1"}, {"bar.baz", "v2"}, {"baz.qux", "v3"}, {"qux.mip", "v4"}}

	for i := range ddirs {
		c.Assert(os.MkdirAll(filepath.Join(dirs.SnapDataDir, ddirs[i][0], ddirs[i][1]), 0755), check.IsNil)
	}

	rsp, ok := getSnapsInfo(snapsCmd, req).(*resp)
	c.Assert(ok, check.Equals, true)

	c.Check(rsp.Type, check.Equals, ResponseTypeSync)
	c.Check(rsp.Status, check.Equals, http.StatusOK)
	c.Check(rsp.Result, check.NotNil)

	meta, ok := rsp.Result.(map[string]interface{})
	c.Assert(ok, check.Equals, true)
	c.Assert(meta, check.NotNil)
	c.Check(meta["paging"], check.DeepEquals, map[string]interface{}{"pages": 1, "page": 1, "count": len(ddirs)})

	snaps, ok := meta["snaps"].(map[string]map[string]interface{})
	c.Assert(ok, check.Equals, true)
	c.Check(snaps, check.NotNil)
	c.Check(snaps, check.HasLen, len(ddirs))

	for i := range ddirs {
		qn, version := ddirs[i][0], ddirs[i][1]
		idx := strings.LastIndex(qn, ".")
		name, origin := qn[:idx], qn[idx+1:]
		got := snaps[qn]
		c.Assert(got, check.NotNil, check.Commentf(qn))
		c.Check(got["name"], check.Equals, name)
		c.Check(got["version"], check.Equals, version)
		c.Check(got["origin"], check.Equals, origin)
	}
}

func (s *apiSuite) TestSnapsInfoOnlyLocal(c *check.C) {
	s.parts = []snappy.Part{&tP{name: "store", origin: "foo"}}
	s.mkInstalled(c, "local", "foo", "v1", true, "")

	req, err := http.NewRequest("GET", "/2.0/snaps?sources=local", nil)
	c.Assert(err, check.IsNil)

	rsp := getSnapsInfo(snapsCmd, req).(*resp)

	result := rsp.Result.(map[string]interface{})
	c.Assert(result["sources"], check.DeepEquals, []string{"local"})

	snaps := result["snaps"].(map[string]map[string]interface{})
	c.Assert(snaps, check.HasLen, 1)
	c.Assert(snaps["local.foo"], check.NotNil)
}

func (s *apiSuite) TestSnapsInfoOnlyStore(c *check.C) {
	s.parts = []snappy.Part{&tP{name: "store", origin: "foo"}}
	s.mkInstalled(c, "local", "foo", "v1", true, "")

	req, err := http.NewRequest("GET", "/2.0/snaps?sources=store", nil)
	c.Assert(err, check.IsNil)

	rsp := getSnapsInfo(snapsCmd, req).(*resp)

	result := rsp.Result.(map[string]interface{})
	c.Assert(result["sources"], check.DeepEquals, []string{"store"})

	snaps := result["snaps"].(map[string]map[string]interface{})
	c.Assert(snaps, check.HasLen, 1)
	c.Assert(snaps["store.foo"], check.NotNil)
}

func (s *apiSuite) TestSnapsInfoLocalAndStore(c *check.C) {
	s.parts = []snappy.Part{&tP{name: "remote", origin: "foo"}}
	s.mkInstalled(c, "local", "foo", "v1", true, "")

	req, err := http.NewRequest("GET", "/2.0/snaps?sources=local,store", nil)
	c.Assert(err, check.IsNil)

	rsp := getSnapsInfo(snapsCmd, req).(*resp)

	result := rsp.Result.(map[string]interface{})
	c.Assert(result["sources"], check.DeepEquals, []string{"local", "store"})

	snaps := result["snaps"].(map[string]map[string]interface{})
	c.Assert(snaps, check.HasLen, 2)
}

func (s *apiSuite) TestSnapsInfoDefaultSources(c *check.C) {
	s.parts = []snappy.Part{&tP{name: "remote", origin: "foo"}}
	s.mkInstalled(c, "local", "foo", "v1", true, "")

	req, err := http.NewRequest("GET", "/2.0/snaps", nil)
	c.Assert(err, check.IsNil)

	rsp := getSnapsInfo(snapsCmd, req).(*resp)

	result := rsp.Result.(map[string]interface{})
	c.Assert(result["sources"], check.DeepEquals, []string{"local", "store"})
}

func (s *apiSuite) TestSnapsInfoUnknownSource(c *check.C) {
	s.parts = []snappy.Part{&tP{name: "remote", origin: "foo"}}
	s.mkInstalled(c, "local", "foo", "v1", true, "")

	req, err := http.NewRequest("GET", "/2.0/snaps?sources=unknown", nil)
	c.Assert(err, check.IsNil)

	rsp := getSnapsInfo(snapsCmd, req).(*resp)

	result := rsp.Result.(map[string]interface{})
	c.Assert(result["sources"], check.HasLen, 0)

	snaps := result["snaps"].(map[string]map[string]interface{})
	c.Assert(snaps, check.HasLen, 0)
}

func (s *apiSuite) TestSnapsInfoFilterLocal(c *check.C) {
	s.parts = nil
	s.mkInstalled(c, "foo", "foo", "v1", true, "")
	s.mkInstalled(c, "bar", "bar", "v1", true, "")

	req, err := http.NewRequest("GET", "/2.0/snaps?q=foo", nil)
	c.Assert(err, check.IsNil)

	rsp := getSnapsInfo(snapsCmd, req).(*resp)

	result := rsp.Result.(map[string]interface{})
	c.Assert(result["snaps"], check.NotNil)

	snaps := result["snaps"].(map[string]map[string]interface{})
	c.Assert(snaps, check.HasLen, 1)
	c.Assert(snaps["foo.foo"], check.NotNil)
}

func (s *apiSuite) TestSnapsInfoFilterRemote(c *check.C) {
	s.parts = nil

	req, err := http.NewRequest("GET", "/2.0/snaps?q=foo", nil)
	c.Assert(err, check.IsNil)

	rsp := getSnapsInfo(snapsCmd, req).(*resp)

	c.Check(s.searchTerm, check.Equals, "foo")

	result := rsp.Result.(map[string]interface{})
	c.Assert(result["snaps"], check.NotNil)
}

func (s *apiSuite) TestSnapsInfoAppsOnly(c *check.C) {
	s.mkInstalled(c, "app", "foo", "v1", true, "type: app")
	s.mkInstalled(c, "framework", "foo", "v1", true, "type: framework")

	req, err := http.NewRequest("GET", "/2.0/snaps?types=app", nil)
	c.Assert(err, check.IsNil)

	rsp := getSnapsInfo(snapsCmd, req).(*resp)

	result := rsp.Result.(map[string]interface{})
	snaps := result["snaps"].(map[string]map[string]interface{})
	c.Assert(snaps, check.HasLen, 1)
	c.Assert(snaps["app.foo"], check.NotNil)
}

func (s *apiSuite) TestSnapsInfoFrameworksOnly(c *check.C) {
	s.mkInstalled(c, "app", "foo", "v1", true, "type: app")
	s.mkInstalled(c, "framework", "foo", "v1", true, "type: framework")

	req, err := http.NewRequest("GET", "/2.0/snaps?types=framework", nil)
	c.Assert(err, check.IsNil)

	rsp := getSnapsInfo(snapsCmd, req).(*resp)

	result := rsp.Result.(map[string]interface{})
	snaps := result["snaps"].(map[string]map[string]interface{})
	c.Assert(snaps, check.HasLen, 1)
	c.Assert(snaps["framework.foo"], check.NotNil)
}

func (s *apiSuite) TestSnapsInfoAppsAndFrameworks(c *check.C) {
	s.mkInstalled(c, "app", "foo", "v1", true, "type: app")
	s.mkInstalled(c, "framework", "foo", "v1", true, "type: framework")

	req, err := http.NewRequest("GET", "/2.0/snaps?types=app,framework", nil)
	c.Assert(err, check.IsNil)

	rsp := getSnapsInfo(snapsCmd, req).(*resp)

	result := rsp.Result.(map[string]interface{})
	snaps := result["snaps"].(map[string]map[string]interface{})
	c.Assert(snaps, check.HasLen, 2)
}

func (s *apiSuite) TestDeleteOpNotFound(c *check.C) {
	s.vars = map[string]string{"uuid": "42"}
	rsp := deleteOp(operationCmd, nil).Self(nil, nil).(*resp)
	c.Check(rsp.Type, check.Equals, ResponseTypeError)
	c.Check(rsp.Status, check.Equals, http.StatusNotFound)
}

func (s *apiSuite) TestDeleteOpStillRunning(c *check.C) {
	d := newTestDaemon()

	d.tasks["42"] = &Task{}
	s.vars = map[string]string{"uuid": "42"}
	rsp := deleteOp(operationCmd, nil).Self(nil, nil).(*resp)
	c.Check(rsp.Type, check.Equals, ResponseTypeError)
	c.Check(rsp.Status, check.Equals, http.StatusBadRequest)
}

func (s *apiSuite) TestDeleteOp(c *check.C) {
	d := newTestDaemon()

	task := &Task{}
	d.tasks["42"] = task
	task.tomb.Kill(nil)
	s.vars = map[string]string{"uuid": "42"}
	rsp := deleteOp(operationCmd, nil).Self(nil, nil).(*resp)
	c.Check(rsp.Type, check.Equals, ResponseTypeSync)
	c.Check(rsp.Status, check.Equals, http.StatusOK)
}

func (s *apiSuite) TestGetOpInfoIntegration(c *check.C) {
	d := newTestDaemon()

	s.vars = map[string]string{"uuid": "42"}
	rsp := getOpInfo(operationCmd, nil).Self(nil, nil).(*resp)
	c.Check(rsp.Type, check.Equals, ResponseTypeError)
	c.Check(rsp.Status, check.Equals, http.StatusNotFound)

	ch := make(chan struct{})

	t := d.AddTask(func() interface{} {
		ch <- struct{}{}
		return "hello"
	})

	id := t.UUID()
	s.vars = map[string]string{"uuid": id}

	rsp = getOpInfo(operationCmd, nil).(*resp)

	c.Check(rsp.Status, check.Equals, http.StatusOK)
	c.Check(rsp.Type, check.Equals, ResponseTypeSync)
	c.Check(rsp.Result, check.DeepEquals, map[string]interface{}{
		"resource":   "/2.0/operations/" + id,
		"status":     TaskRunning,
		"may_cancel": false,
		"created_at": FormatTime(t.CreatedAt()),
		"updated_at": FormatTime(t.UpdatedAt()),
		"output":     nil,
	})
	tf1 := t.UpdatedAt().UTC().UnixNano()

	<-ch
	time.Sleep(time.Millisecond)

	rsp = getOpInfo(operationCmd, nil).(*resp)

	c.Check(rsp.Status, check.Equals, http.StatusOK)
	c.Check(rsp.Type, check.Equals, ResponseTypeSync)
	c.Check(rsp.Result, check.DeepEquals, map[string]interface{}{
		"resource":   "/2.0/operations/" + id,
		"status":     TaskSucceeded,
		"may_cancel": false,
		"created_at": FormatTime(t.CreatedAt()),
		"updated_at": FormatTime(t.UpdatedAt()),
		"output":     "hello",
	})

	tf2 := t.UpdatedAt().UTC().UnixNano()

	c.Check(tf1 < tf2, check.Equals, true)
}

func (s *apiSuite) TestPostSnapBadRequest(c *check.C) {
	s.vars = map[string]string{"uuid": "42"}
	rsp := getOpInfo(operationCmd, nil).Self(nil, nil).(*resp)
	c.Check(rsp.Type, check.Equals, ResponseTypeError)
	c.Check(rsp.Status, check.Equals, http.StatusNotFound)

	buf := bytes.NewBufferString(`hello`)
	req, err := http.NewRequest("POST", "/2.0/snaps/hello-world", buf)
	c.Assert(err, check.IsNil)

	rsp = postSnap(snapCmd, req).(*resp)

	c.Check(rsp.Type, check.Equals, ResponseTypeError)
	c.Check(rsp.Status, check.Equals, http.StatusBadRequest)
	c.Check(rsp.Result, check.NotNil)
}

func (s *apiSuite) TestPostSnapBadAction(c *check.C) {
	s.vars = map[string]string{"uuid": "42"}
	c.Check(getOpInfo(operationCmd, nil).Self(nil, nil).(*resp).Status, check.Equals, http.StatusNotFound)

	buf := bytes.NewBufferString(`{"action": "potato"}`)
	req, err := http.NewRequest("POST", "/2.0/snaps/hello-world", buf)
	c.Assert(err, check.IsNil)

	rsp := postSnap(snapCmd, req).(*resp)

	c.Check(rsp.Type, check.Equals, ResponseTypeError)
	c.Check(rsp.Status, check.Equals, http.StatusBadRequest)
	c.Check(rsp.Result, check.NotNil)
}

func (s *apiSuite) TestPostSnap(c *check.C) {
	d := newTestDaemon()

	s.vars = map[string]string{"uuid": "42"}
	c.Check(getOpInfo(operationCmd, nil).Self(nil, nil).(*resp).Status, check.Equals, http.StatusNotFound)

	ch := make(chan struct{})

	pkgActionDispatch = func(*snapInstruction) func() interface{} {
		return func() interface{} {
			ch <- struct{}{}
			return "hi"
		}
	}
	defer func() {
		pkgActionDispatch = pkgActionDispatchImpl
	}()

	buf := bytes.NewBufferString(`{"action": "install"}`)
	req, err := http.NewRequest("POST", "/2.0/snaps/hello-world", buf)
	c.Assert(err, check.IsNil)

	rsp := postSnap(snapCmd, req).(*resp)

	c.Check(rsp.Type, check.Equals, ResponseTypeAsync)
	m := rsp.Result.(map[string]interface{})
	c.Assert(m["resource"], check.Matches, "/2.0/operations/.*")

	uuid := m["resource"].(string)[16:]

	task := d.GetTask(uuid)
	c.Assert(task, check.NotNil)

	c.Check(task.State(), check.Equals, TaskRunning)

	<-ch
	time.Sleep(time.Millisecond)

	task = d.GetTask(uuid)
	c.Assert(task, check.NotNil)
	c.Check(task.State(), check.Equals, TaskSucceeded)
	c.Check(task.Output(), check.Equals, "hi")
}

func (s *apiSuite) TestPostSnapDispatch(c *check.C) {
	inst := &snapInstruction{}

	type T struct {
		s string
		m func() interface{}
	}

	actions := []T{
		{"install", inst.install},
		{"update", inst.update},
		{"remove", inst.remove},
		{"purge", inst.purge},
		{"rollback", inst.rollback},
		{"xyzzy", nil},
	}

	for _, action := range actions {
		inst.Action = action.s
		// do you feel dirty yet?
		c.Check(fmt.Sprintf("%p", action.m), check.Equals, fmt.Sprintf("%p", inst.dispatch()))
	}
}

type cfgc struct {
	cfg string
	err error
	idx int
}

func (cfgc) IsInstalled(string) bool { return true }
func (c cfgc) ActiveIndex() int      { return c.idx }
func (c cfgc) Load(string) (snappy.Part, error) {
	return &tP{name: "foo", version: "v1", origin: "bar", isActive: true, config: c.cfg, configErr: c.err}, nil
}

type fakeOverlord struct {
	configs map[string]string
}

func (o *fakeOverlord) Configure(s *snappy.SnapPart, c []byte) ([]byte, error) {
	if len(c) > 0 {
		o.configs[s.Name()] = string(c)
	}
	config, ok := o.configs[s.Name()]
	if !ok {
		return nil, fmt.Errorf("no config for %q", s.Name())
	}
	return []byte(config), nil
}

func (s *apiSuite) TestSnapGetConfig(c *check.C) {
	req, err := http.NewRequest("GET", "/2.0/snaps/foo.bar/config", bytes.NewBuffer(nil))
	c.Assert(err, check.IsNil)

	getConfigurator = func() configurator {
		return s.overlord
	}

	configStr := "some: config"
	s.overlord.configs["foo"] = configStr
	s.vars = map[string]string{"name": "foo", "origin": "bar"}
	s.mkInstalled(c, "foo", "bar", "v1", true, "")

	rsp := snapConfig(snapsCmd, req).(*resp)

	c.Check(rsp, check.DeepEquals, &resp{
		Type:   ResponseTypeSync,
		Status: http.StatusOK,
		Result: configStr,
	})
}

func (s *apiSuite) TestSnapGetConfigMissing(c *check.C) {
	s.vars = map[string]string{"name": "foo", "origin": "bar"}

	req, err := http.NewRequest("GET", "/2.0/snaps/foo.bar/config", bytes.NewBuffer(nil))
	c.Assert(err, check.IsNil)

	rsp := snapConfig(snapsCmd, req).Self(nil, nil).(*resp)

	c.Check(rsp.Status, check.Equals, http.StatusNotFound)
}

func (s *apiSuite) TestSnapGetConfigInactive(c *check.C) {
	s.vars = map[string]string{"name": "foo", "origin": "bar"}

	s.mkInstalled(c, "foo", "bar", "v1", false, "")

	req, err := http.NewRequest("GET", "/2.0/snaps/foo.bar/config", bytes.NewBuffer(nil))
	c.Assert(err, check.IsNil)

	rsp := snapConfig(snapsCmd, req).Self(nil, nil).(*resp)

	c.Check(rsp.Status, check.Equals, http.StatusBadRequest)
}

func (s *apiSuite) TestSnapGetConfigNoConfig(c *check.C) {
	s.vars = map[string]string{"name": "foo", "origin": "bar"}
	getConfigurator = func() configurator {
		return s.overlord
	}

	s.mkInstalled(c, "foo", "bar", "v1", true, "")
	req, err := http.NewRequest("GET", "/2.0/snaps/foo.bar/config", bytes.NewBuffer(nil))
	c.Assert(err, check.IsNil)

	rsp := snapConfig(snapsCmd, req).Self(nil, nil).(*resp)

	c.Check(rsp.Status, check.Equals, http.StatusInternalServerError)
}

func (s *apiSuite) TestSnapPutConfig(c *check.C) {
	newConfigStr := "some other config"
	req, err := http.NewRequest("PUT", "/2.0/snaps/foo.bar/config", bytes.NewBufferString(newConfigStr))
	c.Assert(err, check.IsNil)

	//configStr := "some: config"
	getConfigurator = func() configurator {
		return s.overlord
	}

	s.vars = map[string]string{"name": "foo", "origin": "bar"}
	s.mkInstalled(c, "foo", "bar", "v1", true, "")

	rsp := snapConfig(snapConfigCmd, req).Self(nil, nil).(*resp)

	c.Check(rsp, check.DeepEquals, &resp{
		Type:   ResponseTypeSync,
		Status: http.StatusOK,
		Result: newConfigStr,
	})
}

func (s *apiSuite) TestSnapPutConfigMissing(c *check.C) {
	s.vars = map[string]string{"name": "foo", "origin": "bar"}

	req, err := http.NewRequest("PUT", "/2.0/snaps/foo.bar/config", bytes.NewBuffer(nil))
	c.Assert(err, check.IsNil)

	rsp := snapConfig(snapsCmd, req).Self(nil, nil).(*resp)

	c.Check(rsp.Status, check.Equals, http.StatusNotFound)
}

func (s *apiSuite) TestSnapPutConfigInactive(c *check.C) {
	s.vars = map[string]string{"name": "foo", "origin": "bar"}

	s.mkInstalled(c, "foo", "bar", "v1", false, "")

	req, err := http.NewRequest("PUT", "/2.0/snaps/foo.bar/config", bytes.NewBuffer(nil))
	c.Assert(err, check.IsNil)

	rsp := snapConfig(snapsCmd, req).Self(nil, nil).(*resp)

	c.Check(rsp.Status, check.Equals, http.StatusBadRequest)
}

func (s *apiSuite) TestSnapPutConfigNoConfig(c *check.C) {
	s.vars = map[string]string{"name": "foo", "origin": "bar"}

	s.mkInstalled(c, "foo", "bar", "v1", true, "")

	req, err := http.NewRequest("PUT", "/2.0/snaps/foo.bar/config", bytes.NewBuffer(nil))
	c.Assert(err, check.IsNil)

	rsp := snapConfig(snapsCmd, req).Self(nil, nil).(*resp)

	c.Check(rsp.Status, check.Equals, http.StatusInternalServerError)
}

func (s *apiSuite) TestSnapServiceGet(c *check.C) {
	findServices = func(string, string, progress.Meter) (snappy.ServiceActor, error) {
		return &tSA{ssout: []*snappy.PackageServiceStatus{{AppName: "svc"}}}, nil
	}

	req, err := http.NewRequest("GET", "/2.0/snaps/foo.bar/services", nil)
	c.Assert(err, check.IsNil)

	s.mkInstalled(c, "foo", "bar", "v1", true, `apps:
 svc:
  daemon: forking
`)
	s.vars = map[string]string{"name": "foo", "origin": "bar"} // NB: no service specified

	rsp := snapService(snapSvcsCmd, req).(*resp)
	c.Assert(rsp, check.NotNil)
	c.Check(rsp.Type, check.Equals, ResponseTypeSync)
	c.Check(rsp.Status, check.Equals, http.StatusOK)

	m := rsp.Result.(map[string]*appDesc)
	c.Assert(m["svc"], check.FitsTypeOf, new(appDesc))
	c.Check(m["svc"].Op, check.Equals, "status")
	c.Check(m["svc"].Spec, check.DeepEquals, &snappy.AppYaml{Name: "svc", Daemon: "forking", StopTimeout: timeout.DefaultTimeout})
	c.Check(m["svc"].Status, check.DeepEquals, &snappy.PackageServiceStatus{AppName: "svc"})
}

func (s *apiSuite) TestSnapServicePut(c *check.C) {
	findServices = func(string, string, progress.Meter) (snappy.ServiceActor, error) {
		return &tSA{ssout: []*snappy.PackageServiceStatus{{AppName: "svc"}}}, nil
	}

	buf := bytes.NewBufferString(`{"action": "stop"}`)
	req, err := http.NewRequest("PUT", "/2.0/snaps/foo.bar/services", buf)
	c.Assert(err, check.IsNil)

	s.mkInstalled(c, "foo", "bar", "v1", true, `apps:
 svc:
  command: svc
  daemon: forking
`)
	s.vars = map[string]string{"name": "foo", "origin": "bar"} // NB: no service specified

	rsp := snapService(snapSvcsCmd, req).(*resp)
	c.Assert(rsp, check.NotNil)
	c.Check(rsp.Type, check.Equals, ResponseTypeAsync)
	c.Check(rsp.Status, check.Equals, http.StatusAccepted)
}

func (s *apiSuite) TestSideloadSnap(c *check.C) {
	// try a direct upload, with no x-allow-unsigned header
	s.sideloadCheck(c, "xyzzy", false, nil)
	// try a direct upload *with* an x-allow-unsigned header
	s.sideloadCheck(c, "xyzzy", true, map[string]string{"X-Allow-Unsigned": "Very Yes"})
	// try a multipart/form-data upload without allow-unsigned
	s.sideloadCheck(c, "----hello--\r\nContent-Disposition: form-data; name=\"x\"; filename=\"x\"\r\n\r\nxyzzy\r\n----hello----\r\n", false, map[string]string{"Content-Type": "multipart/thing; boundary=--hello--"})
	// and one *with* allow-unsigned
	s.sideloadCheck(c, "----hello--\r\nContent-Disposition: form-data; name=\"unsigned-ok\"\r\n\r\n----hello--\r\nContent-Disposition: form-data; name=\"x\"; filename=\"x\"\r\n\r\nxyzzy\r\n----hello----\r\n", false, map[string]string{"Content-Type": "multipart/thing; boundary=--hello--"})
}

func (s *apiSuite) sideloadCheck(c *check.C, content string, unsignedExpected bool, head map[string]string) {
	ch := make(chan struct{})
	tmpfile, err := ioutil.TempFile("", "test-")
	c.Assert(err, check.IsNil)
	_, err = tmpfile.WriteString(content)
	c.Check(err, check.IsNil)
	_, err = tmpfile.Seek(0, 0)
	c.Check(err, check.IsNil)

	// setup done

	newSnap = func(fn string, origin string, unauthOk bool) (snappy.Part, error) {
		c.Check(origin, check.Equals, snappy.SideloadedOrigin)
		c.Check(unauthOk, check.Equals, unsignedExpected)

		bs, err := ioutil.ReadFile(fn)
		c.Check(err, check.IsNil)
		c.Check(string(bs), check.Equals, "xyzzy")

		ch <- struct{}{}

		return &tP{}, nil
	}
	defer func() { newSnap = newSnapImpl }()

	req, err := http.NewRequest("POST", "/2.0/snaps", tmpfile)
	c.Assert(err, check.IsNil)
	for k, v := range head {
		req.Header.Set(k, v)
	}

	rsp := sideloadSnap(snapsCmd, req).(*resp)
	c.Check(rsp.Type, check.Equals, ResponseTypeAsync)

	<-ch
}

func (s *apiSuite) TestServiceLogs(c *check.C) {
	log := systemd.Log{
		"__REALTIME_TIMESTAMP": "42",
		"MESSAGE":              "hi",
	}

	findServices = func(string, string, progress.Meter) (snappy.ServiceActor, error) {
		return &tSA{lgout: []systemd.Log{log}}, nil
	}

	req, err := http.NewRequest("GET", "/2.0/snaps/foo.bar/services/baz/logs", nil)
	c.Assert(err, check.IsNil)

	rsp := getLogs(snapSvcLogsCmd, req).(*resp)
	c.Assert(rsp, check.DeepEquals, &resp{
		Type:   ResponseTypeSync,
		Status: http.StatusOK,
		Result: []map[string]interface{}{{"message": "hi", "timestamp": "1970-01-01T00:00:00.000042Z", "raw": log}},
	})
}

func (s *apiSuite) TestAppIconGet(c *check.C) {
	// have an active foo.bar in the system
	s.mkInstalled(c, "foo", "bar", "v1", true, "")

	// have an icon for it in the package itself
	iconfile := filepath.Join(dirs.SnapSnapsDir, "foo.bar", "v1", "meta", "gui", "icon.ick")
	c.Assert(os.MkdirAll(filepath.Dir(iconfile), 0755), check.IsNil)
	c.Check(ioutil.WriteFile(iconfile, []byte("ick"), 0644), check.IsNil)

	s.vars = map[string]string{"name": "foo", "origin": "bar"}
	req, err := http.NewRequest("GET", "/2.0/icons/foo.bar/icon", nil)
	c.Assert(err, check.IsNil)

	rec := httptest.NewRecorder()

	appIconCmd.GET(appIconCmd, req).ServeHTTP(rec, req)
	c.Check(rec.Code, check.Equals, 200)
	c.Check(rec.Body.String(), check.Equals, "ick")
}

func (s *apiSuite) TestAppIconGetInactive(c *check.C) {
	// have an *in*active foo.bar in the system
	s.mkInstalled(c, "foo", "bar", "v1", false, "")

	// have an icon for it in the package itself

	iconfile := filepath.Join(dirs.SnapSnapsDir, "foo.bar", "v1", "meta", "gui", "icon.ick")
	c.Assert(os.MkdirAll(filepath.Dir(iconfile), 0755), check.IsNil)
	c.Check(ioutil.WriteFile(iconfile, []byte("ick"), 0644), check.IsNil)

	s.vars = map[string]string{"name": "foo", "origin": "bar"}
	req, err := http.NewRequest("GET", "/2.0/icons/foo.bar/icon", nil)
	c.Assert(err, check.IsNil)

	rec := httptest.NewRecorder()

	appIconCmd.GET(appIconCmd, req).ServeHTTP(rec, req)
	c.Check(rec.Code, check.Equals, 200)
	c.Check(rec.Body.String(), check.Equals, "ick")
}

func (s *apiSuite) TestAppIconGetNoIcon(c *check.C) {
	// have an *in*active foo.bar in the system
	s.mkInstalled(c, "foo", "bar", "v1", true, "")

	// NO ICON!
	err := os.RemoveAll(filepath.Join(dirs.SnapSnapsDir, "foo.bar", "v1", "meta", "gui", "icon.svg"))
	c.Assert(err, check.IsNil)

	s.vars = map[string]string{"name": "foo", "origin": "bar"}
	req, err := http.NewRequest("GET", "/2.0/icons/foo.bar/icon", nil)
	c.Assert(err, check.IsNil)

	rec := httptest.NewRecorder()

	appIconCmd.GET(appIconCmd, req).ServeHTTP(rec, req)
	c.Check(rec.Code/100, check.Equals, 4)
}

func (s *apiSuite) TestAppIconGetNoApp(c *check.C) {
	s.vars = map[string]string{"name": "foo", "origin": "bar"}
	req, err := http.NewRequest("GET", "/2.0/icons/foo.bar/icon", nil)
	c.Assert(err, check.IsNil)

	rec := httptest.NewRecorder()

	appIconCmd.GET(appIconCmd, req).ServeHTTP(rec, req)
	c.Check(rec.Code, check.Equals, 404)
}

func (s *apiSuite) TestPkgInstructionAgreedOK(c *check.C) {
	lic := &licenseData{
		Intro:   "hi",
		License: "Void where empty",
		Agreed:  true,
	}

	inst := &snapInstruction{License: lic}

	c.Check(inst.Agreed(lic.Intro, lic.License), check.Equals, true)
}

func (s *apiSuite) TestPkgInstructionAgreedNOK(c *check.C) {
	lic := &licenseData{
		Intro:   "hi",
		License: "Void where empty",
		Agreed:  false,
	}

	inst := &snapInstruction{License: lic}

	c.Check(inst.Agreed(lic.Intro, lic.License), check.Equals, false)
}

func (s *apiSuite) TestPkgInstructionMismatch(c *check.C) {
	lic := &licenseData{
		Intro:   "hi",
		License: "Void where empty",
		Agreed:  true,
	}

	inst := &snapInstruction{License: lic}

	c.Check(inst.Agreed("blah", "yak yak"), check.Equals, false)
}

func (s *apiSuite) TestInstall(c *check.C) {
	orig := snappyInstall
	defer func() { snappyInstall = orig }()

	calledFlags := snappy.InstallFlags(42)

	snappyInstall = func(name, channel string, flags snappy.InstallFlags, meter progress.Meter) (string, error) {
		calledFlags = flags

		return "", nil
	}

	inst := &snapInstruction{
		Action: "install",
	}

	err := inst.dispatch()()

	c.Check(calledFlags, check.Equals, snappy.DoInstallGC)
	c.Check(err, check.IsNil)
}

func (s *apiSuite) TestInstallLeaveOld(c *check.C) {
	orig := snappyInstall
	defer func() { snappyInstall = orig }()

	calledFlags := snappy.InstallFlags(42)

	snappyInstall = func(name, channel string, flags snappy.InstallFlags, meter progress.Meter) (string, error) {
		calledFlags = flags

		return "", nil
	}

	inst := &snapInstruction{
		Action:   "install",
		LeaveOld: true,
	}

	err := inst.dispatch()()

	c.Check(calledFlags, check.Equals, snappy.InstallFlags(0))
	c.Check(err, check.IsNil)
}

func (s *apiSuite) TestInstallLicensed(c *check.C) {
	orig := snappyInstall
	defer func() { snappyInstall = orig }()

	snappyInstall = func(name, channel string, flags snappy.InstallFlags, meter progress.Meter) (string, error) {
		if meter.Agreed("hi", "yak yak") {
			return "", nil
		}

		return "", snappy.ErrLicenseNotAccepted
	}

	inst := &snapInstruction{
		Action: "install",
	}

	lic, ok := inst.dispatch()().(*licenseData)
	c.Assert(ok, check.Equals, true)
	c.Check(lic, check.ErrorMatches, "license agreement required")
	c.Check(lic.Intro, check.Equals, "hi")
	c.Check(lic.License, check.Equals, "yak yak")
	c.Check(lic.Agreed, check.Equals, false)

	// now, pass it in
	inst.License = lic
	inst.License.Agreed = true

	err := inst.dispatch()()
	c.Check(err, check.IsNil)
}

func (s *apiSuite) TestInstallLicensedIntegration(c *check.C) {
	d := newTestDaemon()

	orig := snappyInstall
	defer func() { snappyInstall = orig }()

	snappyInstall = func(name, channel string, flags snappy.InstallFlags, meter progress.Meter) (string, error) {
		if meter.Agreed("hi", "yak yak") {
			return "", nil
		}

		return "", snappy.ErrLicenseNotAccepted
	}

	req, err := http.NewRequest("POST", "/2.0/snaps/foo.bar", strings.NewReader(`{"action": "install"}`))
	c.Assert(err, check.IsNil)
	s.vars = map[string]string{"name": "foo", "origin": "bar"}

	res := postSnap(snapCmd, req).(*resp).Result.(map[string]interface{})
	task := d.tasks[res["resource"].(string)[16:]]
	c.Check(task, check.NotNil)

	task.tomb.Wait()
	c.Check(task.State(), check.Equals, TaskFailed)
	errRes := task.output.(errorResult)
	c.Check(errRes.Message, check.Equals, "license agreement required")
	c.Check(errRes.Kind, check.Equals, errorKindLicenseRequired)
	c.Check(errRes.Value, check.DeepEquals, &licenseData{
		Intro:   "hi",
		License: "yak yak",
	})

	req, err = http.NewRequest("POST", "/2.0/snaps/foo.bar", strings.NewReader(`{"action": "install", "license": {"intro": "hi", "license": "yak yak", "agreed": true}}`))
	c.Assert(err, check.IsNil)

	res = postSnap(snapCmd, req).(*resp).Result.(map[string]interface{})
	task = d.tasks[res["resource"].(string)[16:]]
	c.Check(task, check.NotNil)

	task.tomb.Wait()
	c.Check(task.State(), check.Equals, TaskSucceeded)
}

// Tests for GET /2.0/interfaces

func (s *apiSuite) TestGetPlugs(c *check.C) {
	d := newTestDaemon()
	d.interfaces.AddInterface(&interfaces.TestInterface{InterfaceName: "interface"})
	d.interfaces.AddPlug(&interfaces.Plug{Snap: "producer", Name: "plug", Interface: "interface", Label: "label"})
	d.interfaces.AddSlot(&interfaces.Slot{Snap: "consumer", Name: "slot", Interface: "interface", Label: "label"})
	d.interfaces.Connect("producer", "plug", "consumer", "slot")
	req, err := http.NewRequest("GET", "/2.0/interfaces", nil)
	c.Assert(err, check.IsNil)
	rec := httptest.NewRecorder()
	interfacesCmd.GET(interfacesCmd, req).ServeHTTP(rec, req)
	c.Check(rec.Code, check.Equals, 200)
	var body map[string]interface{}
	err = json.Unmarshal(rec.Body.Bytes(), &body)
	c.Check(err, check.IsNil)
	c.Check(body, check.DeepEquals, map[string]interface{}{
		"result": map[string]interface{}{
			"plugs": []interface{}{
				map[string]interface{}{
					"snap":      "producer",
					"plug":      "plug",
					"interface": "interface",
					"label":     "label",
					"connections": []interface{}{
						map[string]interface{}{"snap": "consumer", "slot": "slot"},
					},
				},
			},
			"slots": []interface{}{
				map[string]interface{}{
					"snap":      "consumer",
					"slot":      "slot",
					"interface": "interface",
					"label":     "label",
					"connections": []interface{}{
						map[string]interface{}{"snap": "producer", "plug": "plug"},
					},
				},
			},
		},
		"status":      "OK",
		"status_code": 200.0,
		"type":        "sync",
	})
}

// Test for POST /2.0/interfaces

func (s *apiSuite) TestConnectPlugSuccess(c *check.C) {
	d := newTestDaemon()
	d.interfaces.AddInterface(&interfaces.TestInterface{InterfaceName: "interface"})
	d.interfaces.AddPlug(&interfaces.Plug{Snap: "producer", Name: "plug", Interface: "interface"})
	d.interfaces.AddSlot(&interfaces.Slot{Snap: "consumer", Name: "slot", Interface: "interface"})
	action := &interfaceAction{
		Action: "connect",
<<<<<<< HEAD
		Plug:   interfaces.Plug{Snap: "producer", Name: "plug"},
		Slot:   interfaces.Slot{Snap: "consumer", Name: "slot"},
=======
		Plugs:  []interfaces.Plug{{Snap: "producer", Name: "plug"}},
		Slots:  []interfaces.Slot{{Snap: "consumer", Name: "slot"}},
>>>>>>> a5684d8c
	}
	text, err := json.Marshal(action)
	c.Assert(err, check.IsNil)
	buf := bytes.NewBuffer(text)
	req, err := http.NewRequest("POST", "/2.0/interfaces", buf)
	c.Assert(err, check.IsNil)
	rec := httptest.NewRecorder()
	interfacesCmd.POST(interfacesCmd, req).ServeHTTP(rec, req)
	c.Check(rec.Code, check.Equals, 200)
	var body map[string]interface{}
	err = json.Unmarshal(rec.Body.Bytes(), &body)
	c.Check(err, check.IsNil)
	c.Check(body, check.DeepEquals, map[string]interface{}{
		"result":      nil,
		"status":      "OK",
		"status_code": 200.0,
		"type":        "sync",
	})
	c.Assert(d.interfaces.Interfaces(), check.DeepEquals, &interfaces.Interfaces{
		Plugs: []*interfaces.Plug{{
			Snap:        "producer",
			Name:        "plug",
			Interface:   "interface",
			Connections: []interfaces.SlotRef{{Snap: "consumer", Name: "slot"}},
		}},
		Slots: []*interfaces.Slot{{
			Snap:        "consumer",
			Name:        "slot",
			Interface:   "interface",
			Connections: []interfaces.PlugRef{{Snap: "producer", Name: "plug"}},
		}},
	})
}

func (s *apiSuite) TestConnectPlugFailureInterfaceMismatch(c *check.C) {
	d := newTestDaemon()
	d.interfaces.AddInterface(&interfaces.TestInterface{InterfaceName: "interface"})
	d.interfaces.AddInterface(&interfaces.TestInterface{InterfaceName: "other-interface"})
	d.interfaces.AddPlug(&interfaces.Plug{Snap: "producer", Name: "plug", Interface: "interface"})
	d.interfaces.AddSlot(&interfaces.Slot{Snap: "consumer", Name: "slot", Interface: "other-interface"})
	action := &interfaceAction{
		Action: "connect",
<<<<<<< HEAD
		Plug:   interfaces.Plug{Snap: "producer", Name: "plug"},
		Slot:   interfaces.Slot{Snap: "consumer", Name: "slot"},
=======
		Plugs:  []interfaces.Plug{{Snap: "producer", Name: "plug"}},
		Slots:  []interfaces.Slot{{Snap: "consumer", Name: "slot"}},
>>>>>>> a5684d8c
	}
	text, err := json.Marshal(action)
	c.Assert(err, check.IsNil)
	buf := bytes.NewBuffer(text)
	req, err := http.NewRequest("POST", "/2.0/interfaces", buf)
	c.Assert(err, check.IsNil)
	rec := httptest.NewRecorder()
	interfacesCmd.POST(interfacesCmd, req).ServeHTTP(rec, req)
	c.Check(rec.Code, check.Equals, 400)
	var body map[string]interface{}
	err = json.Unmarshal(rec.Body.Bytes(), &body)
	c.Check(err, check.IsNil)
	c.Check(body, check.DeepEquals, map[string]interface{}{
		"result": map[string]interface{}{
			"message": `cannot connect plug "producer:plug" (interface "interface") to "consumer:slot" (interface "other-interface")`,
		},
		"status":      "Bad Request",
		"status_code": 400.0,
		"type":        "error",
	})
	c.Assert(d.interfaces.Interfaces(), check.DeepEquals, &interfaces.Interfaces{
		Plugs: []*interfaces.Plug{{
			Snap:      "producer",
			Name:      "plug",
			Interface: "interface",
		}},
		Slots: []*interfaces.Slot{{
			Snap:      "consumer",
			Name:      "slot",
			Interface: "other-interface",
		}},
	})
}

func (s *apiSuite) TestConnectPlugFailureNoSuchPlug(c *check.C) {
	d := newTestDaemon()
	d.interfaces.AddInterface(&interfaces.TestInterface{InterfaceName: "interface"})
	d.interfaces.AddSlot(&interfaces.Slot{Snap: "consumer", Name: "slot", Interface: "interface"})
	action := &interfaceAction{
		Action: "connect",
<<<<<<< HEAD
		Plug:   interfaces.Plug{Snap: "producer", Name: "plug"},
		Slot:   interfaces.Slot{Snap: "consumer", Name: "slot"},
=======
		Plugs:  []interfaces.Plug{{Snap: "producer", Name: "plug"}},
		Slots:  []interfaces.Slot{{Snap: "consumer", Name: "slot"}},
>>>>>>> a5684d8c
	}
	text, err := json.Marshal(action)
	c.Assert(err, check.IsNil)
	buf := bytes.NewBuffer(text)
	req, err := http.NewRequest("POST", "/2.0/interfaces", buf)
	c.Assert(err, check.IsNil)
	rec := httptest.NewRecorder()
	interfacesCmd.POST(interfacesCmd, req).ServeHTTP(rec, req)
	c.Check(rec.Code, check.Equals, 400)
	var body map[string]interface{}
	err = json.Unmarshal(rec.Body.Bytes(), &body)
	c.Check(err, check.IsNil)
	c.Check(body, check.DeepEquals, map[string]interface{}{
		"result": map[string]interface{}{
			"message": `cannot connect plug "plug" from snap "producer", no such plug`,
		},
		"status":      "Bad Request",
		"status_code": 400.0,
		"type":        "error",
	})
	c.Assert(d.interfaces.Interfaces(), check.DeepEquals, &interfaces.Interfaces{
		Slots: []*interfaces.Slot{{
			Snap:      "consumer",
			Name:      "slot",
			Interface: "interface",
		}},
	})
}

func (s *apiSuite) TestConnectPlugFailureNoSuchSlot(c *check.C) {
	d := newTestDaemon()
	d.interfaces.AddInterface(&interfaces.TestInterface{InterfaceName: "interface"})
	d.interfaces.AddPlug(&interfaces.Plug{Snap: "producer", Name: "plug", Interface: "interface"})
	action := &interfaceAction{
		Action: "connect",
<<<<<<< HEAD
		Plug:   interfaces.Plug{Snap: "producer", Name: "plug"},
		Slot:   interfaces.Slot{Snap: "consumer", Name: "slot"},
=======
		Plugs:  []interfaces.Plug{{Snap: "producer", Name: "plug"}},
		Slots:  []interfaces.Slot{{Snap: "consumer", Name: "slot"}},
>>>>>>> a5684d8c
	}
	text, err := json.Marshal(action)
	c.Assert(err, check.IsNil)
	buf := bytes.NewBuffer(text)
	req, err := http.NewRequest("POST", "/2.0/interfaces", buf)
	c.Assert(err, check.IsNil)
	rec := httptest.NewRecorder()
	interfacesCmd.POST(interfacesCmd, req).ServeHTTP(rec, req)
	c.Check(rec.Code, check.Equals, 400)
	var body map[string]interface{}
	err = json.Unmarshal(rec.Body.Bytes(), &body)
	c.Check(err, check.IsNil)
	c.Check(body, check.DeepEquals, map[string]interface{}{
		"result": map[string]interface{}{
			"message": `cannot connect plug to slot "slot" from snap "consumer", no such slot`,
		},
		"status":      "Bad Request",
		"status_code": 400.0,
		"type":        "error",
	})
	c.Assert(d.interfaces.Interfaces(), check.DeepEquals, &interfaces.Interfaces{
		Plugs: []*interfaces.Plug{{
			Snap:      "producer",
			Name:      "plug",
			Interface: "interface",
		}},
	})
}

func (s *apiSuite) TestDisconnectPlugSuccess(c *check.C) {
	d := newTestDaemon()
	d.interfaces.AddInterface(&interfaces.TestInterface{InterfaceName: "interface"})
	d.interfaces.AddPlug(&interfaces.Plug{Snap: "producer", Name: "plug", Interface: "interface"})
	d.interfaces.AddSlot(&interfaces.Slot{Snap: "consumer", Name: "slot", Interface: "interface"})
	d.interfaces.Connect("producer", "plug", "consumer", "slot")
	action := &interfaceAction{
		Action: "disconnect",
<<<<<<< HEAD
		Plug:   interfaces.Plug{Snap: "producer", Name: "plug"},
		Slot:   interfaces.Slot{Snap: "consumer", Name: "slot"},
=======
		Plugs:  []interfaces.Plug{{Snap: "producer", Name: "plug"}},
		Slots:  []interfaces.Slot{{Snap: "consumer", Name: "slot"}},
>>>>>>> a5684d8c
	}
	text, err := json.Marshal(action)
	c.Assert(err, check.IsNil)
	buf := bytes.NewBuffer(text)
	req, err := http.NewRequest("POST", "/2.0/interfaces", buf)
	c.Assert(err, check.IsNil)
	rec := httptest.NewRecorder()
	interfacesCmd.POST(interfacesCmd, req).ServeHTTP(rec, req)
	c.Check(rec.Code, check.Equals, 200)
	var body map[string]interface{}
	err = json.Unmarshal(rec.Body.Bytes(), &body)
	c.Check(err, check.IsNil)
	c.Check(body, check.DeepEquals, map[string]interface{}{
		"result":      nil,
		"status":      "OK",
		"status_code": 200.0,
		"type":        "sync",
	})
	c.Assert(d.interfaces.Interfaces(), check.DeepEquals, &interfaces.Interfaces{
		Plugs: []*interfaces.Plug{{
			Snap:      "producer",
			Name:      "plug",
			Interface: "interface",
		}},
		Slots: []*interfaces.Slot{{
			Snap:      "consumer",
			Name:      "slot",
			Interface: "interface",
		}},
	})
}

func (s *apiSuite) TestDisconnectPlugFailureNoSuchPlug(c *check.C) {
	d := newTestDaemon()
	d.interfaces.AddInterface(&interfaces.TestInterface{InterfaceName: "interface"})
	d.interfaces.AddSlot(&interfaces.Slot{Snap: "consumer", Name: "slot", Interface: "interface"})
	action := &interfaceAction{
		Action: "disconnect",
<<<<<<< HEAD
		Plug:   interfaces.Plug{Snap: "producer", Name: "plug"},
		Slot:   interfaces.Slot{Snap: "consumer", Name: "slot"},
=======
		Plugs:  []interfaces.Plug{{Snap: "producer", Name: "plug"}},
		Slots:  []interfaces.Slot{{Snap: "consumer", Name: "slot"}},
>>>>>>> a5684d8c
	}
	text, err := json.Marshal(action)
	c.Assert(err, check.IsNil)
	buf := bytes.NewBuffer(text)
	req, err := http.NewRequest("POST", "/2.0/interfaces", buf)
	c.Assert(err, check.IsNil)
	rec := httptest.NewRecorder()
	interfacesCmd.POST(interfacesCmd, req).ServeHTTP(rec, req)
	c.Check(rec.Code, check.Equals, 400)
	var body map[string]interface{}
	err = json.Unmarshal(rec.Body.Bytes(), &body)
	c.Check(err, check.IsNil)
	c.Check(body, check.DeepEquals, map[string]interface{}{
		"result": map[string]interface{}{
			"message": `cannot disconnect plug "plug" from snap "producer", no such plug`,
		},
		"status":      "Bad Request",
		"status_code": 400.0,
		"type":        "error",
	})
	c.Assert(d.interfaces.Interfaces(), check.DeepEquals, &interfaces.Interfaces{
		Slots: []*interfaces.Slot{{
			Snap:      "consumer",
			Name:      "slot",
			Interface: "interface",
		}},
	})
}

func (s *apiSuite) TestDisconnectPlugFailureNoSuchSlot(c *check.C) {
	d := newTestDaemon()
	d.interfaces.AddInterface(&interfaces.TestInterface{InterfaceName: "interface"})
	d.interfaces.AddPlug(&interfaces.Plug{Snap: "producer", Name: "plug", Interface: "interface"})
	action := &interfaceAction{
		Action: "disconnect",
<<<<<<< HEAD
		Plug:   interfaces.Plug{Snap: "producer", Name: "plug"},
		Slot:   interfaces.Slot{Snap: "consumer", Name: "slot"},
=======
		Plugs:  []interfaces.Plug{{Snap: "producer", Name: "plug"}},
		Slots:  []interfaces.Slot{{Snap: "consumer", Name: "slot"}},
>>>>>>> a5684d8c
	}
	text, err := json.Marshal(action)
	c.Assert(err, check.IsNil)
	buf := bytes.NewBuffer(text)
	req, err := http.NewRequest("POST", "/2.0/interfaces", buf)
	c.Assert(err, check.IsNil)
	rec := httptest.NewRecorder()
	interfacesCmd.POST(interfacesCmd, req).ServeHTTP(rec, req)
	c.Check(rec.Code, check.Equals, 400)
	var body map[string]interface{}
	err = json.Unmarshal(rec.Body.Bytes(), &body)
	c.Check(err, check.IsNil)
	c.Check(body, check.DeepEquals, map[string]interface{}{
		"result": map[string]interface{}{
			"message": `cannot disconnect plug from slot "slot" from snap "consumer", no such slot`,
		},
		"status":      "Bad Request",
		"status_code": 400.0,
		"type":        "error",
	})
	c.Assert(d.interfaces.Interfaces(), check.DeepEquals, &interfaces.Interfaces{
		Plugs: []*interfaces.Plug{{
			Snap:      "producer",
			Name:      "plug",
			Interface: "interface",
		}},
	})
}

func (s *apiSuite) TestDisconnectPlugFailureNotConnected(c *check.C) {
	d := newTestDaemon()
	d.interfaces.AddInterface(&interfaces.TestInterface{InterfaceName: "interface"})
	d.interfaces.AddPlug(&interfaces.Plug{Snap: "producer", Name: "plug", Interface: "interface"})
	d.interfaces.AddSlot(&interfaces.Slot{Snap: "consumer", Name: "slot", Interface: "interface"})
	action := &interfaceAction{
		Action: "disconnect",
<<<<<<< HEAD
		Plug:   interfaces.Plug{Snap: "producer", Name: "plug"},
		Slot:   interfaces.Slot{Snap: "consumer", Name: "slot"},
=======
		Plugs:  []interfaces.Plug{{Snap: "producer", Name: "plug"}},
		Slots:  []interfaces.Slot{{Snap: "consumer", Name: "slot"}},
>>>>>>> a5684d8c
	}
	text, err := json.Marshal(action)
	c.Assert(err, check.IsNil)
	buf := bytes.NewBuffer(text)
	req, err := http.NewRequest("POST", "/2.0/interfaces", buf)
	c.Assert(err, check.IsNil)
	rec := httptest.NewRecorder()
	interfacesCmd.POST(interfacesCmd, req).ServeHTTP(rec, req)
	c.Check(rec.Code, check.Equals, 400)
	var body map[string]interface{}
	err = json.Unmarshal(rec.Body.Bytes(), &body)
	c.Check(err, check.IsNil)
	c.Check(body, check.DeepEquals, map[string]interface{}{
		"result": map[string]interface{}{
			"message": `cannot disconnect plug "plug" from snap "producer" from slot "slot" from snap "consumer", it is not connected`,
		},
		"status":      "Bad Request",
		"status_code": 400.0,
		"type":        "error",
	})
	c.Assert(d.interfaces.Interfaces(), check.DeepEquals, &interfaces.Interfaces{
		Plugs: []*interfaces.Plug{{
			Snap:      "producer",
			Name:      "plug",
			Interface: "interface",
		}},
		Slots: []*interfaces.Slot{{
			Snap:      "consumer",
			Name:      "slot",
			Interface: "interface",
		}},
	})
}

func (s *apiSuite) TestAddPlugSuccess(c *check.C) {
	d := newTestDaemon()
	d.interfaces.AddInterface(&interfaces.TestInterface{InterfaceName: "interface"})
	action := &interfaceAction{
		Action: "add-plug",
<<<<<<< HEAD
		Plug: interfaces.Plug{
			Snap:      "snap",
			Name:      "plug",
			Label:     "label",
			Interface: "interface",
			Attrs:     map[string]interface{}{"key": "value"},
			Apps:      []string{"app"},
=======
		Plugs: []interfaces.Plug{
			{
				Snap:      "snap",
				Name:      "plug",
				Label:     "label",
				Interface: "interface",
				Attrs:     map[string]interface{}{"key": "value"},
				Apps:      []string{"app"},
			},
>>>>>>> a5684d8c
		},
	}
	text, err := json.Marshal(action)
	c.Assert(err, check.IsNil)
	buf := bytes.NewBuffer(text)
	req, err := http.NewRequest("POST", "/2.0/interfaces", buf)
	c.Assert(err, check.IsNil)
	rec := httptest.NewRecorder()
	interfacesCmd.POST(interfacesCmd, req).ServeHTTP(rec, req)
	c.Check(rec.Code, check.Equals, 201)
	var body map[string]interface{}
	err = json.Unmarshal(rec.Body.Bytes(), &body)
	c.Check(err, check.IsNil)
	c.Check(body, check.DeepEquals, map[string]interface{}{
		"result":      nil,
		"status":      "Created",
		"status_code": 201.0,
		"type":        "sync",
	})
	c.Check(d.interfaces.Plug("snap", "plug"), check.DeepEquals, &action.Plugs[0])
}

func (s *apiSuite) TestAddPlugDisabled(c *check.C) {
	d := newTestDaemon()
	d.interfaces.AddInterface(&interfaces.TestInterface{
		InterfaceName: "interface",
	})
	d.enableInternalInterfaceActions = false
	action := &interfaceAction{
		Action: "add-plug",
<<<<<<< HEAD
		Plug: interfaces.Plug{
			Snap:      "producer",
			Name:      "plug",
			Label:     "label",
			Interface: "interface",
			Attrs:     map[string]interface{}{"key": "value"},
			Apps:      []string{"app"},
=======
		Plugs: []interfaces.Plug{
			{
				Snap:      "producer",
				Name:      "plug",
				Label:     "label",
				Interface: "interface",
				Attrs:     map[string]interface{}{"key": "value"},
				Apps:      []string{"app"},
			},
>>>>>>> a5684d8c
		},
	}
	text, err := json.Marshal(action)
	c.Assert(err, check.IsNil)
	buf := bytes.NewBuffer(text)
	req, err := http.NewRequest("POST", "/2.0/interfaces", buf)
	c.Assert(err, check.IsNil)
	rec := httptest.NewRecorder()
	interfacesCmd.POST(interfacesCmd, req).ServeHTTP(rec, req)
	c.Check(rec.Code, check.Equals, 400)
	var body map[string]interface{}
	err = json.Unmarshal(rec.Body.Bytes(), &body)
	c.Check(err, check.IsNil)
	c.Check(body, check.DeepEquals, map[string]interface{}{
		"result": map[string]interface{}{
			"message": "internal interface actions are disabled",
		},
		"status":      "Bad Request",
		"status_code": 400.0,
		"type":        "error",
	})
	c.Check(d.interfaces.Plug("producer", "plug"), check.IsNil)
}

func (s *apiSuite) TestAddPlugFailure(c *check.C) {
	d := newTestDaemon()
	d.interfaces.AddInterface(&interfaces.TestInterface{
		InterfaceName: "interface",
		SanitizePlugCallback: func(plug *interfaces.Plug) error {
			return fmt.Errorf("required attribute missing")
		},
	})
	action := &interfaceAction{
		Action: "add-plug",
<<<<<<< HEAD
		Plug: interfaces.Plug{
			Snap:      "snap",
			Name:      "plug",
			Label:     "label",
			Interface: "interface",
			Attrs:     map[string]interface{}{"key": "value"},
			Apps:      []string{"app"},
=======
		Plugs: []interfaces.Plug{
			{
				Snap:      "snap",
				Name:      "plug",
				Label:     "label",
				Interface: "interface",
				Attrs:     map[string]interface{}{"key": "value"},
				Apps:      []string{"app"},
			},
>>>>>>> a5684d8c
		},
	}
	text, err := json.Marshal(action)
	c.Assert(err, check.IsNil)
	buf := bytes.NewBuffer(text)
	req, err := http.NewRequest("POST", "/2.0/interfaces", buf)
	c.Assert(err, check.IsNil)
	rec := httptest.NewRecorder()
	interfacesCmd.POST(interfacesCmd, req).ServeHTTP(rec, req)
	c.Check(rec.Code, check.Equals, 400)
	var body map[string]interface{}
	err = json.Unmarshal(rec.Body.Bytes(), &body)
	c.Check(err, check.IsNil)
	c.Check(body, check.DeepEquals, map[string]interface{}{
		"result": map[string]interface{}{
			"message": "cannot add plug: required attribute missing",
		},
		"status":      "Bad Request",
		"status_code": 400.0,
		"type":        "error",
	})
	c.Check(d.interfaces.Plug("snap", "name"), check.IsNil)
}

func (s *apiSuite) TestRemovePlugSuccess(c *check.C) {
	d := newTestDaemon()
	d.interfaces.AddInterface(&interfaces.TestInterface{InterfaceName: "interface"})
	d.interfaces.AddPlug(&interfaces.Plug{Snap: "producer", Name: "plug", Interface: "interface"})
	action := &interfaceAction{
		Action: "remove-plug",
		Plugs:  []interfaces.Plug{{Snap: "producer", Name: "plug"}},
	}
	text, err := json.Marshal(action)
	c.Assert(err, check.IsNil)
	buf := bytes.NewBuffer(text)
	req, err := http.NewRequest("POST", "/2.0/interfaces", buf)
	c.Assert(err, check.IsNil)
	rec := httptest.NewRecorder()
	interfacesCmd.POST(interfacesCmd, req).ServeHTTP(rec, req)
	c.Check(rec.Code, check.Equals, 200)
	var body map[string]interface{}
	err = json.Unmarshal(rec.Body.Bytes(), &body)
	c.Check(err, check.IsNil)
	c.Check(body, check.DeepEquals, map[string]interface{}{
		"result":      nil,
		"status":      "OK",
		"status_code": 200.0,
		"type":        "sync",
	})
	c.Check(d.interfaces.Plug("snap", "name"), check.IsNil)
}

func (s *apiSuite) TestRemovePlugDisabled(c *check.C) {
	d := newTestDaemon()
	d.interfaces.AddInterface(&interfaces.TestInterface{InterfaceName: "interface"})
	d.interfaces.AddPlug(&interfaces.Plug{Snap: "producer", Name: "plug", Interface: "interface"})
	d.enableInternalInterfaceActions = false
	action := &interfaceAction{
		Action: "remove-plug",
<<<<<<< HEAD
		Plug:   interfaces.Plug{Snap: "producer", Name: "plug"},
=======
		Plugs:  []interfaces.Plug{{Snap: "producer", Name: "plug"}},
>>>>>>> a5684d8c
	}
	text, err := json.Marshal(action)
	c.Assert(err, check.IsNil)
	buf := bytes.NewBuffer(text)
	req, err := http.NewRequest("POST", "/2.0/interfaces", buf)
	c.Assert(err, check.IsNil)
	rec := httptest.NewRecorder()
	interfacesCmd.POST(interfacesCmd, req).ServeHTTP(rec, req)
	c.Check(rec.Code, check.Equals, 400)
	var body map[string]interface{}
	err = json.Unmarshal(rec.Body.Bytes(), &body)
	c.Check(err, check.IsNil)
	c.Check(body, check.DeepEquals, map[string]interface{}{
		"result": map[string]interface{}{
			"message": "internal interface actions are disabled",
		},
		"status":      "Bad Request",
		"status_code": 400.0,
		"type":        "error",
	})
	c.Check(d.interfaces.Plug("producer", "plug"), check.Not(check.IsNil))
}

func (s *apiSuite) TestRemovePlugFailure(c *check.C) {
	d := newTestDaemon()
	d.interfaces.AddInterface(&interfaces.TestInterface{InterfaceName: "interface"})
	d.interfaces.AddPlug(&interfaces.Plug{Snap: "producer", Name: "plug", Interface: "interface"})
	d.interfaces.AddSlot(&interfaces.Slot{Snap: "consumer", Name: "slot", Interface: "interface"})
	d.interfaces.Connect("producer", "plug", "consumer", "slot")
	action := &interfaceAction{
		Action: "remove-plug",
<<<<<<< HEAD
		Plug:   interfaces.Plug{Snap: "producer", Name: "plug"},
=======
		Plugs:  []interfaces.Plug{{Snap: "producer", Name: "plug"}},
>>>>>>> a5684d8c
	}
	text, err := json.Marshal(action)
	c.Assert(err, check.IsNil)
	buf := bytes.NewBuffer(text)
	req, err := http.NewRequest("POST", "/2.0/interfaces", buf)
	c.Assert(err, check.IsNil)
	rec := httptest.NewRecorder()
	interfacesCmd.POST(interfacesCmd, req).ServeHTTP(rec, req)
	c.Check(rec.Code, check.Equals, 400)
	var body map[string]interface{}
	err = json.Unmarshal(rec.Body.Bytes(), &body)
	c.Check(err, check.IsNil)
	c.Check(body, check.DeepEquals, map[string]interface{}{
		"result": map[string]interface{}{
			"message": `cannot remove plug "plug" from snap "producer", it is still connected`,
		},
		"status":      "Bad Request",
		"status_code": 400.0,
		"type":        "error",
	})
	c.Check(d.interfaces.Plug("producer", "plug"), check.Not(check.IsNil))
}

func (s *apiSuite) TestAddSlotSuccess(c *check.C) {
	d := newTestDaemon()
	d.interfaces.AddInterface(&interfaces.TestInterface{InterfaceName: "interface"})
	action := &interfaceAction{
		Action: "add-slot",
<<<<<<< HEAD
		Slot: interfaces.Slot{
			Snap:      "snap",
			Name:      "slot",
			Label:     "label",
			Interface: "interface",
			Attrs:     map[string]interface{}{"key": "value"},
			Apps:      []string{"app"},
=======
		Slots: []interfaces.Slot{
			{
				Snap:      "snap",
				Name:      "slot",
				Label:     "label",
				Interface: "interface",
				Attrs:     map[string]interface{}{"key": "value"},
				Apps:      []string{"app"},
			},
>>>>>>> a5684d8c
		},
	}
	text, err := json.Marshal(action)
	c.Assert(err, check.IsNil)
	buf := bytes.NewBuffer(text)
	req, err := http.NewRequest("POST", "/2.0/interfaces", buf)
	c.Assert(err, check.IsNil)
	rec := httptest.NewRecorder()
	interfacesCmd.POST(interfacesCmd, req).ServeHTTP(rec, req)
	c.Check(rec.Code, check.Equals, 201)
	var body map[string]interface{}
	err = json.Unmarshal(rec.Body.Bytes(), &body)
	c.Check(err, check.IsNil)
	c.Check(body, check.DeepEquals, map[string]interface{}{
		"result":      nil,
		"status":      "Created",
		"status_code": 201.0,
		"type":        "sync",
	})
	c.Check(d.interfaces.Slot("snap", "slot"), check.DeepEquals, &action.Slots[0])
}

func (s *apiSuite) TestAddSlotDisabled(c *check.C) {
	d := newTestDaemon()
	d.interfaces.AddInterface(&interfaces.TestInterface{
		InterfaceName: "interface",
	})
	d.enableInternalInterfaceActions = false
	action := &interfaceAction{
		Action: "add-slot",
<<<<<<< HEAD
		Slot: interfaces.Slot{
			Snap:      "consumer",
			Name:      "slot",
			Label:     "label",
			Interface: "interface",
			Attrs:     map[string]interface{}{"key": "value"},
			Apps:      []string{"app"},
=======
		Slots: []interfaces.Slot{
			{
				Snap:      "consumer",
				Name:      "slot",
				Label:     "label",
				Interface: "interface",
				Attrs:     map[string]interface{}{"key": "value"},
				Apps:      []string{"app"},
			},
>>>>>>> a5684d8c
		},
	}
	text, err := json.Marshal(action)
	c.Assert(err, check.IsNil)
	buf := bytes.NewBuffer(text)
	req, err := http.NewRequest("POST", "/2.0/interfaces", buf)
	c.Assert(err, check.IsNil)
	rec := httptest.NewRecorder()
	interfacesCmd.POST(interfacesCmd, req).ServeHTTP(rec, req)
	c.Check(rec.Code, check.Equals, 400)
	var body map[string]interface{}
	err = json.Unmarshal(rec.Body.Bytes(), &body)
	c.Check(err, check.IsNil)
	c.Check(body, check.DeepEquals, map[string]interface{}{
		"result": map[string]interface{}{
			"message": "internal interface actions are disabled",
		},
		"status":      "Bad Request",
		"status_code": 400.0,
		"type":        "error",
	})
	c.Check(d.interfaces.Slot("consumer", "slot"), check.IsNil)
}

func (s *apiSuite) TestAddSlotFailure(c *check.C) {
	d := newTestDaemon()
	d.interfaces.AddInterface(&interfaces.TestInterface{
		InterfaceName: "interface",
		SanitizeSlotCallback: func(slot *interfaces.Slot) error {
			return fmt.Errorf("required attribute missing")
		},
	})
	action := &interfaceAction{
		Action: "add-slot",
<<<<<<< HEAD
		Slot: interfaces.Slot{
			Snap:      "snap",
			Name:      "slot",
			Label:     "label",
			Interface: "interface",
			Attrs:     map[string]interface{}{"key": "value"},
			Apps:      []string{"app"},
=======
		Slots: []interfaces.Slot{
			{
				Snap:      "snap",
				Name:      "slot",
				Label:     "label",
				Interface: "interface",
				Attrs:     map[string]interface{}{"key": "value"},
				Apps:      []string{"app"},
			},
>>>>>>> a5684d8c
		},
	}
	text, err := json.Marshal(action)
	c.Assert(err, check.IsNil)
	buf := bytes.NewBuffer(text)
	req, err := http.NewRequest("POST", "/2.0/interfaces", buf)
	c.Assert(err, check.IsNil)
	rec := httptest.NewRecorder()
	interfacesCmd.POST(interfacesCmd, req).ServeHTTP(rec, req)
	c.Check(rec.Code, check.Equals, 400)
	var body map[string]interface{}
	err = json.Unmarshal(rec.Body.Bytes(), &body)
	c.Check(err, check.IsNil)
	c.Check(body, check.DeepEquals, map[string]interface{}{
		"result": map[string]interface{}{
			"message": "cannot add slot: required attribute missing",
		},
		"status":      "Bad Request",
		"status_code": 400.0,
		"type":        "error",
	})
	c.Check(d.interfaces.Slot("snap", "name"), check.IsNil)
}

func (s *apiSuite) TestRemoveSlotSuccess(c *check.C) {
	d := newTestDaemon()
	d.interfaces.AddInterface(&interfaces.TestInterface{InterfaceName: "interface"})
	d.interfaces.AddSlot(&interfaces.Slot{Snap: "consumer", Name: "slot", Interface: "interface"})
	action := &interfaceAction{
		Action: "remove-slot",
<<<<<<< HEAD
		Slot:   interfaces.Slot{Snap: "consumer", Name: "slot"},
=======
		Slots:  []interfaces.Slot{{Snap: "consumer", Name: "slot"}},
>>>>>>> a5684d8c
	}
	text, err := json.Marshal(action)
	c.Assert(err, check.IsNil)
	buf := bytes.NewBuffer(text)
	req, err := http.NewRequest("POST", "/2.0/interfaces", buf)
	c.Assert(err, check.IsNil)
	rec := httptest.NewRecorder()
	interfacesCmd.POST(interfacesCmd, req).ServeHTTP(rec, req)
	c.Check(rec.Code, check.Equals, 200)
	var body map[string]interface{}
	err = json.Unmarshal(rec.Body.Bytes(), &body)
	c.Check(err, check.IsNil)
	c.Check(body, check.DeepEquals, map[string]interface{}{
		"result":      nil,
		"status":      "OK",
		"status_code": 200.0,
		"type":        "sync",
	})
	c.Check(d.interfaces.Slot("snap", "name"), check.IsNil)
}

func (s *apiSuite) TestRemoveSlotDisabled(c *check.C) {
	d := newTestDaemon()
	d.interfaces.AddInterface(&interfaces.TestInterface{InterfaceName: "interface"})
	d.interfaces.AddSlot(&interfaces.Slot{Snap: "consumer", Name: "slot", Interface: "interface"})
	d.enableInternalInterfaceActions = false
	action := &interfaceAction{
		Action: "remove-slot",
<<<<<<< HEAD
		Slot:   interfaces.Slot{Snap: "consumer", Name: "slot"},
=======
		Slots:  []interfaces.Slot{{Snap: "consumer", Name: "slot"}},
>>>>>>> a5684d8c
	}
	text, err := json.Marshal(action)
	c.Assert(err, check.IsNil)
	buf := bytes.NewBuffer(text)
	req, err := http.NewRequest("POST", "/2.0/interfaces", buf)
	c.Assert(err, check.IsNil)
	rec := httptest.NewRecorder()
	interfacesCmd.POST(interfacesCmd, req).ServeHTTP(rec, req)
	c.Check(rec.Code, check.Equals, 400)
	var body map[string]interface{}
	err = json.Unmarshal(rec.Body.Bytes(), &body)
	c.Check(err, check.IsNil)
	c.Check(body, check.DeepEquals, map[string]interface{}{
		"result": map[string]interface{}{
			"message": "internal interface actions are disabled",
		},
		"status":      "Bad Request",
		"status_code": 400.0,
		"type":        "error",
	})
	c.Check(d.interfaces.Slot("consumer", "slot"), check.Not(check.IsNil))
}

func (s *apiSuite) TestRemoveSlotFailure(c *check.C) {
	d := newTestDaemon()
	d.interfaces.AddInterface(&interfaces.TestInterface{InterfaceName: "interface"})
	d.interfaces.AddPlug(&interfaces.Plug{Snap: "producer", Name: "plug", Interface: "interface"})
	d.interfaces.AddSlot(&interfaces.Slot{Snap: "consumer", Name: "slot", Interface: "interface"})
	d.interfaces.Connect("producer", "plug", "consumer", "slot")
	action := &interfaceAction{
		Action: "remove-slot",
		Slots:  []interfaces.Slot{{Snap: "consumer", Name: "slot"}},
	}
	text, err := json.Marshal(action)
	c.Assert(err, check.IsNil)
	buf := bytes.NewBuffer(text)
	req, err := http.NewRequest("POST", "/2.0/interfaces", buf)
	c.Assert(err, check.IsNil)
	rec := httptest.NewRecorder()
	interfacesCmd.POST(interfacesCmd, req).ServeHTTP(rec, req)
	c.Check(rec.Code, check.Equals, 400)
	var body map[string]interface{}
	err = json.Unmarshal(rec.Body.Bytes(), &body)
	c.Check(err, check.IsNil)
	c.Check(body, check.DeepEquals, map[string]interface{}{
		"result": map[string]interface{}{
			"message": `cannot remove slot "slot" from snap "consumer", it is still connected`,
		},
		"status":      "Bad Request",
		"status_code": 400.0,
		"type":        "error",
	})
	c.Check(d.interfaces.Slot("consumer", "slot"), check.Not(check.IsNil))
}

func (s *apiSuite) TestUnsupportedInterfaceRequest(c *check.C) {
	buf := bytes.NewBuffer([]byte(`garbage`))
	req, err := http.NewRequest("POST", "/2.0/interfaces", buf)
	c.Assert(err, check.IsNil)
	rec := httptest.NewRecorder()
	interfacesCmd.POST(interfacesCmd, req).ServeHTTP(rec, req)
	c.Check(rec.Code, check.Equals, 400)
	var body map[string]interface{}
	err = json.Unmarshal(rec.Body.Bytes(), &body)
	c.Check(err, check.IsNil)
	c.Check(body, check.DeepEquals, map[string]interface{}{
		"result": map[string]interface{}{
			"message": "cannot decode request body into an interface action: invalid character 'g' looking for beginning of value",
		},
		"status":      "Bad Request",
		"status_code": 400.0,
		"type":        "error",
	})
}

func (s *apiSuite) TestMissingInterfaceAction(c *check.C) {
	action := &interfaceAction{}
	text, err := json.Marshal(action)
	c.Assert(err, check.IsNil)
	buf := bytes.NewBuffer(text)
	req, err := http.NewRequest("POST", "/2.0/interfaces", buf)
	c.Assert(err, check.IsNil)
	rec := httptest.NewRecorder()
	interfacesCmd.POST(interfacesCmd, req).ServeHTTP(rec, req)
	c.Check(rec.Code, check.Equals, 400)
	var body map[string]interface{}
	err = json.Unmarshal(rec.Body.Bytes(), &body)
	c.Check(err, check.IsNil)
	c.Check(body, check.DeepEquals, map[string]interface{}{
		"result": map[string]interface{}{
			"message": "interface action not specified",
		},
		"status":      "Bad Request",
		"status_code": 400.0,
		"type":        "error",
	})
}

func (s *apiSuite) TestUnsupportedInterfaceAction(c *check.C) {
	d := newTestDaemon()
	action := &interfaceAction{
		Action: "foo",
	}
	text, err := json.Marshal(action)
	c.Assert(err, check.IsNil)
	buf := bytes.NewBuffer(text)
	req, err := http.NewRequest("POST", "/2.0/interfaces", buf)
	c.Assert(err, check.IsNil)
	rec := httptest.NewRecorder()
	interfacesCmd.POST(interfacesCmd, req).ServeHTTP(rec, req)
	c.Check(rec.Code, check.Equals, 400)
	var body map[string]interface{}
	err = json.Unmarshal(rec.Body.Bytes(), &body)
	c.Check(err, check.IsNil)
	c.Check(body, check.DeepEquals, map[string]interface{}{
		"result": map[string]interface{}{
			"message": "unsupported interface action: \"foo\"",
		},
		"status":      "Bad Request",
		"status_code": 400.0,
		"type":        "error",
	})
	c.Check(d.interfaces.Slot("snap", "name"), check.IsNil)
}

const (
	testTrustedKey = `type: account-key
authority-id: can0nical
account-id: can0nical
public-key-id: 844efa9730eec4be
public-key-fingerprint: 716ff3cec4b9364a2bd930dc844efa9730eec4be
since: 2016-01-14T15:00:00Z
until: 2023-01-14T15:00:00Z
body-length: 376

openpgp xsBNBFaXv40BCADIlqLKFZaPaoe4TNLQv77vh4JWTlt7Z3IN2ducNqfg50q5mnkyUD2D
SckvsMy1440+a0Z83m/A7aPaO1JkLpMGfLr23VLyKCaAe0k6hg69/6aEfXhfy0yYvEOgGcBiX+fN
T6tqdRCsd+08LtisjYez7iJvmVwQ/syeduoTU4EiSVO1zlgc3eeq3TFyvcN0E1EsZ/7l2A33amTo
mtAPVyQsa1B+lTeaUgwuPBWV0oTuYcUSfYsmmsXEKx/PnzkliicnrC9QZ5CcisskVve3QwPAuLUz
2nV7/6vSRF22T4cUPF4QntjZBB6xjopdDH6wQsKyzLTTRak74moWksx8MEmVABEBAAE=

openpgp wsBcBAABCAAQBQJWl8DiCRCETvqXMO7EvgAAhjkIAEoINWjQkujtx/TFYsKh0yYcQSpT
v8O83mLRP7Ty+mH99uQ0/DbeQ1hM5st8cFgzU8SzlDCh6BUMnAl/bR/hhibFD40CBLd13kDXl1aN
APybmSYoDVRQPAPop44UF0aCrTIw4Xds3E56d2Rsn+CkNML03kRc/i0Q53uYzZwxXVnzW/gVOXDL
u/IZtjeo3KsB645MVEUxJLQmjlgMOwMvCHJgWhSvZOuf7wC0soBCN9Ufa/0M/PZFXzzn8LpjKVrX
iDXhV7cY5PceG8ZV7Duo1JadOCzpkOHmai4DcrN7ZeY8bJnuNjOwvTLkrouw9xci4IxpPDRu0T/i
K9qaJtUo4cA=`
	testAccKey = `type: account-key
authority-id: can0nical
account-id: developer1
public-key-id: adea89b00094c337
public-key-fingerprint: 5fa7b16ad5e8c8810d5a0686adea89b00094c337
since: 2016-01-14T15:00:00Z
until: 2023-01-14T15:00:00Z
body-length: 376

openpgp xsBNBFaXv5MBCACkK//qNb3UwRtDviGcCSEi8Z6d5OXok3yilQmEh0LuW6DyP9sVpm08
Vb1LGewOa5dThWGX4XKRBI/jCUnjCJQ6v15lLwHe1N7MJQ58DUxKqWFMV9yn4RcDPk6LqoFpPGdR
rbp9Ivo3PqJRMyD0wuJk9RhbaGZmILcL//BLgomE9NgQdAfZbiEnGxtkqAjeVtBtcJIj5TnCC658
ZCqwugQeO9iJuIn3GosYvvTB6tReq6GP6b4dqvoi7SqxHVhtt2zD4Y6FUZIVmvZK0qwkV0gua2az
LzPOeoVcU1AEl7HVeBk7G6GiT5jx+CjjoGa0j22LdJB9S3JXHtGYk5p9CAwhABEBAAE=

openpgp wsBcBAABCAAQBQJWl8HNCRCETvqXMO7EvgAAeuAIABn/1i8qGyaIhxOWE2cHIPYW3hq2
PWpq7qrPN5Dbp/00xrTvc6tvMQWsXlMrAsYuq3sBCxUp3JRp9XhGiQeJtb8ft10g3+3J7e8OGHjl
CfXJ3A5el8Xxp5qkFywCsLdJgNtF6+uSQ4dO8SrAwzkM7c3JzntxdiFOjDLUSyZ+rXL42jdRagTY
8bcZfb47vd68Hyz3EvSvJuHSDbcNSTd3B832cimpfq5vJ7FoDrchVn3sg+3IwekuPhG3LQn5BVtc
0ontHd+V1GaandhqBaDA01cGZN0gnqv2Haogt0P/h3nZZZJ1nTW5PLC6hs8TZdBdl3Lel8yAHD5L
ZF5jSvRDLgI=`
)

func (s *apiSuite) TestAssertOK(c *check.C) {
	// Setup
	os.MkdirAll(filepath.Dir(dirs.SnapTrustedAccountKey), 0755)
	err := ioutil.WriteFile(dirs.SnapTrustedAccountKey, []byte(testTrustedKey), 0640)
	c.Assert(err, check.IsNil)
	d := newTestDaemon()
	buf := bytes.NewBufferString(testAccKey)
	// Execute
	req, err := http.NewRequest("POST", "/2.0/assertions", buf)
	c.Assert(err, check.IsNil)
	rsp := doAssert(assertsCmd, req).Self(nil, nil).(*resp)
	// Verify (external)
	c.Check(rsp.Type, check.Equals, ResponseTypeSync)
	c.Check(rsp.Status, check.Equals, http.StatusOK)
	// Verify (internal)
	_, err = d.asserts.Find(asserts.AccountKeyType, map[string]string{
		"account-id":    "developer1",
		"public-key-id": "adea89b00094c337",
	})
	c.Check(err, check.IsNil)
}

func (s *apiSuite) TestAssertInvalid(c *check.C) {
	// Setup
	newTestDaemon()
	buf := bytes.NewBufferString("blargh")
	req, err := http.NewRequest("POST", "/2.0/assertions", buf)
	c.Assert(err, check.IsNil)
	rec := httptest.NewRecorder()
	// Execute
	assertsCmd.POST(assertsCmd, req).ServeHTTP(rec, req)
	// Verify (external)
	c.Check(rec.Code, check.Equals, 400)
	c.Check(rec.Body.String(), testutil.Contains,
		"can't decode request body into an assertion")
}

func (s *apiSuite) TestAssertError(c *check.C) {
	// Setup
	newTestDaemon()
	buf := bytes.NewBufferString(testAccKey)
	req, err := http.NewRequest("POST", "/2.0/assertions", buf)
	c.Assert(err, check.IsNil)
	rec := httptest.NewRecorder()
	// Execute
	assertsCmd.POST(assertsCmd, req).ServeHTTP(rec, req)
	// Verify (external)
	c.Check(rec.Code, check.Equals, 400)
	c.Check(rec.Body.String(), testutil.Contains, "assert failed")
}

func (s *apiSuite) TestAssertsFindManyAll(c *check.C) {
	// Setup
	os.MkdirAll(filepath.Dir(dirs.SnapTrustedAccountKey), 0755)
	err := ioutil.WriteFile(dirs.SnapTrustedAccountKey, []byte(testTrustedKey), 0640)
	c.Assert(err, check.IsNil)
	d := newTestDaemon()
	a, err := asserts.Decode([]byte(testAccKey))
	c.Assert(err, check.IsNil)
	err = d.asserts.Add(a)
	c.Assert(err, check.IsNil)
	// Execute
	req, err := http.NewRequest("POST", "/2.0/assertions/account-key", nil)
	c.Assert(err, check.IsNil)
	s.vars = map[string]string{"assertType": "account-key"}
	rec := httptest.NewRecorder()
	assertsFindManyCmd.GET(assertsFindManyCmd, req).ServeHTTP(rec, req)
	// Verify
	c.Check(rec.Code, check.Equals, http.StatusOK, check.Commentf("body %q", rec.Body))
	c.Check(rec.HeaderMap.Get("Content-Type"), check.Equals, "application/x.ubuntu.assertion; bundle=y")
	c.Check(rec.HeaderMap.Get("X-Ubuntu-Assertions-Count"), check.Equals, "2")
	dec := asserts.NewDecoder(rec.Body)
	a1, err := dec.Decode()
	c.Assert(err, check.IsNil)
	c.Check(a1.Type(), check.Equals, asserts.AccountKeyType)

	a2, err := dec.Decode()
	c.Assert(err, check.IsNil)

	_, err = dec.Decode()
	c.Assert(err, check.Equals, io.EOF)

	ids := []string{a1.(*asserts.AccountKey).AccountID(), a2.(*asserts.AccountKey).AccountID()}
	c.Check(ids, check.DeepEquals, []string{"can0nical", "developer1"})
}

func (s *apiSuite) TestAssertsFindManyFilter(c *check.C) {
	// Setup
	os.MkdirAll(filepath.Dir(dirs.SnapTrustedAccountKey), 0755)
	err := ioutil.WriteFile(dirs.SnapTrustedAccountKey, []byte(testTrustedKey), 0640)
	c.Assert(err, check.IsNil)
	d := newTestDaemon()
	a, err := asserts.Decode([]byte(testAccKey))
	c.Assert(err, check.IsNil)
	err = d.asserts.Add(a)
	c.Assert(err, check.IsNil)
	// Execute
	req, err := http.NewRequest("POST", "/2.0/assertions/account-key?account-id=developer1", nil)
	c.Assert(err, check.IsNil)
	s.vars = map[string]string{"assertType": "account-key"}
	rec := httptest.NewRecorder()
	assertsFindManyCmd.GET(assertsFindManyCmd, req).ServeHTTP(rec, req)
	// Verify
	c.Check(rec.Code, check.Equals, http.StatusOK, check.Commentf("body %q", rec.Body))
	c.Check(rec.HeaderMap.Get("X-Ubuntu-Assertions-Count"), check.Equals, "1")
	dec := asserts.NewDecoder(rec.Body)
	a1, err := dec.Decode()
	c.Assert(err, check.IsNil)
	c.Check(a1.Type(), check.Equals, asserts.AccountKeyType)
	c.Check(a1.(*asserts.AccountKey).AccountID(), check.Equals, "developer1")
	_, err = dec.Decode()
	c.Check(err, check.Equals, io.EOF)
}

func (s *apiSuite) TestAssertsFindManyNoResults(c *check.C) {
	// Setup
	os.MkdirAll(filepath.Dir(dirs.SnapTrustedAccountKey), 0755)
	err := ioutil.WriteFile(dirs.SnapTrustedAccountKey, []byte(testTrustedKey), 0640)
	c.Assert(err, check.IsNil)
	d := newTestDaemon()
	a, err := asserts.Decode([]byte(testAccKey))
	c.Assert(err, check.IsNil)
	err = d.asserts.Add(a)
	c.Assert(err, check.IsNil)
	// Execute
	req, err := http.NewRequest("POST", "/2.0/assertions/account-key?account-id=xyzzyx", nil)
	c.Assert(err, check.IsNil)
	s.vars = map[string]string{"assertType": "account-key"}
	rec := httptest.NewRecorder()
	assertsFindManyCmd.GET(assertsFindManyCmd, req).ServeHTTP(rec, req)
	// Verify
	c.Check(rec.Code, check.Equals, http.StatusOK, check.Commentf("body %q", rec.Body))
	c.Check(rec.HeaderMap.Get("X-Ubuntu-Assertions-Count"), check.Equals, "0")
	dec := asserts.NewDecoder(rec.Body)
	_, err = dec.Decode()
	c.Check(err, check.Equals, io.EOF)
}

func (s *apiSuite) TestAssertsInvalidType(c *check.C) {
	// Setup
	newTestDaemon()
	// Execute
	req, err := http.NewRequest("POST", "/2.0/assertions/foo", nil)
	c.Assert(err, check.IsNil)
	s.vars = map[string]string{"assertType": "foo"}
	rec := httptest.NewRecorder()
	assertsFindManyCmd.GET(assertsFindManyCmd, req).ServeHTTP(rec, req)
	// Verify
	c.Check(rec.Code, check.Equals, 400)
	c.Check(rec.Body.String(), testutil.Contains, "invalid assert type")
}

func (s *apiSuite) TestGetEvents(c *check.C) {
	d := newTestDaemon()
	eventsCmd.d = d
	c.Assert(d.hub.SubscriberCount(), check.Equals, 0)

	ts := httptest.NewServer(http.HandlerFunc(eventsCmd.GET(eventsCmd, nil).ServeHTTP))
	defer ts.Close()

	req, err := http.NewRequest("GET", ts.URL, nil)
	c.Assert(err, check.IsNil)
	req.Header.Add("Upgrade", "websocket")
	req.Header.Add("Connection", "Upgrade")
	req.Header.Add("Sec-WebSocket-Key", "xxx")
	req.Header.Add("Sec-WebSocket-Version", "13")

	client := &http.Client{}
	resp, err := client.Do(req)
	c.Assert(err, check.IsNil)
	// upgrades request
	c.Assert(resp.Header["Upgrade"], check.DeepEquals, []string{"websocket"})
	// adds subscriber
	c.Assert(d.hub.SubscriberCount(), check.Equals, 1)
}<|MERGE_RESOLUTION|>--- conflicted
+++ resolved
@@ -1310,13 +1310,8 @@
 	d.interfaces.AddSlot(&interfaces.Slot{Snap: "consumer", Name: "slot", Interface: "interface"})
 	action := &interfaceAction{
 		Action: "connect",
-<<<<<<< HEAD
-		Plug:   interfaces.Plug{Snap: "producer", Name: "plug"},
-		Slot:   interfaces.Slot{Snap: "consumer", Name: "slot"},
-=======
 		Plugs:  []interfaces.Plug{{Snap: "producer", Name: "plug"}},
 		Slots:  []interfaces.Slot{{Snap: "consumer", Name: "slot"}},
->>>>>>> a5684d8c
 	}
 	text, err := json.Marshal(action)
 	c.Assert(err, check.IsNil)
@@ -1359,13 +1354,8 @@
 	d.interfaces.AddSlot(&interfaces.Slot{Snap: "consumer", Name: "slot", Interface: "other-interface"})
 	action := &interfaceAction{
 		Action: "connect",
-<<<<<<< HEAD
-		Plug:   interfaces.Plug{Snap: "producer", Name: "plug"},
-		Slot:   interfaces.Slot{Snap: "consumer", Name: "slot"},
-=======
 		Plugs:  []interfaces.Plug{{Snap: "producer", Name: "plug"}},
 		Slots:  []interfaces.Slot{{Snap: "consumer", Name: "slot"}},
->>>>>>> a5684d8c
 	}
 	text, err := json.Marshal(action)
 	c.Assert(err, check.IsNil)
@@ -1406,13 +1396,8 @@
 	d.interfaces.AddSlot(&interfaces.Slot{Snap: "consumer", Name: "slot", Interface: "interface"})
 	action := &interfaceAction{
 		Action: "connect",
-<<<<<<< HEAD
-		Plug:   interfaces.Plug{Snap: "producer", Name: "plug"},
-		Slot:   interfaces.Slot{Snap: "consumer", Name: "slot"},
-=======
 		Plugs:  []interfaces.Plug{{Snap: "producer", Name: "plug"}},
 		Slots:  []interfaces.Slot{{Snap: "consumer", Name: "slot"}},
->>>>>>> a5684d8c
 	}
 	text, err := json.Marshal(action)
 	c.Assert(err, check.IsNil)
@@ -1448,13 +1433,8 @@
 	d.interfaces.AddPlug(&interfaces.Plug{Snap: "producer", Name: "plug", Interface: "interface"})
 	action := &interfaceAction{
 		Action: "connect",
-<<<<<<< HEAD
-		Plug:   interfaces.Plug{Snap: "producer", Name: "plug"},
-		Slot:   interfaces.Slot{Snap: "consumer", Name: "slot"},
-=======
 		Plugs:  []interfaces.Plug{{Snap: "producer", Name: "plug"}},
 		Slots:  []interfaces.Slot{{Snap: "consumer", Name: "slot"}},
->>>>>>> a5684d8c
 	}
 	text, err := json.Marshal(action)
 	c.Assert(err, check.IsNil)
@@ -1492,13 +1472,8 @@
 	d.interfaces.Connect("producer", "plug", "consumer", "slot")
 	action := &interfaceAction{
 		Action: "disconnect",
-<<<<<<< HEAD
-		Plug:   interfaces.Plug{Snap: "producer", Name: "plug"},
-		Slot:   interfaces.Slot{Snap: "consumer", Name: "slot"},
-=======
 		Plugs:  []interfaces.Plug{{Snap: "producer", Name: "plug"}},
 		Slots:  []interfaces.Slot{{Snap: "consumer", Name: "slot"}},
->>>>>>> a5684d8c
 	}
 	text, err := json.Marshal(action)
 	c.Assert(err, check.IsNil)
@@ -1537,13 +1512,8 @@
 	d.interfaces.AddSlot(&interfaces.Slot{Snap: "consumer", Name: "slot", Interface: "interface"})
 	action := &interfaceAction{
 		Action: "disconnect",
-<<<<<<< HEAD
-		Plug:   interfaces.Plug{Snap: "producer", Name: "plug"},
-		Slot:   interfaces.Slot{Snap: "consumer", Name: "slot"},
-=======
 		Plugs:  []interfaces.Plug{{Snap: "producer", Name: "plug"}},
 		Slots:  []interfaces.Slot{{Snap: "consumer", Name: "slot"}},
->>>>>>> a5684d8c
 	}
 	text, err := json.Marshal(action)
 	c.Assert(err, check.IsNil)
@@ -1579,13 +1549,8 @@
 	d.interfaces.AddPlug(&interfaces.Plug{Snap: "producer", Name: "plug", Interface: "interface"})
 	action := &interfaceAction{
 		Action: "disconnect",
-<<<<<<< HEAD
-		Plug:   interfaces.Plug{Snap: "producer", Name: "plug"},
-		Slot:   interfaces.Slot{Snap: "consumer", Name: "slot"},
-=======
 		Plugs:  []interfaces.Plug{{Snap: "producer", Name: "plug"}},
 		Slots:  []interfaces.Slot{{Snap: "consumer", Name: "slot"}},
->>>>>>> a5684d8c
 	}
 	text, err := json.Marshal(action)
 	c.Assert(err, check.IsNil)
@@ -1622,13 +1587,8 @@
 	d.interfaces.AddSlot(&interfaces.Slot{Snap: "consumer", Name: "slot", Interface: "interface"})
 	action := &interfaceAction{
 		Action: "disconnect",
-<<<<<<< HEAD
-		Plug:   interfaces.Plug{Snap: "producer", Name: "plug"},
-		Slot:   interfaces.Slot{Snap: "consumer", Name: "slot"},
-=======
 		Plugs:  []interfaces.Plug{{Snap: "producer", Name: "plug"}},
 		Slots:  []interfaces.Slot{{Snap: "consumer", Name: "slot"}},
->>>>>>> a5684d8c
 	}
 	text, err := json.Marshal(action)
 	c.Assert(err, check.IsNil)
@@ -1668,26 +1628,14 @@
 	d.interfaces.AddInterface(&interfaces.TestInterface{InterfaceName: "interface"})
 	action := &interfaceAction{
 		Action: "add-plug",
-<<<<<<< HEAD
-		Plug: interfaces.Plug{
+		Plugs: []interfaces.Plug{{
 			Snap:      "snap",
 			Name:      "plug",
 			Label:     "label",
 			Interface: "interface",
 			Attrs:     map[string]interface{}{"key": "value"},
 			Apps:      []string{"app"},
-=======
-		Plugs: []interfaces.Plug{
-			{
-				Snap:      "snap",
-				Name:      "plug",
-				Label:     "label",
-				Interface: "interface",
-				Attrs:     map[string]interface{}{"key": "value"},
-				Apps:      []string{"app"},
-			},
->>>>>>> a5684d8c
-		},
+		}},
 	}
 	text, err := json.Marshal(action)
 	c.Assert(err, check.IsNil)
@@ -1717,26 +1665,14 @@
 	d.enableInternalInterfaceActions = false
 	action := &interfaceAction{
 		Action: "add-plug",
-<<<<<<< HEAD
-		Plug: interfaces.Plug{
+		Plugs: []interfaces.Plug{{
 			Snap:      "producer",
 			Name:      "plug",
 			Label:     "label",
 			Interface: "interface",
 			Attrs:     map[string]interface{}{"key": "value"},
 			Apps:      []string{"app"},
-=======
-		Plugs: []interfaces.Plug{
-			{
-				Snap:      "producer",
-				Name:      "plug",
-				Label:     "label",
-				Interface: "interface",
-				Attrs:     map[string]interface{}{"key": "value"},
-				Apps:      []string{"app"},
-			},
->>>>>>> a5684d8c
-		},
+		}},
 	}
 	text, err := json.Marshal(action)
 	c.Assert(err, check.IsNil)
@@ -1770,26 +1706,14 @@
 	})
 	action := &interfaceAction{
 		Action: "add-plug",
-<<<<<<< HEAD
-		Plug: interfaces.Plug{
+		Plugs: []interfaces.Plug{{
 			Snap:      "snap",
 			Name:      "plug",
 			Label:     "label",
 			Interface: "interface",
 			Attrs:     map[string]interface{}{"key": "value"},
 			Apps:      []string{"app"},
-=======
-		Plugs: []interfaces.Plug{
-			{
-				Snap:      "snap",
-				Name:      "plug",
-				Label:     "label",
-				Interface: "interface",
-				Attrs:     map[string]interface{}{"key": "value"},
-				Apps:      []string{"app"},
-			},
->>>>>>> a5684d8c
-		},
+		}},
 	}
 	text, err := json.Marshal(action)
 	c.Assert(err, check.IsNil)
@@ -1848,11 +1772,7 @@
 	d.enableInternalInterfaceActions = false
 	action := &interfaceAction{
 		Action: "remove-plug",
-<<<<<<< HEAD
-		Plug:   interfaces.Plug{Snap: "producer", Name: "plug"},
-=======
 		Plugs:  []interfaces.Plug{{Snap: "producer", Name: "plug"}},
->>>>>>> a5684d8c
 	}
 	text, err := json.Marshal(action)
 	c.Assert(err, check.IsNil)
@@ -1884,11 +1804,7 @@
 	d.interfaces.Connect("producer", "plug", "consumer", "slot")
 	action := &interfaceAction{
 		Action: "remove-plug",
-<<<<<<< HEAD
-		Plug:   interfaces.Plug{Snap: "producer", Name: "plug"},
-=======
 		Plugs:  []interfaces.Plug{{Snap: "producer", Name: "plug"}},
->>>>>>> a5684d8c
 	}
 	text, err := json.Marshal(action)
 	c.Assert(err, check.IsNil)
@@ -1917,26 +1833,14 @@
 	d.interfaces.AddInterface(&interfaces.TestInterface{InterfaceName: "interface"})
 	action := &interfaceAction{
 		Action: "add-slot",
-<<<<<<< HEAD
-		Slot: interfaces.Slot{
+		Slots: []interfaces.Slot{{
 			Snap:      "snap",
 			Name:      "slot",
 			Label:     "label",
 			Interface: "interface",
 			Attrs:     map[string]interface{}{"key": "value"},
 			Apps:      []string{"app"},
-=======
-		Slots: []interfaces.Slot{
-			{
-				Snap:      "snap",
-				Name:      "slot",
-				Label:     "label",
-				Interface: "interface",
-				Attrs:     map[string]interface{}{"key": "value"},
-				Apps:      []string{"app"},
-			},
->>>>>>> a5684d8c
-		},
+		}},
 	}
 	text, err := json.Marshal(action)
 	c.Assert(err, check.IsNil)
@@ -1966,26 +1870,14 @@
 	d.enableInternalInterfaceActions = false
 	action := &interfaceAction{
 		Action: "add-slot",
-<<<<<<< HEAD
-		Slot: interfaces.Slot{
+		Slots: []interfaces.Slot{{
 			Snap:      "consumer",
 			Name:      "slot",
 			Label:     "label",
 			Interface: "interface",
 			Attrs:     map[string]interface{}{"key": "value"},
 			Apps:      []string{"app"},
-=======
-		Slots: []interfaces.Slot{
-			{
-				Snap:      "consumer",
-				Name:      "slot",
-				Label:     "label",
-				Interface: "interface",
-				Attrs:     map[string]interface{}{"key": "value"},
-				Apps:      []string{"app"},
-			},
->>>>>>> a5684d8c
-		},
+		}},
 	}
 	text, err := json.Marshal(action)
 	c.Assert(err, check.IsNil)
@@ -2019,26 +1911,14 @@
 	})
 	action := &interfaceAction{
 		Action: "add-slot",
-<<<<<<< HEAD
-		Slot: interfaces.Slot{
+		Slots: []interfaces.Slot{{
 			Snap:      "snap",
 			Name:      "slot",
 			Label:     "label",
 			Interface: "interface",
 			Attrs:     map[string]interface{}{"key": "value"},
 			Apps:      []string{"app"},
-=======
-		Slots: []interfaces.Slot{
-			{
-				Snap:      "snap",
-				Name:      "slot",
-				Label:     "label",
-				Interface: "interface",
-				Attrs:     map[string]interface{}{"key": "value"},
-				Apps:      []string{"app"},
-			},
->>>>>>> a5684d8c
-		},
+		}},
 	}
 	text, err := json.Marshal(action)
 	c.Assert(err, check.IsNil)
@@ -2068,11 +1948,7 @@
 	d.interfaces.AddSlot(&interfaces.Slot{Snap: "consumer", Name: "slot", Interface: "interface"})
 	action := &interfaceAction{
 		Action: "remove-slot",
-<<<<<<< HEAD
-		Slot:   interfaces.Slot{Snap: "consumer", Name: "slot"},
-=======
 		Slots:  []interfaces.Slot{{Snap: "consumer", Name: "slot"}},
->>>>>>> a5684d8c
 	}
 	text, err := json.Marshal(action)
 	c.Assert(err, check.IsNil)
@@ -2101,11 +1977,7 @@
 	d.enableInternalInterfaceActions = false
 	action := &interfaceAction{
 		Action: "remove-slot",
-<<<<<<< HEAD
-		Slot:   interfaces.Slot{Snap: "consumer", Name: "slot"},
-=======
 		Slots:  []interfaces.Slot{{Snap: "consumer", Name: "slot"}},
->>>>>>> a5684d8c
 	}
 	text, err := json.Marshal(action)
 	c.Assert(err, check.IsNil)
