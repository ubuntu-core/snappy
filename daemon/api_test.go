--- conflicted
+++ resolved
@@ -277,7 +277,6 @@
 		Type:   ResponseTypeSync,
 		Status: http.StatusOK,
 		Result: map[string]interface{}{
-<<<<<<< HEAD
 			"name":             "foo",
 			"revision":         10,
 			"version":          "v1",
@@ -293,27 +292,10 @@
 			"update-available": 20,
 			// XXX: fix this later "rollback-available": 5,
 			"channel": "stable",
-=======
-			"name":               "foo",
-			"revision":           10,
-			"version":            "v1",
-			"summary":            "summary",
-			"description":        "description",
-			"developer":          "bar",
-			"status":             "active",
-			"icon":               "/v2/icons/foo/icon",
-			"type":               string(snap.TypeApp),
-			"vendor":             "",
-			"download-size":      int64(2),
-			"resource":           "/v2/snaps/foo",
-			"update-available":   20,
-			"rollback-available": 5,
-			"channel":            "stable",
 			"prices": map[string]float64{
 				"GBP": 1.23,
 				"EUR": 2.34,
 			},
->>>>>>> b8c3511f
 		},
 		Meta: meta,
 	}
