--- conflicted
+++ resolved
@@ -983,7 +983,6 @@
 		PrimaryKey: []string{"16", "snap-id-2"},
 	})
 }
-<<<<<<< HEAD
 
 type baseDeclSuite struct{}
 
@@ -1132,156 +1131,6 @@
 	baseDeclErrPrefix = "assertion base-declaration: "
 )
 
-=======
-
-type baseDeclSuite struct{}
-
-func (s *baseDeclSuite) TestDecodeOK(c *C) {
-	encoded := `type: base-declaration
-authority-id: canonical
-series: 16
-plugs:
-  interface1:
-    deny-installation: false
-    allow-auto-connection:
-      slot-snap-type:
-        - app
-      slot-publisher-id:
-        - acme
-      slot-attributes:
-        a1: /foo/.*
-      plug-attributes:
-        b1: B1
-    deny-auto-connection:
-      slot-attributes:
-        a1: !A1
-      plug-attributes:
-        b1: !B1
-  interface2:
-    allow-installation: true
-    allow-connection:
-      plug-attributes:
-        a2: A2
-      slot-attributes:
-        b2: B2
-    deny-connection:
-      slot-snap-id:
-        - snapidsnapidsnapidsnapidsnapid01
-        - snapidsnapidsnapidsnapidsnapid02
-      plug-attributes:
-        a2: !A2
-      slot-attributes:
-        b2: !B2
-slots:
-  interface3:
-    deny-installation: false
-    allow-auto-connection:
-      plug-snap-type:
-        - app
-      plug-publisher-id:
-        - acme
-      slot-attributes:
-        c1: /foo/.*
-      plug-attributes:
-        d1: C1
-    deny-auto-connection:
-      slot-attributes:
-        c1: !C1
-      plug-attributes:
-        d1: !D1
-  interface4:
-    allow-connection:
-      plug-attributes:
-        c2: C2
-      slot-attributes:
-        d2: D2
-    deny-connection:
-      plug-snap-id:
-        - snapidsnapidsnapidsnapidsnapid01
-        - snapidsnapidsnapidsnapidsnapid02
-      plug-attributes:
-        c2: !D2
-      slot-attributes:
-        d2: !D2
-    allow-installation:
-      slot-snap-type:
-        - app
-      slot-attributes:
-        e1: E1
-timestamp: 2016-09-29T19:50:49Z
-sign-key-sha3-384: Jv8_JiHiIzJVcO9M55pPdqSDWUvuhfDIBJUS-3VW7F_idjix7Ffn5qMxB21ZQuij
-
-$builtin`
-	a, err := asserts.Decode([]byte(encoded))
-	c.Assert(err, IsNil)
-	baseDecl := a.(*asserts.BaseDeclaration)
-	c.Check(baseDecl.Series(), Equals, "16")
-	ts, err := time.Parse(time.RFC3339, "2016-09-29T19:50:49Z")
-	c.Check(baseDecl.Timestamp().Equal(ts), Equals, true)
-
-	c.Check(baseDecl.PlugRule("interfaceX"), IsNil)
-	c.Check(baseDecl.SlotRule("interfaceX"), IsNil)
-
-	plugRule1 := baseDecl.PlugRule("interface1")
-	c.Assert(plugRule1, NotNil)
-	c.Check(plugRule1.DenyInstallation.PlugAttributes, Equals, asserts.NeverMatchAttributes)
-	c.Check(plugRule1.AllowAutoConnection.SlotAttributes.Check(nil), ErrorMatches, `attribute "a1".*`)
-	c.Check(plugRule1.AllowAutoConnection.PlugAttributes.Check(nil), ErrorMatches, `attribute "b1".*`)
-	c.Check(plugRule1.AllowAutoConnection.SlotSnapTypes, DeepEquals, []string{"app"})
-	c.Check(plugRule1.AllowAutoConnection.SlotPublisherIDs, DeepEquals, []string{"acme"})
-	c.Check(plugRule1.DenyAutoConnection.SlotAttributes.Check(nil), ErrorMatches, `attribute "a1".*`)
-	c.Check(plugRule1.DenyAutoConnection.PlugAttributes.Check(nil), ErrorMatches, `attribute "b1".*`)
-	plugRule2 := baseDecl.PlugRule("interface2")
-	c.Assert(plugRule2, NotNil)
-	c.Check(plugRule2.AllowInstallation.PlugAttributes, Equals, asserts.AlwaysMatchAttributes)
-	c.Check(plugRule2.AllowConnection.PlugAttributes.Check(nil), ErrorMatches, `attribute "a2".*`)
-	c.Check(plugRule2.AllowConnection.SlotAttributes.Check(nil), ErrorMatches, `attribute "b2".*`)
-	c.Check(plugRule2.DenyConnection.PlugAttributes.Check(nil), ErrorMatches, `attribute "a2".*`)
-	c.Check(plugRule2.DenyConnection.SlotAttributes.Check(nil), ErrorMatches, `attribute "b2".*`)
-	c.Check(plugRule2.DenyConnection.SlotSnapIDs, DeepEquals, []string{"snapidsnapidsnapidsnapidsnapid01", "snapidsnapidsnapidsnapidsnapid02"})
-
-	slotRule3 := baseDecl.SlotRule("interface3")
-	c.Assert(slotRule3, NotNil)
-	c.Check(slotRule3.DenyInstallation.SlotAttributes, Equals, asserts.NeverMatchAttributes)
-	c.Check(slotRule3.AllowAutoConnection.SlotAttributes.Check(nil), ErrorMatches, `attribute "c1".*`)
-	c.Check(slotRule3.AllowAutoConnection.PlugAttributes.Check(nil), ErrorMatches, `attribute "d1".*`)
-	c.Check(slotRule3.AllowAutoConnection.PlugSnapTypes, DeepEquals, []string{"app"})
-	c.Check(slotRule3.AllowAutoConnection.PlugPublisherIDs, DeepEquals, []string{"acme"})
-	c.Check(slotRule3.DenyAutoConnection.SlotAttributes.Check(nil), ErrorMatches, `attribute "c1".*`)
-	c.Check(slotRule3.DenyAutoConnection.PlugAttributes.Check(nil), ErrorMatches, `attribute "d1".*`)
-	slotRule4 := baseDecl.SlotRule("interface4")
-	c.Assert(slotRule4, NotNil)
-	c.Check(slotRule4.AllowConnection.PlugAttributes.Check(nil), ErrorMatches, `attribute "c2".*`)
-	c.Check(slotRule4.AllowConnection.SlotAttributes.Check(nil), ErrorMatches, `attribute "d2".*`)
-	c.Check(slotRule4.DenyConnection.PlugAttributes.Check(nil), ErrorMatches, `attribute "c2".*`)
-	c.Check(slotRule4.DenyConnection.SlotAttributes.Check(nil), ErrorMatches, `attribute "d2".*`)
-	c.Check(slotRule4.DenyConnection.PlugSnapIDs, DeepEquals, []string{"snapidsnapidsnapidsnapidsnapid01", "snapidsnapidsnapidsnapidsnapid02"})
-	c.Check(slotRule4.AllowInstallation.SlotAttributes.Check(nil), ErrorMatches, `attribute "e1".*`)
-	c.Check(slotRule4.AllowInstallation.SlotSnapTypes, DeepEquals, []string{"app"})
-
-}
-
-func (s *baseDeclSuite) TestBaseDeclarationCheckUntrustedAuthority(c *C) {
-	storeDB, db := makeStoreAndCheckDB(c)
-
-	otherDB := setup3rdPartySigning(c, "other", storeDB, db)
-
-	headers := map[string]interface{}{
-		"series":    "16",
-		"timestamp": time.Now().Format(time.RFC3339),
-	}
-	baseDecl, err := otherDB.Sign(asserts.BaseDeclarationType, headers, nil, "")
-	c.Assert(err, IsNil)
-
-	err = db.Check(baseDecl)
-	c.Assert(err, ErrorMatches, `base-declaration assertion for series 16 is not signed by a directly trusted authority: other`)
-}
-
-const (
-	baseDeclErrPrefix = "assertion base-declaration: "
-)
-
->>>>>>> 938e6b61
 func (s *baseDeclSuite) TestDecodeInvalid(c *C) {
 	tsLine := "timestamp: 2016-09-29T19:50:49Z\n"
 
@@ -1362,16 +1211,11 @@
 		err     string
 	}{
 		{"", `header entry missing ':' separator: ""`},
-<<<<<<< HEAD
-		{"type: foo\n", `the builtin base-declaration headers sport the wrong type`},
-		{"type: base-declaration", `assertion: "authority-id" header is mandatory`},
-=======
 		{"type: foo\n", `the builtin base-declaration "type" header is not set to expected value "base-declaration"`},
 		{"type: base-declaration", `the builtin base-declaration "authority-id" header is not set to expected value "canonical"`},
 		{"type: base-declaration\nauthority-id: canonical", `the builtin base-declaration "series" header is not set to expected value "16"`},
 		{"type: base-declaration\nauthority-id: canonical\nseries: 16\nrevision: zzz", `cannot assemble the builtin-base declaration: "revision" header is not an integer: zzz`},
 		{"type: base-declaration\nauthority-id: canonical\nseries: 16\nplugs: foo", `cannot assemble the builtin base-declaration: "plugs" header must be a map`},
->>>>>>> 938e6b61
 	}
 
 	for _, t := range tests {
