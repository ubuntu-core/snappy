// -*- Mode: Go; indent-tabs-mode: t -*-

/*
 * Copyright (C) 2015-2016 Canonical Ltd
 *
 * This program is free software: you can redistribute it and/or modify
 * it under the terms of the GNU General Public License version 3 as
 * published by the Free Software Foundation.
 *
 * This program is distributed in the hope that it will be useful,
 * but WITHOUT ANY WARRANTY; without even the implied warranty of
 * MERCHANTABILITY or FITNESS FOR A PARTICULAR PURPOSE.  See the
 * GNU General Public License for more details.
 *
 * You should have received a copy of the GNU General Public License
 * along with this program.  If not, see <http://www.gnu.org/licenses/>.
 *
 */

package asserts_test

import (
	"encoding/base64"
	"io/ioutil"
	"path/filepath"
	"strings"
	"time"

	"golang.org/x/crypto/sha3"
	. "gopkg.in/check.v1"

	"github.com/snapcore/snapd/asserts"
	"github.com/snapcore/snapd/asserts/assertstest"
)

var (
	_ = Suite(&snapDeclSuite{})
	_ = Suite(&snapFileDigestSuite{})
	_ = Suite(&snapBuildSuite{})
	_ = Suite(&snapRevSuite{})
	_ = Suite(&validationSuite{})
)

type snapDeclSuite struct {
	ts     time.Time
	tsLine string
}

func (sds *snapDeclSuite) SetUpSuite(c *C) {
	sds.ts = time.Now().Truncate(time.Second).UTC()
	sds.tsLine = "timestamp: " + sds.ts.Format(time.RFC3339) + "\n"
}

func (sds *snapDeclSuite) TestDecodeOK(c *C) {
	encoded := "type: snap-declaration\n" +
		"authority-id: canonical\n" +
		"series: 16\n" +
		"snap-id: snap-id-1\n" +
		"snap-name: first\n" +
		"publisher-id: dev-id1\n" +
		"refresh-control:\n  - foo\n  - bar\n" +
		sds.tsLine +
		"body-length: 0\n" +
		"sign-key-sha3-384: Jv8_JiHiIzJVcO9M55pPdqSDWUvuhfDIBJUS-3VW7F_idjix7Ffn5qMxB21ZQuij" +
		"\n\n" +
		"AXNpZw=="
	a, err := asserts.Decode([]byte(encoded))
	c.Assert(err, IsNil)
	c.Check(a.Type(), Equals, asserts.SnapDeclarationType)
	snapDecl := a.(*asserts.SnapDeclaration)
	c.Check(snapDecl.AuthorityID(), Equals, "canonical")
	c.Check(snapDecl.Timestamp(), Equals, sds.ts)
	c.Check(snapDecl.Series(), Equals, "16")
	c.Check(snapDecl.SnapID(), Equals, "snap-id-1")
	c.Check(snapDecl.SnapName(), Equals, "first")
	c.Check(snapDecl.PublisherID(), Equals, "dev-id1")
	c.Check(snapDecl.RefreshControl(), DeepEquals, []string{"foo", "bar"})
}

func (sds *snapDeclSuite) TestEmptySnapName(c *C) {
	encoded := "type: snap-declaration\n" +
		"authority-id: canonical\n" +
		"series: 16\n" +
		"snap-id: snap-id-1\n" +
		"snap-name: \n" +
		"publisher-id: dev-id1\n" +
		sds.tsLine +
		"body-length: 0\n" +
		"sign-key-sha3-384: Jv8_JiHiIzJVcO9M55pPdqSDWUvuhfDIBJUS-3VW7F_idjix7Ffn5qMxB21ZQuij" +
		"\n\n" +
		"AXNpZw=="
	a, err := asserts.Decode([]byte(encoded))
	c.Assert(err, IsNil)
	snapDecl := a.(*asserts.SnapDeclaration)
	c.Check(snapDecl.SnapName(), Equals, "")
}

func (sds *snapDeclSuite) TestMissingRefreshControl(c *C) {
	encoded := "type: snap-declaration\n" +
		"authority-id: canonical\n" +
		"series: 16\n" +
		"snap-id: snap-id-1\n" +
		"snap-name: \n" +
		"publisher-id: dev-id1\n" +
		sds.tsLine +
		"body-length: 0\n" +
		"sign-key-sha3-384: Jv8_JiHiIzJVcO9M55pPdqSDWUvuhfDIBJUS-3VW7F_idjix7Ffn5qMxB21ZQuij" +
		"\n\n" +
		"AXNpZw=="
	a, err := asserts.Decode([]byte(encoded))
	c.Assert(err, IsNil)
	snapDecl := a.(*asserts.SnapDeclaration)
	c.Check(snapDecl.RefreshControl(), HasLen, 0)
}

const (
	snapDeclErrPrefix = "assertion snap-declaration: "
)

func (sds *snapDeclSuite) TestDecodeInvalid(c *C) {
	encoded := "type: snap-declaration\n" +
		"authority-id: canonical\n" +
		"series: 16\n" +
		"snap-id: snap-id-1\n" +
		"snap-name: first\n" +
		"publisher-id: dev-id1\n" +
		"refresh-control:\n  - foo\n  - bar\n" +
		"plugs:\n  interface1: true\n" +
<<<<<<< HEAD
		"slots:\n  interface2: true\n" +
=======
>>>>>>> 97292fd2
		sds.tsLine +
		"body-length: 0\n" +
		"sign-key-sha3-384: Jv8_JiHiIzJVcO9M55pPdqSDWUvuhfDIBJUS-3VW7F_idjix7Ffn5qMxB21ZQuij" +
		"\n\n" +
		"AXNpZw=="

	invalidTests := []struct{ original, invalid, expectedErr string }{
		{"series: 16\n", "", `"series" header is mandatory`},
		{"series: 16\n", "series: \n", `"series" header should not be empty`},
		{"snap-id: snap-id-1\n", "", `"snap-id" header is mandatory`},
		{"snap-id: snap-id-1\n", "snap-id: \n", `"snap-id" header should not be empty`},
		{"snap-name: first\n", "", `"snap-name" header is mandatory`},
		{"publisher-id: dev-id1\n", "", `"publisher-id" header is mandatory`},
		{"publisher-id: dev-id1\n", "publisher-id: \n", `"publisher-id" header should not be empty`},
		{"refresh-control:\n  - foo\n  - bar\n", "refresh-control: foo\n", `"refresh-control" header must be a list of strings`},
		{"refresh-control:\n  - foo\n  - bar\n", "refresh-control:\n  -\n    - nested\n", `"refresh-control" header must be a list of strings`},
		{"plugs:\n  interface1: true\n", "plugs: \n", `"plugs" header must be a map`},
		{"plugs:\n  interface1: true\n", "plugs:\n  intf1:\n    foo: bar\n", `plug rule for interface "intf1" must specify at least one of.*`},
<<<<<<< HEAD
		{"slots:\n  interface2: true\n", "slots: \n", `"slots" header must be a map`},
		{"slots:\n  interface2: true\n", "slots:\n  intf1:\n    foo: bar\n", `slot rule for interface "intf1" must specify at least one of.*`},
=======
>>>>>>> 97292fd2
		{sds.tsLine, "", `"timestamp" header is mandatory`},
		{sds.tsLine, "timestamp: \n", `"timestamp" header should not be empty`},
		{sds.tsLine, "timestamp: 12:30\n", `"timestamp" header is not a RFC3339 date: .*`},
	}

	for _, test := range invalidTests {
		invalid := strings.Replace(encoded, test.original, test.invalid, 1)
		_, err := asserts.Decode([]byte(invalid))
		c.Check(err, ErrorMatches, snapDeclErrPrefix+test.expectedErr)
	}

}

<<<<<<< HEAD
func (sds *snapDeclSuite) TestDecodePlugsAndSlots(c *C) {
=======
func (sds *snapDeclSuite) TestDecodePlugs(c *C) {
>>>>>>> 97292fd2
	encoded := `type: snap-declaration
authority-id: canonical
series: 16
snap-id: snap-id-1
snap-name: first
publisher-id: dev-id1
plugs:
  interface1:
<<<<<<< HEAD
    allow-auto-connection:
      slot-attributes:
        a1: /foo/.*
  interface2:
    allow-connection:
      slot-attributes:
        a2: /foo/.*
slots:
  interface3:
    allow-connection:
      slot-attributes:
        a3: /foo/.*
=======
    deny-installation: false
    allow-auto-connection:
      slot-snap-type:
        - app
      slot-publisher-id:
        - acme
      slot-attributes:
        a1: /foo/.*
      plug-attributes:
        b1: B1
    deny-auto-connection:
      slot-attributes:
        a1: !A1
      plug-attributes:
        b1: !B1
  interface2:
    allow-installation: true
    allow-connection:
      plug-attributes:
        a2: A2
      slot-attributes:
        b2: B2
    deny-connection:
      slot-snap-id:
        - snapidsnapidsnapidsnapidsnapid01
        - snapidsnapidsnapidsnapidsnapid02
      plug-attributes:
        a2: !A2
      slot-attributes:
        b2: !B2
>>>>>>> 97292fd2
TSLINE
body-length: 0
sign-key-sha3-384: Jv8_JiHiIzJVcO9M55pPdqSDWUvuhfDIBJUS-3VW7F_idjix7Ffn5qMxB21ZQuij

AXNpZw==`
	encoded = strings.Replace(encoded, "TSLINE\n", sds.tsLine, 1)
	a, err := asserts.Decode([]byte(encoded))
	c.Assert(err, IsNil)
	snapDecl := a.(*asserts.SnapDeclaration)
	c.Check(snapDecl.Series(), Equals, "16")
	c.Check(snapDecl.SnapID(), Equals, "snap-id-1")

	c.Check(snapDecl.PlugRule("interfaceX"), IsNil)
<<<<<<< HEAD
	c.Check(snapDecl.SlotRule("interfaceX"), IsNil)

	plugRule1 := snapDecl.PlugRule("interface1")
	c.Assert(plugRule1, NotNil)
	c.Check(plugRule1.AllowAutoConnection.SlotAttributes.Check(nil), ErrorMatches, `attribute "a1".*`)
	plugRule2 := snapDecl.PlugRule("interface2")
	c.Assert(plugRule2, NotNil)
	c.Check(plugRule2.AllowConnection.SlotAttributes.Check(nil), ErrorMatches, `attribute "a2".*`)

	slotRule3 := snapDecl.SlotRule("interface3")
	c.Assert(slotRule3, NotNil)
	c.Check(slotRule3.AllowConnection.SlotAttributes.Check(nil), ErrorMatches, `attribute "a3".*`)
=======
	plugRule1 := snapDecl.PlugRule("interface1")
	c.Assert(plugRule1, NotNil)
	c.Check(plugRule1.DenyInstallation.PlugAttributes, Equals, asserts.NeverMatchAttributes)
	c.Check(plugRule1.AllowAutoConnection.SlotAttributes.Check(nil), ErrorMatches, `attribute "a1".*`)
	c.Check(plugRule1.AllowAutoConnection.PlugAttributes.Check(nil), ErrorMatches, `attribute "b1".*`)
	c.Check(plugRule1.AllowAutoConnection.SlotSnapTypes, DeepEquals, []string{"app"})
	c.Check(plugRule1.AllowAutoConnection.SlotPublisherIDs, DeepEquals, []string{"acme"})
	c.Check(plugRule1.DenyAutoConnection.SlotAttributes.Check(nil), ErrorMatches, `attribute "a1".*`)
	c.Check(plugRule1.DenyAutoConnection.PlugAttributes.Check(nil), ErrorMatches, `attribute "b1".*`)
	plugRule2 := snapDecl.PlugRule("interface2")
	c.Assert(plugRule2, NotNil)
	c.Check(plugRule2.AllowInstallation.PlugAttributes, Equals, asserts.AlwaysMatchAttributes)
	c.Check(plugRule2.AllowConnection.PlugAttributes.Check(nil), ErrorMatches, `attribute "a2".*`)
	c.Check(plugRule2.AllowConnection.SlotAttributes.Check(nil), ErrorMatches, `attribute "b2".*`)
	c.Check(plugRule2.DenyConnection.PlugAttributes.Check(nil), ErrorMatches, `attribute "a2".*`)
	c.Check(plugRule2.DenyConnection.SlotAttributes.Check(nil), ErrorMatches, `attribute "b2".*`)
	c.Check(plugRule2.DenyConnection.SlotSnapIDs, DeepEquals, []string{"snapidsnapidsnapidsnapidsnapid01", "snapidsnapidsnapidsnapidsnapid02"})
>>>>>>> 97292fd2
}

func prereqDevAccount(c *C, storeDB assertstest.SignerDB, db *asserts.Database) {
	dev1Acct := assertstest.NewAccount(storeDB, "developer1", map[string]interface{}{
		"account-id": "dev-id1",
	}, "")
	err := db.Add(dev1Acct)
	c.Assert(err, IsNil)
}

func (sds *snapDeclSuite) TestSnapDeclarationCheck(c *C) {
	storeDB, db := makeStoreAndCheckDB(c)

	prereqDevAccount(c, storeDB, db)

	headers := map[string]interface{}{
		"series":       "16",
		"snap-id":      "snap-id-1",
		"snap-name":    "foo",
		"publisher-id": "dev-id1",
		"timestamp":    time.Now().Format(time.RFC3339),
	}
	snapDecl, err := storeDB.Sign(asserts.SnapDeclarationType, headers, nil, "")
	c.Assert(err, IsNil)

	err = db.Check(snapDecl)
	c.Assert(err, IsNil)
}

func (sds *snapDeclSuite) TestSnapDeclarationCheckUntrustedAuthority(c *C) {
	storeDB, db := makeStoreAndCheckDB(c)

	otherDB := setup3rdPartySigning(c, "other", storeDB, db)

	headers := map[string]interface{}{
		"series":       "16",
		"snap-id":      "snap-id-1",
		"snap-name":    "foo",
		"publisher-id": "dev-id1",
		"timestamp":    time.Now().Format(time.RFC3339),
	}
	snapDecl, err := otherDB.Sign(asserts.SnapDeclarationType, headers, nil, "")
	c.Assert(err, IsNil)

	err = db.Check(snapDecl)
	c.Assert(err, ErrorMatches, `snap-declaration assertion for "foo" \(id "snap-id-1"\) is not signed by a directly trusted authority:.*`)
}

func (sds *snapDeclSuite) TestSnapDeclarationCheckMissingPublisherAccount(c *C) {
	storeDB, db := makeStoreAndCheckDB(c)

	headers := map[string]interface{}{
		"series":       "16",
		"snap-id":      "snap-id-1",
		"snap-name":    "foo",
		"publisher-id": "dev-id1",
		"timestamp":    time.Now().Format(time.RFC3339),
	}
	snapDecl, err := storeDB.Sign(asserts.SnapDeclarationType, headers, nil, "")
	c.Assert(err, IsNil)

	err = db.Check(snapDecl)
	c.Assert(err, ErrorMatches, `snap-declaration assertion for "foo" \(id "snap-id-1"\) does not have a matching account assertion for the publisher "dev-id1"`)
}

type snapFileDigestSuite struct{}

func (s *snapFileDigestSuite) TestSnapFileSHA3_384(c *C) {
	exData := []byte("hashmeplease")

	tempdir := c.MkDir()
	snapFn := filepath.Join(tempdir, "ex.snap")
	err := ioutil.WriteFile(snapFn, exData, 0644)
	c.Assert(err, IsNil)

	encDgst, size, err := asserts.SnapFileSHA3_384(snapFn)
	c.Assert(err, IsNil)
	c.Check(size, Equals, uint64(len(exData)))

	h3_384 := sha3.Sum384(exData)
	expected := base64.RawURLEncoding.EncodeToString(h3_384[:])
	c.Check(encDgst, DeepEquals, expected)
}

type snapBuildSuite struct {
	ts     time.Time
	tsLine string
}

func (sds *snapDeclSuite) TestPrerequisites(c *C) {
	encoded := "type: snap-declaration\n" +
		"authority-id: canonical\n" +
		"series: 16\n" +
		"snap-id: snap-id-1\n" +
		"snap-name: first\n" +
		"publisher-id: dev-id1\n" +
		sds.tsLine +
		"body-length: 0\n" +
		"sign-key-sha3-384: Jv8_JiHiIzJVcO9M55pPdqSDWUvuhfDIBJUS-3VW7F_idjix7Ffn5qMxB21ZQuij" +
		"\n\n" +
		"AXNpZw=="
	a, err := asserts.Decode([]byte(encoded))
	c.Assert(err, IsNil)

	prereqs := a.Prerequisites()
	c.Assert(prereqs, HasLen, 1)
	c.Check(prereqs[0], DeepEquals, &asserts.Ref{
		Type:       asserts.AccountType,
		PrimaryKey: []string{"dev-id1"},
	})
}

func (sbs *snapBuildSuite) SetUpSuite(c *C) {
	sbs.ts = time.Now().Truncate(time.Second).UTC()
	sbs.tsLine = "timestamp: " + sbs.ts.Format(time.RFC3339) + "\n"
}

const (
	blobSHA3_384 = "QlqR0uAWEAWF5Nwnzj5kqmmwFslYPu1IL16MKtLKhwhv0kpBv5wKZ_axf_nf_2cL"
)

func (sbs *snapBuildSuite) TestDecodeOK(c *C) {
	encoded := "type: snap-build\n" +
		"authority-id: dev-id1\n" +
		"snap-sha3-384: " + blobSHA3_384 + "\n" +
		"grade: stable\n" +
		"snap-id: snap-id-1\n" +
		"snap-size: 10000\n" +
		sbs.tsLine +
		"body-length: 0\n" +
		"sign-key-sha3-384: Jv8_JiHiIzJVcO9M55pPdqSDWUvuhfDIBJUS-3VW7F_idjix7Ffn5qMxB21ZQuij" +
		"\n\n" +
		"AXNpZw=="
	a, err := asserts.Decode([]byte(encoded))
	c.Assert(err, IsNil)
	c.Check(a.Type(), Equals, asserts.SnapBuildType)
	snapBuild := a.(*asserts.SnapBuild)
	c.Check(snapBuild.AuthorityID(), Equals, "dev-id1")
	c.Check(snapBuild.Timestamp(), Equals, sbs.ts)
	c.Check(snapBuild.SnapID(), Equals, "snap-id-1")
	c.Check(snapBuild.SnapSHA3_384(), Equals, blobSHA3_384)
	c.Check(snapBuild.SnapSize(), Equals, uint64(10000))
	c.Check(snapBuild.Grade(), Equals, "stable")
}

const (
	snapBuildErrPrefix = "assertion snap-build: "
)

func (sbs *snapBuildSuite) TestDecodeInvalid(c *C) {
	digestHdr := "snap-sha3-384: " + blobSHA3_384 + "\n"

	encoded := "type: snap-build\n" +
		"authority-id: dev-id1\n" +
		digestHdr +
		"grade: stable\n" +
		"snap-id: snap-id-1\n" +
		"snap-size: 10000\n" +
		sbs.tsLine +
		"body-length: 0\n" +
		"sign-key-sha3-384: Jv8_JiHiIzJVcO9M55pPdqSDWUvuhfDIBJUS-3VW7F_idjix7Ffn5qMxB21ZQuij" +
		"\n\n" +
		"AXNpZw=="

	invalidTests := []struct{ original, invalid, expectedErr string }{
		{"snap-id: snap-id-1\n", "", `"snap-id" header is mandatory`},
		{"snap-id: snap-id-1\n", "snap-id: \n", `"snap-id" header should not be empty`},
		{digestHdr, "", `"snap-sha3-384" header is mandatory`},
		{digestHdr, "snap-sha3-384: \n", `"snap-sha3-384" header should not be empty`},
		{digestHdr, "snap-sha3-384: #\n", `"snap-sha3-384" header cannot be decoded:.*`},
		{"snap-size: 10000\n", "", `"snap-size" header is mandatory`},
		{"snap-size: 10000\n", "snap-size: -1\n", `"snap-size" header is not an unsigned integer: -1`},
		{"snap-size: 10000\n", "snap-size: zzz\n", `"snap-size" header is not an unsigned integer: zzz`},
		{"grade: stable\n", "", `"grade" header is mandatory`},
		{"grade: stable\n", "grade: \n", `"grade" header should not be empty`},
		{sbs.tsLine, "", `"timestamp" header is mandatory`},
		{sbs.tsLine, "timestamp: \n", `"timestamp" header should not be empty`},
		{sbs.tsLine, "timestamp: 12:30\n", `"timestamp" header is not a RFC3339 date: .*`},
	}

	for _, test := range invalidTests {
		invalid := strings.Replace(encoded, test.original, test.invalid, 1)
		_, err := asserts.Decode([]byte(invalid))
		c.Check(err, ErrorMatches, snapBuildErrPrefix+test.expectedErr)
	}
}

func makeStoreAndCheckDB(c *C) (storeDB *assertstest.SigningDB, checkDB *asserts.Database) {
	trustedPrivKey := testPrivKey0
	storePrivKey := testPrivKey1

	store := assertstest.NewStoreStack("canonical", trustedPrivKey, storePrivKey)
	cfg := &asserts.DatabaseConfig{
		Backstore: asserts.NewMemoryBackstore(),
		Trusted:   store.Trusted,
	}
	checkDB, err := asserts.OpenDatabase(cfg)
	c.Assert(err, IsNil)

	// add store key
	err = checkDB.Add(store.StoreAccountKey(""))
	c.Assert(err, IsNil)

	return store.SigningDB, checkDB
}

func setup3rdPartySigning(c *C, username string, storeDB *assertstest.SigningDB, checkDB *asserts.Database) (signingDB *assertstest.SigningDB) {
	privKey := testPrivKey2

	acct := assertstest.NewAccount(storeDB, username, map[string]interface{}{
		"account-id": username,
	}, "")
	accKey := assertstest.NewAccountKey(storeDB, acct, nil, privKey.PublicKey(), "")

	err := checkDB.Add(acct)
	c.Assert(err, IsNil)
	err = checkDB.Add(accKey)
	c.Assert(err, IsNil)

	return assertstest.NewSigningDB(acct.AccountID(), privKey)
}

func (sbs *snapBuildSuite) TestSnapBuildCheck(c *C) {
	storeDB, db := makeStoreAndCheckDB(c)
	devDB := setup3rdPartySigning(c, "devel1", storeDB, db)

	headers := map[string]interface{}{
		"authority-id":  "devel1",
		"snap-sha3-384": blobSHA3_384,
		"snap-id":       "snap-id-1",
		"grade":         "devel",
		"snap-size":     "1025",
		"timestamp":     time.Now().Format(time.RFC3339),
	}
	snapBuild, err := devDB.Sign(asserts.SnapBuildType, headers, nil, "")
	c.Assert(err, IsNil)

	err = db.Check(snapBuild)
	c.Assert(err, IsNil)
}

func (sbs *snapBuildSuite) TestSnapBuildCheckInconsistentTimestamp(c *C) {
	storeDB, db := makeStoreAndCheckDB(c)
	devDB := setup3rdPartySigning(c, "devel1", storeDB, db)

	headers := map[string]interface{}{
		"snap-sha3-384": blobSHA3_384,
		"snap-id":       "snap-id-1",
		"grade":         "devel",
		"snap-size":     "1025",
		"timestamp":     "2013-01-01T14:00:00Z",
	}
	snapBuild, err := devDB.Sign(asserts.SnapBuildType, headers, nil, "")
	c.Assert(err, IsNil)

	err = db.Check(snapBuild)
	c.Assert(err, ErrorMatches, "snap-build assertion timestamp outside of signing key validity")
}

type snapRevSuite struct {
	ts           time.Time
	tsLine       string
	validEncoded string
}

func (srs *snapRevSuite) SetUpSuite(c *C) {
	srs.ts = time.Now().Truncate(time.Second).UTC()
	srs.tsLine = "timestamp: " + srs.ts.Format(time.RFC3339) + "\n"
}

func (srs *snapRevSuite) makeValidEncoded() string {
	return "type: snap-revision\n" +
		"authority-id: store-id1\n" +
		"snap-sha3-384: " + blobSHA3_384 + "\n" +
		"snap-id: snap-id-1\n" +
		"snap-size: 123\n" +
		"snap-revision: 1\n" +
		"developer-id: dev-id1\n" +
		"revision: 1\n" +
		srs.tsLine +
		"body-length: 0\n" +
		"sign-key-sha3-384: Jv8_JiHiIzJVcO9M55pPdqSDWUvuhfDIBJUS-3VW7F_idjix7Ffn5qMxB21ZQuij" +
		"\n\n" +
		"AXNpZw=="
}

func (srs *snapRevSuite) makeHeaders(overrides map[string]interface{}) map[string]interface{} {
	headers := map[string]interface{}{
		"authority-id":  "canonical",
		"snap-sha3-384": blobSHA3_384,
		"snap-id":       "snap-id-1",
		"snap-size":     "123",
		"snap-revision": "1",
		"developer-id":  "dev-id1",
		"revision":      "1",
		"timestamp":     time.Now().Format(time.RFC3339),
	}
	for k, v := range overrides {
		headers[k] = v
	}
	return headers
}

func (srs *snapRevSuite) TestDecodeOK(c *C) {
	encoded := srs.makeValidEncoded()
	a, err := asserts.Decode([]byte(encoded))
	c.Assert(err, IsNil)
	c.Check(a.Type(), Equals, asserts.SnapRevisionType)
	snapRev := a.(*asserts.SnapRevision)
	c.Check(snapRev.AuthorityID(), Equals, "store-id1")
	c.Check(snapRev.Timestamp(), Equals, srs.ts)
	c.Check(snapRev.SnapID(), Equals, "snap-id-1")
	c.Check(snapRev.SnapSHA3_384(), Equals, blobSHA3_384)
	c.Check(snapRev.SnapSize(), Equals, uint64(123))
	c.Check(snapRev.SnapRevision(), Equals, 1)
	c.Check(snapRev.DeveloperID(), Equals, "dev-id1")
	c.Check(snapRev.Revision(), Equals, 1)
}

const (
	snapRevErrPrefix = "assertion snap-revision: "
)

func (srs *snapRevSuite) TestDecodeInvalid(c *C) {
	encoded := srs.makeValidEncoded()

	digestHdr := "snap-sha3-384: " + blobSHA3_384 + "\n"
	invalidTests := []struct{ original, invalid, expectedErr string }{
		{"snap-id: snap-id-1\n", "", `"snap-id" header is mandatory`},
		{"snap-id: snap-id-1\n", "snap-id: \n", `"snap-id" header should not be empty`},
		{digestHdr, "", `"snap-sha3-384" header is mandatory`},
		{digestHdr, "snap-sha3-384: \n", `"snap-sha3-384" header should not be empty`},
		{digestHdr, "snap-sha3-384: #\n", `"snap-sha3-384" header cannot be decoded:.*`},
		{digestHdr, "snap-sha3-384: eHl6\n", `"snap-sha3-384" header does not have the expected bit length: 24`},
		{"snap-size: 123\n", "", `"snap-size" header is mandatory`},
		{"snap-size: 123\n", "snap-size: \n", `"snap-size" header should not be empty`},
		{"snap-size: 123\n", "snap-size: -1\n", `"snap-size" header is not an unsigned integer: -1`},
		{"snap-size: 123\n", "snap-size: zzz\n", `"snap-size" header is not an unsigned integer: zzz`},
		{"snap-revision: 1\n", "", `"snap-revision" header is mandatory`},
		{"snap-revision: 1\n", "snap-revision: \n", `"snap-revision" header should not be empty`},
		{"snap-revision: 1\n", "snap-revision: -1\n", `"snap-revision" header must be >=1: -1`},
		{"snap-revision: 1\n", "snap-revision: 0\n", `"snap-revision" header must be >=1: 0`},
		{"snap-revision: 1\n", "snap-revision: zzz\n", `"snap-revision" header is not an integer: zzz`},
		{"developer-id: dev-id1\n", "", `"developer-id" header is mandatory`},
		{"developer-id: dev-id1\n", "developer-id: \n", `"developer-id" header should not be empty`},
		{srs.tsLine, "", `"timestamp" header is mandatory`},
		{srs.tsLine, "timestamp: \n", `"timestamp" header should not be empty`},
		{srs.tsLine, "timestamp: 12:30\n", `"timestamp" header is not a RFC3339 date: .*`},
	}

	for _, test := range invalidTests {
		invalid := strings.Replace(encoded, test.original, test.invalid, 1)
		_, err := asserts.Decode([]byte(invalid))
		c.Check(err, ErrorMatches, snapRevErrPrefix+test.expectedErr)
	}
}

func prereqSnapDecl(c *C, storeDB assertstest.SignerDB, db *asserts.Database) {
	snapDecl, err := storeDB.Sign(asserts.SnapDeclarationType, map[string]interface{}{
		"series":       "16",
		"snap-id":      "snap-id-1",
		"snap-name":    "foo",
		"publisher-id": "dev-id1",
		"timestamp":    time.Now().Format(time.RFC3339),
	}, nil, "")
	c.Assert(err, IsNil)
	err = db.Add(snapDecl)
	c.Assert(err, IsNil)
}

func (srs *snapRevSuite) TestSnapRevisionCheck(c *C) {
	storeDB, db := makeStoreAndCheckDB(c)

	prereqDevAccount(c, storeDB, db)
	prereqSnapDecl(c, storeDB, db)

	headers := srs.makeHeaders(nil)
	snapRev, err := storeDB.Sign(asserts.SnapRevisionType, headers, nil, "")
	c.Assert(err, IsNil)

	err = db.Check(snapRev)
	c.Assert(err, IsNil)
}

func (srs *snapRevSuite) TestSnapRevisionCheckInconsistentTimestamp(c *C) {
	storeDB, db := makeStoreAndCheckDB(c)

	headers := srs.makeHeaders(map[string]interface{}{
		"timestamp": "2013-01-01T14:00:00Z",
	})
	snapRev, err := storeDB.Sign(asserts.SnapRevisionType, headers, nil, "")
	c.Assert(err, IsNil)

	err = db.Check(snapRev)
	c.Assert(err, ErrorMatches, "snap-revision assertion timestamp outside of signing key validity")
}

func (srs *snapRevSuite) TestSnapRevisionCheckUntrustedAuthority(c *C) {
	storeDB, db := makeStoreAndCheckDB(c)

	otherDB := setup3rdPartySigning(c, "other", storeDB, db)

	headers := srs.makeHeaders(nil)
	snapRev, err := otherDB.Sign(asserts.SnapRevisionType, headers, nil, "")
	c.Assert(err, IsNil)

	err = db.Check(snapRev)
	c.Assert(err, ErrorMatches, `snap-revision assertion for snap id "snap-id-1" is not signed by a store:.*`)
}

func (srs *snapRevSuite) TestSnapRevisionCheckMissingDeveloperAccount(c *C) {
	storeDB, db := makeStoreAndCheckDB(c)

	headers := srs.makeHeaders(nil)
	snapRev, err := storeDB.Sign(asserts.SnapRevisionType, headers, nil, "")
	c.Assert(err, IsNil)

	err = db.Check(snapRev)
	c.Assert(err, ErrorMatches, `snap-revision assertion for snap id "snap-id-1" does not have a matching account assertion for the developer "dev-id1"`)
}

func (srs *snapRevSuite) TestSnapRevisionCheckMissingDeclaration(c *C) {
	storeDB, db := makeStoreAndCheckDB(c)

	prereqDevAccount(c, storeDB, db)

	headers := srs.makeHeaders(nil)
	snapRev, err := storeDB.Sign(asserts.SnapRevisionType, headers, nil, "")
	c.Assert(err, IsNil)

	err = db.Check(snapRev)
	c.Assert(err, ErrorMatches, `snap-revision assertion for snap id "snap-id-1" does not have a matching snap-declaration assertion`)
}

func (srs *snapRevSuite) TestPrimaryKey(c *C) {
	storeDB, db := makeStoreAndCheckDB(c)

	prereqDevAccount(c, storeDB, db)
	prereqSnapDecl(c, storeDB, db)

	headers := srs.makeHeaders(nil)
	snapRev, err := storeDB.Sign(asserts.SnapRevisionType, headers, nil, "")
	c.Assert(err, IsNil)
	err = db.Add(snapRev)
	c.Assert(err, IsNil)

	_, err = db.Find(asserts.SnapRevisionType, map[string]string{
		"snap-sha3-384": headers["snap-sha3-384"].(string),
	})
	c.Assert(err, IsNil)
}

func (srs *snapRevSuite) TestPrerequisites(c *C) {
	encoded := srs.makeValidEncoded()
	a, err := asserts.Decode([]byte(encoded))
	c.Assert(err, IsNil)

	prereqs := a.Prerequisites()
	c.Assert(prereqs, HasLen, 2)
	c.Check(prereqs[0], DeepEquals, &asserts.Ref{
		Type:       asserts.SnapDeclarationType,
		PrimaryKey: []string{"16", "snap-id-1"},
	})
	c.Check(prereqs[1], DeepEquals, &asserts.Ref{
		Type:       asserts.AccountType,
		PrimaryKey: []string{"dev-id1"},
	})
}

type validationSuite struct {
	ts     time.Time
	tsLine string
}

func (vs *validationSuite) SetUpSuite(c *C) {
	vs.ts = time.Now().Truncate(time.Second).UTC()
	vs.tsLine = "timestamp: " + vs.ts.Format(time.RFC3339) + "\n"
}

func (vs *validationSuite) makeValidEncoded() string {
	return "type: validation\n" +
		"authority-id: dev-id1\n" +
		"series: 16\n" +
		"snap-id: snap-id-1\n" +
		"approved-snap-id: snap-id-2\n" +
		"approved-snap-revision: 42\n" +
		"revision: 1\n" +
		vs.tsLine +
		"sign-key-sha3-384: Jv8_JiHiIzJVcO9M55pPdqSDWUvuhfDIBJUS-3VW7F_idjix7Ffn5qMxB21ZQuij" +
		"\n\n" +
		"AXNpZw=="
}

func (vs *validationSuite) makeHeaders(overrides map[string]interface{}) map[string]interface{} {
	headers := map[string]interface{}{
		"authority-id":           "dev-id1",
		"series":                 "16",
		"snap-id":                "snap-id-1",
		"approved-snap-id":       "snap-id-2",
		"approved-snap-revision": "42",
		"revision":               "1",
		"timestamp":              time.Now().Format(time.RFC3339),
	}
	for k, v := range overrides {
		headers[k] = v
	}
	return headers
}

func (vs *validationSuite) TestDecodeOK(c *C) {
	encoded := vs.makeValidEncoded()
	a, err := asserts.Decode([]byte(encoded))
	c.Assert(err, IsNil)
	c.Check(a.Type(), Equals, asserts.ValidationType)
	validation := a.(*asserts.Validation)
	c.Check(validation.AuthorityID(), Equals, "dev-id1")
	c.Check(validation.Timestamp(), Equals, vs.ts)
	c.Check(validation.Series(), Equals, "16")
	c.Check(validation.SnapID(), Equals, "snap-id-1")
	c.Check(validation.ApprovedSnapID(), Equals, "snap-id-2")
	c.Check(validation.ApprovedSnapRevision(), Equals, 42)
	c.Check(validation.Revoked(), Equals, false)
	c.Check(validation.Revision(), Equals, 1)
}

const (
	validationErrPrefix = "assertion validation: "
)

func (vs *validationSuite) TestDecodeInvalid(c *C) {
	encoded := vs.makeValidEncoded()

	invalidTests := []struct{ original, invalid, expectedErr string }{
		{"series: 16\n", "", `"series" header is mandatory`},
		{"series: 16\n", "series: \n", `"series" header should not be empty`},
		{"snap-id: snap-id-1\n", "", `"snap-id" header is mandatory`},
		{"snap-id: snap-id-1\n", "snap-id: \n", `"snap-id" header should not be empty`},
		{"approved-snap-id: snap-id-2\n", "", `"approved-snap-id" header is mandatory`},
		{"approved-snap-id: snap-id-2\n", "approved-snap-id: \n", `"approved-snap-id" header should not be empty`},
		{"approved-snap-revision: 42\n", "", `"approved-snap-revision" header is mandatory`},
		{"approved-snap-revision: 42\n", "approved-snap-revision: z\n", `"approved-snap-revision" header is not an integer: z`},
		{"approved-snap-revision: 42\n", "approved-snap-revision: 0\n", `"approved-snap-revision" header must be >=1: 0`},
		{"approved-snap-revision: 42\n", "approved-snap-revision: -1\n", `"approved-snap-revision" header must be >=1: -1`},
		{vs.tsLine, "", `"timestamp" header is mandatory`},
		{vs.tsLine, "timestamp: \n", `"timestamp" header should not be empty`},
		{vs.tsLine, "timestamp: 12:30\n", `"timestamp" header is not a RFC3339 date: .*`},
	}

	for _, test := range invalidTests {
		invalid := strings.Replace(encoded, test.original, test.invalid, 1)
		_, err := asserts.Decode([]byte(invalid))
		c.Check(err, ErrorMatches, validationErrPrefix+test.expectedErr)
	}
}

func prereqSnapDecl2(c *C, storeDB assertstest.SignerDB, db *asserts.Database) {
	snapDecl, err := storeDB.Sign(asserts.SnapDeclarationType, map[string]interface{}{
		"series":       "16",
		"snap-id":      "snap-id-2",
		"snap-name":    "bar",
		"publisher-id": "dev-id1",
		"timestamp":    time.Now().Format(time.RFC3339),
	}, nil, "")
	c.Assert(err, IsNil)
	err = db.Add(snapDecl)
	c.Assert(err, IsNil)
}

func (vs *validationSuite) TestValidationCheck(c *C) {
	storeDB, db := makeStoreAndCheckDB(c)
	devDB := setup3rdPartySigning(c, "dev-id1", storeDB, db)

	prereqSnapDecl(c, storeDB, db)
	prereqSnapDecl2(c, storeDB, db)

	headers := vs.makeHeaders(nil)
	validation, err := devDB.Sign(asserts.ValidationType, headers, nil, "")
	c.Assert(err, IsNil)

	err = db.Check(validation)
	c.Assert(err, IsNil)
}

func (vs *validationSuite) TestValidationCheckWrongAuthority(c *C) {
	storeDB, db := makeStoreAndCheckDB(c)

	prereqDevAccount(c, storeDB, db)
	prereqSnapDecl(c, storeDB, db)
	prereqSnapDecl2(c, storeDB, db)

	headers := vs.makeHeaders(nil)
	validation, err := storeDB.Sign(asserts.ValidationType, headers, nil, "")
	c.Assert(err, IsNil)

	err = db.Check(validation)
	c.Assert(err, ErrorMatches, `validation assertion by snap "foo" \(id "snap-id-1"\) not signed by its publisher`)
}

func (vs *validationSuite) TestRevocation(c *C) {
	encoded := "type: validation\n" +
		"authority-id: dev-id1\n" +
		"series: 16\n" +
		"snap-id: snap-id-1\n" +
		"approved-snap-id: snap-id-2\n" +
		"approved-snap-revision: 42\n" +
		"revoked: true\n" +
		"revision: 1\n" +
		vs.tsLine +
		"sign-key-sha3-384: Jv8_JiHiIzJVcO9M55pPdqSDWUvuhfDIBJUS-3VW7F_idjix7Ffn5qMxB21ZQuij" +
		"\n\n" +
		"AXNpZw=="
	a, err := asserts.Decode([]byte(encoded))
	c.Assert(err, IsNil)
	validation := a.(*asserts.Validation)
	c.Check(validation.Revoked(), Equals, true)
}

func (vs *validationSuite) TestRevokedFalse(c *C) {
	encoded := "type: validation\n" +
		"authority-id: dev-id1\n" +
		"series: 16\n" +
		"snap-id: snap-id-1\n" +
		"approved-snap-id: snap-id-2\n" +
		"approved-snap-revision: 42\n" +
		"revoked: false\n" +
		"revision: 1\n" +
		vs.tsLine +
		"sign-key-sha3-384: Jv8_JiHiIzJVcO9M55pPdqSDWUvuhfDIBJUS-3VW7F_idjix7Ffn5qMxB21ZQuij" +
		"\n\n" +
		"AXNpZw=="
	a, err := asserts.Decode([]byte(encoded))
	c.Assert(err, IsNil)
	validation := a.(*asserts.Validation)
	c.Check(validation.Revoked(), Equals, false)
}

func (vs *validationSuite) TestRevokedInvalid(c *C) {
	encoded := "type: validation\n" +
		"authority-id: dev-id1\n" +
		"series: 16\n" +
		"snap-id: snap-id-1\n" +
		"approved-snap-id: snap-id-2\n" +
		"approved-snap-revision: 42\n" +
		"revoked: foo\n" +
		"revision: 1\n" +
		vs.tsLine +
		"sign-key-sha3-384: Jv8_JiHiIzJVcO9M55pPdqSDWUvuhfDIBJUS-3VW7F_idjix7Ffn5qMxB21ZQuij" +
		"\n\n" +
		"AXNpZw=="
	_, err := asserts.Decode([]byte(encoded))
	c.Check(err, ErrorMatches, `.*: "revoked" header must be 'true' or 'false'`)
}

func (vs *validationSuite) TestMissingGatedSnapDeclaration(c *C) {
	storeDB, db := makeStoreAndCheckDB(c)

	prereqDevAccount(c, storeDB, db)

	headers := vs.makeHeaders(nil)
	a, err := storeDB.Sign(asserts.ValidationType, headers, nil, "")
	c.Assert(err, IsNil)

	err = db.Check(a)
	c.Assert(err, ErrorMatches, `validation assertion by snap-id "snap-id-1" does not have a matching snap-declaration assertion for approved-snap-id "snap-id-2"`)
}

func (vs *validationSuite) TestMissingGatingSnapDeclaration(c *C) {
	storeDB, db := makeStoreAndCheckDB(c)

	prereqDevAccount(c, storeDB, db)
	prereqSnapDecl2(c, storeDB, db)

	headers := vs.makeHeaders(nil)
	a, err := storeDB.Sign(asserts.ValidationType, headers, nil, "")
	c.Assert(err, IsNil)

	err = db.Check(a)
	c.Assert(err, ErrorMatches, `validation assertion by snap-id "snap-id-1" does not have a matching snap-declaration assertion`)
}

func (vs *validationSuite) TestPrerequisites(c *C) {
	encoded := vs.makeValidEncoded()
	a, err := asserts.Decode([]byte(encoded))
	c.Assert(err, IsNil)

	prereqs := a.Prerequisites()
	c.Assert(prereqs, HasLen, 2)
	c.Check(prereqs[0], DeepEquals, &asserts.Ref{
		Type:       asserts.SnapDeclarationType,
		PrimaryKey: []string{"16", "snap-id-1"},
	})
	c.Check(prereqs[1], DeepEquals, &asserts.Ref{
		Type:       asserts.SnapDeclarationType,
		PrimaryKey: []string{"16", "snap-id-2"},
	})

}<|MERGE_RESOLUTION|>--- conflicted
+++ resolved
@@ -126,10 +126,7 @@
 		"publisher-id: dev-id1\n" +
 		"refresh-control:\n  - foo\n  - bar\n" +
 		"plugs:\n  interface1: true\n" +
-<<<<<<< HEAD
 		"slots:\n  interface2: true\n" +
-=======
->>>>>>> 97292fd2
 		sds.tsLine +
 		"body-length: 0\n" +
 		"sign-key-sha3-384: Jv8_JiHiIzJVcO9M55pPdqSDWUvuhfDIBJUS-3VW7F_idjix7Ffn5qMxB21ZQuij" +
@@ -148,11 +145,8 @@
 		{"refresh-control:\n  - foo\n  - bar\n", "refresh-control:\n  -\n    - nested\n", `"refresh-control" header must be a list of strings`},
 		{"plugs:\n  interface1: true\n", "plugs: \n", `"plugs" header must be a map`},
 		{"plugs:\n  interface1: true\n", "plugs:\n  intf1:\n    foo: bar\n", `plug rule for interface "intf1" must specify at least one of.*`},
-<<<<<<< HEAD
 		{"slots:\n  interface2: true\n", "slots: \n", `"slots" header must be a map`},
 		{"slots:\n  interface2: true\n", "slots:\n  intf1:\n    foo: bar\n", `slot rule for interface "intf1" must specify at least one of.*`},
-=======
->>>>>>> 97292fd2
 		{sds.tsLine, "", `"timestamp" header is mandatory`},
 		{sds.tsLine, "timestamp: \n", `"timestamp" header should not be empty`},
 		{sds.tsLine, "timestamp: 12:30\n", `"timestamp" header is not a RFC3339 date: .*`},
@@ -166,11 +160,7 @@
 
 }
 
-<<<<<<< HEAD
 func (sds *snapDeclSuite) TestDecodePlugsAndSlots(c *C) {
-=======
-func (sds *snapDeclSuite) TestDecodePlugs(c *C) {
->>>>>>> 97292fd2
 	encoded := `type: snap-declaration
 authority-id: canonical
 series: 16
@@ -179,20 +169,6 @@
 publisher-id: dev-id1
 plugs:
   interface1:
-<<<<<<< HEAD
-    allow-auto-connection:
-      slot-attributes:
-        a1: /foo/.*
-  interface2:
-    allow-connection:
-      slot-attributes:
-        a2: /foo/.*
-slots:
-  interface3:
-    allow-connection:
-      slot-attributes:
-        a3: /foo/.*
-=======
     deny-installation: false
     allow-auto-connection:
       slot-snap-type:
@@ -223,7 +199,11 @@
         a2: !A2
       slot-attributes:
         b2: !B2
->>>>>>> 97292fd2
+slots:
+  interface3:
+    allow-connection:
+      slot-attributes:
+        a3: /foo/.*
 TSLINE
 body-length: 0
 sign-key-sha3-384: Jv8_JiHiIzJVcO9M55pPdqSDWUvuhfDIBJUS-3VW7F_idjix7Ffn5qMxB21ZQuij
@@ -237,20 +217,8 @@
 	c.Check(snapDecl.SnapID(), Equals, "snap-id-1")
 
 	c.Check(snapDecl.PlugRule("interfaceX"), IsNil)
-<<<<<<< HEAD
 	c.Check(snapDecl.SlotRule("interfaceX"), IsNil)
 
-	plugRule1 := snapDecl.PlugRule("interface1")
-	c.Assert(plugRule1, NotNil)
-	c.Check(plugRule1.AllowAutoConnection.SlotAttributes.Check(nil), ErrorMatches, `attribute "a1".*`)
-	plugRule2 := snapDecl.PlugRule("interface2")
-	c.Assert(plugRule2, NotNil)
-	c.Check(plugRule2.AllowConnection.SlotAttributes.Check(nil), ErrorMatches, `attribute "a2".*`)
-
-	slotRule3 := snapDecl.SlotRule("interface3")
-	c.Assert(slotRule3, NotNil)
-	c.Check(slotRule3.AllowConnection.SlotAttributes.Check(nil), ErrorMatches, `attribute "a3".*`)
-=======
 	plugRule1 := snapDecl.PlugRule("interface1")
 	c.Assert(plugRule1, NotNil)
 	c.Check(plugRule1.DenyInstallation.PlugAttributes, Equals, asserts.NeverMatchAttributes)
@@ -268,7 +236,11 @@
 	c.Check(plugRule2.DenyConnection.PlugAttributes.Check(nil), ErrorMatches, `attribute "a2".*`)
 	c.Check(plugRule2.DenyConnection.SlotAttributes.Check(nil), ErrorMatches, `attribute "b2".*`)
 	c.Check(plugRule2.DenyConnection.SlotSnapIDs, DeepEquals, []string{"snapidsnapidsnapidsnapidsnapid01", "snapidsnapidsnapidsnapidsnapid02"})
->>>>>>> 97292fd2
+
+	slotRule3 := snapDecl.SlotRule("interface3")
+	c.Assert(slotRule3, NotNil)
+	c.Check(slotRule3.AllowConnection.SlotAttributes.Check(nil), ErrorMatches, `attribute "a3".*`)
+
 }
 
 func prereqDevAccount(c *C, storeDB assertstest.SignerDB, db *asserts.Database) {
