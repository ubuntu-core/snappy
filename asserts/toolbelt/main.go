--- conflicted
+++ resolved
@@ -39,20 +39,12 @@
 
 func main() {
 	topDir := "snappy-asserts-toolbelt-db"
-<<<<<<< HEAD
-	bs, err := asserts.OpenFilesystemBackstore(topDir)
-=======
 	bs, err := asserts.OpenFSBackstore(topDir)
->>>>>>> b985d874
 	if err != nil {
 		fmt.Println(err)
 		os.Exit(1)
 	}
-<<<<<<< HEAD
-	keypairMgr, err := asserts.OpenFilesystemKeypairManager(topDir)
-=======
 	keypairMgr, err := asserts.OpenFSKeypairManager(topDir)
->>>>>>> b985d874
 	if err != nil {
 		fmt.Println(err)
 		os.Exit(1)
