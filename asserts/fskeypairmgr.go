// -*- Mode: Go; indent-tabs-mode: t -*-

/*
 * Copyright (C) 2015 Canonical Ltd
 *
 * This program is free software: you can redistribute it and/or modify
 * it under the terms of the GNU General Public License version 3 as
 * published by the Free Software Foundation.
 *
 * This program is distributed in the hope that it will be useful,
 * but WITHOUT ANY WARRANTY; without even the implied warranty of
 * MERCHANTABILITY or FITNESS FOR A PARTICULAR PURPOSE.  See the
 * GNU General Public License for more details.
 *
 * You should have received a copy of the GNU General Public License
 * along with this program.  If not, see <http://www.gnu.org/licenses/>.
 *
 */

package asserts

import (
	"errors"
	"fmt"
	"net/url"
	"os"
	"path/filepath"
)

// the default simple filesystem based keypair manager/backstore

const (
	privateKeysLayoutVersion = "v0"
	privateKeysRoot          = "private-keys-" + privateKeysLayoutVersion
)

type filesystemKeypairManager struct {
	top string
}

<<<<<<< HEAD
// OpenFilesystemKeypairManager opens a filesystem backed assertions backstore under path.
func OpenFilesystemKeypairManager(path string) (KeypairManager, error) {
=======
// OpenFSKeypairManager opens a filesystem backed assertions backstore under path.
func OpenFSKeypairManager(path string) (KeypairManager, error) {
>>>>>>> b985d874
	top := filepath.Join(path, privateKeysRoot)
	err := ensureTop(top)
	if err != nil {
		return nil, err
	}
	return &filesystemKeypairManager{top: top}, nil
}

var errKeypairAlreadyExists = errors.New("key pair with given key id already exists")

func (fskm *filesystemKeypairManager) Put(authorityID string, privKey PrivateKey) error {
	keyID := privKey.PublicKey().ID()
	escapedAuthorityID := url.QueryEscape(authorityID)
	if entryExists(fskm.top, escapedAuthorityID, keyID) {
		return errKeypairAlreadyExists
	}
	encoded, err := encodePrivateKey(privKey)
	if err != nil {
		return fmt.Errorf("failed to store private key: %v", err)
	}

	err = atomicWriteEntry(encoded, true, fskm.top, escapedAuthorityID, keyID)
	if err != nil {
		return fmt.Errorf("failed to store private key: %v", err)
	}
	return nil
}

var errKeypairNotFound = errors.New("no matching key pair found")

func (fskm *filesystemKeypairManager) Get(authorityID, keyID string) (PrivateKey, error) {
	encoded, err := readEntry(fskm.top, url.QueryEscape(authorityID), keyID)
	if os.IsNotExist(err) {
		return nil, errKeypairNotFound
	}
	if err != nil {
		return nil, fmt.Errorf("failed to read key pair: %v", err)
	}
	privKey, err := decodePrivateKey(encoded)
	if err != nil {
		return nil, fmt.Errorf("failed to decode key pair: %v", err)
	}
	return privKey, nil
}<|MERGE_RESOLUTION|>--- conflicted
+++ resolved
@@ -38,13 +38,8 @@
 	top string
 }
 
-<<<<<<< HEAD
-// OpenFilesystemKeypairManager opens a filesystem backed assertions backstore under path.
-func OpenFilesystemKeypairManager(path string) (KeypairManager, error) {
-=======
 // OpenFSKeypairManager opens a filesystem backed assertions backstore under path.
 func OpenFSKeypairManager(path string) (KeypairManager, error) {
->>>>>>> b985d874
 	top := filepath.Join(path, privateKeysRoot)
 	err := ensureTop(top)
 	if err != nil {
