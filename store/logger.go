--- conflicted
+++ resolved
@@ -20,16 +20,13 @@
 package store
 
 import (
-<<<<<<< HEAD
 	"bytes"
 	"crypto/sha256"
 	"crypto/tls"
 	"encoding/hex"
+	"errors"
 	"fmt"
 	"net"
-=======
-	"errors"
->>>>>>> 24874a1b
 	"net/http"
 	"net/http/httputil"
 	"os"
@@ -96,7 +93,6 @@
 	return debugflag(flags)
 }
 
-<<<<<<< HEAD
 var validCertFps [2][]byte
 
 func init() {
@@ -134,15 +130,6 @@
 	return nil, fmt.Errorf("cannot find expected security cert for %v %v: valid %v", network, addr, validCertFps)
 }
 
-// returns a new http.Client with a LoggedTransport and a Timeout
-func newHTTPClient() *http.Client {
-	return &http.Client{
-		Transport: &LoggedTransport{
-			Transport: &http.Transport{
-				DialTLS: pinnedDialTLS,
-			},
-			Key: "SNAPD_DEBUG_HTTP",
-=======
 type httpClientOpts struct {
 	Timeout    time.Duration
 	MayLogBody bool
@@ -157,9 +144,12 @@
 
 	return &http.Client{
 		Transport: &LoggedTransport{
-			Transport: http.DefaultTransport,
-			Key:       "SNAPD_DEBUG_HTTP",
-			body:      opts.MayLogBody,
+			Transport: &http.Transport{
+				DialTLS: pinnedDialTLS,
+			},
+
+			Key:  "SNAPD_DEBUG_HTTP",
+			body: opts.MayLogBody,
 		},
 		Timeout: opts.Timeout,
 		CheckRedirect: func(req *http.Request, via []*http.Request) error {
@@ -171,7 +161,6 @@
 			v := via[0].Header.Get("Range")
 			req.Header.Set("Range", v)
 			return nil
->>>>>>> 24874a1b
 		},
 	}
 }