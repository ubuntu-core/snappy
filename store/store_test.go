--- conflicted
+++ resolved
@@ -3985,21 +3985,13 @@
 	}
 	repo := New(&cfg, nil)
 
-<<<<<<< HEAD
-	_, err = repo.Assertion(asserts.SnapDeclarationType, []string{"16", "snapidfoo"}, nil)
+	_, err := repo.Assertion(asserts.SnapDeclarationType, []string{"16", "snapidfoo"}, nil)
 	c.Check(asserts.IsNotFound(err), Equals, true)
 	c.Check(err, DeepEquals, &asserts.NotFoundError{
 		Type: asserts.SnapDeclarationType,
 		Headers: map[string]string{
 			"series":  "16",
 			"snap-id": "snapidfoo",
-=======
-	_, err := repo.Assertion(asserts.SnapDeclarationType, []string{"16", "snapidfoo"}, nil)
-	c.Check(err, DeepEquals, &AssertionNotFoundError{
-		Ref: &asserts.Ref{
-			Type:       asserts.SnapDeclarationType,
-			PrimaryKey: []string{"16", "snapidfoo"},
->>>>>>> aebdc919
 		},
 	})
 }
