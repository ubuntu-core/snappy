// -*- Mode: Go; indent-tabs-mode: t -*-

/*
 * Copyright (C) 2014-2018 Canonical Ltd
 *
 * This program is free software: you can redistribute it and/or modify
 * it under the terms of the GNU General Public License version 3 as
 * published by the Free Software Foundation.
 *
 * This program is distributed in the hope that it will be useful,
 * but WITHOUT ANY WARRANTY; without even the implied warranty of
 * MERCHANTABILITY or FITNESS FOR A PARTICULAR PURPOSE.  See the
 * GNU General Public License for more details.
 *
 * You should have received a copy of the GNU General Public License
 * along with this program.  If not, see <http://www.gnu.org/licenses/>.
 *
 */

package store

import (
	"bytes"
	"crypto"
	"encoding/json"
	"errors"
	"fmt"
	"io"
	"io/ioutil"
	"net/http"
	"net/http/httptest"
	"net/url"
	"os"
	"path/filepath"
	"regexp"
	"strings"
	"testing"
	"time"

	"golang.org/x/crypto/sha3"
	"golang.org/x/net/context"
	. "gopkg.in/check.v1"
	"gopkg.in/macaroon.v1"
	"gopkg.in/retry.v1"

	"github.com/snapcore/snapd/advisor"
	"github.com/snapcore/snapd/arch"
	"github.com/snapcore/snapd/asserts"
	"github.com/snapcore/snapd/dirs"
	"github.com/snapcore/snapd/httputil"
	"github.com/snapcore/snapd/logger"
	"github.com/snapcore/snapd/osutil"
	"github.com/snapcore/snapd/overlord/auth"
	"github.com/snapcore/snapd/progress"
	"github.com/snapcore/snapd/release"
	"github.com/snapcore/snapd/snap"
	"github.com/snapcore/snapd/testutil"
)

func TestStore(t *testing.T) { TestingT(t) }

type configTestSuite struct{}

var _ = Suite(&configTestSuite{})

func (suite *configTestSuite) TestSetBaseURL(c *C) {
	// Sanity check to prove at least one URI changes.
	cfg := DefaultConfig()
	c.Assert(cfg.StoreBaseURL.String(), Equals, "https://api.snapcraft.io/")

	u, err := url.Parse("http://example.com/path/prefix/")
	c.Assert(err, IsNil)
	err = cfg.setBaseURL(u)
	c.Assert(err, IsNil)

	c.Check(cfg.StoreBaseURL.String(), Equals, "http://example.com/path/prefix/")
	c.Check(cfg.AssertionsBaseURL, IsNil)
}

func (suite *configTestSuite) TestSetBaseURLStoreOverrides(c *C) {
	cfg := DefaultConfig()
	c.Assert(cfg.setBaseURL(apiURL()), IsNil)
	c.Check(cfg.StoreBaseURL, Matches, apiURL().String()+".*")

	c.Assert(os.Setenv("SNAPPY_FORCE_API_URL", "https://force-api.local/"), IsNil)
	defer os.Setenv("SNAPPY_FORCE_API_URL", "")
	cfg = DefaultConfig()
	c.Assert(cfg.setBaseURL(apiURL()), IsNil)
	c.Check(cfg.StoreBaseURL.String(), Equals, "https://force-api.local/")
	c.Check(cfg.AssertionsBaseURL, IsNil)
}

func (suite *configTestSuite) TestSetBaseURLStoreURLBadEnviron(c *C) {
	c.Assert(os.Setenv("SNAPPY_FORCE_API_URL", "://example.com"), IsNil)
	defer os.Setenv("SNAPPY_FORCE_API_URL", "")

	cfg := DefaultConfig()
	err := cfg.setBaseURL(apiURL())
	c.Check(err, ErrorMatches, "invalid SNAPPY_FORCE_API_URL: parse ://example.com: missing protocol scheme")
}

func (suite *configTestSuite) TestSetBaseURLAssertsOverrides(c *C) {
	cfg := DefaultConfig()
	c.Assert(cfg.setBaseURL(apiURL()), IsNil)
	c.Check(cfg.AssertionsBaseURL, IsNil)

	c.Assert(os.Setenv("SNAPPY_FORCE_SAS_URL", "https://force-sas.local/"), IsNil)
	defer os.Setenv("SNAPPY_FORCE_SAS_URL", "")
	cfg = DefaultConfig()
	c.Assert(cfg.setBaseURL(apiURL()), IsNil)
	c.Check(cfg.AssertionsBaseURL, Matches, "https://force-sas.local/.*")
}

func (suite *configTestSuite) TestSetBaseURLAssertsURLBadEnviron(c *C) {
	c.Assert(os.Setenv("SNAPPY_FORCE_SAS_URL", "://example.com"), IsNil)
	defer os.Setenv("SNAPPY_FORCE_SAS_URL", "")

	cfg := DefaultConfig()
	err := cfg.setBaseURL(apiURL())
	c.Check(err, ErrorMatches, "invalid SNAPPY_FORCE_SAS_URL: parse ://example.com: missing protocol scheme")
}

const (
	// Store API paths/patterns.
	authNoncesPath     = "/api/v1/snaps/auth/nonces"
	authSessionPath    = "/api/v1/snaps/auth/sessions"
	buyPath            = "/api/v1/snaps/purchases/buy"
	customersMePath    = "/api/v1/snaps/purchases/customers/me"
	detailsPathPattern = "/api/v1/snaps/details/.*"
	ordersPath         = "/api/v1/snaps/purchases/orders"
	searchPath         = "/api/v1/snaps/search"
	sectionsPath       = "/api/v1/snaps/sections"
	// v2
	snapActionPath  = "/v2/snaps/refresh"
	infoPathPattern = "/v2/snaps/info/.*"
)

// Build details path for a snap name.
func detailsPath(snapName string) string {
	return strings.Replace(detailsPathPattern, ".*", snapName, 1)
}

// Build info path for a snap name.
func infoPath(snapName string) string {
	return strings.Replace(infoPathPattern, ".*", snapName, 1)
}

// Assert that a request is roughly as expected. Useful in fakes that should
// only attempt to handle a specific request.
func assertRequest(c *C, r *http.Request, method, pathPattern string) {
	pathMatch, err := regexp.MatchString("^"+pathPattern+"$", r.URL.Path)
	c.Assert(err, IsNil)
	if r.Method != method || !pathMatch {
		c.Fatalf("request didn't match (expected %s %s, got %s %s)", method, pathPattern, r.Method, r.URL.Path)
	}
}

type storeTestSuite struct {
	testutil.BaseTest
	store     *Store
	logbuf    *bytes.Buffer
	user      *auth.UserState
	localUser *auth.UserState
	device    *auth.DeviceState

	origDownloadFunc func(context.Context, string, string, string, *auth.UserState, *Store, io.ReadWriteSeeker, int64, progress.Meter) error
	mockXDelta       *testutil.MockCmd

	restoreLogger func()
}

var _ = Suite(&storeTestSuite{})

const (
	exModel = `type: model
authority-id: my-brand
series: 16
brand-id: my-brand
model: baz-3000
architecture: armhf
gadget: gadget
kernel: kernel
store: my-brand-store-id
timestamp: 2016-08-20T13:00:00Z
sign-key-sha3-384: Jv8_JiHiIzJVcO9M55pPdqSDWUvuhfDIBJUS-3VW7F_idjix7Ffn5qMxB21ZQuij

AXNpZw=`

	exSerial = `type: serial
authority-id: my-brand
brand-id: my-brand
model: baz-3000
serial: 9999
device-key:
    AcbBTQRWhcGAARAAtJGIguK7FhSyRxL/6jvdy0zAgGCjC1xVNFzeF76p5G8BXNEEHZUHK+z8Gr2J
    inVrpvhJhllf5Ob2dIMH2YQbC9jE1kjbzvuauQGDqk6tNQm0i3KDeHCSPgVN+PFXPwKIiLrh66Po
    AC7OfR1rFUgCqu0jch0H6Nue0ynvEPiY4dPeXq7mCdpDr5QIAM41L+3hg0OdzvO8HMIGZQpdF6jP
    7fkkVMROYvHUOJ8kknpKE7FiaNNpH7jK1qNxOYhLeiioX0LYrdmTvdTWHrSKZc82ZmlDjpKc4hUx
    VtTXMAysw7CzIdREPom/vJklnKLvZt+Wk5AEF5V5YKnuT3pY+fjVMZ56GtTEeO/Er/oLk/n2xUK5
    fD5DAyW/9z0ygzwTbY5IuWXyDfYneL4nXwWOEgg37Z4+8mTH+ftTz2dl1x1KIlIR2xo0kxf9t8K+
    jlr13vwF1+QReMCSUycUsZ2Eep5XhjI+LG7G1bMSGqodZTIOXLkIy6+3iJ8Z/feIHlJ0ELBDyFbl
    Yy04Sf9LI148vJMsYenonkoWejWdMi8iCUTeaZydHJEUBU/RbNFLjCWa6NIUe9bfZgLiOOZkps54
    +/AL078ri/tGjo/5UGvezSmwrEoWJyqrJt2M69N2oVDLJcHeo2bUYPtFC2Kfb2je58JrJ+llifdg
    rAsxbnHXiXyVimUAEQEAAQ==
device-key-sha3-384: EAD4DbLxK_kn0gzNCXOs3kd6DeMU3f-L6BEsSEuJGBqCORR0gXkdDxMbOm11mRFu
timestamp: 2016-08-24T21:55:00Z
sign-key-sha3-384: Jv8_JiHiIzJVcO9M55pPdqSDWUvuhfDIBJUS-3VW7F_idjix7Ffn5qMxB21ZQuij

AXNpZw=`

	exDeviceSessionRequest = `type: device-session-request
brand-id: my-brand
model: baz-3000
serial: 9999
nonce: @NONCE@
timestamp: 2016-08-24T21:55:00Z
sign-key-sha3-384: Jv8_JiHiIzJVcO9M55pPdqSDWUvuhfDIBJUS-3VW7F_idjix7Ffn5qMxB21ZQuij

AXNpZw=`
)

type testAuthContext struct {
	c      *C
	device *auth.DeviceState
	user   *auth.UserState

	proxyStoreID  string
	proxyStoreURL *url.URL

	storeID string

	cloudInfo *auth.CloudInfo
}

func (ac *testAuthContext) Device() (*auth.DeviceState, error) {
	freshDevice := auth.DeviceState{}
	if ac.device != nil {
		freshDevice = *ac.device
	}
	return &freshDevice, nil
}

func (ac *testAuthContext) UpdateDeviceAuth(d *auth.DeviceState, newSessionMacaroon string) (*auth.DeviceState, error) {
	ac.c.Assert(d, DeepEquals, ac.device)
	updated := *ac.device
	updated.SessionMacaroon = newSessionMacaroon
	*ac.device = updated
	return &updated, nil
}

func (ac *testAuthContext) UpdateUserAuth(u *auth.UserState, newDischarges []string) (*auth.UserState, error) {
	ac.c.Assert(u, DeepEquals, ac.user)
	updated := *ac.user
	updated.StoreDischarges = newDischarges
	return &updated, nil
}

func (ac *testAuthContext) StoreID(fallback string) (string, error) {
	if ac.storeID != "" {
		return ac.storeID, nil
	}
	return fallback, nil
}

func (ac *testAuthContext) DeviceSessionRequestParams(nonce string) (*auth.DeviceSessionRequestParams, error) {
	model, err := asserts.Decode([]byte(exModel))
	if err != nil {
		return nil, err
	}

	serial, err := asserts.Decode([]byte(exSerial))
	if err != nil {
		return nil, err
	}

	sessReq, err := asserts.Decode([]byte(strings.Replace(exDeviceSessionRequest, "@NONCE@", nonce, 1)))
	if err != nil {
		return nil, err
	}

	return &auth.DeviceSessionRequestParams{
		Request: sessReq.(*asserts.DeviceSessionRequest),
		Serial:  serial.(*asserts.Serial),
		Model:   model.(*asserts.Model),
	}, nil
}

func (ac *testAuthContext) ProxyStoreParams(defaultURL *url.URL) (string, *url.URL, error) {
	if ac.proxyStoreID != "" {
		return ac.proxyStoreID, ac.proxyStoreURL, nil
	}
	return "", defaultURL, nil
}

func (ac *testAuthContext) CloudInfo() (*auth.CloudInfo, error) {
	return ac.cloudInfo, nil
}

func makeTestMacaroon() (*macaroon.Macaroon, error) {
	m, err := macaroon.New([]byte("secret"), "some-id", "location")
	if err != nil {
		return nil, err
	}
	err = m.AddThirdPartyCaveat([]byte("shared-key"), "third-party-caveat", UbuntuoneLocation)
	if err != nil {
		return nil, err
	}

	return m, nil
}

func makeTestDischarge() (*macaroon.Macaroon, error) {
	m, err := macaroon.New([]byte("shared-key"), "third-party-caveat", UbuntuoneLocation)
	if err != nil {
		return nil, err
	}

	return m, nil
}

func makeTestRefreshDischargeResponse() (string, error) {
	m, err := macaroon.New([]byte("shared-key"), "refreshed-third-party-caveat", UbuntuoneLocation)
	if err != nil {
		return "", err
	}

	return auth.MacaroonSerialize(m)
}

func createTestUser(userID int, root, discharge *macaroon.Macaroon) (*auth.UserState, error) {
	serializedMacaroon, err := auth.MacaroonSerialize(root)
	if err != nil {
		return nil, err
	}
	serializedDischarge, err := auth.MacaroonSerialize(discharge)
	if err != nil {
		return nil, err
	}

	return &auth.UserState{
		ID:              userID,
		Username:        "test-user",
		Macaroon:        serializedMacaroon,
		Discharges:      []string{serializedDischarge},
		StoreMacaroon:   serializedMacaroon,
		StoreDischarges: []string{serializedDischarge},
	}, nil
}

func createTestDevice() *auth.DeviceState {
	return &auth.DeviceState{
		Brand:           "some-brand",
		SessionMacaroon: "device-macaroon",
		Serial:          "9999",
	}
}

func (s *storeTestSuite) SetUpTest(c *C) {
	s.BaseTest.SetUpTest(c)
	s.BaseTest.AddCleanup(snap.MockSanitizePlugsSlots(func(snapInfo *snap.Info) {}))

	s.store = New(nil, nil)
	s.origDownloadFunc = download
	dirs.SetRootDir(c.MkDir())
	c.Assert(os.MkdirAll(dirs.SnapMountDir, 0755), IsNil)

	os.Setenv("SNAPD_DEBUG", "1")
	s.AddCleanup(func() { os.Unsetenv("SNAPD_DEBUG") })

	s.logbuf, s.restoreLogger = logger.MockLogger()

	root, err := makeTestMacaroon()
	c.Assert(err, IsNil)
	discharge, err := makeTestDischarge()
	c.Assert(err, IsNil)
	s.user, err = createTestUser(1, root, discharge)
	c.Assert(err, IsNil)
	s.localUser = &auth.UserState{
		ID:       11,
		Username: "test-user",
		Macaroon: "snapd-macaroon",
	}
	s.device = createTestDevice()
	s.mockXDelta = testutil.MockCommand(c, "xdelta3", "")

	MockDefaultRetryStrategy(&s.BaseTest, retry.LimitCount(5, retry.LimitTime(1*time.Second,
		retry.Exponential{
			Initial: 1 * time.Millisecond,
			Factor:  1,
		},
	)))
}

func (s *storeTestSuite) TearDownTest(c *C) {
	download = s.origDownloadFunc
	s.mockXDelta.Restore()
	s.restoreLogger()
	s.BaseTest.TearDownTest(c)
}

func (s *storeTestSuite) expectedAuthorization(c *C, user *auth.UserState) string {
	var buf bytes.Buffer

	root, err := auth.MacaroonDeserialize(user.StoreMacaroon)
	c.Assert(err, IsNil)
	discharge, err := auth.MacaroonDeserialize(user.StoreDischarges[0])
	c.Assert(err, IsNil)
	discharge.Bind(root.Signature())

	serializedMacaroon, err := auth.MacaroonSerialize(root)
	c.Assert(err, IsNil)
	serializedDischarge, err := auth.MacaroonSerialize(discharge)
	c.Assert(err, IsNil)

	fmt.Fprintf(&buf, `Macaroon root="%s", discharge="%s"`, serializedMacaroon, serializedDischarge)
	return buf.String()
}

func (s *storeTestSuite) TestDownloadOK(c *C) {
	expectedContent := []byte("I was downloaded")
	download = func(ctx context.Context, name, sha3, url string, user *auth.UserState, s *Store, w io.ReadWriteSeeker, resume int64, pbar progress.Meter) error {
		c.Check(url, Equals, "anon-url")
		w.Write(expectedContent)
		return nil
	}

	snap := &snap.Info{}
	snap.RealName = "foo"
	snap.AnonDownloadURL = "anon-url"
	snap.DownloadURL = "AUTH-URL"
	snap.Size = int64(len(expectedContent))

	path := filepath.Join(c.MkDir(), "downloaded-file")
	err := s.store.Download(context.TODO(), "foo", path, &snap.DownloadInfo, nil, nil)
	c.Assert(err, IsNil)
	defer os.Remove(path)

	c.Assert(path, testutil.FileEquals, expectedContent)
}

func (s *storeTestSuite) TestDownloadRangeRequest(c *C) {
	partialContentStr := "partial content "
	missingContentStr := "was downloaded"
	expectedContentStr := partialContentStr + missingContentStr

	download = func(ctx context.Context, name, sha3, url string, user *auth.UserState, s *Store, w io.ReadWriteSeeker, resume int64, pbar progress.Meter) error {
		c.Check(resume, Equals, int64(len(partialContentStr)))
		c.Check(url, Equals, "anon-url")
		w.Write([]byte(missingContentStr))
		return nil
	}

	snap := &snap.Info{}
	snap.RealName = "foo"
	snap.AnonDownloadURL = "anon-url"
	snap.DownloadURL = "AUTH-URL"
	snap.Sha3_384 = "abcdabcd"
	snap.Size = int64(len(expectedContentStr))

	targetFn := filepath.Join(c.MkDir(), "foo_1.0_all.snap")
	err := ioutil.WriteFile(targetFn+".partial", []byte(partialContentStr), 0644)
	c.Assert(err, IsNil)

	err = s.store.Download(context.TODO(), "foo", targetFn, &snap.DownloadInfo, nil, nil)
	c.Assert(err, IsNil)

	c.Assert(targetFn, testutil.FileEquals, expectedContentStr)
}

func (s *storeTestSuite) TestResumeOfCompleted(c *C) {
	expectedContentStr := "nothing downloaded"

	download = nil

	snap := &snap.Info{}
	snap.RealName = "foo"
	snap.AnonDownloadURL = "anon-url"
	snap.DownloadURL = "AUTH-URL"
	snap.Sha3_384 = fmt.Sprintf("%x", sha3.Sum384([]byte(expectedContentStr)))
	snap.Size = int64(len(expectedContentStr))

	targetFn := filepath.Join(c.MkDir(), "foo_1.0_all.snap")
	err := ioutil.WriteFile(targetFn+".partial", []byte(expectedContentStr), 0644)
	c.Assert(err, IsNil)

	err = s.store.Download(context.TODO(), "foo", targetFn, &snap.DownloadInfo, nil, nil)
	c.Assert(err, IsNil)

	c.Assert(targetFn, testutil.FileEquals, expectedContentStr)
}

func (s *storeTestSuite) TestDownloadEOFHandlesResumeHashCorrectly(c *C) {
	n := 0
	var mockServer *httptest.Server

	// our mock download content
	buf := make([]byte, 50000)
	for i := range buf {
		buf[i] = 'x'
	}
	h := crypto.SHA3_384.New()
	io.Copy(h, bytes.NewBuffer(buf))

	// raise an EOF shortly before the end
	mockServer = httptest.NewServer(http.HandlerFunc(func(w http.ResponseWriter, r *http.Request) {
		n++
		if n < 2 {
			w.Header().Add("Content-Length", fmt.Sprintf("%d", len(buf)))
			w.Write(buf[0 : len(buf)-5])
			mockServer.CloseClientConnections()
			return
		}
		w.Write(buf[len(buf)-5:])
	}))

	c.Assert(mockServer, NotNil)
	defer mockServer.Close()

	snap := &snap.Info{}
	snap.RealName = "foo"
	snap.AnonDownloadURL = mockServer.URL
	snap.DownloadURL = "AUTH-URL"
	snap.Sha3_384 = fmt.Sprintf("%x", h.Sum(nil))
	snap.Size = 50000

	targetFn := filepath.Join(c.MkDir(), "foo_1.0_all.snap")
	err := s.store.Download(context.TODO(), "foo", targetFn, &snap.DownloadInfo, nil, nil)
	c.Assert(err, IsNil)
	c.Assert(targetFn, testutil.FileEquals, buf)
	c.Assert(s.logbuf.String(), Matches, "(?s).*Retrying .* attempt 2, .*")
}

func (s *storeTestSuite) TestDownloadRetryHashErrorIsFullyRetried(c *C) {
	n := 0
	var mockServer *httptest.Server

	// our mock download content
	buf := make([]byte, 50000)
	for i := range buf {
		buf[i] = 'x'
	}
	h := crypto.SHA3_384.New()
	io.Copy(h, bytes.NewBuffer(buf))

	// raise an EOF shortly before the end and send the WRONG content next
	mockServer = httptest.NewServer(http.HandlerFunc(func(w http.ResponseWriter, r *http.Request) {
		n++
		switch n {
		case 1:
			w.Header().Add("Content-Length", fmt.Sprintf("%d", len(buf)))
			w.Write(buf[0 : len(buf)-5])
			mockServer.CloseClientConnections()
		case 2:
			io.WriteString(w, "yyyyy")
		case 3:
			w.Write(buf)
		}
	}))

	c.Assert(mockServer, NotNil)
	defer mockServer.Close()

	snap := &snap.Info{}
	snap.RealName = "foo"
	snap.AnonDownloadURL = mockServer.URL
	snap.DownloadURL = "AUTH-URL"
	snap.Sha3_384 = fmt.Sprintf("%x", h.Sum(nil))
	snap.Size = 50000

	targetFn := filepath.Join(c.MkDir(), "foo_1.0_all.snap")
	err := s.store.Download(context.TODO(), "foo", targetFn, &snap.DownloadInfo, nil, nil)
	c.Assert(err, IsNil)

	c.Assert(targetFn, testutil.FileEquals, buf)

	c.Assert(s.logbuf.String(), Matches, "(?s).*Retrying .* attempt 2, .*")
}

func (s *storeTestSuite) TestResumeOfCompletedRetriedOnHashFailure(c *C) {
	var mockServer *httptest.Server

	// our mock download content
	buf := make([]byte, 50000)
	badbuf := make([]byte, 50000)
	for i := range buf {
		buf[i] = 'x'
		badbuf[i] = 'y'
	}
	h := crypto.SHA3_384.New()
	io.Copy(h, bytes.NewBuffer(buf))

	mockServer = httptest.NewServer(http.HandlerFunc(func(w http.ResponseWriter, r *http.Request) {
		w.Write(buf)
	}))

	c.Assert(mockServer, NotNil)
	defer mockServer.Close()

	snap := &snap.Info{}
	snap.RealName = "foo"
	snap.AnonDownloadURL = mockServer.URL
	snap.DownloadURL = "AUTH-URL"
	snap.Sha3_384 = fmt.Sprintf("%x", h.Sum(nil))
	snap.Size = 50000

	targetFn := filepath.Join(c.MkDir(), "foo_1.0_all.snap")
	c.Assert(ioutil.WriteFile(targetFn+".partial", badbuf, 0644), IsNil)
	err := s.store.Download(context.TODO(), "foo", targetFn, &snap.DownloadInfo, nil, nil)
	c.Assert(err, IsNil)

	c.Assert(targetFn, testutil.FileEquals, buf)

	c.Assert(s.logbuf.String(), Matches, "(?s).*sha3-384 mismatch.*")
}

func (s *storeTestSuite) TestDownloadRetryHashErrorIsFullyRetriedOnlyOnce(c *C) {
	n := 0
	var mockServer *httptest.Server

	mockServer = httptest.NewServer(http.HandlerFunc(func(w http.ResponseWriter, r *http.Request) {
		n++
		io.WriteString(w, "something invalid")
	}))

	c.Assert(mockServer, NotNil)
	defer mockServer.Close()

	snap := &snap.Info{}
	snap.RealName = "foo"
	snap.AnonDownloadURL = mockServer.URL
	snap.DownloadURL = "AUTH-URL"
	snap.Sha3_384 = "invalid-hash"
	snap.Size = int64(len("something invalid"))

	targetFn := filepath.Join(c.MkDir(), "foo_1.0_all.snap")
	err := s.store.Download(context.TODO(), "foo", targetFn, &snap.DownloadInfo, nil, nil)

	_, ok := err.(HashError)
	c.Assert(ok, Equals, true)
	// ensure we only retried once (as these downloads might be big)
	c.Assert(n, Equals, 2)
}

func (s *storeTestSuite) TestDownloadRangeRequestRetryOnHashError(c *C) {
	expectedContentStr := "file was downloaded from scratch"
	partialContentStr := "partial content "

	n := 0
	download = func(ctx context.Context, name, sha3, url string, user *auth.UserState, s *Store, w io.ReadWriteSeeker, resume int64, pbar progress.Meter) error {
		n++
		if n == 1 {
			// force sha3 error on first download
			c.Check(resume, Equals, int64(len(partialContentStr)))
			return HashError{"foo", "1234", "5678"}
		}
		w.Write([]byte(expectedContentStr))
		return nil
	}

	snap := &snap.Info{}
	snap.RealName = "foo"
	snap.AnonDownloadURL = "anon-url"
	snap.DownloadURL = "AUTH-URL"
	snap.Sha3_384 = ""
	snap.Size = int64(len(expectedContentStr))

	targetFn := filepath.Join(c.MkDir(), "foo_1.0_all.snap")
	err := ioutil.WriteFile(targetFn+".partial", []byte(partialContentStr), 0644)
	c.Assert(err, IsNil)

	err = s.store.Download(context.TODO(), "foo", targetFn, &snap.DownloadInfo, nil, nil)
	c.Assert(err, IsNil)
	c.Assert(n, Equals, 2)

	c.Assert(targetFn, testutil.FileEquals, expectedContentStr)
}

func (s *storeTestSuite) TestDownloadRangeRequestFailOnHashError(c *C) {
	partialContentStr := "partial content "

	n := 0
	download = func(ctx context.Context, name, sha3, url string, user *auth.UserState, s *Store, w io.ReadWriteSeeker, resume int64, pbar progress.Meter) error {
		n++
		return HashError{"foo", "1234", "5678"}
	}

	snap := &snap.Info{}
	snap.RealName = "foo"
	snap.AnonDownloadURL = "anon-url"
	snap.DownloadURL = "AUTH-URL"
	snap.Sha3_384 = ""
	snap.Size = int64(len(partialContentStr) + 1)

	targetFn := filepath.Join(c.MkDir(), "foo_1.0_all.snap")
	err := ioutil.WriteFile(targetFn+".partial", []byte(partialContentStr), 0644)
	c.Assert(err, IsNil)

	err = s.store.Download(context.TODO(), "foo", targetFn, &snap.DownloadInfo, nil, nil)
	c.Assert(err, NotNil)
	c.Assert(err, ErrorMatches, `sha3-384 mismatch for "foo": got 1234 but expected 5678`)
	c.Assert(n, Equals, 2)
}

func (s *storeTestSuite) TestAuthenticatedDownloadDoesNotUseAnonURL(c *C) {
	expectedContent := []byte("I was downloaded")
	download = func(ctx context.Context, name, sha3, url string, user *auth.UserState, _ *Store, w io.ReadWriteSeeker, resume int64, pbar progress.Meter) error {
		// check user is pass and auth url is used
		c.Check(user, Equals, s.user)
		c.Check(url, Equals, "AUTH-URL")

		w.Write(expectedContent)
		return nil
	}

	snap := &snap.Info{}
	snap.RealName = "foo"
	snap.AnonDownloadURL = "anon-url"
	snap.DownloadURL = "AUTH-URL"
	snap.Size = int64(len(expectedContent))

	path := filepath.Join(c.MkDir(), "downloaded-file")
	err := s.store.Download(context.TODO(), "foo", path, &snap.DownloadInfo, nil, s.user)
	c.Assert(err, IsNil)
	defer os.Remove(path)

	c.Assert(path, testutil.FileEquals, expectedContent)
}

func (s *storeTestSuite) TestAuthenticatedDeviceDoesNotUseAnonURL(c *C) {
	expectedContent := []byte("I was downloaded")
	download = func(ctx context.Context, name, sha3, url string, user *auth.UserState, s *Store, w io.ReadWriteSeeker, resume int64, pbar progress.Meter) error {
		// check auth url is used
		c.Check(url, Equals, "AUTH-URL")

		w.Write(expectedContent)
		return nil
	}

	snap := &snap.Info{}
	snap.RealName = "foo"
	snap.AnonDownloadURL = "anon-url"
	snap.DownloadURL = "AUTH-URL"
	snap.Size = int64(len(expectedContent))

	authContext := &testAuthContext{c: c, device: s.device}
	sto := New(&Config{}, authContext)

	path := filepath.Join(c.MkDir(), "downloaded-file")
	err := sto.Download(context.TODO(), "foo", path, &snap.DownloadInfo, nil, nil)
	c.Assert(err, IsNil)
	defer os.Remove(path)

	c.Assert(path, testutil.FileEquals, expectedContent)
}

func (s *storeTestSuite) TestLocalUserDownloadUsesAnonURL(c *C) {
	expectedContentStr := "I was downloaded"
	download = func(ctx context.Context, name, sha3, url string, user *auth.UserState, s *Store, w io.ReadWriteSeeker, resume int64, pbar progress.Meter) error {
		c.Check(url, Equals, "anon-url")

		w.Write([]byte(expectedContentStr))
		return nil
	}

	snap := &snap.Info{}
	snap.RealName = "foo"
	snap.AnonDownloadURL = "anon-url"
	snap.DownloadURL = "AUTH-URL"
	snap.Size = int64(len(expectedContentStr))

	path := filepath.Join(c.MkDir(), "downloaded-file")
	err := s.store.Download(context.TODO(), "foo", path, &snap.DownloadInfo, nil, s.localUser)
	c.Assert(err, IsNil)
	defer os.Remove(path)

	c.Assert(path, testutil.FileEquals, expectedContentStr)
}

func (s *storeTestSuite) TestDownloadFails(c *C) {
	var tmpfile *os.File
	download = func(ctx context.Context, name, sha3, url string, user *auth.UserState, s *Store, w io.ReadWriteSeeker, resume int64, pbar progress.Meter) error {
		tmpfile = w.(*os.File)
		return fmt.Errorf("uh, it failed")
	}

	snap := &snap.Info{}
	snap.RealName = "foo"
	snap.AnonDownloadURL = "anon-url"
	snap.DownloadURL = "AUTH-URL"
	snap.Size = 1
	// simulate a failed download
	path := filepath.Join(c.MkDir(), "downloaded-file")
	err := s.store.Download(context.TODO(), "foo", path, &snap.DownloadInfo, nil, nil)
	c.Assert(err, ErrorMatches, "uh, it failed")
	// ... and ensure that the tempfile is removed
	c.Assert(osutil.FileExists(tmpfile.Name()), Equals, false)
}

func (s *storeTestSuite) TestDownloadSyncFails(c *C) {
	var tmpfile *os.File
	download = func(ctx context.Context, name, sha3, url string, user *auth.UserState, s *Store, w io.ReadWriteSeeker, resume int64, pbar progress.Meter) error {
		tmpfile = w.(*os.File)
		w.Write([]byte("sync will fail"))
		err := tmpfile.Close()
		c.Assert(err, IsNil)
		return nil
	}

	snap := &snap.Info{}
	snap.RealName = "foo"
	snap.AnonDownloadURL = "anon-url"
	snap.DownloadURL = "AUTH-URL"
	snap.Size = int64(len("sync will fail"))

	// simulate a failed sync
	path := filepath.Join(c.MkDir(), "downloaded-file")
	err := s.store.Download(context.TODO(), "foo", path, &snap.DownloadInfo, nil, nil)
	c.Assert(err, ErrorMatches, `(sync|fsync:) .*`)
	// ... and ensure that the tempfile is removed
	c.Assert(osutil.FileExists(tmpfile.Name()), Equals, false)
}

func (s *storeTestSuite) TestActualDownload(c *C) {
	n := 0
	mockServer := httptest.NewServer(http.HandlerFunc(func(w http.ResponseWriter, r *http.Request) {
		c.Check(r.Header.Get("Snap-CDN"), Equals, "")
		n++
		io.WriteString(w, "response-data")
	}))
	c.Assert(mockServer, NotNil)
	defer mockServer.Close()

	theStore := New(&Config{}, nil)
	var buf SillyBuffer
	// keep tests happy
	sha3 := ""
	err := download(context.TODO(), "foo", sha3, mockServer.URL, nil, theStore, &buf, 0, nil)
	c.Assert(err, IsNil)
	c.Check(buf.String(), Equals, "response-data")
	c.Check(n, Equals, 1)
}

func (s *storeTestSuite) TestActualDownloadNoCDN(c *C) {
	os.Setenv("SNAPPY_STORE_NO_CDN", "1")
	defer os.Unsetenv("SNAPPY_STORE_NO_CDN")

	mockServer := httptest.NewServer(http.HandlerFunc(func(w http.ResponseWriter, r *http.Request) {
		c.Check(r.Header.Get("Snap-CDN"), Equals, "none")
		io.WriteString(w, "response-data")
	}))
	c.Assert(mockServer, NotNil)
	defer mockServer.Close()

	theStore := New(&Config{}, nil)
	var buf SillyBuffer
	// keep tests happy
	sha3 := ""
	err := download(context.TODO(), "foo", sha3, mockServer.URL, nil, theStore, &buf, 0, nil)
	c.Assert(err, IsNil)
	c.Check(buf.String(), Equals, "response-data")
}

func (s *storeTestSuite) TestActualDownloadFullCloudInfoFromAuthContext(c *C) {
	mockServer := httptest.NewServer(http.HandlerFunc(func(w http.ResponseWriter, r *http.Request) {
		c.Check(r.Header.Get("Snap-CDN"), Equals, `cloud-name="aws" region="us-east-1" availability-zone="us-east-1c"`)

		io.WriteString(w, "response-data")
	}))
	c.Assert(mockServer, NotNil)
	defer mockServer.Close()

	theStore := New(&Config{}, &testAuthContext{c: c, device: s.device, cloudInfo: &auth.CloudInfo{Name: "aws", Region: "us-east-1", AvailabilityZone: "us-east-1c"}})

	var buf SillyBuffer
	// keep tests happy
	sha3 := ""
	err := download(context.TODO(), "foo", sha3, mockServer.URL, nil, theStore, &buf, 0, nil)
	c.Assert(err, IsNil)
	c.Check(buf.String(), Equals, "response-data")
}

func (s *storeTestSuite) TestActualDownloadLessDetailedCloudInfoFromAuthContext(c *C) {
	mockServer := httptest.NewServer(http.HandlerFunc(func(w http.ResponseWriter, r *http.Request) {
		c.Check(r.Header.Get("Snap-CDN"), Equals, `cloud-name="openstack" availability-zone="nova"`)

		io.WriteString(w, "response-data")
	}))
	c.Assert(mockServer, NotNil)
	defer mockServer.Close()

	theStore := New(&Config{}, &testAuthContext{c: c, device: s.device, cloudInfo: &auth.CloudInfo{Name: "openstack", Region: "", AvailabilityZone: "nova"}})

	var buf SillyBuffer
	// keep tests happy
	sha3 := ""
	err := download(context.TODO(), "foo", sha3, mockServer.URL, nil, theStore, &buf, 0, nil)
	c.Assert(err, IsNil)
	c.Check(buf.String(), Equals, "response-data")
}

func (s *storeTestSuite) TestDownloadCancellation(c *C) {
	// the channel used by mock server to request cancellation from the test
	syncCh := make(chan struct{})

	n := 0
	mockServer := httptest.NewServer(http.HandlerFunc(func(w http.ResponseWriter, r *http.Request) {
		n++
		io.WriteString(w, "foo")
		syncCh <- struct{}{}
		io.WriteString(w, "bar")
		time.Sleep(time.Duration(1) * time.Second)
	}))
	c.Assert(mockServer, NotNil)
	defer mockServer.Close()

	theStore := New(&Config{}, nil)

	ctx, cancel := context.WithCancel(context.Background())

	result := make(chan string)
	go func() {
		sha3 := ""
		var buf SillyBuffer
		err := download(ctx, "foo", sha3, mockServer.URL, nil, theStore, &buf, 0, nil)
		result <- err.Error()
		close(result)
	}()

	<-syncCh
	cancel()

	err := <-result
	c.Check(n, Equals, 1)
	c.Assert(err, Equals, "The download has been cancelled: context canceled")
}

type nopeSeeker struct{ io.ReadWriter }

func (nopeSeeker) Seek(int64, int) (int64, error) {
	return -1, errors.New("what is this, quidditch?")
}

func (s *storeTestSuite) TestActualDownloadNonPurchased402(c *C) {
	n := 0
	mockServer := httptest.NewServer(http.HandlerFunc(func(w http.ResponseWriter, r *http.Request) {
		n++
		// XXX: the server doesn't behave correctly ATM
		// but 401 for paid snaps is the unlikely case so far
		w.WriteHeader(402)
	}))
	c.Assert(mockServer, NotNil)
	defer mockServer.Close()

	theStore := New(&Config{}, nil)
	var buf bytes.Buffer
	err := download(context.TODO(), "foo", "sha3", mockServer.URL, nil, theStore, nopeSeeker{&buf}, -1, nil)
	c.Assert(err, NotNil)
	c.Check(err.Error(), Equals, "please buy foo before installing it.")
	c.Check(n, Equals, 1)
}

func (s *storeTestSuite) TestActualDownload404(c *C) {
	n := 0
	mockServer := httptest.NewServer(http.HandlerFunc(func(w http.ResponseWriter, r *http.Request) {
		n++
		w.WriteHeader(404)
	}))
	c.Assert(mockServer, NotNil)
	defer mockServer.Close()

	theStore := New(&Config{}, nil)
	var buf SillyBuffer
	err := download(context.TODO(), "foo", "sha3", mockServer.URL, nil, theStore, &buf, 0, nil)
	c.Assert(err, NotNil)
	c.Assert(err, FitsTypeOf, &DownloadError{})
	c.Check(err.(*DownloadError).Code, Equals, 404)
	c.Check(n, Equals, 1)
}

func (s *storeTestSuite) TestActualDownload500(c *C) {
	n := 0
	mockServer := httptest.NewServer(http.HandlerFunc(func(w http.ResponseWriter, r *http.Request) {
		n++
		w.WriteHeader(500)
	}))
	c.Assert(mockServer, NotNil)
	defer mockServer.Close()

	theStore := New(&Config{}, nil)
	var buf SillyBuffer
	err := download(context.TODO(), "foo", "sha3", mockServer.URL, nil, theStore, &buf, 0, nil)
	c.Assert(err, NotNil)
	c.Assert(err, FitsTypeOf, &DownloadError{})
	c.Check(err.(*DownloadError).Code, Equals, 500)
	c.Check(n, Equals, 5)
}

func (s *storeTestSuite) TestActualDownload500Once(c *C) {
	n := 0
	mockServer := httptest.NewServer(http.HandlerFunc(func(w http.ResponseWriter, r *http.Request) {
		n++
		if n == 1 {
			w.WriteHeader(500)
		} else {
			io.WriteString(w, "response-data")
		}
	}))
	c.Assert(mockServer, NotNil)
	defer mockServer.Close()

	theStore := New(&Config{}, nil)
	var buf SillyBuffer
	// keep tests happy
	sha3 := ""
	err := download(context.TODO(), "foo", sha3, mockServer.URL, nil, theStore, &buf, 0, nil)
	c.Assert(err, IsNil)
	c.Check(buf.String(), Equals, "response-data")
	c.Check(n, Equals, 2)
}

// SillyBuffer is a ReadWriteSeeker buffer with a limited size for the tests
// (bytes does not implement an ReadWriteSeeker)
type SillyBuffer struct {
	buf [1024]byte
	pos int64
	end int64
}

func NewSillyBufferString(s string) *SillyBuffer {
	sb := &SillyBuffer{
		pos: int64(len(s)),
		end: int64(len(s)),
	}
	copy(sb.buf[0:], []byte(s))
	return sb
}
func (sb *SillyBuffer) Read(b []byte) (n int, err error) {
	if sb.pos >= int64(sb.end) {
		return 0, io.EOF
	}
	n = copy(b, sb.buf[sb.pos:sb.end])
	sb.pos += int64(n)
	return n, nil
}
func (sb *SillyBuffer) Seek(offset int64, whence int) (int64, error) {
	if whence != 0 {
		panic("only io.SeekStart implemented in SillyBuffer")
	}
	if offset < 0 || offset > int64(sb.end) {
		return 0, fmt.Errorf("seek out of bounds: %d", offset)
	}
	sb.pos = offset
	return sb.pos, nil
}
func (sb *SillyBuffer) Write(p []byte) (n int, err error) {
	n = copy(sb.buf[sb.pos:], p)
	sb.pos += int64(n)
	if sb.pos > sb.end {
		sb.end = sb.pos
	}
	return n, nil
}
func (sb *SillyBuffer) String() string {
	return string(sb.buf[0:sb.pos])
}

func (s *storeTestSuite) TestActualDownloadResume(c *C) {
	n := 0
	mockServer := httptest.NewServer(http.HandlerFunc(func(w http.ResponseWriter, r *http.Request) {
		n++
		io.WriteString(w, "data")
	}))
	c.Assert(mockServer, NotNil)
	defer mockServer.Close()

	theStore := New(&Config{}, nil)
	buf := NewSillyBufferString("some ")
	// calc the expected hash
	h := crypto.SHA3_384.New()
	h.Write([]byte("some data"))
	sha3 := fmt.Sprintf("%x", h.Sum(nil))
	err := download(context.TODO(), "foo", sha3, mockServer.URL, nil, theStore, buf, int64(len("some ")), nil)
	c.Check(err, IsNil)
	c.Check(buf.String(), Equals, "some data")
	c.Check(n, Equals, 1)
}

func (s *storeTestSuite) TestUseDeltas(c *C) {
	origPath := os.Getenv("PATH")
	defer os.Setenv("PATH", origPath)
	origUseDeltas := os.Getenv("SNAPD_USE_DELTAS_EXPERIMENTAL")
	defer os.Setenv("SNAPD_USE_DELTAS_EXPERIMENTAL", origUseDeltas)
	restore := release.MockOnClassic(false)
	defer restore()
	altPath := c.MkDir()
	origSnapMountDir := dirs.SnapMountDir
	defer func() { dirs.SnapMountDir = origSnapMountDir }()
	dirs.SnapMountDir = c.MkDir()
	exeInCorePath := filepath.Join(dirs.SnapMountDir, "/core/current/usr/bin/xdelta3")
	os.MkdirAll(filepath.Dir(exeInCorePath), 0755)

	scenarios := []struct {
		env       string
		classic   bool
		exeInHost bool
		exeInCore bool

		wantDelta bool
	}{
		{env: "", classic: false, exeInHost: false, exeInCore: false, wantDelta: false},
		{env: "", classic: false, exeInHost: false, exeInCore: true, wantDelta: true},
		{env: "", classic: false, exeInHost: true, exeInCore: false, wantDelta: true},
		{env: "", classic: false, exeInHost: true, exeInCore: true, wantDelta: true},
		{env: "", classic: true, exeInHost: false, exeInCore: false, wantDelta: false},
		{env: "", classic: true, exeInHost: false, exeInCore: true, wantDelta: true},
		{env: "", classic: true, exeInHost: true, exeInCore: false, wantDelta: true},
		{env: "", classic: true, exeInHost: true, exeInCore: true, wantDelta: true},

		{env: "0", classic: false, exeInHost: false, exeInCore: false, wantDelta: false},
		{env: "0", classic: false, exeInHost: false, exeInCore: true, wantDelta: false},
		{env: "0", classic: false, exeInHost: true, exeInCore: false, wantDelta: false},
		{env: "0", classic: false, exeInHost: true, exeInCore: true, wantDelta: false},
		{env: "0", classic: true, exeInHost: false, exeInCore: false, wantDelta: false},
		{env: "0", classic: true, exeInHost: false, exeInCore: true, wantDelta: false},
		{env: "0", classic: true, exeInHost: true, exeInCore: false, wantDelta: false},
		{env: "0", classic: true, exeInHost: true, exeInCore: true, wantDelta: false},

		{env: "1", classic: false, exeInHost: false, exeInCore: false, wantDelta: false},
		{env: "1", classic: false, exeInHost: false, exeInCore: true, wantDelta: true},
		{env: "1", classic: false, exeInHost: true, exeInCore: false, wantDelta: true},
		{env: "1", classic: false, exeInHost: true, exeInCore: true, wantDelta: true},
		{env: "1", classic: true, exeInHost: false, exeInCore: false, wantDelta: false},
		{env: "1", classic: true, exeInHost: false, exeInCore: true, wantDelta: true},
		{env: "1", classic: true, exeInHost: true, exeInCore: false, wantDelta: true},
		{env: "1", classic: true, exeInHost: true, exeInCore: true, wantDelta: true},
	}

	for _, scenario := range scenarios {
		if scenario.exeInCore {
			osutil.CopyFile("/bin/true", exeInCorePath, 0)
		} else {
			os.Remove(exeInCorePath)
		}
		os.Setenv("SNAPD_USE_DELTAS_EXPERIMENTAL", scenario.env)
		release.MockOnClassic(scenario.classic)
		if scenario.exeInHost {
			os.Setenv("PATH", origPath)
		} else {
			os.Setenv("PATH", altPath)
		}

		c.Check(useDeltas(), Equals, scenario.wantDelta, Commentf("%#v", scenario))
	}
}

type downloadBehaviour []struct {
	url   string
	error bool
}

var deltaTests = []struct {
	downloads       downloadBehaviour
	info            snap.DownloadInfo
	expectedContent string
}{{
	// The full snap is not downloaded, but rather the delta
	// is downloaded and applied.
	downloads: downloadBehaviour{
		{url: "delta-url"},
	},
	info: snap.DownloadInfo{
		AnonDownloadURL: "full-snap-url",
		Deltas: []snap.DeltaInfo{
			{AnonDownloadURL: "delta-url", Format: "xdelta3"},
		},
	},
	expectedContent: "snap-content-via-delta",
}, {
	// If there is an error during the delta download, the
	// full snap is downloaded as per normal.
	downloads: downloadBehaviour{
		{error: true},
		{url: "full-snap-url"},
	},
	info: snap.DownloadInfo{
		AnonDownloadURL: "full-snap-url",
		Deltas: []snap.DeltaInfo{
			{AnonDownloadURL: "delta-url", Format: "xdelta3"},
		},
	},
	expectedContent: "full-snap-url-content",
}, {
	// If more than one matching delta is returned by the store
	// we ignore deltas and do the full download.
	downloads: downloadBehaviour{
		{url: "full-snap-url"},
	},
	info: snap.DownloadInfo{
		AnonDownloadURL: "full-snap-url",
		Deltas: []snap.DeltaInfo{
			{AnonDownloadURL: "delta-url", Format: "xdelta3"},
			{AnonDownloadURL: "delta-url-2", Format: "xdelta3"},
		},
	},
	expectedContent: "full-snap-url-content",
}}

func (s *storeTestSuite) TestDownloadWithDelta(c *C) {
	origUseDeltas := os.Getenv("SNAPD_USE_DELTAS_EXPERIMENTAL")
	defer os.Setenv("SNAPD_USE_DELTAS_EXPERIMENTAL", origUseDeltas)
	c.Assert(os.Setenv("SNAPD_USE_DELTAS_EXPERIMENTAL", "1"), IsNil)

	for _, testCase := range deltaTests {
		testCase.info.Size = int64(len(testCase.expectedContent))
		downloadIndex := 0
		download = func(ctx context.Context, name, sha3, url string, user *auth.UserState, s *Store, w io.ReadWriteSeeker, resume int64, pbar progress.Meter) error {
			if testCase.downloads[downloadIndex].error {
				downloadIndex++
				return errors.New("Bang")
			}
			c.Check(url, Equals, testCase.downloads[downloadIndex].url)
			w.Write([]byte(testCase.downloads[downloadIndex].url + "-content"))
			downloadIndex++
			return nil
		}
		applyDelta = func(name string, deltaPath string, deltaInfo *snap.DeltaInfo, targetPath string, targetSha3_384 string) error {
			c.Check(deltaInfo, Equals, &testCase.info.Deltas[0])
			err := ioutil.WriteFile(targetPath, []byte("snap-content-via-delta"), 0644)
			c.Assert(err, IsNil)
			return nil
		}

		path := filepath.Join(c.MkDir(), "subdir", "downloaded-file")
		err := s.store.Download(context.TODO(), "foo", path, &testCase.info, nil, nil)

		c.Assert(err, IsNil)
		defer os.Remove(path)
		c.Assert(path, testutil.FileEquals, testCase.expectedContent)
	}
}

var downloadDeltaTests = []struct {
	info          snap.DownloadInfo
	authenticated bool
	deviceSession bool
	useLocalUser  bool
	format        string
	expectedURL   string
	expectError   bool
}{{
	// An unauthenticated request downloads the anonymous delta url.
	info: snap.DownloadInfo{
		Sha3_384: "sha3",
		Deltas: []snap.DeltaInfo{
			{AnonDownloadURL: "anon-delta-url", Format: "xdelta3", FromRevision: 24, ToRevision: 26},
		},
	},
	authenticated: false,
	deviceSession: false,
	format:        "xdelta3",
	expectedURL:   "anon-delta-url",
	expectError:   false,
}, {
	// An authenticated request downloads the authenticated delta url.
	info: snap.DownloadInfo{
		Sha3_384: "sha3",
		Deltas: []snap.DeltaInfo{
			{AnonDownloadURL: "anon-delta-url", DownloadURL: "auth-delta-url", Format: "xdelta3", FromRevision: 24, ToRevision: 26},
		},
	},
	authenticated: true,
	deviceSession: false,
	useLocalUser:  false,
	format:        "xdelta3",
	expectedURL:   "auth-delta-url",
	expectError:   false,
}, {
	// A device-authenticated request downloads the authenticated delta url.
	info: snap.DownloadInfo{
		Sha3_384: "sha3",
		Deltas: []snap.DeltaInfo{
			{AnonDownloadURL: "anon-delta-url", DownloadURL: "auth-delta-url", Format: "xdelta3", FromRevision: 24, ToRevision: 26},
		},
	},
	authenticated: false,
	deviceSession: true,
	useLocalUser:  false,
	format:        "xdelta3",
	expectedURL:   "auth-delta-url",
	expectError:   false,
}, {
	// A local authenticated request downloads the anonymous delta url.
	info: snap.DownloadInfo{
		Sha3_384: "sha3",
		Deltas: []snap.DeltaInfo{
			{AnonDownloadURL: "anon-delta-url", Format: "xdelta3", FromRevision: 24, ToRevision: 26},
		},
	},
	authenticated: true,
	deviceSession: false,
	useLocalUser:  true,
	format:        "xdelta3",
	expectedURL:   "anon-delta-url",
	expectError:   false,
}, {
	// An error is returned if more than one matching delta is returned by the store,
	// though this may be handled in the future.
	info: snap.DownloadInfo{
		Sha3_384: "sha3",
		Deltas: []snap.DeltaInfo{
			{DownloadURL: "xdelta3-delta-url", Format: "xdelta3", FromRevision: 24, ToRevision: 25},
			{DownloadURL: "bsdiff-delta-url", Format: "xdelta3", FromRevision: 25, ToRevision: 26},
		},
	},
	authenticated: false,
	deviceSession: false,
	format:        "xdelta3",
	expectedURL:   "",
	expectError:   true,
}, {
	// If the supported format isn't available, an error is returned.
	info: snap.DownloadInfo{
		Sha3_384: "sha3",
		Deltas: []snap.DeltaInfo{
			{DownloadURL: "xdelta3-delta-url", Format: "xdelta3", FromRevision: 24, ToRevision: 26},
			{DownloadURL: "ydelta-delta-url", Format: "ydelta", FromRevision: 24, ToRevision: 26},
		},
	},
	authenticated: false,
	deviceSession: false,
	format:        "bsdiff",
	expectedURL:   "",
	expectError:   true,
}}

func (s *storeTestSuite) TestDownloadDelta(c *C) {
	origUseDeltas := os.Getenv("SNAPD_USE_DELTAS_EXPERIMENTAL")
	defer os.Setenv("SNAPD_USE_DELTAS_EXPERIMENTAL", origUseDeltas)
	c.Assert(os.Setenv("SNAPD_USE_DELTAS_EXPERIMENTAL", "1"), IsNil)

	authContext := &testAuthContext{c: c}
	sto := New(nil, authContext)

	for _, testCase := range downloadDeltaTests {
		sto.deltaFormat = testCase.format
		download = func(ctx context.Context, name, sha3, url string, user *auth.UserState, _ *Store, w io.ReadWriteSeeker, resume int64, pbar progress.Meter) error {
			expectedUser := s.user
			if testCase.useLocalUser {
				expectedUser = s.localUser
			}
			if !testCase.authenticated {
				expectedUser = nil
			}
			c.Check(user, Equals, expectedUser)
			c.Check(url, Equals, testCase.expectedURL)
			w.Write([]byte("I was downloaded"))
			return nil
		}

		w, err := ioutil.TempFile("", "")
		c.Assert(err, IsNil)
		defer os.Remove(w.Name())

		authContext.device = nil
		if testCase.deviceSession {
			authContext.device = s.device
		}

		authedUser := s.user
		if testCase.useLocalUser {
			authedUser = s.localUser
		}
		if !testCase.authenticated {
			authedUser = nil
		}

		err = sto.downloadDelta("snapname", &testCase.info, w, nil, authedUser)

		if testCase.expectError {
			c.Assert(err, NotNil)
		} else {
			c.Assert(err, IsNil)
			c.Assert(w.Name(), testutil.FileEquals, "I was downloaded")
		}
	}
}

var applyDeltaTests = []struct {
	deltaInfo       snap.DeltaInfo
	currentRevision uint
	error           string
}{{
	// A supported delta format can be applied.
	deltaInfo:       snap.DeltaInfo{Format: "xdelta3", FromRevision: 24, ToRevision: 26},
	currentRevision: 24,
	error:           "",
}, {
	// An error is returned if the expected current snap does not exist on disk.
	deltaInfo:       snap.DeltaInfo{Format: "xdelta3", FromRevision: 24, ToRevision: 26},
	currentRevision: 23,
	error:           "snap \"foo\" revision 24 not found",
}, {
	// An error is returned if the format is not supported.
	deltaInfo:       snap.DeltaInfo{Format: "nodelta", FromRevision: 24, ToRevision: 26},
	currentRevision: 24,
	error:           "cannot apply unsupported delta format \"nodelta\" (only xdelta3 currently)",
}}

func (s *storeTestSuite) TestApplyDelta(c *C) {
	for _, testCase := range applyDeltaTests {
		name := "foo"
		currentSnapName := fmt.Sprintf("%s_%d.snap", name, testCase.currentRevision)
		currentSnapPath := filepath.Join(dirs.SnapBlobDir, currentSnapName)
		targetSnapName := fmt.Sprintf("%s_%d.snap", name, testCase.deltaInfo.ToRevision)
		targetSnapPath := filepath.Join(dirs.SnapBlobDir, targetSnapName)
		err := os.MkdirAll(filepath.Dir(currentSnapPath), 0755)
		c.Assert(err, IsNil)
		err = ioutil.WriteFile(currentSnapPath, nil, 0644)
		c.Assert(err, IsNil)
		deltaPath := filepath.Join(dirs.SnapBlobDir, "the.delta")
		err = ioutil.WriteFile(deltaPath, nil, 0644)
		c.Assert(err, IsNil)
		// When testing a case where the call to the external
		// xdelta3 is successful,
		// simulate the resulting .partial.
		if testCase.error == "" {
			err = ioutil.WriteFile(targetSnapPath+".partial", nil, 0644)
			c.Assert(err, IsNil)
		}

		err = applyDelta(name, deltaPath, &testCase.deltaInfo, targetSnapPath, "")

		if testCase.error == "" {
			c.Assert(err, IsNil)
			c.Assert(s.mockXDelta.Calls(), DeepEquals, [][]string{
				{"xdelta3", "-d", "-s", currentSnapPath, deltaPath, targetSnapPath + ".partial"},
			})
			c.Assert(osutil.FileExists(targetSnapPath+".partial"), Equals, false)
			c.Assert(osutil.FileExists(targetSnapPath), Equals, true)
			c.Assert(os.Remove(targetSnapPath), IsNil)
		} else {
			c.Assert(err, NotNil)
			c.Assert(err.Error()[0:len(testCase.error)], Equals, testCase.error)
			c.Assert(osutil.FileExists(targetSnapPath+".partial"), Equals, false)
			c.Assert(osutil.FileExists(targetSnapPath), Equals, false)
		}
		c.Assert(os.Remove(currentSnapPath), IsNil)
		c.Assert(os.Remove(deltaPath), IsNil)
	}
}

var (
	userAgent = httputil.UserAgent()
)

func (s *storeTestSuite) TestDoRequestSetsAuth(c *C) {
	mockServer := httptest.NewServer(http.HandlerFunc(func(w http.ResponseWriter, r *http.Request) {
		c.Check(r.UserAgent(), Equals, userAgent)
		// check user authorization is set
		authorization := r.Header.Get("Authorization")
		c.Check(authorization, Equals, s.expectedAuthorization(c, s.user))
		// check device authorization is set
		c.Check(r.Header.Get("X-Device-Authorization"), Equals, `Macaroon root="device-macaroon"`)

		io.WriteString(w, "response-data")
	}))

	c.Assert(mockServer, NotNil)
	defer mockServer.Close()

	authContext := &testAuthContext{c: c, device: s.device, user: s.user}
	sto := New(&Config{}, authContext)

	endpoint, _ := url.Parse(mockServer.URL)
	reqOptions := &requestOptions{Method: "GET", URL: endpoint}

	response, err := sto.doRequest(context.TODO(), sto.client, reqOptions, s.user)
	defer response.Body.Close()
	c.Assert(err, IsNil)

	responseData, err := ioutil.ReadAll(response.Body)
	c.Assert(err, IsNil)
	c.Check(string(responseData), Equals, "response-data")
}

func (s *storeTestSuite) TestDoRequestDoesNotSetAuthForLocalOnlyUser(c *C) {
	mockServer := httptest.NewServer(http.HandlerFunc(func(w http.ResponseWriter, r *http.Request) {
		c.Check(r.UserAgent(), Equals, userAgent)
		// check no user authorization is set
		authorization := r.Header.Get("Authorization")
		c.Check(authorization, Equals, "")
		// check device authorization is set
		c.Check(r.Header.Get("X-Device-Authorization"), Equals, `Macaroon root="device-macaroon"`)

		io.WriteString(w, "response-data")
	}))

	c.Assert(mockServer, NotNil)
	defer mockServer.Close()

	authContext := &testAuthContext{c: c, device: s.device, user: s.localUser}
	sto := New(&Config{}, authContext)

	endpoint, _ := url.Parse(mockServer.URL)
	reqOptions := &requestOptions{Method: "GET", URL: endpoint}

	response, err := sto.doRequest(context.TODO(), sto.client, reqOptions, s.localUser)
	defer response.Body.Close()
	c.Assert(err, IsNil)

	responseData, err := ioutil.ReadAll(response.Body)
	c.Assert(err, IsNil)
	c.Check(string(responseData), Equals, "response-data")
}

func (s *storeTestSuite) TestDoRequestAuthNoSerial(c *C) {
	mockServer := httptest.NewServer(http.HandlerFunc(func(w http.ResponseWriter, r *http.Request) {
		c.Check(r.UserAgent(), Equals, userAgent)
		// check user authorization is set
		authorization := r.Header.Get("Authorization")
		c.Check(authorization, Equals, s.expectedAuthorization(c, s.user))
		// check device authorization was not set
		c.Check(r.Header.Get("X-Device-Authorization"), Equals, "")

		io.WriteString(w, "response-data")
	}))

	c.Assert(mockServer, NotNil)
	defer mockServer.Close()

	// no serial and no device macaroon => no device auth
	s.device.Serial = ""
	s.device.SessionMacaroon = ""
	authContext := &testAuthContext{c: c, device: s.device, user: s.user}
	sto := New(&Config{}, authContext)

	endpoint, _ := url.Parse(mockServer.URL)
	reqOptions := &requestOptions{Method: "GET", URL: endpoint}

	response, err := sto.doRequest(context.TODO(), sto.client, reqOptions, s.user)
	defer response.Body.Close()
	c.Assert(err, IsNil)

	responseData, err := ioutil.ReadAll(response.Body)
	c.Assert(err, IsNil)
	c.Check(string(responseData), Equals, "response-data")
}

func (s *storeTestSuite) TestDoRequestRefreshesAuth(c *C) {
	refresh, err := makeTestRefreshDischargeResponse()
	c.Assert(err, IsNil)
	c.Check(s.user.StoreDischarges[0], Not(Equals), refresh)

	// mock refresh response
	refreshDischargeEndpointHit := false
	mockSSOServer := httptest.NewServer(http.HandlerFunc(func(w http.ResponseWriter, r *http.Request) {
		io.WriteString(w, fmt.Sprintf(`{"discharge_macaroon": "%s"}`, refresh))
		refreshDischargeEndpointHit = true
	}))
	defer mockSSOServer.Close()
	UbuntuoneRefreshDischargeAPI = mockSSOServer.URL + "/tokens/refresh"

	// mock store response (requiring auth refresh)
	mockServer := httptest.NewServer(http.HandlerFunc(func(w http.ResponseWriter, r *http.Request) {
		c.Check(r.UserAgent(), Equals, userAgent)

		authorization := r.Header.Get("Authorization")
		c.Check(authorization, Equals, s.expectedAuthorization(c, s.user))
		if s.user.StoreDischarges[0] == refresh {
			io.WriteString(w, "response-data")
		} else {
			w.Header().Set("WWW-Authenticate", "Macaroon needs_refresh=1")
			w.WriteHeader(401)
		}
	}))
	c.Assert(mockServer, NotNil)
	defer mockServer.Close()

	authContext := &testAuthContext{c: c, device: s.device, user: s.user}
	sto := New(&Config{}, authContext)

	endpoint, _ := url.Parse(mockServer.URL)
	reqOptions := &requestOptions{Method: "GET", URL: endpoint}

	response, err := sto.doRequest(context.TODO(), sto.client, reqOptions, s.user)
	defer response.Body.Close()
	c.Assert(err, IsNil)

	responseData, err := ioutil.ReadAll(response.Body)
	c.Assert(err, IsNil)
	c.Check(string(responseData), Equals, "response-data")
	c.Check(refreshDischargeEndpointHit, Equals, true)
}

func (s *storeTestSuite) TestDoRequestForwardsRefreshAuthFailure(c *C) {
	// mock refresh response
	refreshDischargeEndpointHit := false
	mockSSOServer := httptest.NewServer(http.HandlerFunc(func(w http.ResponseWriter, r *http.Request) {
		w.WriteHeader(mockStoreInvalidLoginCode)
		io.WriteString(w, mockStoreInvalidLogin)
		refreshDischargeEndpointHit = true
	}))
	defer mockSSOServer.Close()
	UbuntuoneRefreshDischargeAPI = mockSSOServer.URL + "/tokens/refresh"

	// mock store response (requiring auth refresh)
	mockServer := httptest.NewServer(http.HandlerFunc(func(w http.ResponseWriter, r *http.Request) {
		c.Check(r.UserAgent(), Equals, userAgent)

		authorization := r.Header.Get("Authorization")
		c.Check(authorization, Equals, s.expectedAuthorization(c, s.user))
		w.Header().Set("WWW-Authenticate", "Macaroon needs_refresh=1")
		w.WriteHeader(401)
	}))
	c.Assert(mockServer, NotNil)
	defer mockServer.Close()

	authContext := &testAuthContext{c: c, device: s.device, user: s.user}
	sto := New(&Config{}, authContext)

	endpoint, _ := url.Parse(mockServer.URL)
	reqOptions := &requestOptions{Method: "GET", URL: endpoint}

	response, err := sto.doRequest(context.TODO(), sto.client, reqOptions, s.user)
	c.Assert(err, Equals, ErrInvalidCredentials)
	c.Check(response, IsNil)
	c.Check(refreshDischargeEndpointHit, Equals, true)
}

func (s *storeTestSuite) TestDoRequestSetsAndRefreshesDeviceAuth(c *C) {
	deviceSessionRequested := false
	refreshSessionRequested := false
	expiredAuth := `Macaroon root="expired-session-macaroon"`
	// mock store response
	mockServer := httptest.NewServer(http.HandlerFunc(func(w http.ResponseWriter, r *http.Request) {
		c.Check(r.UserAgent(), Equals, userAgent)

		switch r.URL.Path {
		case "/":
			authorization := r.Header.Get("X-Device-Authorization")
			if authorization == "" {
				c.Fatalf("device authentication missing")
			} else if authorization == expiredAuth {
				w.Header().Set("WWW-Authenticate", "Macaroon refresh_device_session=1")
				w.WriteHeader(401)
			} else {
				c.Check(authorization, Equals, `Macaroon root="refreshed-session-macaroon"`)
				io.WriteString(w, "response-data")
			}
		case authNoncesPath:
			io.WriteString(w, `{"nonce": "1234567890:9876543210"}`)
		case authSessionPath:
			// sanity of request
			jsonReq, err := ioutil.ReadAll(r.Body)
			c.Assert(err, IsNil)
			var req map[string]string
			err = json.Unmarshal(jsonReq, &req)
			c.Assert(err, IsNil)
			c.Check(strings.HasPrefix(req["device-session-request"], "type: device-session-request\n"), Equals, true)
			c.Check(strings.HasPrefix(req["serial-assertion"], "type: serial\n"), Equals, true)
			c.Check(strings.HasPrefix(req["model-assertion"], "type: model\n"), Equals, true)

			authorization := r.Header.Get("X-Device-Authorization")
			if authorization == "" {
				io.WriteString(w, `{"macaroon": "expired-session-macaroon"}`)
				deviceSessionRequested = true
			} else {
				c.Check(authorization, Equals, expiredAuth)
				io.WriteString(w, `{"macaroon": "refreshed-session-macaroon"}`)
				refreshSessionRequested = true
			}
		default:
			c.Fatalf("unexpected path %q", r.URL.Path)
		}
	}))
	c.Assert(mockServer, NotNil)
	defer mockServer.Close()

	mockServerURL, _ := url.Parse(mockServer.URL)

	// make sure device session is not set
	s.device.SessionMacaroon = ""
	authContext := &testAuthContext{c: c, device: s.device, user: s.user}
	sto := New(&Config{
		StoreBaseURL: mockServerURL,
	}, authContext)

	reqOptions := &requestOptions{Method: "GET", URL: mockServerURL}

	response, err := sto.doRequest(context.TODO(), sto.client, reqOptions, s.user)
	c.Assert(err, IsNil)
	defer response.Body.Close()

	responseData, err := ioutil.ReadAll(response.Body)
	c.Assert(err, IsNil)
	c.Check(string(responseData), Equals, "response-data")
	c.Check(deviceSessionRequested, Equals, true)
	c.Check(refreshSessionRequested, Equals, true)
}

func (s *storeTestSuite) TestDoRequestSetsAndRefreshesBothAuths(c *C) {
	refresh, err := makeTestRefreshDischargeResponse()
	c.Assert(err, IsNil)
	c.Check(s.user.StoreDischarges[0], Not(Equals), refresh)

	// mock refresh response
	refreshDischargeEndpointHit := false
	mockSSOServer := httptest.NewServer(http.HandlerFunc(func(w http.ResponseWriter, r *http.Request) {
		io.WriteString(w, fmt.Sprintf(`{"discharge_macaroon": "%s"}`, refresh))
		refreshDischargeEndpointHit = true
	}))
	defer mockSSOServer.Close()
	UbuntuoneRefreshDischargeAPI = mockSSOServer.URL + "/tokens/refresh"

	refreshSessionRequested := false
	expiredAuth := `Macaroon root="expired-session-macaroon"`
	// mock store response
	mockServer := httptest.NewServer(http.HandlerFunc(func(w http.ResponseWriter, r *http.Request) {
		c.Check(r.UserAgent(), Equals, userAgent)

		switch r.URL.Path {
		case "/":
			authorization := r.Header.Get("Authorization")
			c.Check(authorization, Equals, s.expectedAuthorization(c, s.user))
			if s.user.StoreDischarges[0] != refresh {
				w.Header().Set("WWW-Authenticate", "Macaroon needs_refresh=1")
				w.WriteHeader(401)
				return
			}

			devAuthorization := r.Header.Get("X-Device-Authorization")
			if devAuthorization == "" {
				c.Fatalf("device authentication missing")
			} else if devAuthorization == expiredAuth {
				w.Header().Set("WWW-Authenticate", "Macaroon refresh_device_session=1")
				w.WriteHeader(401)
			} else {
				c.Check(devAuthorization, Equals, `Macaroon root="refreshed-session-macaroon"`)
				io.WriteString(w, "response-data")
			}
		case authNoncesPath:
			io.WriteString(w, `{"nonce": "1234567890:9876543210"}`)
		case authSessionPath:
			// sanity of request
			jsonReq, err := ioutil.ReadAll(r.Body)
			c.Assert(err, IsNil)
			var req map[string]string
			err = json.Unmarshal(jsonReq, &req)
			c.Assert(err, IsNil)
			c.Check(strings.HasPrefix(req["device-session-request"], "type: device-session-request\n"), Equals, true)
			c.Check(strings.HasPrefix(req["serial-assertion"], "type: serial\n"), Equals, true)
			c.Check(strings.HasPrefix(req["model-assertion"], "type: model\n"), Equals, true)

			authorization := r.Header.Get("X-Device-Authorization")
			if authorization == "" {
				c.Fatalf("expecting only refresh")
			} else {
				c.Check(authorization, Equals, expiredAuth)
				io.WriteString(w, `{"macaroon": "refreshed-session-macaroon"}`)
				refreshSessionRequested = true
			}
		default:
			c.Fatalf("unexpected path %q", r.URL.Path)
		}
	}))
	c.Assert(mockServer, NotNil)
	defer mockServer.Close()

	mockServerURL, _ := url.Parse(mockServer.URL)

	// make sure device session is expired
	s.device.SessionMacaroon = "expired-session-macaroon"
	authContext := &testAuthContext{c: c, device: s.device, user: s.user}
	sto := New(&Config{
		StoreBaseURL: mockServerURL,
	}, authContext)

	reqOptions := &requestOptions{Method: "GET", URL: mockServerURL}

	resp, err := sto.doRequest(context.TODO(), sto.client, reqOptions, s.user)
	c.Assert(err, IsNil)
	defer resp.Body.Close()

	c.Check(resp.StatusCode, Equals, 200)

	responseData, err := ioutil.ReadAll(resp.Body)
	c.Assert(err, IsNil)
	c.Check(string(responseData), Equals, "response-data")
	c.Check(refreshDischargeEndpointHit, Equals, true)
	c.Check(refreshSessionRequested, Equals, true)
}

func (s *storeTestSuite) TestDoRequestSetsExtraHeaders(c *C) {
	// Custom headers are applied last.
	mockServer := httptest.NewServer(http.HandlerFunc(func(w http.ResponseWriter, r *http.Request) {
		c.Check(r.UserAgent(), Equals, `customAgent`)
		c.Check(r.Header.Get("X-Foo-Header"), Equals, `Bar`)
		c.Check(r.Header.Get("Content-Type"), Equals, `application/bson`)
		c.Check(r.Header.Get("Accept"), Equals, `application/hal+bson`)
		io.WriteString(w, "response-data")
	}))
	c.Assert(mockServer, NotNil)
	defer mockServer.Close()

	sto := New(&Config{}, nil)
	endpoint, _ := url.Parse(mockServer.URL)
	reqOptions := &requestOptions{
		Method: "GET",
		URL:    endpoint,
		ExtraHeaders: map[string]string{
			"X-Foo-Header": "Bar",
			"Content-Type": "application/bson",
			"Accept":       "application/hal+bson",
			"User-Agent":   "customAgent",
		},
	}

	response, err := sto.doRequest(context.TODO(), sto.client, reqOptions, s.user)
	defer response.Body.Close()
	c.Assert(err, IsNil)

	responseData, err := ioutil.ReadAll(response.Body)
	c.Assert(err, IsNil)
	c.Check(string(responseData), Equals, "response-data")
}

func (s *storeTestSuite) TestLoginUser(c *C) {
	macaroon, err := makeTestMacaroon()
	c.Assert(err, IsNil)
	serializedMacaroon, err := auth.MacaroonSerialize(macaroon)
	c.Assert(err, IsNil)
	mockServer := httptest.NewServer(http.HandlerFunc(func(w http.ResponseWriter, r *http.Request) {
		w.WriteHeader(200)
		io.WriteString(w, fmt.Sprintf(`{"macaroon": "%s"}`, serializedMacaroon))
	}))
	c.Assert(mockServer, NotNil)
	defer mockServer.Close()
	MacaroonACLAPI = mockServer.URL + "/acl/"

	discharge, err := makeTestDischarge()
	c.Assert(err, IsNil)
	serializedDischarge, err := auth.MacaroonSerialize(discharge)
	c.Assert(err, IsNil)
	mockSSOServer := httptest.NewServer(http.HandlerFunc(func(w http.ResponseWriter, r *http.Request) {
		w.WriteHeader(200)
		io.WriteString(w, fmt.Sprintf(`{"discharge_macaroon": "%s"}`, serializedDischarge))
	}))
	c.Assert(mockSSOServer, NotNil)
	defer mockSSOServer.Close()
	UbuntuoneDischargeAPI = mockSSOServer.URL + "/tokens/discharge"

	userMacaroon, userDischarge, err := LoginUser("username", "password", "otp")

	c.Assert(err, IsNil)
	c.Check(userMacaroon, Equals, serializedMacaroon)
	c.Check(userDischarge, Equals, serializedDischarge)
}

func (s *storeTestSuite) TestLoginUserDeveloperAPIError(c *C) {
	mockServer := httptest.NewServer(http.HandlerFunc(func(w http.ResponseWriter, r *http.Request) {
		w.WriteHeader(200)
		io.WriteString(w, "{}")
	}))
	c.Assert(mockServer, NotNil)
	defer mockServer.Close()
	MacaroonACLAPI = mockServer.URL + "/acl/"

	userMacaroon, userDischarge, err := LoginUser("username", "password", "otp")

	c.Assert(err, ErrorMatches, "cannot get snap access permission from store: .*")
	c.Check(userMacaroon, Equals, "")
	c.Check(userDischarge, Equals, "")
}

func (s *storeTestSuite) TestLoginUserSSOError(c *C) {
	macaroon, err := makeTestMacaroon()
	c.Assert(err, IsNil)
	serializedMacaroon, err := auth.MacaroonSerialize(macaroon)
	c.Assert(err, IsNil)
	mockServer := httptest.NewServer(http.HandlerFunc(func(w http.ResponseWriter, r *http.Request) {
		w.WriteHeader(200)
		io.WriteString(w, fmt.Sprintf(`{"macaroon": "%s"}`, serializedMacaroon))
	}))
	c.Assert(mockServer, NotNil)
	defer mockServer.Close()
	MacaroonACLAPI = mockServer.URL + "/acl/"

	errorResponse := `{"code": "some-error"}`
	mockSSOServer := httptest.NewServer(http.HandlerFunc(func(w http.ResponseWriter, r *http.Request) {
		w.WriteHeader(401)
		io.WriteString(w, errorResponse)
	}))
	c.Assert(mockSSOServer, NotNil)
	defer mockSSOServer.Close()
	UbuntuoneDischargeAPI = mockSSOServer.URL + "/tokens/discharge"

	userMacaroon, userDischarge, err := LoginUser("username", "password", "otp")

	c.Assert(err, ErrorMatches, "cannot authenticate to snap store: .*")
	c.Check(userMacaroon, Equals, "")
	c.Check(userDischarge, Equals, "")
}

const (
	funkyAppSnapID = "1e21e12ex4iim2xj1g2ul6f12f1"

	helloWorldSnapID      = "buPKUD3TKqCOgLEjjHx5kSiCpIs5cMuQ"
	helloWorldDeveloperID = "canonical"
)

/* acquired via

http --pretty=format --print b https://api.snapcraft.io/api/v1/snaps/details/hello-world X-Ubuntu-Series:16 fields==anon_download_url,architecture,channel,download_sha3_384,summary,description,binary_filesize,download_url,icon_url,last_updated,license,package_name,prices,publisher,ratings_average,revision,screenshot_urls,snap_id,support_url,title,content,version,origin,developer_id,private,confinement,snap_yaml_raw channel==edge | xsel -b

on 2016-07-03. Then, by hand:
 * set prices to {"EUR": 0.99, "USD": 1.23}.
 * Screenshot URLS set manually.
 * Set "private" to true.

on 2017-11-20. Then, by hand:
 * add "snap_yaml_raw" from "test-snapd-content-plug"

On Ubuntu, apt install httpie xsel (although you could get http from
the http snap instead).

*/
const MockDetailsJSON = `{
    "_links": {
        "self": {
            "href": "https://api.snapcraft.io/api/v1/snaps/details/hello-world?fields=anon_download_url%2Carchitecture%2Cchannel%2Cdownload_sha3_384%2Csummary%2Cdescription%2Cbinary_filesize%2Cdownload_url%2Cicon_url%2Clast_updated%2Clicense%2Cpackage_name%2Cprices%2Cpublisher%2Cratings_average%2Crevision%2Cscreenshot_urls%2Csnap_id%2Csupport_url%2Ctitle%2Ccontent%2Cversion%2Corigin%2Cdeveloper_id%2Cprivate%2Cconfinement&channel=edge"
        }
    },
    "anon_download_url": "https://public.apps.ubuntu.com/anon/download-snap/buPKUD3TKqCOgLEjjHx5kSiCpIs5cMuQ_27.snap",
    "architecture": [
        "all"
    ],
    "base": "bare-base",
    "binary_filesize": 20480,
    "channel": "edge",
    "confinement": "strict",
    "content": "application",
    "description": "This is a simple hello world example.",
    "developer_id": "canonical",
    "download_sha3_384": "eed62063c04a8c3819eb71ce7d929cc8d743b43be9e7d86b397b6d61b66b0c3a684f3148a9dbe5821360ae32105c1bd9",
    "download_url": "https://public.apps.ubuntu.com/download-snap/buPKUD3TKqCOgLEjjHx5kSiCpIs5cMuQ_27.snap",
    "icon_url": "https://myapps.developer.ubuntu.com/site_media/appmedia/2015/03/hello.svg_NZLfWbh.png",
    "last_updated": "2016-07-12T16:37:23.960632Z",
    "license": "GPL-3.0",
    "origin": "canonical",
    "package_name": "hello-world",
    "prices": {"EUR": 0.99, "USD": 1.23},
    "publisher": "Canonical",
    "ratings_average": 0.0,
    "revision": 27,
    "screenshot_urls": ["https://myapps.developer.ubuntu.com/site_media/appmedia/2015/03/screenshot.png"],
    "snap_id": "buPKUD3TKqCOgLEjjHx5kSiCpIs5cMuQ",
    "summary": "The 'hello-world' of snaps",
    "support_url": "mailto:snappy-devel@lists.ubuntu.com",
    "title": "Hello World",
    "version": "6.3",
    "snap_yaml_raw": "name: test-snapd-content-plug\nversion: 1.0\napps:\n    content-plug:\n        command: bin/content-plug\n        plugs: [shared-content-plug]\nplugs:\n    shared-content-plug:\n        interface: content\n        target: import\n        content: mylib\n        default-provider: test-snapd-content-slot\nslots:\n    shared-content-slot:\n        interface: content\n        content: mylib\n        read:\n            - /\n",
    "channel_maps_list": [
      {
        "track": "latest",
        "map": [
          {
             "info": "released",
             "version": "v1",
             "binary_filesize": 12345,
             "epoch": "0",
             "confinement": "strict",
             "channel": "stable",
             "revision": 1
          },
          {
             "info": "released",
             "version": "v2",
             "binary_filesize": 12345,
             "epoch": "0",
             "confinement": "strict",
             "channel": "candidate",
             "revision": 2
          },
          {
             "info": "released",
             "version": "v8",
             "binary_filesize": 12345,
             "epoch": "0",
             "confinement": "devmode",
             "channel": "beta",
             "revision": 8
          },
          {
             "info": "released",
             "version": "v9",
             "binary_filesize": 12345,
             "epoch": "0",
             "confinement": "devmode",
             "channel": "edge",
             "revision": 9
          }
        ]
      }
    ]
}
`

const mockOrdersJSON = `{
  "orders": [
    {
      "snap_id": "buPKUD3TKqCOgLEjjHx5kSiCpIs5cMuQ",
      "currency": "USD",
      "amount": "1.99",
      "state": "Complete",
      "refundable_until": "2015-07-15 18:46:21",
      "purchase_date": "2016-09-20T15:00:00+00:00"
    },
    {
      "snap_id": "1e21e12ex4iim2xj1g2ul6f12f1",
      "currency": "USD",
      "amount": "1.99",
      "state": "Complete",
      "refundable_until": "2015-07-17 11:33:29",
      "purchase_date": "2016-09-20T15:00:00+00:00"
    }
  ]
}`

const mockOrderResponseJSON = `{
  "snap_id": "buPKUD3TKqCOgLEjjHx5kSiCpIs5cMuQ",
  "currency": "USD",
  "amount": "1.99",
  "state": "Complete",
  "refundable_until": "2015-07-15 18:46:21",
  "purchase_date": "2016-09-20T15:00:00+00:00"
}`

const mockSingleOrderJSON = `{
  "orders": [
    {
      "snap_id": "buPKUD3TKqCOgLEjjHx5kSiCpIs5cMuQ",
      "currency": "USD",
      "amount": "1.99",
      "state": "Complete",
      "refundable_until": "2015-07-15 18:46:21",
      "purchase_date": "2016-09-20T15:00:00+00:00"
    }
  ]
}`

/* acquired via

http --pretty=format --print b https://api.snapcraft.io/v2/snaps/info/hello-world architecture==amd64 fields==architectures,base,confinement,contact,created-at,description,download,epoch,license,name,prices,private,publisher,revision,snap-id,snap-yaml,summary,title,type,version,media,common-ids Snap-Device-Series:16 | xsel -b

on 2018-06-13 (note snap-yaml is currently excluded from that list). Then, by hand:
- set prices to {"EUR": "0.99", "USD": "1.23"},
- set base in first channel-map entry to "bogus-base",
- set snap-yaml in first channel-map entry to the one from the 'edge', plus the following pastiche:
apps:
  content-plug:
    command: bin/content-plug
    plugs: [shared-content-plug]
plugs:
  shared-content-plug:
    interface: content
    target: import
    content: mylib
    default-provider: test-snapd-content-slot
slots:
  shared-content-slot:
    interface: content
    content: mylib
    read:
      - /

*/
const mockInfoJSON = `{
    "channel-map": [
        {
            "architectures": [
                "all"
            ],
            "base": "bogus-base",
            "channel": {
                "architecture": "amd64",
                "name": "stable",
                "risk": "stable",
                "track": "latest"
            },
            "common-ids": [],
            "confinement": "strict",
            "created-at": "2016-07-12T16:37:23.960632+00:00",
            "download": {
                "deltas": [],
                "sha3-384": "eed62063c04a8c3819eb71ce7d929cc8d743b43be9e7d86b397b6d61b66b0c3a684f3148a9dbe5821360ae32105c1bd9",
                "size": 20480,
                "url": "https://api.snapcraft.io/api/v1/snaps/download/buPKUD3TKqCOgLEjjHx5kSiCpIs5cMuQ_27.snap"
            },
            "epoch": {
                "read": [
                    0
                ],
                "write": [
                    0
                ]
            },
            "revision": 27,
            "snap-yaml": "name: hello-world\nversion: 6.3\narchitectures: [ all ]\nsummary: The 'hello-world' of snaps\ndescription: |\n    This is a simple snap example that includes a few interesting binaries\n    to demonstrate snaps and their confinement.\n    * hello-world.env  - dump the env of commands run inside app sandbox\n    * hello-world.evil - show how snappy sandboxes binaries\n    * hello-world.sh   - enter interactive shell that runs in app sandbox\n    * hello-world      - simply output text\napps:\n env:\n   command: bin/env\n evil:\n   command: bin/evil\n sh:\n   command: bin/sh\n hello-world:\n   command: bin/echo\n content-plug:\n   command: bin/content-plug\n   plugs: [shared-content-plug]\nplugs:\n  shared-content-plug:\n    interface: content\n    target: import\n    content: mylib\n    default-provider: test-snapd-content-slot\nslots:\n  shared-content-slot:\n    interface: content\n    content: mylib\n    read:\n      - /\n",
            "type": "app",
            "version": "6.3"
        },
        {
            "architectures": [
                "all"
            ],
            "base": null,
            "channel": {
                "architecture": "amd64",
                "name": "candidate",
                "risk": "candidate",
                "track": "latest"
            },
            "common-ids": [],
            "confinement": "strict",
            "created-at": "2016-07-12T16:37:23.960632+00:00",
            "download": {
                "deltas": [],
                "sha3-384": "eed62063c04a8c3819eb71ce7d929cc8d743b43be9e7d86b397b6d61b66b0c3a684f3148a9dbe5821360ae32105c1bd9",
                "size": 20480,
                "url": "https://api.snapcraft.io/api/v1/snaps/download/buPKUD3TKqCOgLEjjHx5kSiCpIs5cMuQ_27.snap"
            },
            "epoch": {
                "read": [
                    0
                ],
                "write": [
                    0
                ]
            },
            "revision": 27,
            "snap-yaml": "",
            "type": "app",
            "version": "6.3"
        },
        {
            "architectures": [
                "all"
            ],
            "base": null,
            "channel": {
                "architecture": "amd64",
                "name": "beta",
                "risk": "beta",
                "track": "latest"
            },
            "common-ids": [],
            "confinement": "strict",
            "created-at": "2016-07-12T16:37:23.960632+00:00",
            "download": {
                "deltas": [],
                "sha3-384": "eed62063c04a8c3819eb71ce7d929cc8d743b43be9e7d86b397b6d61b66b0c3a684f3148a9dbe5821360ae32105c1bd9",
                "size": 20480,
                "url": "https://api.snapcraft.io/api/v1/snaps/download/buPKUD3TKqCOgLEjjHx5kSiCpIs5cMuQ_27.snap"
            },
            "epoch": {
                "read": [
                    0
                ],
                "write": [
                    0
                ]
            },
            "revision": 27,
            "snap-yaml": "",
            "type": "app",
            "version": "6.3"
        },
        {
            "architectures": [
                "all"
            ],
            "base": null,
            "channel": {
                "architecture": "amd64",
                "name": "edge",
                "risk": "edge",
                "track": "latest"
            },
            "common-ids": [],
            "confinement": "strict",
            "created-at": "2017-11-20T07:59:46.563940+00:00",
            "download": {
                "deltas": [],
                "sha3-384": "d888ed75a9071ace39fed922aa799cad4081de79fda650fbbf75e1bae780dae2c24a19aab8db5059c6ad0d0533d90c04",
                "size": 20480,
                "url": "https://api.snapcraft.io/api/v1/snaps/download/buPKUD3TKqCOgLEjjHx5kSiCpIs5cMuQ_28.snap"
            },
            "epoch": {
                "read": [
                    0
                ],
                "write": [
                    0
                ]
            },
            "revision": 28,
            "snap-yaml": "",
            "type": "app",
            "version": "6.3"
        }
    ],
    "name": "hello-world",
    "snap": {
        "contact": "mailto:snappy-devel@lists.ubuntu.com",
        "description": "This is a simple hello world example.",
        "license": "MIT",
        "media": [
            {
                "height": null,
                "type": "icon",
                "url": "https://dashboard.snapcraft.io/site_media/appmedia/2015/03/hello.svg_NZLfWbh.png",
                "width": null
            },
            {
                "height": null,
                "type": "screenshot",
                "url": "https://dashboard.snapcraft.io/site_media/appmedia/2018/06/Screenshot_from_2018-06-14_09-33-31.png",
                "width": null
            }
        ],
        "name": "hello-world",
        "prices": {"EUR": "0.99", "USD": "1.23"},
        "private": true,
        "publisher": {
            "display-name": "Canonical",
            "id": "canonical",
            "username": "canonical"
        },
        "snap-id": "buPKUD3TKqCOgLEjjHx5kSiCpIs5cMuQ",
        "summary": "The 'hello-world' of snaps",
        "title": "Hello World"
    },
    "snap-id": "buPKUD3TKqCOgLEjjHx5kSiCpIs5cMuQ"
}`

func (s *storeTestSuite) TestInfo(c *C) {
	restore := release.MockOnClassic(false)
	defer restore()
	mockServer := httptest.NewServer(http.HandlerFunc(func(w http.ResponseWriter, r *http.Request) {
		assertRequest(c, r, "GET", infoPathPattern)
		c.Check(r.UserAgent(), Equals, userAgent)

		// check device authorization is set, implicitly checking doRequest was used
		c.Check(r.Header.Get("Snap-Device-Authorization"), Equals, `Macaroon root="device-macaroon"`)

		// no store ID by default
		storeID := r.Header.Get("Snap-Device-Store")
		c.Check(storeID, Equals, "")

		c.Check(r.URL.Path, Matches, ".*/hello-world")

		query := r.URL.Query()
		c.Check(query.Get("fields"), Equals, "abc,def")
		c.Check(query.Get("architecture"), Equals, arch.UbuntuArchitecture())

		w.Header().Set("X-Suggested-Currency", "GBP")
		w.WriteHeader(200)
		io.WriteString(w, mockInfoJSON)
	}))

	c.Assert(mockServer, NotNil)
	defer mockServer.Close()

	mockServerURL, _ := url.Parse(mockServer.URL)
	cfg := Config{
		StoreBaseURL: mockServerURL,
		InfoFields:   []string{"abc", "def"},
	}
	authContext := &testAuthContext{c: c, device: s.device}
	sto := New(&cfg, authContext)

	// the actual test
	spec := SnapSpec{
		Name: "hello-world",
	}
	result, err := sto.SnapInfo(spec, nil)
	c.Assert(err, IsNil)
	// TODO parallel-install: use of proper instance/store name
	c.Check(result.InstanceName(), Equals, "hello-world")
	c.Check(result.Architectures, DeepEquals, []string{"all"})
	c.Check(result.Revision, Equals, snap.R(27))
	c.Check(result.SnapID, Equals, helloWorldSnapID)
	c.Check(result.Publisher, Equals, "canonical")
	c.Check(result.Version, Equals, "6.3")
	c.Check(result.Sha3_384, Matches, `[[:xdigit:]]{96}`)
	c.Check(result.Size, Equals, int64(20480))
	c.Check(result.Channel, Equals, "stable")
	c.Check(result.Description(), Equals, "This is a simple hello world example.")
	c.Check(result.Summary(), Equals, "The 'hello-world' of snaps")
	c.Check(result.Title(), Equals, "Hello World") // TODO: have this updated to be different to the name
	c.Check(result.License, Equals, "MIT")
	c.Check(result.Prices, DeepEquals, map[string]float64{"EUR": 0.99, "USD": 1.23})
	c.Check(result.Paid, Equals, true)
	c.Check(result.Screenshots, DeepEquals, []snap.ScreenshotInfo{
		{
			URL: "https://dashboard.snapcraft.io/site_media/appmedia/2018/06/Screenshot_from_2018-06-14_09-33-31.png",
		},
	})
	c.Check(result.MustBuy, Equals, true)
	c.Check(result.Contact, Equals, "mailto:snappy-devel@lists.ubuntu.com")
	c.Check(result.Base, Equals, "bogus-base")
	c.Check(result.Epoch.String(), Equals, "0")
	c.Check(sto.SuggestedCurrency(), Equals, "GBP")
	c.Check(result.Private, Equals, true)

	c.Check(snap.Validate(result), IsNil)

	// validate the plugs/slots (only here because we faked stuff in the JSON)
	c.Assert(result.Plugs, HasLen, 1)
	plug := result.Plugs["shared-content-plug"]
	c.Check(plug.Name, Equals, "shared-content-plug")
	c.Check(plug.Snap, DeepEquals, result)
	c.Check(plug.Apps, HasLen, 1)
	c.Check(plug.Apps["content-plug"].Command, Equals, "bin/content-plug")

	c.Assert(result.Slots, HasLen, 1)
	slot := result.Slots["shared-content-slot"]
	c.Check(slot.Name, Equals, "shared-content-slot")
	c.Check(slot.Snap, DeepEquals, result)
	c.Check(slot.Apps, HasLen, 5)
	c.Check(slot.Apps["content-plug"].Command, Equals, "bin/content-plug")
}

func (s *storeTestSuite) TestInfoBadResponses(c *C) {
	restore := release.MockOnClassic(false)
	defer restore()
	n := 0
	mockServer := httptest.NewServer(http.HandlerFunc(func(w http.ResponseWriter, r *http.Request) {
		n++
		switch n {
		case 1:
			// This one should work.
			// (strictly speaking the channel map item should at least have a "channel" member)
			io.WriteString(w, `{"channel-map": [{}], "snap": {"name":"hello"}}`)
		case 2:
			// "not found" (no channel map)
			io.WriteString(w, `{"snap":{"name":"hello"}}`)
		case 3:
			// "not found" (same)
			io.WriteString(w, `{"channel-map": [], "snap": {"name":"hello"}}`)
		case 4:
			// bad price
			io.WriteString(w, `{"channel-map": [{}], "snap": {"name":"hello","prices":{"XPD": "Palladium?!?"}}}`)
		default:
			c.Errorf("expected at most 4 calls, now on #%d", n)
		}
	}))
	c.Assert(mockServer, NotNil)
	defer mockServer.Close()

	mockServerURL, _ := url.Parse(mockServer.URL)
	cfg := Config{
		StoreBaseURL: mockServerURL,
		InfoFields:   []string{},
	}
	authContext := &testAuthContext{c: c, device: s.device}
	sto := New(&cfg, authContext)

	info, err := sto.SnapInfo(SnapSpec{Name: "hello"}, nil)
	c.Assert(err, IsNil)
	c.Check(info.Name(), Equals, "hello")

	info, err = sto.SnapInfo(SnapSpec{Name: "hello"}, nil)
	c.Check(err, Equals, ErrSnapNotFound)
	c.Check(info, IsNil)

	info, err = sto.SnapInfo(SnapSpec{Name: "hello"}, nil)
	c.Check(err, Equals, ErrSnapNotFound)
	c.Check(info, IsNil)

	info, err = sto.SnapInfo(SnapSpec{Name: "hello"}, nil)
	c.Check(err, ErrorMatches, `.* invalid syntax`)
	c.Check(info, IsNil)
}

func (s *storeTestSuite) TestInfoDefaultChannelIsStable(c *C) {
	restore := release.MockOnClassic(false)
	defer restore()
	mockServer := httptest.NewServer(http.HandlerFunc(func(w http.ResponseWriter, r *http.Request) {
		assertRequest(c, r, "GET", infoPathPattern)
		c.Check(r.URL.Path, Matches, ".*/hello-world")

		w.WriteHeader(200)

		io.WriteString(w, mockInfoJSON)
	}))

	c.Assert(mockServer, NotNil)
	defer mockServer.Close()

	mockServerURL, _ := url.Parse(mockServer.URL)
	cfg := Config{
		StoreBaseURL: mockServerURL,
		DetailFields: []string{"abc", "def"},
	}
	authContext := &testAuthContext{c: c, device: s.device}
	sto := New(&cfg, authContext)

	// the actual test
	spec := SnapSpec{
		Name: "hello-world",
	}
	result, err := sto.SnapInfo(spec, nil)
	c.Assert(err, IsNil)
	// TODO parallel-install: use of proper instance/store name
	c.Check(result.InstanceName(), Equals, "hello-world")
	c.Check(result.SnapID, Equals, helloWorldSnapID)
	c.Check(result.Channel, Equals, "stable")
}

func (s *storeTestSuite) TestInfo500(c *C) {
	var n = 0
	mockServer := httptest.NewServer(http.HandlerFunc(func(w http.ResponseWriter, r *http.Request) {
		assertRequest(c, r, "GET", infoPathPattern)
		n++
		w.WriteHeader(500)
	}))

	c.Assert(mockServer, NotNil)
	defer mockServer.Close()

	mockServerURL, _ := url.Parse(mockServer.URL)
	cfg := Config{
		StoreBaseURL: mockServerURL,
		DetailFields: []string{},
	}
	authContext := &testAuthContext{c: c, device: s.device}
	sto := New(&cfg, authContext)

	// the actual test
	spec := SnapSpec{
		Name: "hello-world",
	}
	_, err := sto.SnapInfo(spec, nil)
	c.Assert(err, NotNil)
	c.Assert(err, ErrorMatches, `cannot get details for snap "hello-world": got unexpected HTTP status code 500 via GET to "http://.*?/info/hello-world.*"`)
	c.Assert(n, Equals, 5)
}

func (s *storeTestSuite) TestInfo500once(c *C) {
	var n = 0
	mockServer := httptest.NewServer(http.HandlerFunc(func(w http.ResponseWriter, r *http.Request) {
		assertRequest(c, r, "GET", infoPathPattern)
		n++
		if n > 1 {
			w.Header().Set("X-Suggested-Currency", "GBP")
			w.WriteHeader(200)
			io.WriteString(w, mockInfoJSON)
		} else {
			w.WriteHeader(500)
		}
	}))

	c.Assert(mockServer, NotNil)
	defer mockServer.Close()

	mockServerURL, _ := url.Parse(mockServer.URL)
	cfg := Config{
		StoreBaseURL: mockServerURL,
	}
	authContext := &testAuthContext{c: c, device: s.device}
	sto := New(&cfg, authContext)

	// the actual test
	spec := SnapSpec{
		Name: "hello-world",
	}
	result, err := sto.SnapInfo(spec, nil)
	c.Assert(err, IsNil)
	// TODO parallel-install: use of proper instance/store name
	c.Check(result.InstanceName(), Equals, "hello-world")
	c.Assert(n, Equals, 2)
}

func (s *storeTestSuite) TestInfoAndChannels(c *C) {
	n := 0
	mockServer := httptest.NewServer(http.HandlerFunc(func(w http.ResponseWriter, r *http.Request) {
		assertRequest(c, r, "GET", infoPathPattern)
		switch n {
		case 0:
			c.Check(r.URL.Path, Matches, ".*/hello-world")

			w.Header().Set("X-Suggested-Currency", "GBP")
			w.WriteHeader(200)

			io.WriteString(w, mockInfoJSON)
		default:
			c.Fatalf("unexpected request to %q", r.URL.Path)
		}
		n++
	}))

	c.Assert(mockServer, NotNil)
	defer mockServer.Close()

	mockServerURL, _ := url.Parse(mockServer.URL)
	cfg := Config{
		StoreBaseURL: mockServerURL,
	}
	authContext := &testAuthContext{c: c, device: s.device}
	sto := New(&cfg, authContext)

	// the actual test
	spec := SnapSpec{
		Name: "hello-world",
	}
	result, err := sto.SnapInfo(spec, nil)
	c.Assert(err, IsNil)
	c.Assert(n, Equals, 1)
<<<<<<< HEAD
	// TODO parallel-install: use of proper instance/store name
	c.Check(result.InstanceName(), Equals, "hello-world")
	c.Check(result.Channels, DeepEquals, map[string]*snap.ChannelSnapInfo{
=======
	c.Check(result.Name(), Equals, "hello-world")
	expected := map[string]*snap.ChannelSnapInfo{
>>>>>>> b3f1841d
		"latest/stable": {
			Revision:    snap.R(27),
			Version:     "6.3",
			Confinement: snap.StrictConfinement,
			Channel:     "stable",
			Size:        20480,
			Epoch:       *snap.E("0"),
		},
		"latest/candidate": {
			Revision:    snap.R(27),
			Version:     "6.3",
			Confinement: snap.StrictConfinement,
			Channel:     "candidate",
			Size:        20480,
			Epoch:       *snap.E("0"),
		},
		"latest/beta": {
			Revision:    snap.R(27),
			Version:     "6.3",
			Confinement: snap.StrictConfinement,
			Channel:     "beta",
			Size:        20480,
			Epoch:       *snap.E("0"),
		},
		"latest/edge": {
			Revision:    snap.R(28),
			Version:     "6.3",
			Confinement: snap.StrictConfinement,
			Channel:     "edge",
			Size:        20480,
			Epoch:       *snap.E("0"),
		},
	}
	for k, v := range result.Channels {
		c.Check(v, DeepEquals, expected[k], Commentf("%q", k))
	}
	c.Check(result.Channels, HasLen, len(expected))

	c.Check(snap.Validate(result), IsNil)
}

func (s *storeTestSuite) TestInfoMoreChannels(c *C) {
	// NB this tests more channels, but still only one architecture
	mockServer := httptest.NewServer(http.HandlerFunc(func(w http.ResponseWriter, r *http.Request) {
		assertRequest(c, r, "GET", infoPathPattern)
		// following is just a tweaked version of:
		// http https://api.snapcraft.io/v2/snaps/info/go architecture==amd64 fields==channel Snap-Device-Series:16 | jq -c '.["channel-map"] | .[]'
		io.WriteString(w, `{"channel-map": [
{"channel":{"name":"stable",      "risk":"stable", "track":"latest"}},
{"channel":{"name":"edge",        "risk":"edge",   "track":"latest"}},
{"channel":{"name":"1.10/stable", "risk":"stable", "track":"1.10"  }},
{"channel":{"name":"1.6/stable",  "risk":"stable", "track":"1.6"   }},
{"channel":{"name":"1.7/stable",  "risk":"stable", "track":"1.7"   }},
{"channel":{"name":"1.8/stable",  "risk":"stable", "track":"1.8"   }},
{"channel":{"name":"1.9/stable",  "risk":"stable", "track":"1.9"   }}
]}`)
	}))

	c.Assert(mockServer, NotNil)
	defer mockServer.Close()

	mockServerURL, _ := url.Parse(mockServer.URL)
	cfg := Config{
		StoreBaseURL: mockServerURL,
	}
	authContext := &testAuthContext{c: c, device: s.device}
	sto := New(&cfg, authContext)

	// the actual test
	result, err := sto.SnapInfo(SnapSpec{Name: "eh"}, nil)
	c.Assert(err, IsNil)
	expected := map[string]*snap.ChannelSnapInfo{
		"latest/stable": {Channel: "stable"},
		"latest/edge":   {Channel: "edge"},
		"1.6/stable":    {Channel: "1.6/stable"},
		"1.7/stable":    {Channel: "1.7/stable"},
		"1.8/stable":    {Channel: "1.8/stable"},
		"1.9/stable":    {Channel: "1.9/stable"},
		"1.10/stable":   {Channel: "1.10/stable"},
	}
	for k, v := range result.Channels {
		c.Check(v, DeepEquals, expected[k], Commentf("%q", k))
	}
	c.Check(result.Channels, HasLen, len(expected))
	c.Check(result.Tracks, DeepEquals, []string{"latest", "1.10", "1.6", "1.7", "1.8", "1.9"})
}

func (s *storeTestSuite) TestInfoNonDefaults(c *C) {
	restore := release.MockOnClassic(true)
	defer restore()

	mockServer := httptest.NewServer(http.HandlerFunc(func(w http.ResponseWriter, r *http.Request) {
		assertRequest(c, r, "GET", infoPathPattern)
		c.Check(r.Header.Get("Snap-Device-Store"), Equals, "foo")
		c.Check(r.URL.Path, Matches, ".*/hello-world$")

		c.Check(r.Header.Get("Snap-Device-Series"), Equals, "21")
		c.Check(r.URL.Query().Get("architecture"), Equals, "archXYZ")

		w.WriteHeader(200)
		io.WriteString(w, mockInfoJSON)
	}))

	c.Assert(mockServer, NotNil)
	defer mockServer.Close()

	mockServerURL, _ := url.Parse(mockServer.URL)
	cfg := DefaultConfig()
	cfg.StoreBaseURL = mockServerURL
	cfg.Series = "21"
	cfg.Architecture = "archXYZ"
	cfg.StoreID = "foo"
	sto := New(cfg, nil)

	// the actual test
	spec := SnapSpec{
		Name: "hello-world",
	}
	result, err := sto.SnapInfo(spec, nil)
	c.Assert(err, IsNil)
	// TODO parallel-install: use of proper instance/store name
	c.Check(result.InstanceName(), Equals, "hello-world")
}

func (s *storeTestSuite) TestStoreIDFromAuthContext(c *C) {
	mockServer := httptest.NewServer(http.HandlerFunc(func(w http.ResponseWriter, r *http.Request) {
		assertRequest(c, r, "GET", infoPathPattern)
		storeID := r.Header.Get("Snap-Device-Store")
		c.Check(storeID, Equals, "my-brand-store-id")

		w.WriteHeader(200)
		io.WriteString(w, mockInfoJSON)
	}))

	c.Assert(mockServer, NotNil)
	defer mockServer.Close()

	mockServerURL, _ := url.Parse(mockServer.URL)
	cfg := DefaultConfig()
	cfg.StoreBaseURL = mockServerURL
	cfg.Series = "21"
	cfg.Architecture = "archXYZ"
	cfg.StoreID = "fallback"
	sto := New(cfg, &testAuthContext{c: c, device: s.device, storeID: "my-brand-store-id"})

	// the actual test
	spec := SnapSpec{
		Name: "hello-world",
	}
	result, err := sto.SnapInfo(spec, nil)
	c.Assert(err, IsNil)
	// TODO parallel-install: use of proper instance/store name
	c.Check(result.InstanceName(), Equals, "hello-world")
}

func (s *storeTestSuite) TestProxyStoreFromAuthContext(c *C) {
	mockServer := httptest.NewServer(http.HandlerFunc(func(w http.ResponseWriter, r *http.Request) {
		assertRequest(c, r, "GET", infoPathPattern)

		w.WriteHeader(200)
		io.WriteString(w, mockInfoJSON)
	}))

	c.Assert(mockServer, NotNil)
	defer mockServer.Close()

	mockServerURL, _ := url.Parse(mockServer.URL)
	nowhereURL, err := url.Parse("http://nowhere.invalid")
	c.Assert(err, IsNil)
	cfg := DefaultConfig()
	cfg.StoreBaseURL = nowhereURL
	sto := New(cfg, &testAuthContext{
		c:             c,
		device:        s.device,
		proxyStoreID:  "foo",
		proxyStoreURL: mockServerURL,
	})

	// the actual test
	spec := SnapSpec{
		Name: "hello-world",
	}
	result, err := sto.SnapInfo(spec, nil)
	c.Assert(err, IsNil)
	// TODO parallel-install: use of proper instance/store name
	c.Check(result.InstanceName(), Equals, "hello-world")
}

func (s *storeTestSuite) TestProxyStoreFromAuthContextURLFallback(c *C) {
	mockServer := httptest.NewServer(http.HandlerFunc(func(w http.ResponseWriter, r *http.Request) {
		assertRequest(c, r, "GET", infoPathPattern)

		w.WriteHeader(200)
		io.WriteString(w, mockInfoJSON)
	}))

	c.Assert(mockServer, NotNil)
	defer mockServer.Close()

	mockServerURL, _ := url.Parse(mockServer.URL)
	cfg := DefaultConfig()
	cfg.StoreBaseURL = mockServerURL
	sto := New(cfg, &testAuthContext{
		c:      c,
		device: s.device,
		// mock an assertion that has id but no url
		proxyStoreID:  "foo",
		proxyStoreURL: nil,
	})

	// the actual test
	spec := SnapSpec{
		Name: "hello-world",
	}
	result, err := sto.SnapInfo(spec, nil)
	c.Assert(err, IsNil)
	// TODO parallel-install: use of proper instance/store name
	c.Check(result.InstanceName(), Equals, "hello-world")
}

func (s *storeTestSuite) TestInfoOopses(c *C) {
	mockServer := httptest.NewServer(http.HandlerFunc(func(w http.ResponseWriter, r *http.Request) {
<<<<<<< HEAD
		switch r.URL.Path {
		case ordersPath:
			w.WriteHeader(404)
		case detailsPath("hello-world"):
			c.Check(r.URL.Query(), DeepEquals, url.Values{
				"channel":  []string{""},
				"revision": []string{"26"},
			})
			w.WriteHeader(200)
			io.WriteString(w, MockDetailsJSON)
		default:
			c.Fatalf("unexpected request to %q", r.URL.Path)
		}
	}))
	c.Assert(mockServer, NotNil)
	defer mockServer.Close()

	mockServerURL, _ := url.Parse(mockServer.URL)
	cfg := DefaultConfig()
	cfg.StoreBaseURL = mockServerURL
	cfg.DetailFields = []string{}
	sto := New(cfg, nil)

	// the actual test
	spec := SnapSpec{
		Name:     "hello-world",
		Channel:  "edge",
		Revision: snap.R(26),
	}
	result, err := sto.SnapInfo(spec, s.user)
	c.Assert(err, IsNil)
	// TODO parallel-install: use of proper instance/store name
	c.Check(result.InstanceName(), Equals, "hello-world")
	c.Check(result.Revision, DeepEquals, snap.R(27))
}

func (s *storeTestSuite) TestDetailsOopses(c *C) {
	mockServer := httptest.NewServer(http.HandlerFunc(func(w http.ResponseWriter, r *http.Request) {
		assertRequest(c, r, "GET", detailsPathPattern)
=======
		assertRequest(c, r, "GET", infoPathPattern)
>>>>>>> b3f1841d
		c.Check(r.URL.Path, Matches, ".*/hello-world")

		w.Header().Set("X-Oops-Id", "OOPS-d4f46f75a5bcc10edcacc87e1fc0119f")
		w.WriteHeader(500)

		io.WriteString(w, `{"oops": "OOPS-d4f46f75a5bcc10edcacc87e1fc0119f"}`)
	}))

	c.Assert(mockServer, NotNil)
	defer mockServer.Close()

	mockServerURL, _ := url.Parse(mockServer.URL)
	cfg := Config{
		StoreBaseURL: mockServerURL,
	}
	sto := New(&cfg, nil)

	// the actual test
	spec := SnapSpec{
		Name: "hello-world",
	}
	_, err := sto.SnapInfo(spec, nil)
	c.Assert(err, ErrorMatches, `cannot get details for snap "hello-world": got unexpected HTTP status code 5.. via GET to "http://\S+" \[OOPS-[[:xdigit:]]*\]`)
}

/*
acquired via

http --pretty=format --print b https://api.snapcraft.io/v2/snaps/info/no:such:package architecture==amd64 fields==architectures,base,confinement,contact,created-at,description,download,epoch,license,name,prices,private,publisher,revision,snap-id,snap-yaml,summary,title,type,version,media,common-ids Snap-Device-Series:16 | xsel -b

on 2018-06-14

*/
const MockNoDetailsJSON = `{
    "error-list": [
        {
            "code": "resource-not-found",
            "message": "No snap named 'no:such:package' found in series '16'."
        }
    ]
}`

func (s *storeTestSuite) TestNoInfo(c *C) {
	mockServer := httptest.NewServer(http.HandlerFunc(func(w http.ResponseWriter, r *http.Request) {
		assertRequest(c, r, "GET", infoPathPattern)
		c.Check(r.URL.Path, Matches, ".*/no-such-pkg")

		w.WriteHeader(404)
		io.WriteString(w, MockNoDetailsJSON)
	}))

	c.Assert(mockServer, NotNil)
	defer mockServer.Close()

	mockServerURL, _ := url.Parse(mockServer.URL)
	cfg := Config{
		StoreBaseURL: mockServerURL,
	}
	sto := New(&cfg, nil)

	// the actual test
	spec := SnapSpec{
		Name: "no-such-pkg",
	}
	result, err := sto.SnapInfo(spec, nil)
	c.Assert(err, NotNil)
	c.Assert(result, IsNil)
}

/* acquired via:
curl -s -H "accept: application/hal+json" -H "X-Ubuntu-Release: 16" -H "X-Ubuntu-Device-Channel: edge" -H "X-Ubuntu-Wire-Protocol: 1" -H "X-Ubuntu-Architecture: amd64"  'https://api.snapcraft.io/api/v1/snaps/search?fields=anon_download_url%2Carchitecture%2Cchannel%2Cdownload_sha512%2Csummary%2Cdescription%2Cbinary_filesize%2Cdownload_url%2Cicon_url%2Clast_updated%2Clicense%2Cpackage_name%2Cprices%2Cpublisher%2Cratings_average%2Crevision%2Cscreenshot_urls%2Csnap_id%2Csupport_url%2Ctitle%2Ccontent%2Cversion%2Corigin%2Ccommon_ids&q=hello' | python -m json.tool | xsel -b
Screenshot URLS set manually.
*/
const MockSearchJSON = `{
    "_embedded": {
        "clickindex:package": [
            {
                "anon_download_url": "https://public.apps.ubuntu.com/anon/download-snap/buPKUD3TKqCOgLEjjHx5kSiCpIs5cMuQ_25.snap",
                "architecture": [
                    "all"
                ],
                "binary_filesize": 20480,
                "channel": "edge",
                "common_ids": [],
                "content": "application",
                "description": "This is a simple hello world example.",
                "download_sha512": "4bf23ce93efa1f32f0aeae7ec92564b7b0f9f8253a0bd39b2741219c1be119bb676c21208c6845ccf995e6aabe791d3f28a733ebcbbc3171bb23f67981f4068e",
                "download_url": "https://public.apps.ubuntu.com/download-snap/buPKUD3TKqCOgLEjjHx5kSiCpIs5cMuQ_25.snap",
                "icon_url": "https://myapps.developer.ubuntu.com/site_media/appmedia/2015/03/hello.svg_NZLfWbh.png",
                "last_updated": "2016-04-19T19:50:50.435291Z",
                "license": "GPL-3.0",
                "origin": "canonical",
                "package_name": "hello-world",
                "prices": {"EUR": 2.99, "USD": 3.49},
                "publisher": "Canonical",
                "ratings_average": 0.0,
                "revision": 25,
                "screenshot_urls": ["https://myapps.developer.ubuntu.com/site_media/appmedia/2015/03/screenshot.png"],
                "snap_id": "buPKUD3TKqCOgLEjjHx5kSiCpIs5cMuQ",
                "summary": "Hello world example",
                "support_url": "mailto:snappy-devel@lists.ubuntu.com",
                "title": "Hello World",
                "version": "6.0"
            }
        ]
    },
    "_links": {
        "first": {
            "href": "https://api.snapcraft.io/api/v1/snaps/search?q=hello&fields=anon_download_url%2Carchitecture%2Cchannel%2Cdownload_sha512%2Csummary%2Cdescription%2Cbinary_filesize%2Cdownload_url%2Cicon_url%2Clast_updated%2Clicense%2Cpackage_name%2Cprices%2Cpublisher%2Cratings_average%2Crevision%2Cscreenshot_urls%2Csnap_id%2Csupport_url%2Ctitle%2Ccontent%2Cversion%2Corigin&page=1"
        },
        "last": {
            "href": "https://api.snapcraft.io/api/v1/snaps/search?q=hello&fields=anon_download_url%2Carchitecture%2Cchannel%2Cdownload_sha512%2Csummary%2Cdescription%2Cbinary_filesize%2Cdownload_url%2Cicon_url%2Clast_updated%2Clicense%2Cpackage_name%2Cprices%2Cpublisher%2Cratings_average%2Crevision%2Cscreenshot_urls%2Csnap_id%2Csupport_url%2Ctitle%2Ccontent%2Cversion%2Corigin&page=1"
        },
        "self": {
            "href": "https://api.snapcraft.io/api/v1/snaps/search?q=hello&fields=anon_download_url%2Carchitecture%2Cchannel%2Cdownload_sha512%2Csummary%2Cdescription%2Cbinary_filesize%2Cdownload_url%2Cicon_url%2Clast_updated%2Clicense%2Cpackage_name%2Cprices%2Cpublisher%2Cratings_average%2Crevision%2Cscreenshot_urls%2Csnap_id%2Csupport_url%2Ctitle%2Ccontent%2Cversion%2Corigin&page=1"
        }
    }
}
`

func (s *storeTestSuite) TestFindQueries(c *C) {
	n := 0
	mockServer := httptest.NewServer(http.HandlerFunc(func(w http.ResponseWriter, r *http.Request) {
		assertRequest(c, r, "GET", searchPath)
		// check device authorization is set, implicitly checking doRequest was used
		c.Check(r.Header.Get("X-Device-Authorization"), Equals, `Macaroon root="device-macaroon"`)

		query := r.URL.Query()

		name := query.Get("name")
		q := query.Get("q")
		section := query.Get("section")

		c.Check(r.URL.Path, Matches, ".*/search")
		c.Check(query.Get("fields"), Equals, "abc,def")

		// write dummy json so that Find doesn't re-try due to json decoder EOF error
		io.WriteString(w, "{}")

		switch n {
		case 0:
			c.Check(name, Equals, "hello")
			c.Check(q, Equals, "")
			c.Check(section, Equals, "")
		case 1:
			c.Check(name, Equals, "")
			c.Check(q, Equals, "hello")
			c.Check(section, Equals, "")
		case 2:
			c.Check(name, Equals, "")
			c.Check(q, Equals, "")
			c.Check(section, Equals, "db")
		case 3:
			c.Check(name, Equals, "")
			c.Check(q, Equals, "hello")
			c.Check(section, Equals, "db")
		default:
			c.Fatalf("what? %d", n)
		}

		n++
	}))
	c.Assert(mockServer, NotNil)
	defer mockServer.Close()

	mockServerURL, _ := url.Parse(mockServer.URL)
	cfg := Config{
		StoreBaseURL: mockServerURL,
		DetailFields: []string{"abc", "def"},
	}
	authContext := &testAuthContext{c: c, device: s.device}
	sto := New(&cfg, authContext)

	for _, query := range []Search{
		{Query: "hello", Prefix: true},
		{Query: "hello"},
		{Section: "db"},
		{Query: "hello", Section: "db"},
	} {
		sto.Find(&query, nil)
	}
}

/* acquired via:
curl -s -H "accept: application/hal+json" -H "X-Ubuntu-Release: 16" -H "X-Ubuntu-Device-Channel: edge" -H "X-Ubuntu-Wire-Protocol: 1" -H "X-Ubuntu-Architecture: amd64"  'https://api.snapcraft.io/api/v1/snaps/sections'
*/
const MockSectionsJSON = `{
  "_embedded": {
    "clickindex:sections": [
      {
        "name": "featured"
      }, 
      {
        "name": "database"
      }
    ]
  }, 
  "_links": {
    "self": {
      "href": "http://api.snapcraft.io/api/v1/snaps/sections"
    }
  }
}
`

func (s *storeTestSuite) TestSectionsQuery(c *C) {
	n := 0
	mockServer := httptest.NewServer(http.HandlerFunc(func(w http.ResponseWriter, r *http.Request) {
		assertRequest(c, r, "GET", sectionsPath)
		c.Check(r.Header.Get("X-Device-Authorization"), Equals, "")

		switch n {
		case 0:
			// All good.
		default:
			c.Fatalf("what? %d", n)
		}

		w.Header().Set("Content-Type", "application/hal+json")
		w.WriteHeader(200)
		io.WriteString(w, MockSectionsJSON)
		n++
	}))
	c.Assert(mockServer, NotNil)
	defer mockServer.Close()

	serverURL, _ := url.Parse(mockServer.URL)
	cfg := Config{
		StoreBaseURL: serverURL,
	}
	authContext := &testAuthContext{c: c, device: s.device}
	sto := New(&cfg, authContext)

	sections, err := sto.Sections(context.TODO(), s.user)
	c.Check(err, IsNil)
	c.Check(sections, DeepEquals, []string{"featured", "database"})
}

func (s *storeTestSuite) TestSectionsQueryCustomStore(c *C) {
	n := 0
	mockServer := httptest.NewServer(http.HandlerFunc(func(w http.ResponseWriter, r *http.Request) {
		assertRequest(c, r, "GET", sectionsPath)
		c.Check(r.Header.Get("X-Device-Authorization"), Equals, `Macaroon root="device-macaroon"`)

		switch n {
		case 0:
			// All good.
		default:
			c.Fatalf("what? %d", n)
		}

		w.Header().Set("Content-Type", "application/hal+json")
		w.WriteHeader(200)
		io.WriteString(w, MockSectionsJSON)
		n++
	}))
	c.Assert(mockServer, NotNil)
	defer mockServer.Close()

	serverURL, _ := url.Parse(mockServer.URL)
	cfg := Config{
		StoreBaseURL: serverURL,
	}
	authContext := &testAuthContext{c: c, device: s.device, storeID: "my-brand-store"}
	sto := New(&cfg, authContext)

	sections, err := sto.Sections(context.TODO(), s.user)
	c.Check(err, IsNil)
	c.Check(sections, DeepEquals, []string{"featured", "database"})
}

const mockNamesJSON = `
{
  "_embedded": {
    "clickindex:package": [
      {
        "aliases": [
          {
            "name": "potato",
            "target": "baz"
          },
          {
            "name": "meh",
            "target": "baz"
          }
        ],
        "apps": ["baz"],
        "title": "a title",
        "summary": "oneary plus twoary",
        "package_name": "bar",
        "version": "2.0"
      },
      {
        "aliases": [{"name": "meh", "target": "foo"}],
        "apps": ["foo"],
        "package_name": "foo",
        "version": "1.0"
      }
    ]
  }
}`

func (s *storeTestSuite) TestSnapCommandsOnClassic(c *C) {
	s.testSnapCommands(c, true)
}

func (s *storeTestSuite) TestSnapCommandsOnCore(c *C) {
	s.testSnapCommands(c, false)
}

func (s *storeTestSuite) testSnapCommands(c *C, onClassic bool) {
	c.Assert(os.MkdirAll(dirs.SnapCacheDir, 0755), IsNil)
	defer release.MockOnClassic(onClassic)()

	n := 0
	mockServer := httptest.NewServer(http.HandlerFunc(func(w http.ResponseWriter, r *http.Request) {
		c.Check(r.Header.Get("X-Device-Authorization"), Equals, "")

		switch n {
		case 0:
			query := r.URL.Query()
			c.Check(query, HasLen, 1)
			expectedConfinement := "strict"
			if onClassic {
				expectedConfinement = "strict,classic"
			}
			c.Check(query.Get("confinement"), Equals, expectedConfinement)
			c.Check(r.URL.Path, Equals, "/api/v1/snaps/names")
		default:
			c.Fatalf("what? %d", n)
		}

		w.Header().Set("Content-Type", "application/hal+json")
		w.Header().Set("Content-Length", fmt.Sprint(len(mockNamesJSON)))
		w.WriteHeader(200)
		io.WriteString(w, mockNamesJSON)
		n++
	}))
	c.Assert(mockServer, NotNil)
	defer mockServer.Close()

	serverURL, _ := url.Parse(mockServer.URL)
	authContext := &testAuthContext{c: c, device: s.device}
	sto := New(&Config{StoreBaseURL: serverURL}, authContext)

	db, err := advisor.Create()
	c.Assert(err, IsNil)
	defer db.Rollback()

	var bufNames bytes.Buffer
	err = sto.WriteCatalogs(context.TODO(), &bufNames, db)
	c.Assert(err, IsNil)
	db.Commit()
	c.Check(bufNames.String(), Equals, "bar\nfoo\n")

	dump, err := advisor.DumpCommands()
	c.Assert(err, IsNil)
	c.Check(dump, DeepEquals, map[string]string{
		"foo":     `[{"snap":"foo","version":"1.0"}]`,
		"bar.baz": `[{"snap":"bar","version":"2.0"}]`,
		"potato":  `[{"snap":"bar","version":"2.0"}]`,
		"meh":     `[{"snap":"bar","version":"2.0"},{"snap":"foo","version":"1.0"}]`,
	})
}

func (s *storeTestSuite) TestFindPrivate(c *C) {
	n := 0
	mockServer := httptest.NewServer(http.HandlerFunc(func(w http.ResponseWriter, r *http.Request) {
		assertRequest(c, r, "GET", searchPath)
		query := r.URL.Query()

		name := query.Get("name")
		q := query.Get("q")

		switch n {
		case 0:
			c.Check(r.URL.Path, Matches, ".*/search")
			c.Check(name, Equals, "")
			c.Check(q, Equals, "foo")
			c.Check(query.Get("private"), Equals, "true")
		default:
			c.Fatalf("what? %d", n)
		}

		w.Header().Set("Content-Type", "application/hal+json")
		w.WriteHeader(200)
		io.WriteString(w, strings.Replace(MockSearchJSON, `"EUR": 2.99, "USD": 3.49`, "", -1))

		n++
	}))
	c.Assert(mockServer, NotNil)
	defer mockServer.Close()

	serverURL, _ := url.Parse(mockServer.URL)
	cfg := Config{
		StoreBaseURL: serverURL,
	}
	sto := New(&cfg, nil)

	_, err := sto.Find(&Search{Query: "foo", Private: true}, s.user)
	c.Check(err, IsNil)

	_, err = sto.Find(&Search{Query: "foo", Private: true}, nil)
	c.Check(err, Equals, ErrUnauthenticated)

	_, err = sto.Find(&Search{Query: "name:foo", Private: true}, s.user)
	c.Check(err, Equals, ErrBadQuery)
}

func (s *storeTestSuite) TestFindFailures(c *C) {
	sto := New(&Config{StoreBaseURL: new(url.URL)}, nil)
	_, err := sto.Find(&Search{Query: "foo:bar"}, nil)
	c.Check(err, Equals, ErrBadQuery)
	_, err = sto.Find(&Search{Query: "foo", Private: true, Prefix: true}, s.user)
	c.Check(err, Equals, ErrBadQuery)
}

func (s *storeTestSuite) TestFindFails(c *C) {
	mockServer := httptest.NewServer(http.HandlerFunc(func(w http.ResponseWriter, r *http.Request) {
		assertRequest(c, r, "GET", searchPath)
		c.Check(r.URL.Query().Get("q"), Equals, "hello")
		http.Error(w, http.StatusText(418), 418) // I'm a teapot
	}))
	c.Assert(mockServer, NotNil)
	defer mockServer.Close()

	mockServerURL, _ := url.Parse(mockServer.URL)
	cfg := Config{
		StoreBaseURL: mockServerURL,
		DetailFields: []string{}, // make the error less noisy
	}
	sto := New(&cfg, nil)

	snaps, err := sto.Find(&Search{Query: "hello"}, nil)
	c.Check(err, ErrorMatches, `cannot search: got unexpected HTTP status code 418 via GET to "http://\S+[?&]q=hello.*"`)
	c.Check(snaps, HasLen, 0)
}

func (s *storeTestSuite) TestFindBadContentType(c *C) {
	mockServer := httptest.NewServer(http.HandlerFunc(func(w http.ResponseWriter, r *http.Request) {
		assertRequest(c, r, "GET", searchPath)
		c.Check(r.URL.Query().Get("q"), Equals, "hello")
		io.WriteString(w, MockSearchJSON)
	}))
	c.Assert(mockServer, NotNil)
	defer mockServer.Close()

	mockServerURL, _ := url.Parse(mockServer.URL)
	cfg := Config{
		StoreBaseURL: mockServerURL,
		DetailFields: []string{}, // make the error less noisy
	}
	sto := New(&cfg, nil)

	snaps, err := sto.Find(&Search{Query: "hello"}, nil)
	c.Check(err, ErrorMatches, `received an unexpected content type \("text/plain[^"]+"\) when trying to search via "http://\S+[?&]q=hello.*"`)
	c.Check(snaps, HasLen, 0)
}

func (s *storeTestSuite) TestFindBadBody(c *C) {
	mockServer := httptest.NewServer(http.HandlerFunc(func(w http.ResponseWriter, r *http.Request) {
		assertRequest(c, r, "GET", searchPath)
		query := r.URL.Query()
		c.Check(query.Get("q"), Equals, "hello")
		w.Header().Set("Content-Type", "application/hal+json")
		io.WriteString(w, "<hello>")
	}))
	c.Assert(mockServer, NotNil)
	defer mockServer.Close()

	mockServerURL, _ := url.Parse(mockServer.URL)
	cfg := Config{
		StoreBaseURL: mockServerURL,
		DetailFields: []string{}, // make the error less noisy
	}
	sto := New(&cfg, nil)

	snaps, err := sto.Find(&Search{Query: "hello"}, nil)
	c.Check(err, ErrorMatches, `invalid character '<' looking for beginning of value`)
	c.Check(snaps, HasLen, 0)
}

func (s *storeTestSuite) TestFind500(c *C) {
	var n = 0
	mockServer := httptest.NewServer(http.HandlerFunc(func(w http.ResponseWriter, r *http.Request) {
		assertRequest(c, r, "GET", searchPath)
		n++
		w.WriteHeader(500)
	}))
	c.Assert(mockServer, NotNil)
	defer mockServer.Close()

	mockServerURL, _ := url.Parse(mockServer.URL)
	cfg := Config{
		StoreBaseURL: mockServerURL,
		DetailFields: []string{},
	}
	sto := New(&cfg, nil)

	_, err := sto.Find(&Search{Query: "hello"}, nil)
	c.Check(err, ErrorMatches, `cannot search: got unexpected HTTP status code 500 via GET to "http://\S+[?&]q=hello.*"`)
	c.Assert(n, Equals, 5)
}

func (s *storeTestSuite) TestFind500once(c *C) {
	var n = 0
	mockServer := httptest.NewServer(http.HandlerFunc(func(w http.ResponseWriter, r *http.Request) {
		assertRequest(c, r, "GET", searchPath)
		n++
		if n == 1 {
			w.WriteHeader(500)
		} else {
			w.Header().Set("Content-Type", "application/hal+json")
			w.WriteHeader(200)
			io.WriteString(w, strings.Replace(MockSearchJSON, `"EUR": 2.99, "USD": 3.49`, "", -1))
		}
	}))
	c.Assert(mockServer, NotNil)
	defer mockServer.Close()

	mockServerURL, _ := url.Parse(mockServer.URL)
	cfg := Config{
		StoreBaseURL: mockServerURL,
		DetailFields: []string{},
	}
	sto := New(&cfg, nil)

	snaps, err := sto.Find(&Search{Query: "hello"}, nil)
	c.Check(err, IsNil)
	c.Assert(snaps, HasLen, 1)
	c.Assert(n, Equals, 2)
}

func (s *storeTestSuite) TestFindAuthFailed(c *C) {
	mockServer := httptest.NewServer(http.HandlerFunc(func(w http.ResponseWriter, r *http.Request) {
		switch r.URL.Path {
		case searchPath:
			// check authorization is set
			authorization := r.Header.Get("Authorization")
			c.Check(authorization, Equals, s.expectedAuthorization(c, s.user))

			query := r.URL.Query()
			c.Check(query.Get("q"), Equals, "foo")
			if release.OnClassic {
				c.Check(query.Get("confinement"), Matches, `strict,classic|classic,strict`)
			} else {
				c.Check(query.Get("confinement"), Equals, "strict")
			}
			w.Header().Set("Content-Type", "application/hal+json")
			io.WriteString(w, MockSearchJSON)
		case ordersPath:
			c.Check(r.Header.Get("Authorization"), Equals, s.expectedAuthorization(c, s.user))
			c.Check(r.Header.Get("Accept"), Equals, jsonContentType)
			c.Check(r.URL.Path, Equals, ordersPath)
			w.WriteHeader(401)
			io.WriteString(w, "{}")
		default:
			c.Fatalf("unexpected query %s %s", r.Method, r.URL.Path)
		}
	}))
	c.Assert(mockServer, NotNil)
	defer mockServer.Close()

	mockServerURL, _ := url.Parse(mockServer.URL)
	cfg := Config{
		StoreBaseURL: mockServerURL,
		DetailFields: []string{}, // make the error less noisy
	}
	sto := New(&cfg, nil)

	snaps, err := sto.Find(&Search{Query: "foo"}, s.user)
	c.Assert(err, IsNil)

	// Check that we log an error.
	c.Check(s.logbuf.String(), Matches, "(?ms).* cannot get user orders: invalid credentials")

	// But still successfully return snap information.
	c.Assert(snaps, HasLen, 1)
	c.Check(snaps[0].SnapID, Equals, helloWorldSnapID)
	c.Check(snaps[0].Prices, DeepEquals, map[string]float64{"EUR": 2.99, "USD": 3.49})
	c.Check(snaps[0].MustBuy, Equals, true)
}

func (s *storeTestSuite) TestFindCommonIDs(c *C) {
	n := 0
	mockServer := httptest.NewServer(http.HandlerFunc(func(w http.ResponseWriter, r *http.Request) {
		assertRequest(c, r, "GET", searchPath)
		query := r.URL.Query()

		name := query.Get("name")
		q := query.Get("q")

		switch n {
		case 0:
			c.Check(r.URL.Path, Matches, ".*/search")
			c.Check(name, Equals, "")
			c.Check(q, Equals, "foo")
		default:
			c.Fatalf("what? %d", n)
		}

		w.Header().Set("Content-Type", "application/hal+json")
		w.WriteHeader(200)
		io.WriteString(w, strings.Replace(MockSearchJSON,
			`"common_ids": []`,
			`"common_ids": ["org.hello"]`, -1))

		n++
	}))
	c.Assert(mockServer, NotNil)
	defer mockServer.Close()

	serverURL, _ := url.Parse(mockServer.URL)
	cfg := Config{
		StoreBaseURL: serverURL,
	}
	sto := New(&cfg, nil)

	infos, err := sto.Find(&Search{Query: "foo"}, nil)
	c.Check(err, IsNil)
	c.Assert(infos, HasLen, 1)
	c.Check(infos[0].CommonIDs, DeepEquals, []string{"org.hello"})
}

func (s *storeTestSuite) TestCurrentSnap(c *C) {
	cand := &RefreshCandidate{
		SnapID:   helloWorldSnapID,
		Channel:  "stable",
		Revision: snap.R(1),
		Epoch:    *snap.E("1"),
	}
	cs := currentSnap(cand)
	c.Assert(cs, NotNil)
	c.Check(cs.SnapID, Equals, cand.SnapID)
	c.Check(cs.Channel, Equals, cand.Channel)
	c.Check(cs.Epoch, DeepEquals, cand.Epoch)
	c.Check(cs.Revision, Equals, cand.Revision.N)
	c.Check(cs.IgnoreValidation, Equals, cand.IgnoreValidation)
	c.Check(s.logbuf.String(), Equals, "")
}

func (s *storeTestSuite) TestCurrentSnapIgnoreValidation(c *C) {
	cand := &RefreshCandidate{
		SnapID:           helloWorldSnapID,
		Channel:          "stable",
		Revision:         snap.R(1),
		Epoch:            *snap.E("1"),
		IgnoreValidation: true,
	}
	cs := currentSnap(cand)
	c.Assert(cs, NotNil)
	c.Check(cs.SnapID, Equals, cand.SnapID)
	c.Check(cs.Channel, Equals, cand.Channel)
	c.Check(cs.Epoch, DeepEquals, cand.Epoch)
	c.Check(cs.Revision, Equals, cand.Revision.N)
	c.Check(cs.IgnoreValidation, Equals, cand.IgnoreValidation)
	c.Check(s.logbuf.String(), Equals, "")
}

func (s *storeTestSuite) TestCurrentSnapNoChannel(c *C) {
	cand := &RefreshCandidate{
		SnapID:   helloWorldSnapID,
		Revision: snap.R(1),
		Epoch:    *snap.E("1"),
	}
	cs := currentSnap(cand)
	c.Assert(cs, NotNil)
	c.Check(cs.SnapID, Equals, cand.SnapID)
	c.Check(cs.Channel, Equals, "stable")
	c.Check(cs.Epoch, DeepEquals, cand.Epoch)
	c.Check(cs.Revision, Equals, cand.Revision.N)
	c.Check(s.logbuf.String(), Equals, "")
}

func (s *storeTestSuite) TestCurrentSnapNilNoID(c *C) {
	cand := &RefreshCandidate{
		SnapID:   "",
		Revision: snap.R(1),
	}
	cs := currentSnap(cand)
	c.Assert(cs, IsNil)
	c.Check(s.logbuf.String(), Matches, "(?m).* an empty SnapID but a store revision!")
}

func (s *storeTestSuite) TestCurrentSnapNilLocalRevision(c *C) {
	cand := &RefreshCandidate{
		SnapID:   helloWorldSnapID,
		Revision: snap.R("x1"),
	}
	cs := currentSnap(cand)
	c.Assert(cs, IsNil)
	c.Check(s.logbuf.String(), Matches, "(?m).* a non-empty SnapID but a non-store revision!")
}

func (s *storeTestSuite) TestCurrentSnapNilLocalRevisionNoID(c *C) {
	cand := &RefreshCandidate{
		SnapID:   "",
		Revision: snap.R("x1"),
	}
	cs := currentSnap(cand)
	c.Assert(cs, IsNil)
	c.Check(s.logbuf.String(), Equals, "")
}

func (s *storeTestSuite) TestCurrentSnapRevLocalRevWithAmendHappy(c *C) {
	cand := &RefreshCandidate{
		SnapID:   helloWorldSnapID,
		Revision: snap.R("x1"),
		Amend:    true,
	}
	cs := currentSnap(cand)
	c.Assert(cs, NotNil)
	c.Check(cs.SnapID, Equals, cand.SnapID)
	c.Check(cs.Revision, Equals, cand.Revision.N)
	c.Check(s.logbuf.String(), Equals, "")
}

func (s *storeTestSuite) TestAuthLocationDependsOnEnviron(c *C) {
	c.Assert(os.Setenv("SNAPPY_USE_STAGING_STORE", ""), IsNil)
	before := authLocation()

	c.Assert(os.Setenv("SNAPPY_USE_STAGING_STORE", "1"), IsNil)
	defer os.Setenv("SNAPPY_USE_STAGING_STORE", "")
	after := authLocation()

	c.Check(before, Not(Equals), after)
}

func (s *storeTestSuite) TestAuthURLDependsOnEnviron(c *C) {
	c.Assert(os.Setenv("SNAPPY_USE_STAGING_STORE", ""), IsNil)
	before := authURL()

	c.Assert(os.Setenv("SNAPPY_USE_STAGING_STORE", "1"), IsNil)
	defer os.Setenv("SNAPPY_USE_STAGING_STORE", "")
	after := authURL()

	c.Check(before, Not(Equals), after)
}

func (s *storeTestSuite) TestApiURLDependsOnEnviron(c *C) {
	c.Assert(os.Setenv("SNAPPY_USE_STAGING_STORE", ""), IsNil)
	before := apiURL()

	c.Assert(os.Setenv("SNAPPY_USE_STAGING_STORE", "1"), IsNil)
	defer os.Setenv("SNAPPY_USE_STAGING_STORE", "")
	after := apiURL()

	c.Check(before, Not(Equals), after)
}

func (s *storeTestSuite) TestStoreURLDependsOnEnviron(c *C) {
	// This also depends on the API URL, but that's tested separately (see
	// TestApiURLDependsOnEnviron).
	api := apiURL()

	c.Assert(os.Setenv("SNAPPY_FORCE_CPI_URL", ""), IsNil)
	c.Assert(os.Setenv("SNAPPY_FORCE_API_URL", ""), IsNil)

	// Test in order of precedence (low first) leaving env vars set as we go ...

	u, err := storeURL(api)
	c.Assert(err, IsNil)
	c.Check(u.String(), Matches, api.String()+".*")

	c.Assert(os.Setenv("SNAPPY_FORCE_API_URL", "https://force-api.local/"), IsNil)
	defer os.Setenv("SNAPPY_FORCE_API_URL", "")
	u, err = storeURL(api)
	c.Assert(err, IsNil)
	c.Check(u.String(), Matches, "https://force-api.local/.*")

	c.Assert(os.Setenv("SNAPPY_FORCE_CPI_URL", "https://force-cpi.local/api/v1/"), IsNil)
	defer os.Setenv("SNAPPY_FORCE_CPI_URL", "")
	u, err = storeURL(api)
	c.Assert(err, IsNil)
	c.Check(u.String(), Matches, "https://force-cpi.local/.*")
}

func (s *storeTestSuite) TestStoreURLBadEnvironAPI(c *C) {
	c.Assert(os.Setenv("SNAPPY_FORCE_API_URL", "://force-api.local/"), IsNil)
	defer os.Setenv("SNAPPY_FORCE_API_URL", "")
	_, err := storeURL(apiURL())
	c.Check(err, ErrorMatches, "invalid SNAPPY_FORCE_API_URL: parse ://force-api.local/: missing protocol scheme")
}

func (s *storeTestSuite) TestStoreURLBadEnvironCPI(c *C) {
	c.Assert(os.Setenv("SNAPPY_FORCE_CPI_URL", "://force-cpi.local/api/v1/"), IsNil)
	defer os.Setenv("SNAPPY_FORCE_CPI_URL", "")
	_, err := storeURL(apiURL())
	c.Check(err, ErrorMatches, "invalid SNAPPY_FORCE_CPI_URL: parse ://force-cpi.local/: missing protocol scheme")
}

func (s *storeTestSuite) TestStoreDeveloperURLDependsOnEnviron(c *C) {
	c.Assert(os.Setenv("SNAPPY_USE_STAGING_STORE", ""), IsNil)
	before := storeDeveloperURL()

	c.Assert(os.Setenv("SNAPPY_USE_STAGING_STORE", "1"), IsNil)
	defer os.Setenv("SNAPPY_USE_STAGING_STORE", "")
	after := storeDeveloperURL()

	c.Check(before, Not(Equals), after)
}

func (s *storeTestSuite) TestDefaultConfig(c *C) {
	c.Check(defaultConfig.StoreBaseURL.String(), Equals, "https://api.snapcraft.io/")
	c.Check(defaultConfig.AssertionsBaseURL, IsNil)
}

func (s *storeTestSuite) TestNew(c *C) {
	aStore := New(nil, nil)
	c.Assert(aStore, NotNil)
	// check for fields
	c.Check(aStore.detailFields, DeepEquals, defaultConfig.DetailFields)
}

var testAssertion = `type: snap-declaration
authority-id: super
series: 16
snap-id: snapidfoo
publisher-id: devidbaz
snap-name: mysnap
timestamp: 2016-03-30T12:22:16Z
sign-key-sha3-384: Jv8_JiHiIzJVcO9M55pPdqSDWUvuhfDIBJUS-3VW7F_idjix7Ffn5qMxB21ZQuij

openpgp wsBcBAABCAAQBQJW+8VBCRDWhXkqAWcrfgAAQ9gIABZFgMPByJZeUE835FkX3/y2hORn
AzE3R1ktDkQEVe/nfVDMACAuaw1fKmUS4zQ7LIrx/AZYw5i0vKVmJszL42LBWVsqR0+p9Cxebzv9
U2VUSIajEsUUKkBwzD8wxFzagepFlScif1NvCGZx0vcGUOu0Ent0v+gqgAv21of4efKqEW7crlI1
T/A8LqZYmIzKRHGwCVucCyAUD8xnwt9nyWLgLB+LLPOVFNK8SR6YyNsX05Yz1BUSndBfaTN8j/k8
8isKGZE6P0O9ozBbNIAE8v8NMWQegJ4uWuil7D3psLkzQIrxSypk9TrQ2GlIG2hJdUovc5zBuroe
xS4u9rVT6UY=`

func (s *storeTestSuite) TestAssertion(c *C) {
	restore := asserts.MockMaxSupportedFormat(asserts.SnapDeclarationType, 88)
	defer restore()
	mockServer := httptest.NewServer(http.HandlerFunc(func(w http.ResponseWriter, r *http.Request) {
		assertRequest(c, r, "GET", "/api/v1/snaps/assertions/.*")
		// check device authorization is set, implicitly checking doRequest was used
		c.Check(r.Header.Get("X-Device-Authorization"), Equals, `Macaroon root="device-macaroon"`)

		c.Check(r.Header.Get("Accept"), Equals, "application/x.ubuntu.assertion")
		c.Check(r.URL.Path, Matches, ".*/snap-declaration/16/snapidfoo")
		c.Check(r.URL.Query().Get("max-format"), Equals, "88")
		io.WriteString(w, testAssertion)
	}))

	c.Assert(mockServer, NotNil)
	defer mockServer.Close()

	mockServerURL, _ := url.Parse(mockServer.URL)
	cfg := Config{
		StoreBaseURL: mockServerURL,
	}
	authContext := &testAuthContext{c: c, device: s.device}
	sto := New(&cfg, authContext)

	a, err := sto.Assertion(asserts.SnapDeclarationType, []string{"16", "snapidfoo"}, nil)
	c.Assert(err, IsNil)
	c.Check(a, NotNil)
	c.Check(a.Type(), Equals, asserts.SnapDeclarationType)
}

func (s *storeTestSuite) TestAssertionProxyStoreFromAuthContext(c *C) {
	restore := asserts.MockMaxSupportedFormat(asserts.SnapDeclarationType, 88)
	defer restore()
	mockServer := httptest.NewServer(http.HandlerFunc(func(w http.ResponseWriter, r *http.Request) {
		assertRequest(c, r, "GET", "/api/v1/snaps/assertions/.*")
		// check device authorization is set, implicitly checking doRequest was used
		c.Check(r.Header.Get("X-Device-Authorization"), Equals, `Macaroon root="device-macaroon"`)

		c.Check(r.Header.Get("Accept"), Equals, "application/x.ubuntu.assertion")
		c.Check(r.URL.Path, Matches, ".*/snap-declaration/16/snapidfoo")
		c.Check(r.URL.Query().Get("max-format"), Equals, "88")
		io.WriteString(w, testAssertion)
	}))

	c.Assert(mockServer, NotNil)
	defer mockServer.Close()

	mockServerURL, _ := url.Parse(mockServer.URL)
	nowhereURL, err := url.Parse("http://nowhere.invalid")
	c.Assert(err, IsNil)
	cfg := Config{
		AssertionsBaseURL: nowhereURL,
	}
	authContext := &testAuthContext{
		c:             c,
		device:        s.device,
		proxyStoreID:  "foo",
		proxyStoreURL: mockServerURL,
	}
	sto := New(&cfg, authContext)

	a, err := sto.Assertion(asserts.SnapDeclarationType, []string{"16", "snapidfoo"}, nil)
	c.Assert(err, IsNil)
	c.Check(a, NotNil)
	c.Check(a.Type(), Equals, asserts.SnapDeclarationType)
}

func (s *storeTestSuite) TestAssertionNotFound(c *C) {
	mockServer := httptest.NewServer(http.HandlerFunc(func(w http.ResponseWriter, r *http.Request) {
		assertRequest(c, r, "GET", "/api/v1/snaps/assertions/.*")
		c.Check(r.Header.Get("Accept"), Equals, "application/x.ubuntu.assertion")
		c.Check(r.URL.Path, Matches, ".*/snap-declaration/16/snapidfoo")
		w.Header().Set("Content-Type", "application/problem+json")
		w.WriteHeader(404)
		io.WriteString(w, `{"status": 404,"title": "not found"}`)
	}))

	c.Assert(mockServer, NotNil)
	defer mockServer.Close()

	mockServerURL, _ := url.Parse(mockServer.URL)
	cfg := Config{
		AssertionsBaseURL: mockServerURL,
	}
	sto := New(&cfg, nil)

	_, err := sto.Assertion(asserts.SnapDeclarationType, []string{"16", "snapidfoo"}, nil)
	c.Check(asserts.IsNotFound(err), Equals, true)
	c.Check(err, DeepEquals, &asserts.NotFoundError{
		Type: asserts.SnapDeclarationType,
		Headers: map[string]string{
			"series":  "16",
			"snap-id": "snapidfoo",
		},
	})
}

func (s *storeTestSuite) TestAssertion500(c *C) {
	var n = 0
	mockServer := httptest.NewServer(http.HandlerFunc(func(w http.ResponseWriter, r *http.Request) {
		assertRequest(c, r, "GET", "/api/v1/snaps/assertions/.*")
		n++
		w.WriteHeader(500)
	}))

	c.Assert(mockServer, NotNil)
	defer mockServer.Close()

	mockServerURL, _ := url.Parse(mockServer.URL)
	cfg := Config{
		AssertionsBaseURL: mockServerURL,
	}
	sto := New(&cfg, nil)

	_, err := sto.Assertion(asserts.SnapDeclarationType, []string{"16", "snapidfoo"}, nil)
	c.Assert(err, ErrorMatches, `cannot fetch assertion: got unexpected HTTP status code 500 via .+`)
	c.Assert(n, Equals, 5)
}

func (s *storeTestSuite) TestSuggestedCurrency(c *C) {
	suggestedCurrency := "GBP"

	mockServer := httptest.NewServer(http.HandlerFunc(func(w http.ResponseWriter, r *http.Request) {
		assertRequest(c, r, "GET", infoPathPattern)
		w.Header().Set("X-Suggested-Currency", suggestedCurrency)
		w.WriteHeader(200)

		io.WriteString(w, mockInfoJSON)
	}))

	c.Assert(mockServer, NotNil)
	defer mockServer.Close()

	mockServerURL, _ := url.Parse(mockServer.URL)
	cfg := Config{
		StoreBaseURL: mockServerURL,
	}
	sto := New(&cfg, nil)

	// the store doesn't know the currency until after the first search, so fall back to dollars
	c.Check(sto.SuggestedCurrency(), Equals, "USD")

	// we should soon have a suggested currency
	spec := SnapSpec{
		Name: "hello-world",
	}
	result, err := sto.SnapInfo(spec, nil)
	c.Assert(err, IsNil)
	c.Assert(result, NotNil)
	c.Check(sto.SuggestedCurrency(), Equals, "GBP")

	suggestedCurrency = "EUR"

	// checking the currency updates
	result, err = sto.SnapInfo(spec, nil)
	c.Assert(err, IsNil)
	c.Assert(result, NotNil)
	c.Check(sto.SuggestedCurrency(), Equals, "EUR")
}

func (s *storeTestSuite) TestDecorateOrders(c *C) {
	mockPurchasesServer := httptest.NewServer(http.HandlerFunc(func(w http.ResponseWriter, r *http.Request) {
		assertRequest(c, r, "GET", ordersPath)
		// check device authorization is set, implicitly checking doRequest was used
		c.Check(r.Header.Get("X-Device-Authorization"), Equals, `Macaroon root="device-macaroon"`)
		c.Check(r.Header.Get("Accept"), Equals, jsonContentType)
		c.Check(r.Header.Get("Authorization"), Equals, s.expectedAuthorization(c, s.user))
		c.Check(r.URL.Path, Equals, ordersPath)
		io.WriteString(w, mockOrdersJSON)
	}))

	c.Assert(mockPurchasesServer, NotNil)
	defer mockPurchasesServer.Close()

	mockServerURL, _ := url.Parse(mockPurchasesServer.URL)
	authContext := &testAuthContext{c: c, device: s.device, user: s.user}
	cfg := Config{
		StoreBaseURL: mockServerURL,
	}
	sto := New(&cfg, authContext)

	helloWorld := &snap.Info{}
	helloWorld.SnapID = helloWorldSnapID
	helloWorld.Prices = map[string]float64{"USD": 1.23}
	helloWorld.Paid = true

	funkyApp := &snap.Info{}
	funkyApp.SnapID = funkyAppSnapID
	funkyApp.Prices = map[string]float64{"USD": 2.34}
	funkyApp.Paid = true

	otherApp := &snap.Info{}
	otherApp.SnapID = "other"
	otherApp.Prices = map[string]float64{"USD": 3.45}
	otherApp.Paid = true

	otherApp2 := &snap.Info{}
	otherApp2.SnapID = "other2"

	snaps := []*snap.Info{helloWorld, funkyApp, otherApp, otherApp2}

	err := sto.decorateOrders(snaps, s.user)
	c.Assert(err, IsNil)

	c.Check(helloWorld.MustBuy, Equals, false)
	c.Check(funkyApp.MustBuy, Equals, false)
	c.Check(otherApp.MustBuy, Equals, true)
	c.Check(otherApp2.MustBuy, Equals, false)
}

func (s *storeTestSuite) TestDecorateOrdersFailedAccess(c *C) {
	mockPurchasesServer := httptest.NewServer(http.HandlerFunc(func(w http.ResponseWriter, r *http.Request) {
		assertRequest(c, r, "GET", ordersPath)
		c.Check(r.Header.Get("Authorization"), Equals, s.expectedAuthorization(c, s.user))
		c.Check(r.Header.Get("Accept"), Equals, jsonContentType)
		c.Check(r.URL.Path, Equals, ordersPath)
		w.WriteHeader(401)
		io.WriteString(w, "{}")
	}))

	c.Assert(mockPurchasesServer, NotNil)
	defer mockPurchasesServer.Close()

	mockServerURL, _ := url.Parse(mockPurchasesServer.URL)
	cfg := Config{
		StoreBaseURL: mockServerURL,
	}
	sto := New(&cfg, nil)

	helloWorld := &snap.Info{}
	helloWorld.SnapID = helloWorldSnapID
	helloWorld.Prices = map[string]float64{"USD": 1.23}
	helloWorld.Paid = true

	funkyApp := &snap.Info{}
	funkyApp.SnapID = funkyAppSnapID
	funkyApp.Prices = map[string]float64{"USD": 2.34}
	funkyApp.Paid = true

	otherApp := &snap.Info{}
	otherApp.SnapID = "other"
	otherApp.Prices = map[string]float64{"USD": 3.45}
	otherApp.Paid = true

	otherApp2 := &snap.Info{}
	otherApp2.SnapID = "other2"

	snaps := []*snap.Info{helloWorld, funkyApp, otherApp, otherApp2}

	err := sto.decorateOrders(snaps, s.user)
	c.Assert(err, NotNil)

	c.Check(helloWorld.MustBuy, Equals, true)
	c.Check(funkyApp.MustBuy, Equals, true)
	c.Check(otherApp.MustBuy, Equals, true)
	c.Check(otherApp2.MustBuy, Equals, false)
}

func (s *storeTestSuite) TestDecorateOrdersNoAuth(c *C) {
	cfg := Config{}
	sto := New(&cfg, nil)

	helloWorld := &snap.Info{}
	helloWorld.SnapID = helloWorldSnapID
	helloWorld.Prices = map[string]float64{"USD": 1.23}
	helloWorld.Paid = true

	funkyApp := &snap.Info{}
	funkyApp.SnapID = funkyAppSnapID
	funkyApp.Prices = map[string]float64{"USD": 2.34}
	funkyApp.Paid = true

	otherApp := &snap.Info{}
	otherApp.SnapID = "other"
	otherApp.Prices = map[string]float64{"USD": 3.45}
	otherApp.Paid = true

	otherApp2 := &snap.Info{}
	otherApp2.SnapID = "other2"

	snaps := []*snap.Info{helloWorld, funkyApp, otherApp, otherApp2}

	err := sto.decorateOrders(snaps, nil)
	c.Assert(err, IsNil)

	c.Check(helloWorld.MustBuy, Equals, true)
	c.Check(funkyApp.MustBuy, Equals, true)
	c.Check(otherApp.MustBuy, Equals, true)
	c.Check(otherApp2.MustBuy, Equals, false)
}

func (s *storeTestSuite) TestDecorateOrdersAllFree(c *C) {
	requestRecieved := false

	mockPurchasesServer := httptest.NewServer(http.HandlerFunc(func(w http.ResponseWriter, r *http.Request) {
		c.Error(r.URL.Path)
		c.Check(r.Header.Get("Accept"), Equals, jsonContentType)
		requestRecieved = true
		io.WriteString(w, `{"orders": []}`)
	}))

	c.Assert(mockPurchasesServer, NotNil)
	defer mockPurchasesServer.Close()

	mockServerURL, _ := url.Parse(mockPurchasesServer.URL)
	cfg := Config{
		StoreBaseURL: mockServerURL,
	}

	sto := New(&cfg, nil)

	// This snap is free
	helloWorld := &snap.Info{}
	helloWorld.SnapID = helloWorldSnapID

	// This snap is also free
	funkyApp := &snap.Info{}
	funkyApp.SnapID = funkyAppSnapID

	snaps := []*snap.Info{helloWorld, funkyApp}

	// There should be no request to the purchase server.
	err := sto.decorateOrders(snaps, s.user)
	c.Assert(err, IsNil)
	c.Check(requestRecieved, Equals, false)
}

func (s *storeTestSuite) TestDecorateOrdersSingle(c *C) {
	mockPurchasesServer := httptest.NewServer(http.HandlerFunc(func(w http.ResponseWriter, r *http.Request) {
		c.Check(r.Header.Get("Authorization"), Equals, s.expectedAuthorization(c, s.user))
		c.Check(r.Header.Get("X-Device-Authorization"), Equals, `Macaroon root="device-macaroon"`)
		c.Check(r.Header.Get("Accept"), Equals, jsonContentType)
		c.Check(r.URL.Path, Equals, ordersPath)
		io.WriteString(w, mockSingleOrderJSON)
	}))

	c.Assert(mockPurchasesServer, NotNil)
	defer mockPurchasesServer.Close()

	mockServerURL, _ := url.Parse(mockPurchasesServer.URL)
	authContext := &testAuthContext{c: c, device: s.device, user: s.user}
	cfg := Config{
		StoreBaseURL: mockServerURL,
	}
	sto := New(&cfg, authContext)

	helloWorld := &snap.Info{}
	helloWorld.SnapID = helloWorldSnapID
	helloWorld.Prices = map[string]float64{"USD": 1.23}
	helloWorld.Paid = true

	snaps := []*snap.Info{helloWorld}

	err := sto.decorateOrders(snaps, s.user)
	c.Assert(err, IsNil)
	c.Check(helloWorld.MustBuy, Equals, false)
}

func (s *storeTestSuite) TestDecorateOrdersSingleFreeSnap(c *C) {
	cfg := Config{}
	sto := New(&cfg, nil)

	helloWorld := &snap.Info{}
	helloWorld.SnapID = helloWorldSnapID

	snaps := []*snap.Info{helloWorld}

	err := sto.decorateOrders(snaps, s.user)
	c.Assert(err, IsNil)
	c.Check(helloWorld.MustBuy, Equals, false)
}

func (s *storeTestSuite) TestDecorateOrdersSingleNotFound(c *C) {
	mockPurchasesServer := httptest.NewServer(http.HandlerFunc(func(w http.ResponseWriter, r *http.Request) {
		assertRequest(c, r, "GET", ordersPath)
		c.Check(r.Header.Get("Authorization"), Equals, s.expectedAuthorization(c, s.user))
		c.Check(r.Header.Get("X-Device-Authorization"), Equals, `Macaroon root="device-macaroon"`)
		c.Check(r.Header.Get("Accept"), Equals, jsonContentType)
		c.Check(r.URL.Path, Equals, ordersPath)
		w.WriteHeader(404)
		io.WriteString(w, "{}")
	}))

	c.Assert(mockPurchasesServer, NotNil)
	defer mockPurchasesServer.Close()

	mockServerURL, _ := url.Parse(mockPurchasesServer.URL)
	authContext := &testAuthContext{c: c, device: s.device, user: s.user}
	cfg := Config{
		StoreBaseURL: mockServerURL,
	}
	sto := New(&cfg, authContext)

	helloWorld := &snap.Info{}
	helloWorld.SnapID = helloWorldSnapID
	helloWorld.Prices = map[string]float64{"USD": 1.23}
	helloWorld.Paid = true

	snaps := []*snap.Info{helloWorld}

	err := sto.decorateOrders(snaps, s.user)
	c.Assert(err, NotNil)
	c.Check(helloWorld.MustBuy, Equals, true)
}

func (s *storeTestSuite) TestDecorateOrdersTokenExpired(c *C) {
	mockPurchasesServer := httptest.NewServer(http.HandlerFunc(func(w http.ResponseWriter, r *http.Request) {
		c.Check(r.Header.Get("Authorization"), Equals, s.expectedAuthorization(c, s.user))
		c.Check(r.Header.Get("X-Device-Authorization"), Equals, `Macaroon root="device-macaroon"`)
		c.Check(r.Header.Get("Accept"), Equals, jsonContentType)
		c.Check(r.URL.Path, Equals, ordersPath)
		w.WriteHeader(401)
		io.WriteString(w, "")
	}))

	c.Assert(mockPurchasesServer, NotNil)
	defer mockPurchasesServer.Close()

	mockServerURL, _ := url.Parse(mockPurchasesServer.URL)
	authContext := &testAuthContext{c: c, device: s.device, user: s.user}
	cfg := Config{
		StoreBaseURL: mockServerURL,
	}
	sto := New(&cfg, authContext)

	helloWorld := &snap.Info{}
	helloWorld.SnapID = helloWorldSnapID
	helloWorld.Prices = map[string]float64{"USD": 1.23}
	helloWorld.Paid = true

	snaps := []*snap.Info{helloWorld}

	err := sto.decorateOrders(snaps, s.user)
	c.Assert(err, NotNil)
	c.Check(helloWorld.MustBuy, Equals, true)
}

func (s *storeTestSuite) TestMustBuy(c *C) {
	// Never need to buy a free snap.
	c.Check(mustBuy(false, true), Equals, false)
	c.Check(mustBuy(false, false), Equals, false)

	// Don't need to buy snaps that have been bought.
	c.Check(mustBuy(true, true), Equals, false)

	// Need to buy snaps that aren't bought.
	c.Check(mustBuy(true, false), Equals, true)
}

var buyTests = []struct {
	suggestedCurrency string
	expectedInput     string
	buyStatus         int
	buyResponse       string
	buyErrorMessage   string
	buyErrorCode      string
	snapID            string
	price             float64
	currency          string
	expectedResult    *BuyResult
	expectedError     string
}{
	{
		// successful buying
		suggestedCurrency: "EUR",
		expectedInput:     `{"snap_id":"` + helloWorldSnapID + `","amount":"0.99","currency":"EUR"}`,
		buyResponse:       mockOrderResponseJSON,
		expectedResult:    &BuyResult{State: "Complete"},
	},
	{
		// failure due to invalid price
		suggestedCurrency: "USD",
		expectedInput:     `{"snap_id":"` + helloWorldSnapID + `","amount":"5.99","currency":"USD"}`,
		buyStatus:         400,
		buyErrorCode:      "invalid-field",
		buyErrorMessage:   "invalid price specified",
		price:             5.99,
		expectedError:     "cannot buy snap: bad request: invalid price specified",
	},
	{
		// failure due to unknown snap ID
		suggestedCurrency: "USD",
		expectedInput:     `{"snap_id":"invalid snap ID","amount":"0.99","currency":"EUR"}`,
		buyStatus:         404,
		buyErrorCode:      "not-found",
		buyErrorMessage:   "Snap package not found",
		snapID:            "invalid snap ID",
		price:             0.99,
		currency:          "EUR",
		expectedError:     "cannot buy snap: server says not found: Snap package not found",
	},
	{
		// failure due to "Purchase failed"
		suggestedCurrency: "USD",
		expectedInput:     `{"snap_id":"` + helloWorldSnapID + `","amount":"1.23","currency":"USD"}`,
		buyStatus:         402, // Payment Required
		buyErrorCode:      "request-failed",
		buyErrorMessage:   "Purchase failed",
		expectedError:     "payment declined",
	},
	{
		// failure due to no payment methods
		suggestedCurrency: "USD",
		expectedInput:     `{"snap_id":"` + helloWorldSnapID + `","amount":"1.23","currency":"USD"}`,
		buyStatus:         403,
		buyErrorCode:      "no-payment-methods",
		buyErrorMessage:   "No payment methods associated with your account.",
		expectedError:     "no payment methods",
	},
	{
		// failure due to terms of service not accepted
		suggestedCurrency: "USD",
		expectedInput:     `{"snap_id":"` + helloWorldSnapID + `","amount":"1.23","currency":"USD"}`,
		buyStatus:         403,
		buyErrorCode:      "tos-not-accepted",
		buyErrorMessage:   "You must accept the latest terms of service first.",
		expectedError:     "terms of service not accepted",
	},
}

func (s *storeTestSuite) TestBuy500(c *C) {
	n := 0
	mockServer := httptest.NewServer(http.HandlerFunc(func(w http.ResponseWriter, r *http.Request) {
		switch r.URL.Path {
		case detailsPath("hello-world"):
			n++
			w.WriteHeader(500)
		case buyPath:
		case customersMePath:
			// default 200 response
		default:
			c.Fatalf("unexpected query %s %s", r.Method, r.URL.Path)
		}
	}))
	c.Assert(mockServer, NotNil)
	defer mockServer.Close()

	mockServerURL, _ := url.Parse(mockServer.URL)
	authContext := &testAuthContext{c: c, device: s.device, user: s.user}
	cfg := Config{
		StoreBaseURL: mockServerURL,
	}
	sto := New(&cfg, authContext)

	buyOptions := &BuyOptions{
		SnapID:   helloWorldSnapID,
		Currency: "USD",
		Price:    1,
	}
	_, err := sto.Buy(buyOptions, s.user)
	c.Assert(err, NotNil)
}

func (s *storeTestSuite) TestBuy(c *C) {
	for _, test := range buyTests {
		searchServerCalled := false
		purchaseServerGetCalled := false
		purchaseServerPostCalled := false
		mockServer := httptest.NewServer(http.HandlerFunc(func(w http.ResponseWriter, r *http.Request) {
			switch r.URL.Path {
			case infoPath("hello-world"):
				c.Assert(r.Method, Equals, "GET")
				w.Header().Set("Content-Type", "application/json")
				w.Header().Set("X-Suggested-Currency", test.suggestedCurrency)
				w.WriteHeader(200)
				io.WriteString(w, mockInfoJSON)
				searchServerCalled = true
			case ordersPath:
				c.Assert(r.Method, Equals, "GET")
				c.Check(r.Header.Get("X-Device-Authorization"), Equals, `Macaroon root="device-macaroon"`)
				c.Check(r.Header.Get("Accept"), Equals, jsonContentType)
				c.Check(r.Header.Get("Authorization"), Equals, s.expectedAuthorization(c, s.user))
				io.WriteString(w, `{"orders": []}`)
				purchaseServerGetCalled = true
			case buyPath:
				c.Assert(r.Method, Equals, "POST")
				// check device authorization is set, implicitly checking doRequest was used
				c.Check(r.Header.Get("X-Device-Authorization"), Equals, `Macaroon root="device-macaroon"`)
				c.Check(r.Header.Get("Authorization"), Equals, s.expectedAuthorization(c, s.user))
				c.Check(r.Header.Get("Accept"), Equals, jsonContentType)
				c.Check(r.Header.Get("Content-Type"), Equals, jsonContentType)
				c.Check(r.URL.Path, Equals, buyPath)
				jsonReq, err := ioutil.ReadAll(r.Body)
				c.Assert(err, IsNil)
				c.Check(string(jsonReq), Equals, test.expectedInput)
				if test.buyErrorCode == "" {
					io.WriteString(w, test.buyResponse)
				} else {
					w.WriteHeader(test.buyStatus)
					// TODO(matt): this is fugly!
					fmt.Fprintf(w, `
{
	"error_list": [
		{
			"code": "%s",
			"message": "%s"
		}
	]
}`, test.buyErrorCode, test.buyErrorMessage)
				}

				purchaseServerPostCalled = true
			default:
				c.Fatalf("unexpected query %s %s", r.Method, r.URL.Path)
			}
		}))
		c.Assert(mockServer, NotNil)
		defer mockServer.Close()

		mockServerURL, _ := url.Parse(mockServer.URL)
		authContext := &testAuthContext{c: c, device: s.device, user: s.user}
		cfg := Config{
			StoreBaseURL: mockServerURL,
		}
		sto := New(&cfg, authContext)

		// Find the snap first
		spec := SnapSpec{
			Name: "hello-world",
		}
		snap, err := sto.SnapInfo(spec, s.user)
		c.Assert(snap, NotNil)
		c.Assert(err, IsNil)

		buyOptions := &BuyOptions{
			SnapID:   snap.SnapID,
			Currency: sto.SuggestedCurrency(),
			Price:    snap.Prices[sto.SuggestedCurrency()],
		}
		if test.snapID != "" {
			buyOptions.SnapID = test.snapID
		}
		if test.currency != "" {
			buyOptions.Currency = test.currency
		}
		if test.price > 0 {
			buyOptions.Price = test.price
		}
		result, err := sto.Buy(buyOptions, s.user)

		c.Check(result, DeepEquals, test.expectedResult)
		if test.expectedError == "" {
			c.Check(err, IsNil)
		} else {
			c.Assert(err, NotNil)
			c.Check(err.Error(), Equals, test.expectedError)
		}

		c.Check(searchServerCalled, Equals, true)
		c.Check(purchaseServerGetCalled, Equals, true)
		c.Check(purchaseServerPostCalled, Equals, true)
	}
}

func (s *storeTestSuite) TestBuyFailArgumentChecking(c *C) {
	sto := New(&Config{}, nil)

	// no snap ID
	result, err := sto.Buy(&BuyOptions{
		Price:    1.0,
		Currency: "USD",
	}, s.user)
	c.Assert(result, IsNil)
	c.Assert(err, NotNil)
	c.Check(err.Error(), Equals, "cannot buy snap: snap ID missing")

	// no price
	result, err = sto.Buy(&BuyOptions{
		SnapID:   "snap ID",
		Currency: "USD",
	}, s.user)
	c.Assert(result, IsNil)
	c.Assert(err, NotNil)
	c.Check(err.Error(), Equals, "cannot buy snap: invalid expected price")

	// no currency
	result, err = sto.Buy(&BuyOptions{
		SnapID: "snap ID",
		Price:  1.0,
	}, s.user)
	c.Assert(result, IsNil)
	c.Assert(err, NotNil)
	c.Check(err.Error(), Equals, "cannot buy snap: currency missing")

	// no user
	result, err = sto.Buy(&BuyOptions{
		SnapID:   "snap ID",
		Price:    1.0,
		Currency: "USD",
	}, nil)
	c.Assert(result, IsNil)
	c.Assert(err, NotNil)
	c.Check(err.Error(), Equals, "you need to log in first")
}

var readyToBuyTests = []struct {
	Input      func(w http.ResponseWriter)
	Test       func(c *C, err error)
	NumOfCalls int
}{
	{
		// A user account the is ready for buying
		Input: func(w http.ResponseWriter) {
			io.WriteString(w, `
{
  "latest_tos_date": "2016-09-14T00:00:00+00:00",
  "accepted_tos_date": "2016-09-14T15:56:49+00:00",
  "latest_tos_accepted": true,
  "has_payment_method": true
}
`)
		},
		Test: func(c *C, err error) {
			c.Check(err, IsNil)
		},
		NumOfCalls: 1,
	},
	{
		// A user account that hasn't accepted the TOS
		Input: func(w http.ResponseWriter) {
			io.WriteString(w, `
{
  "latest_tos_date": "2016-10-14T00:00:00+00:00",
  "accepted_tos_date": "2016-09-14T15:56:49+00:00",
  "latest_tos_accepted": false,
  "has_payment_method": true
}
`)
		},
		Test: func(c *C, err error) {
			c.Assert(err, NotNil)
			c.Check(err.Error(), Equals, "terms of service not accepted")
		},
		NumOfCalls: 1,
	},
	{
		// A user account that has no payment method
		Input: func(w http.ResponseWriter) {
			io.WriteString(w, `
{
  "latest_tos_date": "2016-10-14T00:00:00+00:00",
  "accepted_tos_date": "2016-09-14T15:56:49+00:00",
  "latest_tos_accepted": true,
  "has_payment_method": false
}
`)
		},
		Test: func(c *C, err error) {
			c.Assert(err, NotNil)
			c.Check(err.Error(), Equals, "no payment methods")
		},
		NumOfCalls: 1,
	},
	{
		// A user account that has no payment method and has not accepted the TOS
		Input: func(w http.ResponseWriter) {
			io.WriteString(w, `
{
  "latest_tos_date": "2016-10-14T00:00:00+00:00",
  "accepted_tos_date": "2016-09-14T15:56:49+00:00",
  "latest_tos_accepted": false,
  "has_payment_method": false
}
`)
		},
		Test: func(c *C, err error) {
			c.Assert(err, NotNil)
			c.Check(err.Error(), Equals, "no payment methods")
		},
		NumOfCalls: 1,
	},
	{
		// No user account exists
		Input: func(w http.ResponseWriter) {
			w.WriteHeader(404)
			io.WriteString(w, "{}")
		},
		Test: func(c *C, err error) {
			c.Assert(err, NotNil)
			c.Check(err.Error(), Equals, "cannot get customer details: server says no account exists")
		},
		NumOfCalls: 1,
	},
	{
		// An unknown set of errors occurs
		Input: func(w http.ResponseWriter) {
			w.WriteHeader(500)
			io.WriteString(w, `
{
	"error_list": [
		{
			"code": "code 1",
			"message": "message 1"
		},
		{
			"code": "code 2",
			"message": "message 2"
		}
	]
}`)
		},
		Test: func(c *C, err error) {
			c.Assert(err, NotNil)
			c.Check(err.Error(), Equals, `message 1`)
		},
		NumOfCalls: 5,
	},
}

func (s *storeTestSuite) TestReadyToBuy(c *C) {
	for _, test := range readyToBuyTests {
		purchaseServerGetCalled := 0
		mockPurchasesServer := httptest.NewServer(http.HandlerFunc(func(w http.ResponseWriter, r *http.Request) {
			assertRequest(c, r, "GET", customersMePath)
			switch r.Method {
			case "GET":
				// check device authorization is set, implicitly checking doRequest was used
				c.Check(r.Header.Get("X-Device-Authorization"), Equals, `Macaroon root="device-macaroon"`)
				c.Check(r.Header.Get("Authorization"), Equals, s.expectedAuthorization(c, s.user))
				c.Check(r.Header.Get("Accept"), Equals, jsonContentType)
				c.Check(r.URL.Path, Equals, customersMePath)
				test.Input(w)
				purchaseServerGetCalled++
			default:
				c.Error("Unexpected request method: ", r.Method)
			}
		}))

		c.Assert(mockPurchasesServer, NotNil)
		defer mockPurchasesServer.Close()

		mockServerURL, _ := url.Parse(mockPurchasesServer.URL)
		authContext := &testAuthContext{c: c, device: s.device, user: s.user}
		cfg := Config{
			StoreBaseURL: mockServerURL,
		}
		sto := New(&cfg, authContext)

		err := sto.ReadyToBuy(s.user)
		test.Test(c, err)
		c.Check(purchaseServerGetCalled, Equals, test.NumOfCalls)
	}
}

func (s *storeTestSuite) TestDoRequestSetRangeHeaderOnRedirect(c *C) {
	n := 0
	mockServer := httptest.NewServer(http.HandlerFunc(func(w http.ResponseWriter, r *http.Request) {
		switch n {
		case 0:
			http.Redirect(w, r, r.URL.Path+"-else", 302)
			n++
		case 1:
			c.Check(r.URL.Path, Equals, "/somewhere-else")
			rg := r.Header.Get("Range")
			c.Check(rg, Equals, "bytes=5-")
		default:
			panic("got more than 2 requests in this test")
		}
	}))

	c.Assert(mockServer, NotNil)
	defer mockServer.Close()

	url, err := url.Parse(mockServer.URL + "/somewhere")
	c.Assert(err, IsNil)
	reqOptions := &requestOptions{
		Method: "GET",
		URL:    url,
		ExtraHeaders: map[string]string{
			"Range": "bytes=5-",
		},
	}

	sto := New(&Config{}, nil)
	_, err = sto.doRequest(context.TODO(), sto.client, reqOptions, s.user)
	c.Assert(err, IsNil)
}

type cacheObserver struct {
	inCache map[string]bool

	gets []string
	puts []string
}

func (co *cacheObserver) Get(cacheKey, targetPath string) error {
	co.gets = append(co.gets, fmt.Sprintf("%s:%s", cacheKey, targetPath))
	if !co.inCache[cacheKey] {
		return fmt.Errorf("cannot find %s in cache", cacheKey)
	}
	return nil
}
func (co *cacheObserver) Put(cacheKey, sourcePath string) error {
	co.puts = append(co.puts, fmt.Sprintf("%s:%s", cacheKey, sourcePath))
	return nil
}

func (s *storeTestSuite) TestDownloadCacheHit(c *C) {
	oldCache := s.store.cacher
	defer func() { s.store.cacher = oldCache }()
	obs := &cacheObserver{inCache: map[string]bool{"the-snaps-sha3_384": true}}
	s.store.cacher = obs

	download = func(ctx context.Context, name, sha3, url string, user *auth.UserState, s *Store, w io.ReadWriteSeeker, resume int64, pbar progress.Meter) error {
		c.Fatalf("download should not be called when results come from the cache")
		return nil
	}

	snap := &snap.Info{}
	snap.Sha3_384 = "the-snaps-sha3_384"

	path := filepath.Join(c.MkDir(), "downloaded-file")
	err := s.store.Download(context.TODO(), "foo", path, &snap.DownloadInfo, nil, nil)
	c.Assert(err, IsNil)

	c.Check(obs.gets, DeepEquals, []string{fmt.Sprintf("%s:%s", snap.Sha3_384, path)})
	c.Check(obs.puts, IsNil)
}

func (s *storeTestSuite) TestDownloadCacheMiss(c *C) {
	oldCache := s.store.cacher
	defer func() { s.store.cacher = oldCache }()
	obs := &cacheObserver{inCache: map[string]bool{}}
	s.store.cacher = obs

	downloadWasCalled := false
	download = func(ctx context.Context, name, sha3, url string, user *auth.UserState, s *Store, w io.ReadWriteSeeker, resume int64, pbar progress.Meter) error {
		downloadWasCalled = true
		return nil
	}

	snap := &snap.Info{}
	snap.Sha3_384 = "the-snaps-sha3_384"

	path := filepath.Join(c.MkDir(), "downloaded-file")
	err := s.store.Download(context.TODO(), "foo", path, &snap.DownloadInfo, nil, nil)
	c.Assert(err, IsNil)
	c.Check(downloadWasCalled, Equals, true)

	c.Check(obs.gets, DeepEquals, []string{fmt.Sprintf("the-snaps-sha3_384:%s", path)})
	c.Check(obs.puts, DeepEquals, []string{fmt.Sprintf("the-snaps-sha3_384:%s", path)})
}

var (
	helloRefreshedDateStr = "2018-02-27T11:00:00Z"
	helloRefreshedDate    time.Time
)

func init() {
	t, err := time.Parse(time.RFC3339, helloRefreshedDateStr)
	if err != nil {
		panic(err)
	}
	helloRefreshedDate = t
}

func (s *storeTestSuite) TestSnapAction(c *C) {
	restore := release.MockOnClassic(false)
	defer restore()

	mockServer := httptest.NewServer(http.HandlerFunc(func(w http.ResponseWriter, r *http.Request) {
		assertRequest(c, r, "POST", snapActionPath)
		// check device authorization is set, implicitly checking doRequest was used
		c.Check(r.Header.Get("Snap-Device-Authorization"), Equals, `Macaroon root="device-macaroon"`)

		c.Check(r.Header.Get("Snap-Refresh-Managed"), Equals, "")

		// no store ID by default
		storeID := r.Header.Get("Snap-Device-Store")
		c.Check(storeID, Equals, "")

		c.Check(r.Header.Get("Snap-Device-Series"), Equals, release.Series)
		c.Check(r.Header.Get("Snap-Device-Architecture"), Equals, arch.UbuntuArchitecture())
		c.Check(r.Header.Get("Snap-Classic"), Equals, "false")

		jsonReq, err := ioutil.ReadAll(r.Body)
		c.Assert(err, IsNil)
		var req struct {
			Context []map[string]interface{} `json:"context"`
			Fields  []string                 `json:"fields"`
			Actions []map[string]interface{} `json:"actions"`
		}

		err = json.Unmarshal(jsonReq, &req)
		c.Assert(err, IsNil)

		c.Check(req.Fields, DeepEquals, snapActionFields)

		c.Assert(req.Context, HasLen, 1)
		c.Assert(req.Context[0], DeepEquals, map[string]interface{}{
			"snap-id":          helloWorldSnapID,
			"instance-key":     helloWorldSnapID,
			"revision":         float64(1),
			"tracking-channel": "beta",
			"refreshed-date":   helloRefreshedDateStr,
		})
		c.Assert(req.Actions, HasLen, 1)
		c.Assert(req.Actions[0], DeepEquals, map[string]interface{}{
			"action":       "refresh",
			"instance-key": helloWorldSnapID,
			"snap-id":      helloWorldSnapID,
		})

		io.WriteString(w, `{
  "results": [{
     "result": "refresh",
     "instance-key": "buPKUD3TKqCOgLEjjHx5kSiCpIs5cMuQ",
     "snap-id": "buPKUD3TKqCOgLEjjHx5kSiCpIs5cMuQ",
     "name": "hello-world",
     "snap": {
       "snap-id": "buPKUD3TKqCOgLEjjHx5kSiCpIs5cMuQ",
       "name": "hello-world",
       "revision": 26,
       "version": "6.1",
       "publisher": {
          "id": "canonical",
          "username": "canonical",
          "display-name": "Canonical"
       }
     }
  }]
}`)
	}))

	c.Assert(mockServer, NotNil)
	defer mockServer.Close()

	mockServerURL, _ := url.Parse(mockServer.URL)
	cfg := Config{
		StoreBaseURL: mockServerURL,
	}
	authContext := &testAuthContext{c: c, device: s.device}
	sto := New(&cfg, authContext)

	results, err := sto.SnapAction(context.TODO(), []*CurrentSnap{
		{
			Name:            "hello-world",
			SnapID:          helloWorldSnapID,
			TrackingChannel: "beta",
			Revision:        snap.R(1),
			RefreshedDate:   helloRefreshedDate,
		},
	}, []*SnapAction{
		{
			Action: "refresh",
			SnapID: helloWorldSnapID,
		},
	}, nil, nil)
	c.Assert(err, IsNil)
	c.Assert(results, HasLen, 1)
	// TODO parallel-install: use of proper instance/store name
	c.Assert(results[0].InstanceName(), Equals, "hello-world")
	c.Assert(results[0].Revision, Equals, snap.R(26))
	c.Assert(results[0].Version, Equals, "6.1")
	c.Assert(results[0].SnapID, Equals, helloWorldSnapID)
	c.Assert(results[0].PublisherID, Equals, helloWorldDeveloperID)
	c.Assert(results[0].Deltas, HasLen, 0)
}

func (s *storeTestSuite) TestSnapActionNoResults(c *C) {
	restore := release.MockOnClassic(false)
	defer restore()

	mockServer := httptest.NewServer(http.HandlerFunc(func(w http.ResponseWriter, r *http.Request) {
		assertRequest(c, r, "POST", snapActionPath)
		// check device authorization is set, implicitly checking doRequest was used
		c.Check(r.Header.Get("Snap-Device-Authorization"), Equals, `Macaroon root="device-macaroon"`)

		jsonReq, err := ioutil.ReadAll(r.Body)
		c.Assert(err, IsNil)
		var req struct {
			Context []map[string]interface{} `json:"context"`
			Actions []map[string]interface{} `json:"actions"`
		}

		err = json.Unmarshal(jsonReq, &req)
		c.Assert(err, IsNil)

		c.Assert(req.Context, HasLen, 1)
		c.Assert(req.Context[0], DeepEquals, map[string]interface{}{
			"snap-id":          helloWorldSnapID,
			"instance-key":     helloWorldSnapID,
			"revision":         float64(1),
			"tracking-channel": "beta",
			"refreshed-date":   helloRefreshedDateStr,
		})
		c.Assert(req.Actions, HasLen, 0)
		io.WriteString(w, `{
  "results": []
}`)
	}))

	c.Assert(mockServer, NotNil)
	defer mockServer.Close()

	mockServerURL, _ := url.Parse(mockServer.URL)
	cfg := Config{
		StoreBaseURL: mockServerURL,
	}
	authContext := &testAuthContext{c: c, device: s.device}
	sto := New(&cfg, authContext)

	results, err := sto.SnapAction(context.TODO(), []*CurrentSnap{
		{
			Name:            "hello-world",
			SnapID:          helloWorldSnapID,
			TrackingChannel: "beta",
			Revision:        snap.R(1),
			RefreshedDate:   helloRefreshedDate,
		},
	}, nil, nil, nil)
	c.Check(results, HasLen, 0)
	c.Check(err, DeepEquals, &SnapActionError{NoResults: true})

	// local no-op
	results, err = sto.SnapAction(context.TODO(), nil, nil, nil, nil)
	c.Check(results, HasLen, 0)
	c.Check(err, DeepEquals, &SnapActionError{NoResults: true})

	c.Check(err.Error(), Equals, "no install/refresh information results from the store")
}

func (s *storeTestSuite) TestSnapActionRefreshedDateIsOptional(c *C) {
	restore := release.MockOnClassic(false)
	defer restore()

	mockServer := httptest.NewServer(http.HandlerFunc(func(w http.ResponseWriter, r *http.Request) {
		assertRequest(c, r, "POST", snapActionPath)
		// check device authorization is set, implicitly checking doRequest was used
		c.Check(r.Header.Get("Snap-Device-Authorization"), Equals, `Macaroon root="device-macaroon"`)

		jsonReq, err := ioutil.ReadAll(r.Body)
		c.Assert(err, IsNil)
		var req struct {
			Context []map[string]interface{} `json:"context"`
			Actions []map[string]interface{} `json:"actions"`
		}

		err = json.Unmarshal(jsonReq, &req)
		c.Assert(err, IsNil)

		c.Assert(req.Context, HasLen, 1)
		c.Assert(req.Context[0], DeepEquals, map[string]interface{}{
			"snap-id":      helloWorldSnapID,
			"instance-key": helloWorldSnapID,

			"revision":         float64(1),
			"tracking-channel": "beta",
		})
		c.Assert(req.Actions, HasLen, 0)
		io.WriteString(w, `{
  "results": []
}`)
	}))

	c.Assert(mockServer, NotNil)
	defer mockServer.Close()

	mockServerURL, _ := url.Parse(mockServer.URL)
	cfg := Config{
		StoreBaseURL: mockServerURL,
	}
	authContext := &testAuthContext{c: c, device: s.device}
	sto := New(&cfg, authContext)

	results, err := sto.SnapAction(context.TODO(), []*CurrentSnap{
		{
			Name:            "hello-world",
			SnapID:          helloWorldSnapID,
			TrackingChannel: "beta",
			Revision:        snap.R(1),
		},
	}, nil, nil, nil)
	c.Check(results, HasLen, 0)
	c.Check(err, DeepEquals, &SnapActionError{NoResults: true})
}

func (s *storeTestSuite) TestSnapActionSkipBlocked(c *C) {
	mockServer := httptest.NewServer(http.HandlerFunc(func(w http.ResponseWriter, r *http.Request) {
		assertRequest(c, r, "POST", snapActionPath)
		// check device authorization is set, implicitly checking doRequest was used
		c.Check(r.Header.Get("Snap-Device-Authorization"), Equals, `Macaroon root="device-macaroon"`)

		jsonReq, err := ioutil.ReadAll(r.Body)
		c.Assert(err, IsNil)
		var req struct {
			Context []map[string]interface{} `json:"context"`
			Actions []map[string]interface{} `json:"actions"`
		}

		err = json.Unmarshal(jsonReq, &req)
		c.Assert(err, IsNil)

		c.Assert(req.Context, HasLen, 1)
		c.Assert(req.Context[0], DeepEquals, map[string]interface{}{
			"snap-id":          helloWorldSnapID,
			"instance-key":     helloWorldSnapID,
			"revision":         float64(1),
			"tracking-channel": "stable",
			"refreshed-date":   helloRefreshedDateStr,
		})
		c.Assert(req.Actions, HasLen, 1)
		c.Assert(req.Actions[0], DeepEquals, map[string]interface{}{
			"action":       "refresh",
			"instance-key": helloWorldSnapID,
			"snap-id":      helloWorldSnapID,
			"channel":      "stable",
		})

		io.WriteString(w, `{
  "results": [{
     "result": "refresh",
     "instance-key": "buPKUD3TKqCOgLEjjHx5kSiCpIs5cMuQ",
     "snap-id": "buPKUD3TKqCOgLEjjHx5kSiCpIs5cMuQ",
     "name": "hello-world",
     "snap": {
       "snap-id": "buPKUD3TKqCOgLEjjHx5kSiCpIs5cMuQ",
       "name": "hello-world",
       "revision": 26,
       "version": "6.1",
       "publisher": {
          "id": "canonical",
          "username": "canonical",
          "display-name": "Canonical"
       }
     }
  }]
}`)
	}))

	c.Assert(mockServer, NotNil)
	defer mockServer.Close()

	mockServerURL, _ := url.Parse(mockServer.URL)
	cfg := Config{
		StoreBaseURL: mockServerURL,
	}
	authContext := &testAuthContext{c: c, device: s.device}
	sto := New(&cfg, authContext)

	results, err := sto.SnapAction(context.TODO(), []*CurrentSnap{
		{
			Name:            "hello-world",
			SnapID:          helloWorldSnapID,
			TrackingChannel: "stable",
			Revision:        snap.R(1),
			RefreshedDate:   helloRefreshedDate,
			Block:           []snap.Revision{snap.R(26)},
		},
	}, []*SnapAction{
		{
			Action:  "refresh",
			SnapID:  helloWorldSnapID,
			Channel: "stable",
		},
	}, nil, nil)
	c.Assert(results, HasLen, 0)
	c.Check(err, DeepEquals, &SnapActionError{
		Refresh: map[string]error{
			"hello-world": ErrNoUpdateAvailable,
		},
	})
}

func (s *storeTestSuite) TestSnapActionSkipCurrent(c *C) {
	mockServer := httptest.NewServer(http.HandlerFunc(func(w http.ResponseWriter, r *http.Request) {
		assertRequest(c, r, "POST", snapActionPath)
		// check device authorization is set, implicitly checking doRequest was used
		c.Check(r.Header.Get("Snap-Device-Authorization"), Equals, `Macaroon root="device-macaroon"`)

		jsonReq, err := ioutil.ReadAll(r.Body)
		c.Assert(err, IsNil)
		var req struct {
			Context []map[string]interface{} `json:"context"`
			Actions []map[string]interface{} `json:"actions"`
		}

		err = json.Unmarshal(jsonReq, &req)
		c.Assert(err, IsNil)

		c.Assert(req.Context, HasLen, 1)
		c.Assert(req.Context[0], DeepEquals, map[string]interface{}{
			"snap-id":          helloWorldSnapID,
			"instance-key":     helloWorldSnapID,
			"revision":         float64(26),
			"tracking-channel": "stable",
			"refreshed-date":   helloRefreshedDateStr,
		})
		c.Assert(req.Actions, HasLen, 1)
		c.Assert(req.Actions[0], DeepEquals, map[string]interface{}{
			"action":       "refresh",
			"instance-key": helloWorldSnapID,
			"snap-id":      helloWorldSnapID,
			"channel":      "stable",
		})

		io.WriteString(w, `{
  "results": [{
     "result": "refresh",
     "instance-key": "buPKUD3TKqCOgLEjjHx5kSiCpIs5cMuQ",
     "snap-id": "buPKUD3TKqCOgLEjjHx5kSiCpIs5cMuQ",
     "name": "hello-world",
     "snap": {
       "snap-id": "buPKUD3TKqCOgLEjjHx5kSiCpIs5cMuQ",
       "name": "hello-world",
       "revision": 26,
       "version": "6.1",
       "publisher": {
          "id": "canonical",
          "username": "canonical",
          "display-name": "Canonical"
       }
     }
  }]
}`)
	}))

	c.Assert(mockServer, NotNil)
	defer mockServer.Close()

	mockServerURL, _ := url.Parse(mockServer.URL)
	cfg := Config{
		StoreBaseURL: mockServerURL,
	}
	authContext := &testAuthContext{c: c, device: s.device}
	sto := New(&cfg, authContext)

	results, err := sto.SnapAction(context.TODO(), []*CurrentSnap{
		{
			Name:            "hello-world",
			SnapID:          helloWorldSnapID,
			TrackingChannel: "stable",
			Revision:        snap.R(26),
			RefreshedDate:   helloRefreshedDate,
		},
	}, []*SnapAction{
		{
			Action:  "refresh",
			SnapID:  helloWorldSnapID,
			Channel: "stable",
		},
	}, nil, nil)
	c.Assert(results, HasLen, 0)
	c.Check(err, DeepEquals, &SnapActionError{
		Refresh: map[string]error{
			"hello-world": ErrNoUpdateAvailable,
		},
	})
}

func (s *storeTestSuite) TestSnapActionRetryOnEOF(c *C) {
	n := 0
	var mockServer *httptest.Server
	mockServer = httptest.NewServer(http.HandlerFunc(func(w http.ResponseWriter, r *http.Request) {
		assertRequest(c, r, "POST", snapActionPath)
		n++
		if n < 4 {
			io.WriteString(w, "{")
			mockServer.CloseClientConnections()
			return
		}

		var req struct {
			Context []map[string]interface{} `json:"context"`
			Actions []map[string]interface{} `json:"actions"`
		}

		err := json.NewDecoder(r.Body).Decode(&req)
		c.Assert(err, IsNil)
		c.Assert(req.Context, HasLen, 1)
		c.Assert(req.Actions, HasLen, 1)
		io.WriteString(w, `{
  "results": [{
     "result": "refresh",
     "instance-key": "buPKUD3TKqCOgLEjjHx5kSiCpIs5cMuQ",
     "snap-id": "buPKUD3TKqCOgLEjjHx5kSiCpIs5cMuQ",
     "name": "hello-world",
     "snap": {
       "snap-id": "buPKUD3TKqCOgLEjjHx5kSiCpIs5cMuQ",
       "name": "hello-world",
       "revision": 26,
       "version": "6.1",
       "publisher": {
          "id": "canonical",
          "username": "canonical",
          "display-name": "Canonical"
       }
     }
  }]
}`)
	}))

	c.Assert(mockServer, NotNil)
	defer mockServer.Close()

	mockServerURL, _ := url.Parse(mockServer.URL)
	cfg := Config{
		StoreBaseURL: mockServerURL,
	}
	authContext := &testAuthContext{c: c, device: s.device}
	sto := New(&cfg, authContext)

	results, err := sto.SnapAction(context.TODO(), []*CurrentSnap{
		{
			Name:            "hello-world",
			SnapID:          helloWorldSnapID,
			TrackingChannel: "stable",
			Revision:        snap.R(1),
		},
	}, []*SnapAction{
		{
			Action:  "refresh",
			SnapID:  helloWorldSnapID,
			Channel: "stable",
		},
	}, nil, nil)
	c.Assert(err, IsNil)
	c.Assert(n, Equals, 4)
	c.Assert(results, HasLen, 1)
	// TODO parallel-install: use of proper instance/store name
	c.Assert(results[0].InstanceName(), Equals, "hello-world")
}

func (s *storeTestSuite) TestSnapActionIgnoreValidation(c *C) {
	mockServer := httptest.NewServer(http.HandlerFunc(func(w http.ResponseWriter, r *http.Request) {
		assertRequest(c, r, "POST", snapActionPath)
		// check device authorization is set, implicitly checking doRequest was used
		c.Check(r.Header.Get("Snap-Device-Authorization"), Equals, `Macaroon root="device-macaroon"`)

		jsonReq, err := ioutil.ReadAll(r.Body)
		c.Assert(err, IsNil)
		var req struct {
			Context []map[string]interface{} `json:"context"`
			Actions []map[string]interface{} `json:"actions"`
		}

		err = json.Unmarshal(jsonReq, &req)
		c.Assert(err, IsNil)

		c.Assert(req.Context, HasLen, 1)
		c.Assert(req.Context[0], DeepEquals, map[string]interface{}{
			"snap-id":           helloWorldSnapID,
			"instance-key":      helloWorldSnapID,
			"revision":          float64(1),
			"tracking-channel":  "stable",
			"refreshed-date":    helloRefreshedDateStr,
			"ignore-validation": true,
		})
		c.Assert(req.Actions, HasLen, 1)
		c.Assert(req.Actions[0], DeepEquals, map[string]interface{}{
			"action":            "refresh",
			"instance-key":      helloWorldSnapID,
			"snap-id":           helloWorldSnapID,
			"channel":           "stable",
			"ignore-validation": false,
		})

		io.WriteString(w, `{
  "results": [{
     "result": "refresh",
     "instance-key": "buPKUD3TKqCOgLEjjHx5kSiCpIs5cMuQ",
     "snap-id": "buPKUD3TKqCOgLEjjHx5kSiCpIs5cMuQ",
     "name": "hello-world",
     "snap": {
       "snap-id": "buPKUD3TKqCOgLEjjHx5kSiCpIs5cMuQ",
       "name": "hello-world",
       "revision": 26,
       "version": "6.1",
       "publisher": {
          "id": "canonical",
          "username": "canonical",
          "display-name": "Canonical"
       }
     }
  }]
}`)
	}))

	c.Assert(mockServer, NotNil)
	defer mockServer.Close()

	mockServerURL, _ := url.Parse(mockServer.URL)
	cfg := Config{
		StoreBaseURL: mockServerURL,
	}
	authContext := &testAuthContext{c: c, device: s.device}
	sto := New(&cfg, authContext)

	results, err := sto.SnapAction(context.TODO(), []*CurrentSnap{
		{
			Name:             "hello-world",
			SnapID:           helloWorldSnapID,
			TrackingChannel:  "stable",
			Revision:         snap.R(1),
			RefreshedDate:    helloRefreshedDate,
			IgnoreValidation: true,
		},
	}, []*SnapAction{
		{
			Action:  "refresh",
			SnapID:  helloWorldSnapID,
			Channel: "stable",
			Flags:   SnapActionEnforceValidation,
		},
	}, nil, nil)
	c.Assert(err, IsNil)
	c.Assert(results, HasLen, 1)
	// TODO parallel-install: use of proper instance/store name
	c.Assert(results[0].InstanceName(), Equals, "hello-world")
	c.Assert(results[0].Revision, Equals, snap.R(26))
}

func (s *storeTestSuite) TestInstallFallbackChannelIsStable(c *C) {
	mockServer := httptest.NewServer(http.HandlerFunc(func(w http.ResponseWriter, r *http.Request) {
		assertRequest(c, r, "POST", snapActionPath)
		// check device authorization is set, implicitly checking doRequest was used
		c.Check(r.Header.Get("Snap-Device-Authorization"), Equals, `Macaroon root="device-macaroon"`)

		jsonReq, err := ioutil.ReadAll(r.Body)
		c.Assert(err, IsNil)
		var req struct {
			Context []map[string]interface{} `json:"context"`
			Actions []map[string]interface{} `json:"actions"`
		}

		err = json.Unmarshal(jsonReq, &req)
		c.Assert(err, IsNil)

		c.Assert(req.Context, HasLen, 1)
		c.Assert(req.Context[0], DeepEquals, map[string]interface{}{
			"snap-id":          helloWorldSnapID,
			"instance-key":     helloWorldSnapID,
			"revision":         float64(1),
			"tracking-channel": "stable",
			"refreshed-date":   helloRefreshedDateStr,
		})
		c.Assert(req.Actions, HasLen, 1)
		c.Assert(req.Actions[0], DeepEquals, map[string]interface{}{
			"action":       "refresh",
			"instance-key": helloWorldSnapID,
			"snap-id":      helloWorldSnapID,
		})

		io.WriteString(w, `{
  "results": [{
     "result": "refresh",
     "instance-key": "buPKUD3TKqCOgLEjjHx5kSiCpIs5cMuQ",
     "snap-id": "buPKUD3TKqCOgLEjjHx5kSiCpIs5cMuQ",
     "name": "hello-world",
     "snap": {
       "snap-id": "buPKUD3TKqCOgLEjjHx5kSiCpIs5cMuQ",
       "name": "hello-world",
       "revision": 26,
       "version": "6.1",
       "publisher": {
          "id": "canonical",
          "username": "canonical",
          "display-name": "Canonical"
       }
     }
  }]
}`)
	}))

	c.Assert(mockServer, NotNil)
	defer mockServer.Close()

	mockServerURL, _ := url.Parse(mockServer.URL)
	cfg := Config{
		StoreBaseURL: mockServerURL,
	}
	authContext := &testAuthContext{c: c, device: s.device}
	sto := New(&cfg, authContext)

	results, err := sto.SnapAction(context.TODO(), []*CurrentSnap{
		{
			Name:          "hello-world",
			SnapID:        helloWorldSnapID,
			RefreshedDate: helloRefreshedDate,
			Revision:      snap.R(1),
		},
	}, []*SnapAction{
		{
			Action: "refresh",
			SnapID: helloWorldSnapID,
		},
	}, nil, nil)
	c.Assert(err, IsNil)
	c.Assert(results, HasLen, 1)
	// TODO parallel-install: use of proper instance/store name
	c.Assert(results[0].InstanceName(), Equals, "hello-world")
	c.Assert(results[0].Revision, Equals, snap.R(26))
	c.Assert(results[0].SnapID, Equals, helloWorldSnapID)
}

func (s *storeTestSuite) TestSnapActionNonDefaultsHeaders(c *C) {
	restore := release.MockOnClassic(true)
	defer restore()

	mockServer := httptest.NewServer(http.HandlerFunc(func(w http.ResponseWriter, r *http.Request) {
		assertRequest(c, r, "POST", snapActionPath)
		// check device authorization is set, implicitly checking doRequest was used
		c.Check(r.Header.Get("Snap-Device-Authorization"), Equals, `Macaroon root="device-macaroon"`)

		storeID := r.Header.Get("Snap-Device-Store")
		c.Check(storeID, Equals, "foo")

		c.Check(r.Header.Get("Snap-Device-Series"), Equals, "21")
		c.Check(r.Header.Get("Snap-Device-Architecture"), Equals, "archXYZ")
		c.Check(r.Header.Get("Snap-Classic"), Equals, "true")

		jsonReq, err := ioutil.ReadAll(r.Body)
		c.Assert(err, IsNil)
		var req struct {
			Context []map[string]interface{} `json:"context"`
			Actions []map[string]interface{} `json:"actions"`
		}

		err = json.Unmarshal(jsonReq, &req)
		c.Assert(err, IsNil)

		c.Assert(req.Context, HasLen, 1)
		c.Assert(req.Context[0], DeepEquals, map[string]interface{}{
			"snap-id":          helloWorldSnapID,
			"instance-key":     helloWorldSnapID,
			"revision":         float64(1),
			"tracking-channel": "beta",
			"refreshed-date":   helloRefreshedDateStr,
		})
		c.Assert(req.Actions, HasLen, 1)
		c.Assert(req.Actions[0], DeepEquals, map[string]interface{}{
			"action":       "refresh",
			"instance-key": helloWorldSnapID,
			"snap-id":      helloWorldSnapID,
		})

		io.WriteString(w, `{
  "results": [{
     "result": "refresh",
     "instance-key": "buPKUD3TKqCOgLEjjHx5kSiCpIs5cMuQ",
     "snap-id": "buPKUD3TKqCOgLEjjHx5kSiCpIs5cMuQ",
     "name": "hello-world",
     "snap": {
       "snap-id": "buPKUD3TKqCOgLEjjHx5kSiCpIs5cMuQ",
       "name": "hello-world",
       "revision": 26,
       "version": "6.1",
       "publisher": {
          "id": "canonical",
          "username": "canonical",
          "display-name": "Canonical"
       }
     }
  }]
}`)
	}))

	c.Assert(mockServer, NotNil)
	defer mockServer.Close()

	mockServerURL, _ := url.Parse(mockServer.URL)
	cfg := DefaultConfig()
	cfg.StoreBaseURL = mockServerURL
	cfg.Series = "21"
	cfg.Architecture = "archXYZ"
	cfg.StoreID = "foo"
	authContext := &testAuthContext{c: c, device: s.device}
	sto := New(cfg, authContext)

	results, err := sto.SnapAction(context.TODO(), []*CurrentSnap{
		{
			Name:            "hello-world",
			SnapID:          helloWorldSnapID,
			TrackingChannel: "beta",
			RefreshedDate:   helloRefreshedDate,
			Revision:        snap.R(1),
		},
	}, []*SnapAction{
		{
			Action: "refresh",
			SnapID: helloWorldSnapID,
		},
	}, nil, nil)
	c.Assert(err, IsNil)
	c.Assert(results, HasLen, 1)
	// TODO parallel-install: use of proper instance/store name
	c.Assert(results[0].InstanceName(), Equals, "hello-world")
	c.Assert(results[0].Revision, Equals, snap.R(26))
	c.Assert(results[0].Version, Equals, "6.1")
	c.Assert(results[0].SnapID, Equals, helloWorldSnapID)
	c.Assert(results[0].PublisherID, Equals, helloWorldDeveloperID)
	c.Assert(results[0].Deltas, HasLen, 0)
}

func (s *storeTestSuite) TestSnapActionWithDeltas(c *C) {
	origUseDeltas := os.Getenv("SNAPD_USE_DELTAS_EXPERIMENTAL")
	defer os.Setenv("SNAPD_USE_DELTAS_EXPERIMENTAL", origUseDeltas)
	c.Assert(os.Setenv("SNAPD_USE_DELTAS_EXPERIMENTAL", "1"), IsNil)

	mockServer := httptest.NewServer(http.HandlerFunc(func(w http.ResponseWriter, r *http.Request) {
		assertRequest(c, r, "POST", snapActionPath)
		// check device authorization is set, implicitly checking doRequest was used
		c.Check(r.Header.Get("Snap-Device-Authorization"), Equals, `Macaroon root="device-macaroon"`)

		c.Check(r.Header.Get("Snap-Accept-Delta-Format"), Equals, "xdelta3")
		jsonReq, err := ioutil.ReadAll(r.Body)
		c.Assert(err, IsNil)
		var req struct {
			Context []map[string]interface{} `json:"context"`
			Actions []map[string]interface{} `json:"actions"`
		}

		err = json.Unmarshal(jsonReq, &req)
		c.Assert(err, IsNil)

		c.Assert(req.Context, HasLen, 1)
		c.Assert(req.Context[0], DeepEquals, map[string]interface{}{
			"snap-id":          helloWorldSnapID,
			"instance-key":     helloWorldSnapID,
			"revision":         float64(1),
			"tracking-channel": "beta",
			"refreshed-date":   helloRefreshedDateStr,
		})
		c.Assert(req.Actions, HasLen, 1)
		c.Assert(req.Actions[0], DeepEquals, map[string]interface{}{
			"action":       "refresh",
			"instance-key": helloWorldSnapID,
			"snap-id":      helloWorldSnapID,
		})

		io.WriteString(w, `{
  "results": [{
     "result": "refresh",
     "instance-key": "buPKUD3TKqCOgLEjjHx5kSiCpIs5cMuQ",
     "snap-id": "buPKUD3TKqCOgLEjjHx5kSiCpIs5cMuQ",
     "name": "hello-world",
     "snap": {
       "snap-id": "buPKUD3TKqCOgLEjjHx5kSiCpIs5cMuQ",
       "name": "hello-world",
       "revision": 26,
       "version": "6.1",
       "publisher": {
          "id": "canonical",
          "username": "canonical",
          "display-name": "Canonical"
       }
     }
  }]
}`)
	}))

	c.Assert(mockServer, NotNil)
	defer mockServer.Close()

	mockServerURL, _ := url.Parse(mockServer.URL)
	cfg := Config{
		StoreBaseURL: mockServerURL,
	}
	authContext := &testAuthContext{c: c, device: s.device}
	sto := New(&cfg, authContext)

	results, err := sto.SnapAction(context.TODO(), []*CurrentSnap{
		{
			Name:            "hello-world",
			SnapID:          helloWorldSnapID,
			TrackingChannel: "beta",
			Revision:        snap.R(1),
			RefreshedDate:   helloRefreshedDate,
		},
	}, []*SnapAction{
		{
			Action: "refresh",
			SnapID: helloWorldSnapID,
		},
	}, nil, nil)
	c.Assert(err, IsNil)
	c.Assert(results, HasLen, 1)
	// TODO parallel-install: use of proper instance/store name
	c.Assert(results[0].InstanceName(), Equals, "hello-world")
	c.Assert(results[0].Revision, Equals, snap.R(26))
}

func (s *storeTestSuite) TestSnapActionOptions(c *C) {
	mockServer := httptest.NewServer(http.HandlerFunc(func(w http.ResponseWriter, r *http.Request) {
		assertRequest(c, r, "POST", snapActionPath)
		// check device authorization is set, implicitly checking doRequest was used
		c.Check(r.Header.Get("Snap-Device-Authorization"), Equals, `Macaroon root="device-macaroon"`)

		c.Check(r.Header.Get("Snap-Refresh-Managed"), Equals, "true")

		jsonReq, err := ioutil.ReadAll(r.Body)
		c.Assert(err, IsNil)
		var req struct {
			Context []map[string]interface{} `json:"context"`
			Actions []map[string]interface{} `json:"actions"`
		}

		err = json.Unmarshal(jsonReq, &req)
		c.Assert(err, IsNil)

		c.Assert(req.Context, HasLen, 1)
		c.Assert(req.Context[0], DeepEquals, map[string]interface{}{
			"snap-id":          helloWorldSnapID,
			"instance-key":     helloWorldSnapID,
			"revision":         float64(1),
			"tracking-channel": "stable",
			"refreshed-date":   helloRefreshedDateStr,
		})
		c.Assert(req.Actions, HasLen, 1)
		c.Assert(req.Actions[0], DeepEquals, map[string]interface{}{
			"action":       "refresh",
			"instance-key": helloWorldSnapID,
			"snap-id":      helloWorldSnapID,
			"channel":      "stable",
		})

		io.WriteString(w, `{
  "results": [{
     "result": "refresh",
     "instance-key": "buPKUD3TKqCOgLEjjHx5kSiCpIs5cMuQ",
     "snap-id": "buPKUD3TKqCOgLEjjHx5kSiCpIs5cMuQ",
     "name": "hello-world",
     "snap": {
       "snap-id": "buPKUD3TKqCOgLEjjHx5kSiCpIs5cMuQ",
       "name": "hello-world",
       "revision": 26,
       "version": "6.1",
       "publisher": {
          "id": "canonical",
          "username": "canonical",
          "display-name": "Canonical"
       }
     }
  }]
}`)
	}))

	c.Assert(mockServer, NotNil)
	defer mockServer.Close()

	mockServerURL, _ := url.Parse(mockServer.URL)
	cfg := Config{
		StoreBaseURL: mockServerURL,
	}
	authContext := &testAuthContext{c: c, device: s.device}
	sto := New(&cfg, authContext)

	results, err := sto.SnapAction(context.TODO(), []*CurrentSnap{
		{
			Name:            "hello-world",
			SnapID:          helloWorldSnapID,
			TrackingChannel: "stable",
			Revision:        snap.R(1),
			RefreshedDate:   helloRefreshedDate,
		},
	}, []*SnapAction{
		{
			Action:  "refresh",
			SnapID:  helloWorldSnapID,
			Channel: "stable",
		},
	}, nil, &RefreshOptions{RefreshManaged: true})
	c.Assert(err, IsNil)
	c.Assert(results, HasLen, 1)
	// TODO parallel-install: use of proper instance/store name
	c.Assert(results[0].InstanceName(), Equals, "hello-world")
	c.Assert(results[0].Revision, Equals, snap.R(26))
}

func (s *storeTestSuite) TestSnapActionInstall(c *C) {
	s.testSnapActionGet("install", c)
}
func (s *storeTestSuite) TestSnapActionDownload(c *C) {
	s.testSnapActionGet("download", c)
}
func (s *storeTestSuite) testSnapActionGet(action string, c *C) {
	// action here is one of install or download
	restore := release.MockOnClassic(false)
	defer restore()

	mockServer := httptest.NewServer(http.HandlerFunc(func(w http.ResponseWriter, r *http.Request) {
		assertRequest(c, r, "POST", snapActionPath)
		// check device authorization is set, implicitly checking doRequest was used
		c.Check(r.Header.Get("Snap-Device-Authorization"), Equals, `Macaroon root="device-macaroon"`)

		c.Check(r.Header.Get("Snap-Refresh-Managed"), Equals, "")

		// no store ID by default
		storeID := r.Header.Get("Snap-Device-Store")
		c.Check(storeID, Equals, "")

		c.Check(r.Header.Get("Snap-Device-Series"), Equals, release.Series)
		c.Check(r.Header.Get("Snap-Device-Architecture"), Equals, arch.UbuntuArchitecture())
		c.Check(r.Header.Get("Snap-Classic"), Equals, "false")

		jsonReq, err := ioutil.ReadAll(r.Body)
		c.Assert(err, IsNil)
		var req struct {
			Context []map[string]interface{} `json:"context"`
			Actions []map[string]interface{} `json:"actions"`
		}

		err = json.Unmarshal(jsonReq, &req)
		c.Assert(err, IsNil)

		c.Assert(req.Context, HasLen, 0)
		c.Assert(req.Actions, HasLen, 1)
		c.Assert(req.Actions[0], DeepEquals, map[string]interface{}{
			"action":       action,
			"instance-key": action + "-1",
			"name":         "hello-world",
			"channel":      "beta",
		})

		fmt.Fprintf(w, `{
  "results": [{
     "result": "%s",
     "instance-key": "%[1]s-1",
     "snap-id": "buPKUD3TKqCOgLEjjHx5kSiCpIs5cMuQ",
     "name": "hello-world",
     "effective-channel": "candidate",
     "snap": {
       "snap-id": "buPKUD3TKqCOgLEjjHx5kSiCpIs5cMuQ",
       "name": "hello-world",
       "revision": 26,
       "version": "6.1",
       "publisher": {
          "id": "canonical",
          "username": "canonical",
          "display-name": "Canonical"
       }
     }
  }]
}`, action)
	}))

	c.Assert(mockServer, NotNil)
	defer mockServer.Close()

	mockServerURL, _ := url.Parse(mockServer.URL)
	cfg := Config{
		StoreBaseURL: mockServerURL,
	}
	authContext := &testAuthContext{c: c, device: s.device}
	sto := New(&cfg, authContext)

	results, err := sto.SnapAction(context.TODO(), nil,
		[]*SnapAction{
			{
				Action:  action,
				Name:    "hello-world",
				Channel: "beta",
			},
		}, nil, nil)
	c.Assert(err, IsNil)
	c.Assert(results, HasLen, 1)
	// TODO parallel-install: use of proper instance/store name
	c.Assert(results[0].InstanceName(), Equals, "hello-world")
	c.Assert(results[0].Revision, Equals, snap.R(26))
	c.Assert(results[0].Version, Equals, "6.1")
	c.Assert(results[0].SnapID, Equals, helloWorldSnapID)
	c.Assert(results[0].PublisherID, Equals, helloWorldDeveloperID)
	c.Assert(results[0].Deltas, HasLen, 0)
	// effective-channel
	c.Assert(results[0].Channel, Equals, "candidate")
}

func (s *storeTestSuite) TestSnapActionInstallWithRevision(c *C) {
	s.testSnapActionGetWithRevision("install", c)
}

func (s *storeTestSuite) TestSnapActionDownloadWithRevision(c *C) {
	s.testSnapActionGetWithRevision("download", c)
}

func (s *storeTestSuite) testSnapActionGetWithRevision(action string, c *C) {
	// action here is one of install or download
	restore := release.MockOnClassic(false)
	defer restore()

	mockServer := httptest.NewServer(http.HandlerFunc(func(w http.ResponseWriter, r *http.Request) {
		assertRequest(c, r, "POST", snapActionPath)
		// check device authorization is set, implicitly checking doRequest was used
		c.Check(r.Header.Get("Snap-Device-Authorization"), Equals, `Macaroon root="device-macaroon"`)

		c.Check(r.Header.Get("Snap-Refresh-Managed"), Equals, "")

		// no store ID by default
		storeID := r.Header.Get("Snap-Device-Store")
		c.Check(storeID, Equals, "")

		c.Check(r.Header.Get("Snap-Device-Series"), Equals, release.Series)
		c.Check(r.Header.Get("Snap-Device-Architecture"), Equals, arch.UbuntuArchitecture())
		c.Check(r.Header.Get("Snap-Classic"), Equals, "false")

		jsonReq, err := ioutil.ReadAll(r.Body)
		c.Assert(err, IsNil)
		var req struct {
			Context []map[string]interface{} `json:"context"`
			Actions []map[string]interface{} `json:"actions"`
		}

		err = json.Unmarshal(jsonReq, &req)
		c.Assert(err, IsNil)

		c.Assert(req.Context, HasLen, 0)
		c.Assert(req.Actions, HasLen, 1)
		c.Assert(req.Actions[0], DeepEquals, map[string]interface{}{
			"action":       action,
			"instance-key": action + "-1",
			"name":         "hello-world",
			"revision":     float64(28),
		})

		fmt.Fprintf(w, `{
  "results": [{
     "result": "%s",
     "instance-key": "%[1]s-1",
     "snap-id": "buPKUD3TKqCOgLEjjHx5kSiCpIs5cMuQ",
     "name": "hello-world",
     "snap": {
       "snap-id": "buPKUD3TKqCOgLEjjHx5kSiCpIs5cMuQ",
       "name": "hello-world",
       "revision": 28,
       "version": "6.1",
       "publisher": {
          "id": "canonical",
          "username": "canonical",
          "display-name": "Canonical"
       }
     }
  }]
}`, action)
	}))

	c.Assert(mockServer, NotNil)
	defer mockServer.Close()

	mockServerURL, _ := url.Parse(mockServer.URL)
	cfg := Config{
		StoreBaseURL: mockServerURL,
	}
	authContext := &testAuthContext{c: c, device: s.device}
	sto := New(&cfg, authContext)

	results, err := sto.SnapAction(context.TODO(), nil,
		[]*SnapAction{
			{
				Action:   action,
				Name:     "hello-world",
				Revision: snap.R(28),
			},
		}, nil, nil)
	c.Assert(err, IsNil)
	c.Assert(results, HasLen, 1)
	// TODO parallel-install: use of proper instance/store name
	c.Assert(results[0].InstanceName(), Equals, "hello-world")
	c.Assert(results[0].Revision, Equals, snap.R(28))
	c.Assert(results[0].Version, Equals, "6.1")
	c.Assert(results[0].SnapID, Equals, helloWorldSnapID)
	c.Assert(results[0].PublisherID, Equals, helloWorldDeveloperID)
	c.Assert(results[0].Deltas, HasLen, 0)
	// effective-channel is not set
	c.Assert(results[0].Channel, Equals, "")
}

func (s *storeTestSuite) TestSnapActionRevisionNotAvailable(c *C) {
	mockServer := httptest.NewServer(http.HandlerFunc(func(w http.ResponseWriter, r *http.Request) {
		assertRequest(c, r, "POST", snapActionPath)
		// check device authorization is set, implicitly checking doRequest was used
		c.Check(r.Header.Get("Snap-Device-Authorization"), Equals, `Macaroon root="device-macaroon"`)

		jsonReq, err := ioutil.ReadAll(r.Body)
		c.Assert(err, IsNil)
		var req struct {
			Context []map[string]interface{} `json:"context"`
			Actions []map[string]interface{} `json:"actions"`
		}

		err = json.Unmarshal(jsonReq, &req)
		c.Assert(err, IsNil)

		c.Assert(req.Context, HasLen, 1)
		c.Assert(req.Context[0], DeepEquals, map[string]interface{}{
			"snap-id":          helloWorldSnapID,
			"instance-key":     helloWorldSnapID,
			"revision":         float64(26),
			"tracking-channel": "stable",
			"refreshed-date":   helloRefreshedDateStr,
		})
		c.Assert(req.Actions, HasLen, 3)
		c.Assert(req.Actions[0], DeepEquals, map[string]interface{}{
			"action":       "refresh",
			"instance-key": helloWorldSnapID,
			"snap-id":      helloWorldSnapID,
			"channel":      "stable",
		})
		c.Assert(req.Actions[1], DeepEquals, map[string]interface{}{
			"action":       "install",
			"instance-key": "install-1",
			"name":         "foo",
			"channel":      "stable",
		})
		c.Assert(req.Actions[2], DeepEquals, map[string]interface{}{
			"action":       "download",
			"instance-key": "download-1",
			"name":         "bar",
			"revision":     42.,
		})

		io.WriteString(w, `{
  "results": [{
     "result": "error",
     "instance-key": "buPKUD3TKqCOgLEjjHx5kSiCpIs5cMuQ",
     "snap-id": "buPKUD3TKqCOgLEjjHx5kSiCpIs5cMuQ",
     "name": "hello-world",
     "error": {
       "code": "revision-not-found",
       "message": "msg1"
     }
  }, {
     "result": "error",
     "instance-key": "install-1",
     "snap-id": "foo-id",
     "name": "foo",
     "error": {
       "code": "revision-not-found",
       "message": "msg2"
     }
  }, {
     "result": "error",
     "instance-key": "download-1",
     "snap-id": "bar-id",
     "name": "bar",
     "error": {
       "code": "revision-not-found",
       "message": "msg3"
     }
  }]
}`)
	}))

	c.Assert(mockServer, NotNil)
	defer mockServer.Close()

	mockServerURL, _ := url.Parse(mockServer.URL)
	cfg := Config{
		StoreBaseURL: mockServerURL,
	}
	authContext := &testAuthContext{c: c, device: s.device}
	sto := New(&cfg, authContext)

	results, err := sto.SnapAction(context.TODO(), []*CurrentSnap{
		{
			Name:            "hello-world",
			SnapID:          helloWorldSnapID,
			TrackingChannel: "stable",
			Revision:        snap.R(26),
			RefreshedDate:   helloRefreshedDate,
		},
	}, []*SnapAction{
		{
			Action:  "refresh",
			SnapID:  helloWorldSnapID,
			Channel: "stable",
		}, {
			Action:  "install",
			Name:    "foo",
			Channel: "stable",
		}, {
			Action:   "download",
			Name:     "bar",
			Revision: snap.R(42),
		},
	}, nil, nil)
	c.Assert(results, HasLen, 0)
	c.Check(err, DeepEquals, &SnapActionError{
		Refresh: map[string]error{
			"hello-world": ErrRevisionNotAvailable,
		},
		Install: map[string]error{
			"foo": ErrRevisionNotAvailable,
		},
		Download: map[string]error{
			"bar": ErrRevisionNotAvailable,
		},
	})
}

func (s *storeTestSuite) TestSnapActionSnapNotFound(c *C) {
	mockServer := httptest.NewServer(http.HandlerFunc(func(w http.ResponseWriter, r *http.Request) {
		assertRequest(c, r, "POST", snapActionPath)
		// check device authorization is set, implicitly checking doRequest was used
		c.Check(r.Header.Get("Snap-Device-Authorization"), Equals, `Macaroon root="device-macaroon"`)

		jsonReq, err := ioutil.ReadAll(r.Body)
		c.Assert(err, IsNil)
		var req struct {
			Context []map[string]interface{} `json:"context"`
			Actions []map[string]interface{} `json:"actions"`
		}

		err = json.Unmarshal(jsonReq, &req)
		c.Assert(err, IsNil)

		c.Assert(req.Context, HasLen, 1)
		c.Assert(req.Context[0], DeepEquals, map[string]interface{}{
			"snap-id":          helloWorldSnapID,
			"instance-key":     helloWorldSnapID,
			"revision":         float64(26),
			"tracking-channel": "stable",
			"refreshed-date":   helloRefreshedDateStr,
		})
		c.Assert(req.Actions, HasLen, 3)
		c.Assert(req.Actions[0], DeepEquals, map[string]interface{}{
			"action":       "refresh",
			"instance-key": helloWorldSnapID,
			"snap-id":      helloWorldSnapID,
			"channel":      "stable",
		})
		c.Assert(req.Actions[1], DeepEquals, map[string]interface{}{
			"action":       "install",
			"instance-key": "install-1",
			"name":         "foo",
			"channel":      "stable",
		})
		c.Assert(req.Actions[2], DeepEquals, map[string]interface{}{
			"action":       "download",
			"instance-key": "download-1",
			"name":         "bar",
			"revision":     42.,
		})

		io.WriteString(w, `{
  "results": [{
     "result": "error",
     "instance-key": "buPKUD3TKqCOgLEjjHx5kSiCpIs5cMuQ",
     "snap-id": "buPKUD3TKqCOgLEjjHx5kSiCpIs5cMuQ",
     "error": {
       "code": "id-not-found",
       "message": "msg1"
     }
  }, {
     "result": "error",
     "instance-key": "install-1",
     "name": "foo",
     "error": {
       "code": "name-not-found",
       "message": "msg2"
     }
  }, {
     "result": "error",
     "instance-key": "download-1",
     "name": "bar",
     "error": {
       "code": "name-not-found",
       "message": "msg3"
     }
  }]
}`)
	}))

	c.Assert(mockServer, NotNil)
	defer mockServer.Close()

	mockServerURL, _ := url.Parse(mockServer.URL)
	cfg := Config{
		StoreBaseURL: mockServerURL,
	}
	authContext := &testAuthContext{c: c, device: s.device}
	sto := New(&cfg, authContext)

	results, err := sto.SnapAction(context.TODO(), []*CurrentSnap{
		{
			Name:            "hello-world",
			SnapID:          helloWorldSnapID,
			TrackingChannel: "stable",
			Revision:        snap.R(26),
			RefreshedDate:   helloRefreshedDate,
		},
	}, []*SnapAction{
		{
			Action:  "refresh",
			SnapID:  helloWorldSnapID,
			Channel: "stable",
		}, {
			Action:  "install",
			Name:    "foo",
			Channel: "stable",
		}, {
			Action:   "download",
			Name:     "bar",
			Revision: snap.R(42),
		},
	}, nil, nil)
	c.Assert(results, HasLen, 0)
	c.Check(err, DeepEquals, &SnapActionError{
		Refresh: map[string]error{
			"hello-world": ErrSnapNotFound,
		},
		Install: map[string]error{
			"foo": ErrSnapNotFound,
		},
		Download: map[string]error{
			"bar": ErrSnapNotFound,
		},
	})
}

func (s *storeTestSuite) TestSnapActionOtherErrors(c *C) {
	mockServer := httptest.NewServer(http.HandlerFunc(func(w http.ResponseWriter, r *http.Request) {
		assertRequest(c, r, "POST", snapActionPath)
		// check device authorization is set, implicitly checking doRequest was used
		c.Check(r.Header.Get("Snap-Device-Authorization"), Equals, `Macaroon root="device-macaroon"`)

		jsonReq, err := ioutil.ReadAll(r.Body)
		c.Assert(err, IsNil)
		var req struct {
			Context []map[string]interface{} `json:"context"`
			Actions []map[string]interface{} `json:"actions"`
		}

		err = json.Unmarshal(jsonReq, &req)
		c.Assert(err, IsNil)

		c.Assert(req.Context, HasLen, 0)
		c.Assert(req.Actions, HasLen, 1)
		c.Assert(req.Actions[0], DeepEquals, map[string]interface{}{
			"action":       "install",
			"instance-key": "install-1",
			"name":         "foo",
			"channel":      "stable",
		})

		io.WriteString(w, `{
  "results": [{
     "result": "error",
     "error": {
       "code": "other1",
       "message": "other error one"
     }
  }],
  "error-list": [
     {"code": "global-error", "message": "global error"}
  ]
}`)
	}))

	c.Assert(mockServer, NotNil)
	defer mockServer.Close()

	mockServerURL, _ := url.Parse(mockServer.URL)
	cfg := Config{
		StoreBaseURL: mockServerURL,
	}
	authContext := &testAuthContext{c: c, device: s.device}
	sto := New(&cfg, authContext)

	results, err := sto.SnapAction(context.TODO(), nil, []*SnapAction{
		{
			Action:  "install",
			Name:    "foo",
			Channel: "stable",
		},
	}, nil, nil)
	c.Assert(results, HasLen, 0)
	c.Check(err, DeepEquals, &SnapActionError{
		Other: []error{
			fmt.Errorf("other error one"),
			fmt.Errorf("global error"),
		},
	})
}

func (s *storeTestSuite) TestSnapActionUnknownAction(c *C) {
	restore := release.MockOnClassic(false)
	defer restore()

	mockServer := httptest.NewServer(http.HandlerFunc(func(w http.ResponseWriter, r *http.Request) {
		c.Fatal("should not have made it to the server")
	}))

	c.Assert(mockServer, NotNil)
	defer mockServer.Close()

	mockServerURL, _ := url.Parse(mockServer.URL)
	cfg := Config{
		StoreBaseURL: mockServerURL,
	}
	authContext := &testAuthContext{c: c, device: s.device}
	sto := New(&cfg, authContext)

	results, err := sto.SnapAction(context.TODO(), nil,
		[]*SnapAction{
			{
				Action: "something unexpected",
				Name:   "hello-world",
			},
		}, nil, nil)
	c.Assert(err, ErrorMatches, `.* unsupported action .*`)
	c.Assert(results, IsNil)
}

func (s *storeTestSuite) TestSnapActionErrorError(c *C) {
	e := &SnapActionError{Refresh: map[string]error{
		"foo": fmt.Errorf("sad refresh"),
	}}
	c.Check(e.Error(), Equals, `cannot refresh snap "foo": sad refresh`)

	e = &SnapActionError{Refresh: map[string]error{
		"foo": fmt.Errorf("sad refresh 1"),
		"bar": fmt.Errorf("sad refresh 2"),
	}}
	errMsg := e.Error()
	c.Check(strings.HasPrefix(errMsg, "cannot refresh:\n"), Equals, true)
	c.Check(errMsg, testutil.Contains, "\nsnap \"foo\": sad refresh 1")
	c.Check(errMsg, testutil.Contains, "\nsnap \"bar\": sad refresh 2")

	e = &SnapActionError{Install: map[string]error{
		"foo": fmt.Errorf("sad install"),
	}}
	c.Check(e.Error(), Equals, `cannot install snap "foo": sad install`)

	e = &SnapActionError{Install: map[string]error{
		"foo": fmt.Errorf("sad install 1"),
		"bar": fmt.Errorf("sad install 2"),
	}}
	errMsg = e.Error()
	c.Check(strings.HasPrefix(errMsg, "cannot install:\n"), Equals, true)
	c.Check(errMsg, testutil.Contains, "\nsnap \"foo\": sad install 1")
	c.Check(errMsg, testutil.Contains, "\nsnap \"bar\": sad install 2")

	e = &SnapActionError{Download: map[string]error{
		"foo": fmt.Errorf("sad download"),
	}}
	c.Check(e.Error(), Equals, `cannot download snap "foo": sad download`)

	e = &SnapActionError{Download: map[string]error{
		"foo": fmt.Errorf("sad download 1"),
		"bar": fmt.Errorf("sad download 2"),
	}}
	errMsg = e.Error()
	c.Check(strings.HasPrefix(errMsg, "cannot download:\n"), Equals, true)
	c.Check(errMsg, testutil.Contains, "\nsnap \"foo\": sad download 1")
	c.Check(errMsg, testutil.Contains, "\nsnap \"bar\": sad download 2")

	e = &SnapActionError{Refresh: map[string]error{
		"foo": fmt.Errorf("sad refresh 1"),
	},
		Install: map[string]error{
			"bar": fmt.Errorf("sad install 2"),
		}}
	c.Check(e.Error(), Equals, `cannot refresh or install:
snap "foo": sad refresh 1
snap "bar": sad install 2`)

	e = &SnapActionError{Refresh: map[string]error{
		"foo": fmt.Errorf("sad refresh 1"),
	},
		Download: map[string]error{
			"bar": fmt.Errorf("sad download 2"),
		}}
	c.Check(e.Error(), Equals, `cannot refresh or download:
snap "foo": sad refresh 1
snap "bar": sad download 2`)

	e = &SnapActionError{Install: map[string]error{
		"foo": fmt.Errorf("sad install 1"),
	},
		Download: map[string]error{
			"bar": fmt.Errorf("sad download 2"),
		}}
	c.Check(e.Error(), Equals, `cannot install or download:
snap "foo": sad install 1
snap "bar": sad download 2`)

	e = &SnapActionError{Refresh: map[string]error{
		"foo": fmt.Errorf("sad refresh 1"),
	},
		Install: map[string]error{
			"bar": fmt.Errorf("sad install 2"),
		},
		Download: map[string]error{
			"baz": fmt.Errorf("sad download 3"),
		}}
	c.Check(e.Error(), Equals, `cannot refresh, install, or download:
snap "foo": sad refresh 1
snap "bar": sad install 2
snap "baz": sad download 3`)

	e = &SnapActionError{
		NoResults: true,
		Other:     []error{fmt.Errorf("other error")},
	}
	c.Check(e.Error(), Equals, `cannot refresh, install, or download: other error`)

	e = &SnapActionError{
		Other: []error{fmt.Errorf("other error 1"), fmt.Errorf("other error 2")},
	}
	c.Check(e.Error(), Equals, `cannot refresh, install, or download:
* other error 1
* other error 2`)

	e = &SnapActionError{
		Install: map[string]error{
			"bar": fmt.Errorf("sad install"),
		},
		Other: []error{fmt.Errorf("other error 1"), fmt.Errorf("other error 2")},
	}
	c.Check(e.Error(), Equals, `cannot refresh, install, or download:
snap "bar": sad install
* other error 1
* other error 2`)

	e = &SnapActionError{
		NoResults: true,
	}
	c.Check(e.Error(), Equals, "no install/refresh information results from the store")
}

func (s *storeTestSuite) TestSnapActionRefreshesBothAuths(c *C) {
	// snap action (install/refresh) has is its own custom way to
	// signal macaroon refreshes that allows to do a best effort
	// with the available results

	refresh, err := makeTestRefreshDischargeResponse()
	c.Assert(err, IsNil)
	c.Check(s.user.StoreDischarges[0], Not(Equals), refresh)

	// mock refresh response
	refreshDischargeEndpointHit := false
	mockSSOServer := httptest.NewServer(http.HandlerFunc(func(w http.ResponseWriter, r *http.Request) {
		io.WriteString(w, fmt.Sprintf(`{"discharge_macaroon": "%s"}`, refresh))
		refreshDischargeEndpointHit = true
	}))
	defer mockSSOServer.Close()
	UbuntuoneRefreshDischargeAPI = mockSSOServer.URL + "/tokens/refresh"

	refreshSessionRequested := false
	expiredAuth := `Macaroon root="expired-session-macaroon"`
	n := 0
	// mock store response
	mockServer := httptest.NewServer(http.HandlerFunc(func(w http.ResponseWriter, r *http.Request) {
		c.Check(r.UserAgent(), Equals, userAgent)

		switch r.URL.Path {
		case snapActionPath:
			n++
			type errObj struct {
				Code    string `json:"code"`
				Message string `json:"message"`
			}
			var errors []errObj

			authorization := r.Header.Get("Authorization")
			c.Check(authorization, Equals, s.expectedAuthorization(c, s.user))
			if s.user.StoreDischarges[0] != refresh {
				errors = append(errors, errObj{Code: "user-authorization-needs-refresh"})
			}

			devAuthorization := r.Header.Get("Snap-Device-Authorization")
			if devAuthorization == "" {
				c.Fatalf("device authentication missing")
			} else if devAuthorization == expiredAuth {
				errors = append(errors, errObj{Code: "device-authorization-needs-refresh"})
			} else {
				c.Check(devAuthorization, Equals, `Macaroon root="refreshed-session-macaroon"`)
			}

			errorsJSON, err := json.Marshal(errors)
			c.Assert(err, IsNil)

			io.WriteString(w, fmt.Sprintf(`{
  "results": [{
     "result": "refresh",
     "instance-key": "buPKUD3TKqCOgLEjjHx5kSiCpIs5cMuQ",
     "snap-id": "buPKUD3TKqCOgLEjjHx5kSiCpIs5cMuQ",
     "name": "hello-world",
     "snap": {
       "snap-id": "buPKUD3TKqCOgLEjjHx5kSiCpIs5cMuQ",
       "name": "hello-world",
       "revision": 26,
       "version": "6.1",
       "publisher": {
          "id": "canonical",
          "name": "canonical",
          "title": "Canonical"
       }
     }
  }],
  "error-list": %s
}`, errorsJSON))
		case authNoncesPath:
			io.WriteString(w, `{"nonce": "1234567890:9876543210"}`)
		case authSessionPath:
			// sanity of request
			jsonReq, err := ioutil.ReadAll(r.Body)
			c.Assert(err, IsNil)
			var req map[string]string
			err = json.Unmarshal(jsonReq, &req)
			c.Assert(err, IsNil)
			c.Check(strings.HasPrefix(req["device-session-request"], "type: device-session-request\n"), Equals, true)
			c.Check(strings.HasPrefix(req["serial-assertion"], "type: serial\n"), Equals, true)
			c.Check(strings.HasPrefix(req["model-assertion"], "type: model\n"), Equals, true)

			authorization := r.Header.Get("X-Device-Authorization")
			if authorization == "" {
				c.Fatalf("expecting only refresh")
			} else {
				c.Check(authorization, Equals, expiredAuth)
				io.WriteString(w, `{"macaroon": "refreshed-session-macaroon"}`)
				refreshSessionRequested = true
			}
		default:
			c.Fatalf("unexpected path %q", r.URL.Path)
		}
	}))
	c.Assert(mockServer, NotNil)
	defer mockServer.Close()

	mockServerURL, _ := url.Parse(mockServer.URL)

	// make sure device session is expired
	s.device.SessionMacaroon = "expired-session-macaroon"
	authContext := &testAuthContext{c: c, device: s.device, user: s.user}
	sto := New(&Config{
		StoreBaseURL: mockServerURL,
	}, authContext)

	results, err := sto.SnapAction(context.TODO(), []*CurrentSnap{
		{
			Name:            "hello-world",
			SnapID:          helloWorldSnapID,
			TrackingChannel: "beta",
			Revision:        snap.R(1),
			RefreshedDate:   helloRefreshedDate,
		},
	}, []*SnapAction{
		{
			Action: "refresh",
			SnapID: helloWorldSnapID,
		},
	}, s.user, nil)
	c.Assert(err, IsNil)
	c.Assert(results, HasLen, 1)
	// TODO parallel-install: use of proper instance/store name
	c.Assert(results[0].InstanceName(), Equals, "hello-world")
	c.Check(refreshDischargeEndpointHit, Equals, true)
	c.Check(refreshSessionRequested, Equals, true)
	c.Check(n, Equals, 2)
}

func (s *storeTestSuite) TestConnectivityCheckHappy(c *C) {
	seenPaths := make(map[string]int, 2)
	var mockServerURL *url.URL
	mockServer := httptest.NewServer(http.HandlerFunc(func(w http.ResponseWriter, r *http.Request) {
		switch r.URL.Path {
		case "/v2/snaps/info/core":
			c.Check(r.Method, Equals, "GET")
			c.Check(r.URL.Query(), DeepEquals, url.Values{"fields": {"download"}, "architecture": {arch.UbuntuArchitecture()}})
			u, err := url.Parse("/download/core")
			c.Assert(err, IsNil)
			io.WriteString(w,
				fmt.Sprintf(`{"channel-map": [{"download": {"url": %q}}, {"download": {"url": %q}}, {"download": {"url": %q}}]}`,
					mockServerURL.ResolveReference(u).String(),
					mockServerURL.String()+"/bogus1/",
					mockServerURL.String()+"/bogus2/",
				))
		case "/download/core":
			c.Check(r.Method, Equals, "HEAD")
			w.WriteHeader(200)
		default:
			c.Fatalf("unexpected request: %s", r.URL.String())
			return
		}
		seenPaths[r.URL.Path]++
		return
	}))
	c.Assert(mockServer, NotNil)
	defer mockServer.Close()
	mockServerURL, _ = url.Parse(mockServer.URL)

	sto := New(&Config{
		StoreBaseURL: mockServerURL,
	}, nil)
	connectivity, err := sto.ConnectivityCheck()
	c.Assert(err, IsNil)
	// everything is the test server, here
	c.Check(connectivity, DeepEquals, map[string]bool{
		mockServerURL.Host: true,
	})
	c.Check(seenPaths, DeepEquals, map[string]int{
		"/v2/snaps/info/core": 1,
		"/download/core":      1,
	})
}

func (s *storeTestSuite) TestConnectivityCheckUnhappy(c *C) {
	seenPaths := make(map[string]int, 2)
	var mockServerURL *url.URL
	mockServer := httptest.NewServer(http.HandlerFunc(func(w http.ResponseWriter, r *http.Request) {
		switch r.URL.Path {
		case "/v2/snaps/info/core":
			w.WriteHeader(500)
		default:
			c.Fatalf("unexpected request: %s", r.URL.String())
			return
		}
		seenPaths[r.URL.Path]++
		return
	}))
	c.Assert(mockServer, NotNil)
	defer mockServer.Close()
	mockServerURL, _ = url.Parse(mockServer.URL)

	sto := New(&Config{
		StoreBaseURL: mockServerURL,
	}, nil)
	connectivity, err := sto.ConnectivityCheck()
	c.Assert(err, IsNil)
	// everything is the test server, here
	c.Check(connectivity, DeepEquals, map[string]bool{
		mockServerURL.Host: false,
	})
	// three because retries
	c.Check(seenPaths, DeepEquals, map[string]int{
		"/v2/snaps/info/core": 3,
	})
}<|MERGE_RESOLUTION|>--- conflicted
+++ resolved
@@ -2517,14 +2517,9 @@
 	result, err := sto.SnapInfo(spec, nil)
 	c.Assert(err, IsNil)
 	c.Assert(n, Equals, 1)
-<<<<<<< HEAD
 	// TODO parallel-install: use of proper instance/store name
 	c.Check(result.InstanceName(), Equals, "hello-world")
-	c.Check(result.Channels, DeepEquals, map[string]*snap.ChannelSnapInfo{
-=======
-	c.Check(result.Name(), Equals, "hello-world")
 	expected := map[string]*snap.ChannelSnapInfo{
->>>>>>> b3f1841d
 		"latest/stable": {
 			Revision:    snap.R(27),
 			Version:     "6.3",
@@ -2747,49 +2742,7 @@
 
 func (s *storeTestSuite) TestInfoOopses(c *C) {
 	mockServer := httptest.NewServer(http.HandlerFunc(func(w http.ResponseWriter, r *http.Request) {
-<<<<<<< HEAD
-		switch r.URL.Path {
-		case ordersPath:
-			w.WriteHeader(404)
-		case detailsPath("hello-world"):
-			c.Check(r.URL.Query(), DeepEquals, url.Values{
-				"channel":  []string{""},
-				"revision": []string{"26"},
-			})
-			w.WriteHeader(200)
-			io.WriteString(w, MockDetailsJSON)
-		default:
-			c.Fatalf("unexpected request to %q", r.URL.Path)
-		}
-	}))
-	c.Assert(mockServer, NotNil)
-	defer mockServer.Close()
-
-	mockServerURL, _ := url.Parse(mockServer.URL)
-	cfg := DefaultConfig()
-	cfg.StoreBaseURL = mockServerURL
-	cfg.DetailFields = []string{}
-	sto := New(cfg, nil)
-
-	// the actual test
-	spec := SnapSpec{
-		Name:     "hello-world",
-		Channel:  "edge",
-		Revision: snap.R(26),
-	}
-	result, err := sto.SnapInfo(spec, s.user)
-	c.Assert(err, IsNil)
-	// TODO parallel-install: use of proper instance/store name
-	c.Check(result.InstanceName(), Equals, "hello-world")
-	c.Check(result.Revision, DeepEquals, snap.R(27))
-}
-
-func (s *storeTestSuite) TestDetailsOopses(c *C) {
-	mockServer := httptest.NewServer(http.HandlerFunc(func(w http.ResponseWriter, r *http.Request) {
-		assertRequest(c, r, "GET", detailsPathPattern)
-=======
 		assertRequest(c, r, "GET", infoPathPattern)
->>>>>>> b3f1841d
 		c.Check(r.URL.Path, Matches, ".*/hello-world")
 
 		w.Header().Set("X-Oops-Id", "OOPS-d4f46f75a5bcc10edcacc87e1fc0119f")
