--- conflicted
+++ resolved
@@ -39,16 +39,6 @@
 	LastUpdated      string             `json:"last_updated,omitempty"`
 	Name             string             `json:"package_name"`
 	Prices           map[string]float64 `json:"prices,omitempty"`
-<<<<<<< HEAD
-	Publisher        string             `json:"publisher,omitempty"`
-	RatingsAverage   float64            `json:"ratings_average,omitempty"`
-	Revision         int                `json:"revision"` // store revisions are ints starting at 1
-	ScreenshotURLs   []string           `json:"screenshot_urls,omitempty"`
-	SnapID           string             `json:"snap_id"`
-	SnapYAML         string             `json:"snap_yaml_raw"`
-	License          string             `json:"license,omitempty"`
-	Base             string             `json:"base,omitempty"`
-=======
 	// Note that the publisher is really the "display name" of the
 	// publisher
 	Publisher      string   `json:"publisher,omitempty"`
@@ -56,9 +46,9 @@
 	Revision       int      `json:"revision"` // store revisions are ints starting at 1
 	ScreenshotURLs []string `json:"screenshot_urls,omitempty"`
 	SnapID         string   `json:"snap_id"`
+	SnapYAML       string   `json:"snap_yaml_raw"`
 	License        string   `json:"license,omitempty"`
 	Base           string   `json:"base,omitempty"`
->>>>>>> 47529478
 
 	// FIXME: the store should send "contact" here, once it does we
 	//        can remove support_url
