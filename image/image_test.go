--- conflicted
+++ resolved
@@ -187,19 +187,11 @@
 		return nil, fmt.Errorf("unexpected action %q", actions[0].Action)
 	}
 
-<<<<<<< HEAD
 	if info, ok := s.storeSnapInfo[actions[0].InstanceName]; ok {
-		return []*snap.Info{info}, nil
-	}
-	return nil, fmt.Errorf("no %q in the fake store", actions[0].InstanceName)
-=======
-	if info, ok := s.storeSnapInfo[actions[0].Name]; ok {
 		info.Channel = actions[0].Channel
 		return []*snap.Info{info}, nil
 	}
-
-	return nil, fmt.Errorf("no %q in the fake store", actions[0].Name)
->>>>>>> a067b6a3
+	return nil, fmt.Errorf("no %q in the fake store", actions[0].InstanceName)
 }
 
 func (s *imageSuite) Download(ctx context.Context, name, targetFn string, downloadInfo *snap.DownloadInfo, pbar progress.Meter, user *auth.UserState) error {
