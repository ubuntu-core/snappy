// -*- Mode: Go; indent-tabs-mode: t -*-

/*
 * Copyright (C) 2016 Canonical Ltd
 *
 * This program is free software: you can redistribute it and/or modify
 * it under the terms of the GNU General Public License version 3 as
 * published by the Free Software Foundation.
 *
 * This program is distributed in the hope that it will be useful,
 * but WITHOUT ANY WARRANTY; without even the implied warranty of
 * MERCHANTABILITY or FITNESS FOR A PARTICULAR PURPOSE.  See the
 * GNU General Public License for more details.
 *
 * You should have received a copy of the GNU General Public License
 * along with this program.  If not, see <http://www.gnu.org/licenses/>.
 *
 */

// Package dbus implements interaction between snappy and dbus.
//
// Snappy creates dbus configuration files that describe how various
// services on the system bus can communicate with other peers.
//
// Each configuration is an XML file containing <busconfig>...</busconfig>.
// Particular security snippets define whole <policy>...</policy> entires.
// This is explained in detail in https://dbus.freedesktop.org/doc/dbus-daemon.1.html
package dbus

import (
	"bytes"
	"fmt"
	"os"

	"github.com/snapcore/snapd/dirs"
	"github.com/snapcore/snapd/interfaces"
	"github.com/snapcore/snapd/osutil"
	"github.com/snapcore/snapd/snap"
)

// Backend is responsible for maintaining DBus policy files.
type Backend struct{}

// Name returns the name of the backend.
func (b *Backend) Name() interfaces.SecuritySystem {
	return "dbus"
}

// Setup creates dbus configuration files specific to a given snap.
//
// DBus has no concept of a complain mode so confinment type is ignored.
func (b *Backend) Setup(snapInfo *snap.Info, opts interfaces.ConfinementOptions, repo *interfaces.Repository) error {
	// Get the snippets that apply to this snap
	spec, err := repo.SnapSpecification(b.Name(), snapName)
	if err != nil {
<<<<<<< HEAD
		return fmt.Errorf("cannot obtain DBus security snippets for snap %q: %s", snapInfo.Name(), err)
	}

	if err := b.setupBusConf(snapInfo, snippets); err != nil {
		return err
	}
	if err := b.setupBusServ(snapInfo, snippets); err != nil {
		return err
	}

	return nil
}

// Create the DBus busconfig policy for the snap
func (b *Backend) setupBusConf(snapInfo *snap.Info, snippets map[string][][]byte) error {
	snapName := snapInfo.Name()

	// Get the files that this snap should have
	content, err := b.combineSnippetsBusConf(snapInfo, snippets)
=======
		return fmt.Errorf("cannot obtain dbus specification for snap %q: %s", snapName, err)
	}

	// Get the files that this snap should have
	content, err := b.deriveContent(spec.(*Specification), snapInfo)
>>>>>>> d9f15d65
	if err != nil {
		return fmt.Errorf("cannot obtain expected DBus configuration files for snap %q: %s", snapName, err)
	}
	glob := fmt.Sprintf("%s.conf", interfaces.SecurityTagGlob(snapName))
	dir := dirs.SnapBusPolicyDir
	if err := os.MkdirAll(dir, 0755); err != nil {
		return fmt.Errorf("cannot create directory for DBus configuration files %q: %s", dir, err)
	}
	_, _, err = osutil.EnsureDirState(dir, glob, content)
	if err != nil {
		return fmt.Errorf("cannot synchronize DBus configuration files for snap %q: %s", snapName, err)
	}
	return nil
}

// Remove removes dbus configuration files of a given snap.
//
// This method should be called after removing a snap.
func (b *Backend) Remove(snapName string) error {
	if err := b.removeBusConf(snapName); err != nil {
		return err
	}
	if err := b.removeBusServ(snapName); err != nil {
		return err
	}
	return nil
}

func (b *Backend) removeBusConf(snapName string) error {
	glob := fmt.Sprintf("%s.conf", interfaces.SecurityTagGlob(snapName))
	_, _, err := osutil.EnsureDirState(dirs.SnapBusPolicyDir, glob, nil)
	if err != nil {
		return fmt.Errorf("cannot synchronize DBus configuration files for snap %q: %s", snapName, err)
	}
	return nil
}

<<<<<<< HEAD
// combineSnippetsBusConf combines security snippets for busconfig
// policy collected from all the interfaces affecting a given snap into a
// content map applicable to EnsureDirState.
func (b *Backend) combineSnippetsBusConf(snapInfo *snap.Info, snippets map[string][][]byte) (content map[string]*osutil.FileState, err error) {
=======
// deriveContent combines security snippets collected from all the interfaces
// affecting a given snap into a content map applicable to EnsureDirState.
func (b *Backend) deriveContent(spec *Specification, snapInfo *snap.Info) (content map[string]*osutil.FileState, err error) {
>>>>>>> d9f15d65
	for _, appInfo := range snapInfo.Apps {
		securityTag := appInfo.SecurityTag()
		appSnippets := spec.SnippetForTag(securityTag)
		if appSnippets == "" {
			continue
		}
		if content == nil {
			content = make(map[string]*osutil.FileState)
		}

		addContentBusConf(securityTag, appSnippets, content)
	}

	for _, hookInfo := range snapInfo.Hooks {
		securityTag := hookInfo.SecurityTag()
		hookSnippets := spec.SnippetForTag(securityTag)
		if hookSnippets == "" {
			continue
		}
		if content == nil {
			content = make(map[string]*osutil.FileState)
		}

		addContentBusConf(securityTag, hookSnippets, content)
	}

	return content, nil
}

<<<<<<< HEAD
// addContentBusConf creates/updates the xml busconfig policy for the snap
func addContentBusConf(securityTag string, executableSnippets [][]byte, content map[string]*osutil.FileState) {
=======
func addContent(securityTag string, snippet string, content map[string]*osutil.FileState) {
>>>>>>> d9f15d65
	var buffer bytes.Buffer
	buffer.Write(xmlHeader)
	buffer.WriteString(snippet)
	buffer.Write(xmlFooter)

	content[fmt.Sprintf("%s.conf", securityTag)] = &osutil.FileState{
		Content: buffer.Bytes(),
		Mode:    0644,
	}
}

func (b *Backend) setupBusServ(snapInfo *snap.Info, snippets map[string][][]byte) error {
	snapName := snapInfo.Name()

	content := map[string]*osutil.FileState{}
	for _, appInfo := range snapInfo.Apps {
		securityTag := appInfo.SecurityTag()

		// FIXME: layer violation, we really should do that in the
		//        dbus interface but without PR #2613 its really tricky
		for _, slot := range appInfo.Slots {
			if slot.Interface != "dbus" {
				continue
			}
			bus, ok := slot.Attrs["bus"].(string)
			if !ok {
				continue
			}
			// TODO: we can eventually support 'system'
			// by:
			// 1. creating the
			// SnapDBusSystemServicesFilesDir directory
			// 2. writing the service file to
			// SnapDBusSystemServicesFilesDir when
			// 'daemon' is set to 'dbus' (see validate.go)
			// 3. add 'Type=dbus' and
			// 'BusName=slot.Attrs["name"].(string)' to
			// the systemd unit when
			// 'slot.Attrs["service"].(bool) == True' and
			// 'daemon' is set to 'dbus'
			if bus != "session" {
				continue
			}
			name, ok := slot.Attrs["name"].(string)
			if !ok {
				continue
			}
			// we check if its a service here so that we know
			// if a dbus service file needs to be generated.
			isService, ok := slot.Attrs["service"].(bool)
			if !ok || !isService {
				continue
			}

			// We set only 'Name' and 'Exec' for now. We may add 'User' for 'system'
			// services when we support per-snap users. Don't specify 'SystemdService'
			// and just let dbus-daemon launch the service since 'SystemdService' is only
			// used by dbus-daemon to tell systemd to launch the service and systemd
			// user sessions aren't available everywhere yet.
			var buffer bytes.Buffer
			buffer.Write([]byte(fmt.Sprintf(`[D-BUS Service]
Name=%s
Exec=%s
`, name, appInfo.LauncherCommand())))
			content[fmt.Sprintf("%s.service", securityTag)] = &osutil.FileState{
				Content: buffer.Bytes(),
				Mode:    0644,
			}
		}
	}

	glob := fmt.Sprintf("%s.service", interfaces.SecurityTagGlob(snapName))
	dir := dirs.SnapDBusSessionServicesFilesDir
	if err := os.MkdirAll(dir, 0755); err != nil {
		return fmt.Errorf("cannot create directory for DBus service files: %s", err)
	}
	_, _, err := osutil.EnsureDirState(dir, glob, content)
	if err != nil {
		return fmt.Errorf("cannot synchronize DBus service files for snap %q: %s", snapName, err)
	}
	return nil
}

// Remove the DBus service file for the snap
func (b *Backend) removeBusServ(snapName string) error {
	glob := fmt.Sprintf("%s.service", interfaces.SecurityTagGlob(snapName))
	_, _, err := osutil.EnsureDirState(dirs.SnapDBusSessionServicesFilesDir, glob, nil)
	if err != nil {
		return fmt.Errorf("cannot synchronize DBus service files for snap %q: %s", snapName, err)
	}
	return nil
}

func (b *Backend) NewSpecification() interfaces.Specification {
	return &Specification{}
}<|MERGE_RESOLUTION|>--- conflicted
+++ resolved
@@ -50,36 +50,27 @@
 //
 // DBus has no concept of a complain mode so confinment type is ignored.
 func (b *Backend) Setup(snapInfo *snap.Info, opts interfaces.ConfinementOptions, repo *interfaces.Repository) error {
+	snapName := snapInfo.Name()
 	// Get the snippets that apply to this snap
 	spec, err := repo.SnapSpecification(b.Name(), snapName)
 	if err != nil {
-<<<<<<< HEAD
-		return fmt.Errorf("cannot obtain DBus security snippets for snap %q: %s", snapInfo.Name(), err)
-	}
-
-	if err := b.setupBusConf(snapInfo, snippets); err != nil {
-		return err
-	}
-	if err := b.setupBusServ(snapInfo, snippets); err != nil {
-		return err
-	}
-
-	return nil
-}
-
-// Create the DBus busconfig policy for the snap
-func (b *Backend) setupBusConf(snapInfo *snap.Info, snippets map[string][][]byte) error {
+		return fmt.Errorf("cannot obtain dbus specification for snap %q: %s", snapName, err)
+	}
+	if err := b.setupBusConf(snapInfo, spec); err != nil {
+		return err
+	}
+	if err := b.setupBusServ(snapInfo, spec); err != nil {
+		return err
+	}
+
+	return nil
+}
+
+func (b *Backend) setupBusConf(snapInfo *snap.Info, spec interfaces.Specification) error {
 	snapName := snapInfo.Name()
 
 	// Get the files that this snap should have
-	content, err := b.combineSnippetsBusConf(snapInfo, snippets)
-=======
-		return fmt.Errorf("cannot obtain dbus specification for snap %q: %s", snapName, err)
-	}
-
-	// Get the files that this snap should have
-	content, err := b.deriveContent(spec.(*Specification), snapInfo)
->>>>>>> d9f15d65
+	content, err := b.deriveContentBusConf(spec.(*Specification), snapInfo)
 	if err != nil {
 		return fmt.Errorf("cannot obtain expected DBus configuration files for snap %q: %s", snapName, err)
 	}
@@ -95,85 +86,7 @@
 	return nil
 }
 
-// Remove removes dbus configuration files of a given snap.
-//
-// This method should be called after removing a snap.
-func (b *Backend) Remove(snapName string) error {
-	if err := b.removeBusConf(snapName); err != nil {
-		return err
-	}
-	if err := b.removeBusServ(snapName); err != nil {
-		return err
-	}
-	return nil
-}
-
-func (b *Backend) removeBusConf(snapName string) error {
-	glob := fmt.Sprintf("%s.conf", interfaces.SecurityTagGlob(snapName))
-	_, _, err := osutil.EnsureDirState(dirs.SnapBusPolicyDir, glob, nil)
-	if err != nil {
-		return fmt.Errorf("cannot synchronize DBus configuration files for snap %q: %s", snapName, err)
-	}
-	return nil
-}
-
-<<<<<<< HEAD
-// combineSnippetsBusConf combines security snippets for busconfig
-// policy collected from all the interfaces affecting a given snap into a
-// content map applicable to EnsureDirState.
-func (b *Backend) combineSnippetsBusConf(snapInfo *snap.Info, snippets map[string][][]byte) (content map[string]*osutil.FileState, err error) {
-=======
-// deriveContent combines security snippets collected from all the interfaces
-// affecting a given snap into a content map applicable to EnsureDirState.
-func (b *Backend) deriveContent(spec *Specification, snapInfo *snap.Info) (content map[string]*osutil.FileState, err error) {
->>>>>>> d9f15d65
-	for _, appInfo := range snapInfo.Apps {
-		securityTag := appInfo.SecurityTag()
-		appSnippets := spec.SnippetForTag(securityTag)
-		if appSnippets == "" {
-			continue
-		}
-		if content == nil {
-			content = make(map[string]*osutil.FileState)
-		}
-
-		addContentBusConf(securityTag, appSnippets, content)
-	}
-
-	for _, hookInfo := range snapInfo.Hooks {
-		securityTag := hookInfo.SecurityTag()
-		hookSnippets := spec.SnippetForTag(securityTag)
-		if hookSnippets == "" {
-			continue
-		}
-		if content == nil {
-			content = make(map[string]*osutil.FileState)
-		}
-
-		addContentBusConf(securityTag, hookSnippets, content)
-	}
-
-	return content, nil
-}
-
-<<<<<<< HEAD
-// addContentBusConf creates/updates the xml busconfig policy for the snap
-func addContentBusConf(securityTag string, executableSnippets [][]byte, content map[string]*osutil.FileState) {
-=======
-func addContent(securityTag string, snippet string, content map[string]*osutil.FileState) {
->>>>>>> d9f15d65
-	var buffer bytes.Buffer
-	buffer.Write(xmlHeader)
-	buffer.WriteString(snippet)
-	buffer.Write(xmlFooter)
-
-	content[fmt.Sprintf("%s.conf", securityTag)] = &osutil.FileState{
-		Content: buffer.Bytes(),
-		Mode:    0644,
-	}
-}
-
-func (b *Backend) setupBusServ(snapInfo *snap.Info, snippets map[string][][]byte) error {
+func (b *Backend) setupBusServ(snapInfo *snap.Info, spec interfaces.Specification) error {
 	snapName := snapInfo.Name()
 
 	content := map[string]*osutil.FileState{}
@@ -216,11 +129,14 @@
 				continue
 			}
 
-			// We set only 'Name' and 'Exec' for now. We may add 'User' for 'system'
-			// services when we support per-snap users. Don't specify 'SystemdService'
-			// and just let dbus-daemon launch the service since 'SystemdService' is only
-			// used by dbus-daemon to tell systemd to launch the service and systemd
-			// user sessions aren't available everywhere yet.
+			// We set only 'Name' and 'Exec' for now. We
+			// may add 'User' for 'system' services when
+			// we support per-snap users. Don't specify
+			// 'SystemdService' and just let dbus-daemon
+			// launch the service since 'SystemdService'
+			// is only used by dbus-daemon to tell systemd
+			// to launch the service and systemd user
+			// sessions aren't available everywhere yet.
 			var buffer bytes.Buffer
 			buffer.Write([]byte(fmt.Sprintf(`[D-BUS Service]
 Name=%s
@@ -245,14 +161,81 @@
 	return nil
 }
 
-// Remove the DBus service file for the snap
+// Remove removes dbus configuration files of a given snap.
+//
+// This method should be called after removing a snap.
+func (b *Backend) Remove(snapName string) error {
+	if err := b.removeBusConf(snapName); err != nil {
+		return err
+	}
+	if err := b.removeBusServ(snapName); err != nil {
+		return err
+	}
+
+	return nil
+}
+
+// Remove the DBus busconfig policy for the snap
+func (b *Backend) removeBusConf(snapName string) error {
+	glob := fmt.Sprintf("%s.conf", interfaces.SecurityTagGlob(snapName))
+	_, _, err := osutil.EnsureDirState(dirs.SnapBusPolicyDir, glob, nil)
+	if err != nil {
+		return fmt.Errorf("cannot synchronize DBus configuration files for snap %q: %s", snapName, err)
+	}
+	return nil
+}
+
 func (b *Backend) removeBusServ(snapName string) error {
 	glob := fmt.Sprintf("%s.service", interfaces.SecurityTagGlob(snapName))
-	_, _, err := osutil.EnsureDirState(dirs.SnapDBusSessionServicesFilesDir, glob, nil)
+	_, _, err := osutil.EnsureDirState(dirs.SnapBusPolicyDir, glob, nil)
 	if err != nil {
 		return fmt.Errorf("cannot synchronize DBus service files for snap %q: %s", snapName, err)
 	}
 	return nil
+}
+
+// deriveContent combines security snippets collected from all the interfaces
+// affecting a given snap into a content map applicable to EnsureDirState.
+func (b *Backend) deriveContentBusConf(spec *Specification, snapInfo *snap.Info) (content map[string]*osutil.FileState, err error) {
+	for _, appInfo := range snapInfo.Apps {
+		securityTag := appInfo.SecurityTag()
+		appSnippets := spec.SnippetForTag(securityTag)
+		if appSnippets == "" {
+			continue
+		}
+		if content == nil {
+			content = make(map[string]*osutil.FileState)
+		}
+
+		addContent(securityTag, appSnippets, content)
+	}
+
+	for _, hookInfo := range snapInfo.Hooks {
+		securityTag := hookInfo.SecurityTag()
+		hookSnippets := spec.SnippetForTag(securityTag)
+		if hookSnippets == "" {
+			continue
+		}
+		if content == nil {
+			content = make(map[string]*osutil.FileState)
+		}
+
+		addContent(securityTag, hookSnippets, content)
+	}
+
+	return content, nil
+}
+
+func addContent(securityTag string, snippet string, content map[string]*osutil.FileState) {
+	var buffer bytes.Buffer
+	buffer.Write(xmlHeader)
+	buffer.WriteString(snippet)
+	buffer.Write(xmlFooter)
+
+	content[fmt.Sprintf("%s.conf", securityTag)] = &osutil.FileState{
+		Content: buffer.Bytes(),
+		Mode:    0644,
+	}
 }
 
 func (b *Backend) NewSpecification() interfaces.Specification {
