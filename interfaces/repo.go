--- conflicted
+++ resolved
@@ -778,20 +778,6 @@
 	return result, nil
 }
 
-<<<<<<< HEAD
-=======
-// IsLivePatchSnap checks special Name/Developer combinations to see
-// if this particular snap's connections should be automatically connected even
-// if the interfaces are not autoconnect and the snap is not an core snap.
-// FIXME: remove once we have assertions that provide this feature
-func IsLivePatchSnap(snap *snap.Info) bool {
-	if snap.Name() == "canonical-livepatch" && snap.DeveloperID == "canonical" {
-		return true
-	}
-	return false
-}
-
->>>>>>> 66c8b661
 // AutoConnectCandidates finds and returns viable auto-connection candidates
 // for a given plug.
 func (r *Repository) AutoConnectCandidates(plugSnapName, plugName string, policyCheck func(*Plug, *Slot) bool) []*Slot {
