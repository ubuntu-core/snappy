--- conflicted
+++ resolved
@@ -26,10 +26,6 @@
 	"sync"
 
 	"github.com/snapcore/snapd/interfaces/hotplug"
-<<<<<<< HEAD
-
-=======
->>>>>>> 2e32cf52
 	"github.com/snapcore/snapd/snap"
 )
 
@@ -107,10 +103,7 @@
 	return ifaces
 }
 
-<<<<<<< HEAD
-=======
 // AllHotplugInterfaces returns all interfaces that handle hotplug events.
->>>>>>> 2e32cf52
 func (r *Repository) AllHotplugInterfaces() []Interface {
 	r.m.Lock()
 	defer r.m.Unlock()
@@ -123,7 +116,6 @@
 	return ifaces
 }
 
-<<<<<<< HEAD
 func (r *Repository) SlotsForDeviceKey(deviceKey string) []*snap.SlotInfo {
 	r.m.Lock()
 	defer r.m.Unlock()
@@ -139,8 +131,6 @@
 	return slots
 }
 
-=======
->>>>>>> 2e32cf52
 // InfoOptions describes options for Info.
 //
 // Names: return just this subset if non-empty.
