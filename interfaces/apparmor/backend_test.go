// -*- Mode: Go; indent-tabs-mode: t -*-

/*
 * Copyright (C) 2016 Canonical Ltd
 *
 * This program is free software: you can redistribute it and/or modify
 * it under the terms of the GNU General Public License version 3 as
 * published by the Free Software Foundation.
 *
 * This program is distributed in the hope that it will be useful,
 * but WITHOUT ANY WARRANTY; without even the implied warranty of
 * MERCHANTABILITY or FITNESS FOR A PARTICULAR PURPOSE.  See the
 * GNU General Public License for more details.
 *
 * You should have received a copy of the GNU General Public License
 * along with this program.  If not, see <http://www.gnu.org/licenses/>.
 *
 */

package apparmor_test

import (
	"fmt"
	"io/ioutil"
	"os"
	"os/user"
	"path/filepath"
	"strings"

	. "gopkg.in/check.v1"

	"github.com/snapcore/snapd/dirs"
	"github.com/snapcore/snapd/interfaces"
	"github.com/snapcore/snapd/interfaces/apparmor"
	"github.com/snapcore/snapd/interfaces/ifacetest"
	"github.com/snapcore/snapd/osutil"
	"github.com/snapcore/snapd/release"
	"github.com/snapcore/snapd/snap"
	"github.com/snapcore/snapd/snap/snaptest"
	"github.com/snapcore/snapd/testutil"
)

type backendSuite struct {
	ifacetest.BackendSuite

	parserCmd *testutil.MockCmd
}

var _ = Suite(&backendSuite{})

var testedConfinementOpts = []interfaces.ConfinementOptions{
	{},
	{DevMode: true},
	{JailMode: true},
	{Classic: true},
}

// fakeAppAprmorParser contains shell program that creates fake binary cache entries
// in accordance with what real apparmor_parser would do.
const fakeAppArmorParser = `
cache_dir=""
profile=""
write=""
while [ -n "$1" ]; do
	case "$1" in
		--cache-loc=*)
			cache_dir="$(echo "$1" | cut -d = -f 2)" || exit 1
			;;
		--write-cache)
			write=yes
			;;
		--quiet|--replace|--remove)
			# Ignore
			;;
		-O)
			# Ignore, discard argument
			shift
			;;
		*)
			profile=$(basename "$1")
			;;
	esac
	shift
done
if [ "$write" = yes ]; then
	echo fake > "$cache_dir/$profile"
fi
`

func (s *backendSuite) SetUpTest(c *C) {
	s.Backend = &apparmor.Backend{}
	s.BackendSuite.SetUpTest(c)
	c.Assert(s.Repo.AddBackend(s.Backend), IsNil)

	// Prepare a directory for apparmor profiles.
	// NOTE: Normally this is a part of the OS snap.
	err := os.MkdirAll(dirs.SnapAppArmorDir, 0700)
	c.Assert(err, IsNil)
	err = os.MkdirAll(dirs.AppArmorCacheDir, 0700)
	c.Assert(err, IsNil)
	// Mock away any real apparmor interaction
	s.parserCmd = testutil.MockCommand(c, "apparmor_parser", fakeAppArmorParser)
}

func (s *backendSuite) TearDownTest(c *C) {
	s.parserCmd.Restore()

	s.BackendSuite.TearDownTest(c)
}

// Tests for Setup() and Remove()

func (s *backendSuite) TestName(c *C) {
	c.Check(s.Backend.Name(), Equals, interfaces.SecurityAppArmor)
}

func (s *backendSuite) TestInstallingSnapWritesAndLoadsProfiles(c *C) {
	s.InstallSnap(c, interfaces.ConfinementOptions{}, ifacetest.SambaYamlV1, 1)
	profile := filepath.Join(dirs.SnapAppArmorDir, "snap.samba.smbd")
	// file called "snap.sambda.smbd" was created
	_, err := os.Stat(profile)
	c.Check(err, IsNil)
	// apparmor_parser was used to load that file
	c.Check(s.parserCmd.Calls(), DeepEquals, [][]string{
		{"apparmor_parser", "--replace", "--write-cache", "-O", "no-expr-simplify", fmt.Sprintf("--cache-loc=%s/var/cache/apparmor", s.RootDir), "--quiet", profile},
	})
}

func (s *backendSuite) TestInstallingSnapWithHookWritesAndLoadsProfiles(c *C) {
	s.InstallSnap(c, interfaces.ConfinementOptions{}, ifacetest.HookYaml, 1)
	profile := filepath.Join(dirs.SnapAppArmorDir, "snap.foo.hook.configure")

	// Verify that profile "snap.foo.hook.configure" was created
	_, err := os.Stat(profile)
	c.Check(err, IsNil)
	// apparmor_parser was used to load that file
	c.Check(s.parserCmd.Calls(), DeepEquals, [][]string{
		{"apparmor_parser", "--replace", "--write-cache", "-O", "no-expr-simplify", fmt.Sprintf("--cache-loc=%s/var/cache/apparmor", s.RootDir), "--quiet", profile},
	})
}

func (s *backendSuite) TestProfilesAreAlwaysLoaded(c *C) {
	for _, opts := range testedConfinementOpts {
		snapInfo := s.InstallSnap(c, opts, ifacetest.SambaYamlV1, 1)
		s.parserCmd.ForgetCalls()
		err := s.Backend.Setup(snapInfo, opts, s.Repo)
		c.Assert(err, IsNil)
		profile := filepath.Join(dirs.SnapAppArmorDir, "snap.samba.smbd")
		c.Check(s.parserCmd.Calls(), DeepEquals, [][]string{
			{"apparmor_parser", "--replace", "--write-cache", "-O", "no-expr-simplify", fmt.Sprintf("--cache-loc=%s/var/cache/apparmor", s.RootDir), "--quiet", profile},
		})
		s.RemoveSnap(c, snapInfo)
	}
}

func (s *backendSuite) TestRemovingSnapRemovesAndUnloadsProfiles(c *C) {
	for _, opts := range testedConfinementOpts {
		snapInfo := s.InstallSnap(c, opts, ifacetest.SambaYamlV1, 1)
		s.parserCmd.ForgetCalls()
		s.RemoveSnap(c, snapInfo)
		profile := filepath.Join(dirs.SnapAppArmorDir, "snap.samba.smbd")
		// file called "snap.sambda.smbd" was removed
		_, err := os.Stat(profile)
		c.Check(os.IsNotExist(err), Equals, true)
		// apparmor cache file was removed
		cache := filepath.Join(dirs.AppArmorCacheDir, "snap.samba.smbd")
		_, err = os.Stat(cache)
		c.Check(os.IsNotExist(err), Equals, true)
		// apparmor_parser was used to unload the profile
		c.Check(s.parserCmd.Calls(), DeepEquals, [][]string{
			{"apparmor_parser", "--remove", "snap.samba.smbd"},
		})
	}
}

func (s *backendSuite) TestRemovingSnapWithHookRemovesAndUnloadsProfiles(c *C) {
	for _, opts := range testedConfinementOpts {
		snapInfo := s.InstallSnap(c, opts, ifacetest.HookYaml, 1)
		s.parserCmd.ForgetCalls()
		s.RemoveSnap(c, snapInfo)
		profile := filepath.Join(dirs.SnapAppArmorDir, "snap.foo.hook.configure")
		// file called "snap.foo.hook.configure" was removed
		_, err := os.Stat(profile)
		c.Check(os.IsNotExist(err), Equals, true)
		// apparmor cache file was removed
		cache := filepath.Join(dirs.AppArmorCacheDir, "snap.foo.hook.configure")
		_, err = os.Stat(cache)
		c.Check(os.IsNotExist(err), Equals, true)
		// apparmor_parser was used to unload the profile
		c.Check(s.parserCmd.Calls(), DeepEquals, [][]string{
			{"apparmor_parser", "--remove", "snap.foo.hook.configure"},
		})
	}
}

func (s *backendSuite) TestUpdatingSnapMakesNeccesaryChanges(c *C) {
	for _, opts := range testedConfinementOpts {
		snapInfo := s.InstallSnap(c, opts, ifacetest.SambaYamlV1, 1)
		s.parserCmd.ForgetCalls()
		snapInfo = s.UpdateSnap(c, snapInfo, opts, ifacetest.SambaYamlV1, 2)
		profile := filepath.Join(dirs.SnapAppArmorDir, "snap.samba.smbd")
		// apparmor_parser was used to reload the profile because snap revision
		// is inside the generated policy.
		c.Check(s.parserCmd.Calls(), DeepEquals, [][]string{
			{"apparmor_parser", "--replace", "--write-cache", "-O", "no-expr-simplify", fmt.Sprintf("--cache-loc=%s/var/cache/apparmor", s.RootDir), "--quiet", profile},
		})
		s.RemoveSnap(c, snapInfo)
	}
}

func (s *backendSuite) TestUpdatingSnapToOneWithMoreApps(c *C) {
	for _, opts := range testedConfinementOpts {
		snapInfo := s.InstallSnap(c, opts, ifacetest.SambaYamlV1, 1)
		s.parserCmd.ForgetCalls()
		// NOTE: the revision is kept the same to just test on the new application being added
		snapInfo = s.UpdateSnap(c, snapInfo, opts, ifacetest.SambaYamlV1WithNmbd, 1)
		smbdProfile := filepath.Join(dirs.SnapAppArmorDir, "snap.samba.smbd")
		nmbdProfile := filepath.Join(dirs.SnapAppArmorDir, "snap.samba.nmbd")
		// file called "snap.sambda.nmbd" was created
		_, err := os.Stat(nmbdProfile)
		c.Check(err, IsNil)
		// apparmor_parser was used to load the both profiles
		c.Check(s.parserCmd.Calls(), DeepEquals, [][]string{
			{"apparmor_parser", "--replace", "--write-cache", "-O", "no-expr-simplify", fmt.Sprintf("--cache-loc=%s/var/cache/apparmor", s.RootDir), "--quiet", nmbdProfile},
			{"apparmor_parser", "--replace", "--write-cache", "-O", "no-expr-simplify", fmt.Sprintf("--cache-loc=%s/var/cache/apparmor", s.RootDir), "--quiet", smbdProfile},
		})
		s.RemoveSnap(c, snapInfo)
	}
}

func (s *backendSuite) TestUpdatingSnapToOneWithMoreHooks(c *C) {
	for _, opts := range testedConfinementOpts {
		snapInfo := s.InstallSnap(c, opts, ifacetest.SambaYamlV1WithNmbd, 1)
		s.parserCmd.ForgetCalls()
		// NOTE: the revision is kept the same to just test on the new application being added
		snapInfo = s.UpdateSnap(c, snapInfo, opts, ifacetest.SambaYamlWithHook, 1)
		smbdProfile := filepath.Join(dirs.SnapAppArmorDir, "snap.samba.smbd")
		nmbdProfile := filepath.Join(dirs.SnapAppArmorDir, "snap.samba.nmbd")
		hookProfile := filepath.Join(dirs.SnapAppArmorDir, "snap.samba.hook.configure")

		// Verify that profile "snap.samba.hook.configure" was created
		_, err := os.Stat(hookProfile)
		c.Check(err, IsNil)
		// apparmor_parser was used to load the both profiles
		c.Check(s.parserCmd.Calls(), DeepEquals, [][]string{
			{"apparmor_parser", "--replace", "--write-cache", "-O", "no-expr-simplify", fmt.Sprintf("--cache-loc=%s/var/cache/apparmor", s.RootDir), "--quiet", hookProfile},
			{"apparmor_parser", "--replace", "--write-cache", "-O", "no-expr-simplify", fmt.Sprintf("--cache-loc=%s/var/cache/apparmor", s.RootDir), "--quiet", nmbdProfile},
			{"apparmor_parser", "--replace", "--write-cache", "-O", "no-expr-simplify", fmt.Sprintf("--cache-loc=%s/var/cache/apparmor", s.RootDir), "--quiet", smbdProfile},
		})
		s.RemoveSnap(c, snapInfo)
	}
}

func (s *backendSuite) TestUpdatingSnapToOneWithFewerApps(c *C) {
	for _, opts := range testedConfinementOpts {
		snapInfo := s.InstallSnap(c, opts, ifacetest.SambaYamlV1WithNmbd, 1)
		s.parserCmd.ForgetCalls()
		// NOTE: the revision is kept the same to just test on the application being removed
		snapInfo = s.UpdateSnap(c, snapInfo, opts, ifacetest.SambaYamlV1, 1)
		smbdProfile := filepath.Join(dirs.SnapAppArmorDir, "snap.samba.smbd")
		nmbdProfile := filepath.Join(dirs.SnapAppArmorDir, "snap.samba.nmbd")
		// file called "snap.sambda.nmbd" was removed
		_, err := os.Stat(nmbdProfile)
		c.Check(os.IsNotExist(err), Equals, true)
		// apparmor_parser was used to remove the unused profile
		c.Check(s.parserCmd.Calls(), DeepEquals, [][]string{
			{"apparmor_parser", "--replace", "--write-cache", "-O", "no-expr-simplify", fmt.Sprintf("--cache-loc=%s/var/cache/apparmor", s.RootDir), "--quiet", smbdProfile},
			{"apparmor_parser", "--remove", "snap.samba.nmbd"},
		})
		s.RemoveSnap(c, snapInfo)
	}
}

func (s *backendSuite) TestUpdatingSnapToOneWithFewerHooks(c *C) {
	for _, opts := range testedConfinementOpts {
		snapInfo := s.InstallSnap(c, opts, ifacetest.SambaYamlWithHook, 1)
		s.parserCmd.ForgetCalls()
		// NOTE: the revision is kept the same to just test on the application being removed
		snapInfo = s.UpdateSnap(c, snapInfo, opts, ifacetest.SambaYamlV1WithNmbd, 1)
		smbdProfile := filepath.Join(dirs.SnapAppArmorDir, "snap.samba.smbd")
		nmbdProfile := filepath.Join(dirs.SnapAppArmorDir, "snap.samba.nmbd")
		hookProfile := filepath.Join(dirs.SnapAppArmorDir, "snap.samba.hook.configure")

		// Verify profile "snap.samba.hook.configure" was removed
		_, err := os.Stat(hookProfile)
		c.Check(os.IsNotExist(err), Equals, true)
		// apparmor_parser was used to remove the unused profile
		c.Check(s.parserCmd.Calls(), DeepEquals, [][]string{
			{"apparmor_parser", "--replace", "--write-cache", "-O", "no-expr-simplify", fmt.Sprintf("--cache-loc=%s/var/cache/apparmor", s.RootDir), "--quiet", nmbdProfile},
			{"apparmor_parser", "--replace", "--write-cache", "-O", "no-expr-simplify", fmt.Sprintf("--cache-loc=%s/var/cache/apparmor", s.RootDir), "--quiet", smbdProfile},
			{"apparmor_parser", "--remove", "snap.samba.hook.configure"},
		})
		s.RemoveSnap(c, snapInfo)
	}
}

func (s *backendSuite) TestRealDefaultTemplateIsNormallyUsed(c *C) {
	restore := release.MockAppArmorLevel(release.FullAppArmor)
	defer restore()

	snapInfo := snaptest.MockInfo(c, ifacetest.SambaYamlV1, nil)
	// NOTE: we don't call apparmor.MockTemplate()
	err := s.Backend.Setup(snapInfo, interfaces.ConfinementOptions{}, s.Repo)
	c.Assert(err, IsNil)
	profile := filepath.Join(dirs.SnapAppArmorDir, "snap.samba.smbd")
	data, err := ioutil.ReadFile(profile)
	c.Assert(err, IsNil)
	for _, line := range []string{
		// NOTE: a few randomly picked lines from the real profile.  Comments
		// and empty lines are avoided as those can be discarded in the future.
		"#include <tunables/global>\n",
		"/tmp/   r,\n",
		"/sys/class/ r,\n",
	} {
		c.Assert(string(data), testutil.Contains, line)
	}
}

type combineSnippetsScenario struct {
	opts    interfaces.ConfinementOptions
	snippet string
	content string
}

const commonPrefix = `
@{SNAP_NAME}="samba"
@{SNAP_REVISION}="1"
@{PROFILE_DBUS}="snap_2esamba_2esmbd"
@{INSTALL_DIR}="/snap"`

var combineSnippetsScenarios = []combineSnippetsScenario{{
	// By default apparmor is enforcing mode.
	opts:    interfaces.ConfinementOptions{},
	content: commonPrefix + "\nprofile \"snap.samba.smbd\" (attach_disconnected) {\n\n}\n",
}, {
	// Snippets are injected in the space between "{" and "}"
	opts:    interfaces.ConfinementOptions{},
	snippet: "snippet",
	content: commonPrefix + "\nprofile \"snap.samba.smbd\" (attach_disconnected) {\nsnippet\n}\n",
}, {
	// DevMode switches apparmor to non-enforcing (complain) mode.
	opts:    interfaces.ConfinementOptions{DevMode: true},
	snippet: "snippet",
	content: commonPrefix + "\nprofile \"snap.samba.smbd\" (attach_disconnected,complain) {\nsnippet\n}\n",
}, {
	// JailMode switches apparmor to enforcing mode even in the presence of DevMode.
	opts:    interfaces.ConfinementOptions{DevMode: true},
	snippet: "snippet",
	content: commonPrefix + "\nprofile \"snap.samba.smbd\" (attach_disconnected,complain) {\nsnippet\n}\n",
}, {
	// Classic confinement (without jailmode) uses apparmor in complain mode by default and ignores all snippets.
	opts:    interfaces.ConfinementOptions{Classic: true},
	snippet: "snippet",
	content: "\n#classic" + commonPrefix + "\nprofile \"snap.samba.smbd\" (attach_disconnected,complain) {\n\n}\n",
}, {
	// Classic confinement in JailMode uses enforcing apparmor.
	opts:    interfaces.ConfinementOptions{Classic: true, JailMode: true},
	snippet: "snippet",
	content: commonPrefix + `
profile "snap.samba.smbd" (attach_disconnected) {

  # Read-only access to the core snap.
  @{INSTALL_DIR}/core/** r,
  # Read only access to the core snap to load libc from.
  # This is related to LP: #1666897
  @{INSTALL_DIR}/core/*/{,usr/}lib/@{multiarch}/{,**/}lib*.so* m,

  # For snappy reexec on 4.8+ kernels
  @{INSTALL_DIR}/core/*/usr/lib/snapd/snap-exec m,

snippet
}
`,
}}

func (s *backendSuite) TestCombineSnippets(c *C) {
	restore := release.MockAppArmorLevel(release.FullAppArmor)
	defer restore()
<<<<<<< HEAD
	restore = osutil.MockMountInfo("") // mock away NFS/overlay detection
=======
	restore = apparmor.MockIsHomeUsingNFS(func() (bool, error) { return false, nil })
>>>>>>> 57974b53
	defer restore()

	// NOTE: replace the real template with a shorter variant
	restoreTemplate := apparmor.MockTemplate("\n" +
		"###VAR###\n" +
		"###PROFILEATTACH### (attach_disconnected) {\n" +
		"###SNIPPETS###\n" +
		"}\n")
	defer restoreTemplate()
	restoreClassicTemplate := apparmor.MockClassicTemplate("\n" +
		"#classic\n" +
		"###VAR###\n" +
		"###PROFILEATTACH### (attach_disconnected) {\n" +
		"###SNIPPETS###\n" +
		"}\n")
	defer restoreClassicTemplate()
	for _, scenario := range combineSnippetsScenarios {
		s.Iface.AppArmorPermanentSlotCallback = func(spec *apparmor.Specification, slot *snap.SlotInfo) error {
			if scenario.snippet == "" {
				return nil
			}
			spec.AddSnippet(scenario.snippet)
			return nil
		}
		snapInfo := s.InstallSnap(c, scenario.opts, ifacetest.SambaYamlV1, 1)
		profile := filepath.Join(dirs.SnapAppArmorDir, "snap.samba.smbd")
		c.Check(profile, testutil.FileEquals, scenario.content)
		stat, err := os.Stat(profile)
		c.Assert(err, IsNil)
		c.Check(stat.Mode(), Equals, os.FileMode(0644))
		s.RemoveSnap(c, snapInfo)
	}
}

const coreYaml = `name: core
version: 1
`

func (s *backendSuite) writeVanillaSnapConfineProfile(c *C, coreInfo *snap.Info) {
	vanillaProfilePath := filepath.Join(coreInfo.MountDir(), "/etc/apparmor.d/usr.lib.snapd.snap-confine.real")
	vanillaProfileText := []byte(`#include <tunables/global>
/usr/lib/snapd/snap-confine (attach_disconnected) {
    # We run privileged, so be fanatical about what we include and don't use
    # any abstractions
    /etc/ld.so.cache r,
}
`)
	c.Assert(os.MkdirAll(dirs.SystemApparmorDir, 0755), IsNil)
	c.Assert(os.MkdirAll(filepath.Dir(vanillaProfilePath), 0755), IsNil)
	c.Assert(ioutil.WriteFile(vanillaProfilePath, vanillaProfileText, 0644), IsNil)
}

func (s *backendSuite) TestSnapConfineProfile(c *C) {
	// Let's say we're working with the core snap at revision 111.
	coreInfo := snaptest.MockInfo(c, coreYaml, &snap.SideInfo{Revision: snap.R(111)})
	s.writeVanillaSnapConfineProfile(c, coreInfo)
	// We expect to see the same profile, just anchored at a different directory.
	expectedProfileDir := filepath.Join(dirs.GlobalRootDir, "/etc/apparmor.d")
	expectedProfileName := strings.Replace(filepath.Join(coreInfo.MountDir(), "usr/lib/snapd/snap-confine")[1:], "/", ".", -1)
	expectedProfileGlob := strings.Replace(expectedProfileName, "."+coreInfo.Revision.String()+".", ".*.", -1)
	expectedProfileText := fmt.Sprintf(`#include <tunables/global>
%s/usr/lib/snapd/snap-confine (attach_disconnected) {
    # We run privileged, so be fanatical about what we include and don't use
    # any abstractions
    /etc/ld.so.cache r,
}
`, coreInfo.MountDir())

	c.Assert(expectedProfileName, testutil.Contains, coreInfo.Revision.String())

	// Compute the profile and see if it matches.
	dir, glob, content, err := apparmor.SnapConfineFromCoreProfile(coreInfo)
	c.Assert(err, IsNil)
	c.Assert(dir, Equals, expectedProfileDir)
	c.Assert(glob, Equals, expectedProfileGlob)
	c.Assert(content, DeepEquals, map[string]*osutil.FileState{
		expectedProfileName: {
			Content: []byte(expectedProfileText),
			Mode:    0644,
		},
	})
}

func (s *backendSuite) TestSetupHostSnapConfineApparmorForReexecCleans(c *C) {
	restorer := release.MockOnClassic(true)
	defer restorer()
	restorer = release.MockForcedDevmode(false)
	defer restorer()

	coreInfo := snaptest.MockInfo(c, coreYaml, &snap.SideInfo{Revision: snap.R(111)})
	s.writeVanillaSnapConfineProfile(c, coreInfo)

	canaryName := strings.Replace(filepath.Join(dirs.SnapMountDir, "/core/2718/usr/lib/snapd/snap-confine"), "/", ".", -1)[1:]
	canary := filepath.Join(dirs.SystemApparmorDir, canaryName)
	err := os.MkdirAll(filepath.Dir(canary), 0755)
	c.Assert(err, IsNil)
	err = ioutil.WriteFile(canary, nil, 0644)
	c.Assert(err, IsNil)

	// install the new core snap on classic triggers cleanup
	s.InstallSnap(c, interfaces.ConfinementOptions{}, coreYaml, 111)

	c.Check(osutil.FileExists(canary), Equals, false)
	c.Check(s.parserCmd.Calls(), testutil.DeepContains, []string{
		"apparmor_parser", "--remove", canaryName,
	})
}

func (s *backendSuite) TestSetupHostSnapConfineApparmorForReexecWritesNew(c *C) {
	restorer := release.MockOnClassic(true)
	defer restorer()
	restorer = release.MockForcedDevmode(false)
	defer restorer()

	coreInfo := snaptest.MockInfo(c, coreYaml, &snap.SideInfo{Revision: snap.R(111)})
	s.writeVanillaSnapConfineProfile(c, coreInfo)

	// install the new core snap on classic triggers a new snap-confine
	// for this snap-confine on core
	s.InstallSnap(c, interfaces.ConfinementOptions{}, coreYaml, 111)

	newAA, err := filepath.Glob(filepath.Join(dirs.SystemApparmorDir, "*"))
	c.Assert(err, IsNil)
	c.Assert(newAA, HasLen, 1)
	c.Check(newAA[0], Matches, `.*/etc/apparmor.d/.*.snap.core.111.usr.lib.snapd.snap-confine`)

	// this is the key, rewriting "/usr/lib/snapd/snap-confine
	c.Check(newAA[0], testutil.FileContains, "/snap/core/111/usr/lib/snapd/snap-confine (attach_disconnected) {")
	// no other changes other than that to the input
	c.Check(newAA[0], testutil.FileEquals, fmt.Sprintf(`#include <tunables/global>
%s/core/111/usr/lib/snapd/snap-confine (attach_disconnected) {
    # We run privileged, so be fanatical about what we include and don't use
    # any abstractions
    /etc/ld.so.cache r,
}
`, dirs.SnapMountDir))

	c.Check(s.parserCmd.Calls(), DeepEquals, [][]string{{
		"apparmor_parser", "--replace", "--write-cache", "-O", "no-expr-simplify",
		fmt.Sprintf("--cache-loc=%s", dirs.SystemApparmorCacheDir), "--quiet", newAA[0],
	}})

	// snap-confine directory was created
	_, err = os.Stat(dirs.SnapConfineAppArmorDir)
	c.Check(err, IsNil)
}

func (s *backendSuite) TestCoreOnCoreCleansApparmorCache(c *C) {
	restorer := release.MockOnClassic(false)
	defer restorer()

	err := os.MkdirAll(dirs.SystemApparmorCacheDir, 0755)
	c.Assert(err, IsNil)
	// the canary file in the cache will be removed
	canaryPath := filepath.Join(dirs.SystemApparmorCacheDir, "meep")
	err = ioutil.WriteFile(canaryPath, nil, 0644)
	c.Assert(err, IsNil)
	// but non-regular entries in the cache dir are kept
	dirsAreKept := filepath.Join(dirs.SystemApparmorCacheDir, "dir")
	err = os.MkdirAll(dirsAreKept, 0755)
	c.Assert(err, IsNil)
	symlinksAreKept := filepath.Join(dirs.SystemApparmorCacheDir, "symlink")
	err = os.Symlink("some-sylink-target", symlinksAreKept)
	c.Assert(err, IsNil)

	// install the new core snap on classic triggers a new snap-confine
	// for this snap-confine on core
	s.InstallSnap(c, interfaces.ConfinementOptions{}, coreYaml, 111)

	l, err := filepath.Glob(filepath.Join(dirs.SystemApparmorCacheDir, "*"))
	c.Assert(err, IsNil)
	// canary is gone, extra stuff is kept
	c.Check(l, DeepEquals, []string{dirsAreKept, symlinksAreKept})
}

// snap-confine policy when NFS is not used.
func (s *backendSuite) TestSetupSnapConfineGeneratedPolicyNoNFS(c *C) {
	// Make it appear as if NFS was not used.
	restore := apparmor.MockIsHomeUsingNFS(func() (bool, error) { return false, nil })
	defer restore()

	// Intercept interaction with apparmor_parser
	cmd := testutil.MockCommand(c, "apparmor_parser", "")
	defer cmd.Restore()

	// Setup generated policy for snap-confine.
	err := (&apparmor.Backend{}).Initialize()
	c.Assert(err, IsNil)
	c.Assert(cmd.Calls(), HasLen, 0)

	// Because NFS is not used there are no local policy files but the
	// directory was created.
	files, err := ioutil.ReadDir(dirs.SnapConfineAppArmorDir)
	c.Assert(err, IsNil)
	c.Assert(files, HasLen, 0)

	// The policy was not reloaded.
	c.Assert(cmd.Calls(), HasLen, 0)
}

// Ensure that both names of the snap-confine apparmor profile are supported.

func (s *backendSuite) TestSetupSnapConfineGeneratedPolicyWithNFS1(c *C) {
	s.testSetupSnapConfineGeneratedPolicyWithNFS(c, "usr.lib.snapd.snap-confine")
}

func (s *backendSuite) TestSetupSnapConfineGeneratedPolicyWithNFS2(c *C) {
	s.testSetupSnapConfineGeneratedPolicyWithNFS(c, "usr.lib.snapd.snap-confine.real")
}

// snap-confine policy when NFS is used and snapd has not re-executed.
func (s *backendSuite) testSetupSnapConfineGeneratedPolicyWithNFS(c *C, profileFname string) {
	// Make it appear as if NFS workaround was needed.
	restore := apparmor.MockIsHomeUsingNFS(func() (bool, error) { return true, nil })
	defer restore()

	// Intercept interaction with apparmor_parser
	cmd := testutil.MockCommand(c, "apparmor_parser", "")
	defer cmd.Restore()

	// Intercept the /proc/self/exe symlink and point it to the distribution
	// executable (the path doesn't matter as long as it is not from the
	// mounted core snap). This indicates that snapd is not re-executing
	// and that we should reload snap-confine profile.
	fakeExe := filepath.Join(s.RootDir, "fake-proc-self-exe")
	err := os.Symlink("/usr/lib/snapd/snapd", fakeExe)
	c.Assert(err, IsNil)
	restore = apparmor.MockProcSelfExe(fakeExe)
	defer restore()

	profilePath := filepath.Join(dirs.SystemApparmorDir, profileFname)

	// Create the directory where system apparmor profiles are stored and write
	// the system apparmor profile of snap-confine.
	c.Assert(os.MkdirAll(dirs.SystemApparmorDir, 0755), IsNil)
	c.Assert(ioutil.WriteFile(profilePath, []byte(""), 0644), IsNil)

	// Setup generated policy for snap-confine.
	err = (&apparmor.Backend{}).Initialize()
	c.Assert(err, IsNil)

	// Because NFS is being used, we have the extra policy file.
	files, err := ioutil.ReadDir(dirs.SnapConfineAppArmorDir)
	c.Assert(err, IsNil)
	c.Assert(files, HasLen, 1)
	c.Assert(files[0].Name(), Equals, "nfs-support")
	c.Assert(files[0].Mode(), Equals, os.FileMode(0644))
	c.Assert(files[0].IsDir(), Equals, false)

	// The policy allows network access.
	fn := filepath.Join(dirs.SnapConfineAppArmorDir, files[0].Name())
	c.Assert(fn, testutil.FileContains, "network inet,")
	c.Assert(fn, testutil.FileContains, "network inet6,")

	// The system apparmor profile of snap-confine was reloaded.
	c.Assert(cmd.Calls(), HasLen, 1)
	c.Assert(cmd.Calls(), DeepEquals, [][]string{{
		"apparmor_parser", "--replace",
		"-O", "no-expr-simplify",
		"--write-cache",
		"--cache-loc", dirs.SystemApparmorCacheDir,
		profilePath,
	}})
}

// snap-confine policy when NFS is used and snapd has re-executed.
func (s *backendSuite) TestSetupSnapConfineGeneratedPolicyWithNFSAndReExec(c *C) {
	// Make it appear as if NFS workaround was needed.
	restore := apparmor.MockIsHomeUsingNFS(func() (bool, error) { return true, nil })
	defer restore()

	// Intercept interaction with apparmor_parser
	cmd := testutil.MockCommand(c, "apparmor_parser", "")
	defer cmd.Restore()

	// Intercept the /proc/self/exe symlink and point it to the snapd from the
	// mounted core snap. This indicates that snapd has re-executed and
	// should not reload snap-confine policy.
	fakeExe := filepath.Join(s.RootDir, "fake-proc-self-exe")
	err := os.Symlink(filepath.Join(dirs.SnapMountDir, "/core/1234/usr/lib/snapd/snapd"), fakeExe)
	c.Assert(err, IsNil)
	restore = apparmor.MockProcSelfExe(fakeExe)
	defer restore()

	// Setup generated policy for snap-confine.
	err = (&apparmor.Backend{}).Initialize()
	c.Assert(err, IsNil)

	// Because NFS is being used, we have the extra policy file.
	files, err := ioutil.ReadDir(dirs.SnapConfineAppArmorDir)
	c.Assert(err, IsNil)
	c.Assert(files, HasLen, 1)
	c.Assert(files[0].Name(), Equals, "nfs-support")
	c.Assert(files[0].Mode(), Equals, os.FileMode(0644))
	c.Assert(files[0].IsDir(), Equals, false)

	// The policy allows network access.
	fn := filepath.Join(dirs.SnapConfineAppArmorDir, files[0].Name())
	c.Assert(fn, testutil.FileContains, "network inet,")
	c.Assert(fn, testutil.FileContains, "network inet6,")

	// The distribution policy was not reloaded because snap-confine executes
	// from core snap. This is handled separately by per-profile Setup.
	c.Assert(cmd.Calls(), HasLen, 0)
}

// Test behavior when isHomeUsingNFS fails.
func (s *backendSuite) TestSetupSnapConfineGeneratedPolicyError1(c *C) {
	// Make it appear as if NFS detection was broken.
	restore := apparmor.MockIsHomeUsingNFS(func() (bool, error) { return false, fmt.Errorf("broken") })
	defer restore()

	// Intercept interaction with apparmor_parser
	cmd := testutil.MockCommand(c, "apparmor_parser", "")
	defer cmd.Restore()

	// Intercept the /proc/self/exe symlink and point it to the snapd from the
	// distribution.  This indicates that snapd has not re-executed and should
	// reload snap-confine policy.
	fakeExe := filepath.Join(s.RootDir, "fake-proc-self-exe")
	err := os.Symlink(filepath.Join(dirs.SnapMountDir, "/usr/lib/snapd/snapd"), fakeExe)
	c.Assert(err, IsNil)
	restore = apparmor.MockProcSelfExe(fakeExe)
	defer restore()

	// Setup generated policy for snap-confine.
	err = (&apparmor.Backend{}).Initialize()
	// NOTE: Errors in determining NFS are non-fatal to prevent snapd from
	// failing to operate. A warning message is logged but system operates as
	// if NFS was not active.
	c.Assert(err, IsNil)

	// While other stuff failed we created the policy directory and didn't
	// write any files to it.
	files, err := ioutil.ReadDir(dirs.SnapConfineAppArmorDir)
	c.Assert(err, IsNil)
	c.Assert(files, HasLen, 0)

	// We didn't reload the policy.
	c.Assert(cmd.Calls(), HasLen, 0)
}

// Test behavior when os.Readlink "/proc/self/exe" fails.
func (s *backendSuite) TestSetupSnapConfineGeneratedPolicyError2(c *C) {
	// Make it appear as if NFS workaround was needed.
	restore := apparmor.MockIsHomeUsingNFS(func() (bool, error) { return true, nil })
	defer restore()

	// Intercept interaction with apparmor_parser
	cmd := testutil.MockCommand(c, "apparmor_parser", "")
	defer cmd.Restore()

	// Intercept the /proc/self/exe symlink and make it point to something that
	// doesn't exist (break it).
	fakeExe := filepath.Join(s.RootDir, "corrupt-proc-self-exe")
	restore = apparmor.MockProcSelfExe(fakeExe)
	defer restore()

	// Setup generated policy for snap-confine.
	err := (&apparmor.Backend{}).Initialize()
	c.Assert(err, ErrorMatches, "cannot read .*corrupt-proc-self-exe: .*")

	// We didn't create the policy file.
	files, err := ioutil.ReadDir(dirs.SnapConfineAppArmorDir)
	c.Assert(err, IsNil)
	c.Assert(files, HasLen, 0)

	// We didn't reload the policy though.
	c.Assert(cmd.Calls(), HasLen, 0)
}

// Test behavior when exec.Command "apparmor_parser" fails
func (s *backendSuite) TestSetupSnapConfineGeneratedPolicyError3(c *C) {
	// Make it appear as if NFS workaround was needed.
	restore := apparmor.MockIsHomeUsingNFS(func() (bool, error) { return true, nil })
	defer restore()

	// Intercept interaction with apparmor_parser and make it fail.
	cmd := testutil.MockCommand(c, "apparmor_parser", "echo testing; exit 1")
	defer cmd.Restore()

	// Intercept the /proc/self/exe symlink.
	fakeExe := filepath.Join(s.RootDir, "fake-proc-self-exe")
	err := os.Symlink("/usr/lib/snapd/snapd", fakeExe)
	c.Assert(err, IsNil)
	restore = apparmor.MockProcSelfExe(fakeExe)
	defer restore()

	// Create the directory where system apparmor profiles are stored and Write
	// the system apparmor profile of snap-confine.
	c.Assert(os.MkdirAll(dirs.SystemApparmorDir, 0755), IsNil)
	c.Assert(ioutil.WriteFile(filepath.Join(dirs.SystemApparmorDir, "usr.lib.snapd.snap-confine"), []byte(""), 0644), IsNil)

	// Setup generated policy for snap-confine.
	err = (&apparmor.Backend{}).Initialize()
	c.Assert(err, ErrorMatches, "cannot reload snap-confine apparmor profile: testing")

	// While created the policy file initially we also removed it so that
	// no side-effects remain.
	files, err := ioutil.ReadDir(dirs.SnapConfineAppArmorDir)
	c.Assert(err, IsNil)
	c.Assert(files, HasLen, 0)

	// We tried to reload the policy.
	c.Assert(cmd.Calls(), HasLen, 1)
}

// Test behavior when MkdirAll fails
func (s *backendSuite) TestSetupSnapConfineGeneratedPolicyError4(c *C) {
	// Create a directory where we would expect to find the local policy.
	err := ioutil.WriteFile(dirs.SnapConfineAppArmorDir, []byte(""), 0644)
	c.Assert(err, IsNil)

	// Setup generated policy for snap-confine.
	err = (&apparmor.Backend{}).Initialize()
	c.Assert(err, ErrorMatches, "*.: not a directory")
}

// Test behavior when EnsureDirState fails
func (s *backendSuite) TestSetupSnapConfineGeneratedPolicyError5(c *C) {
	// This test cannot run as root as root bypassed DAC checks.
	u, err := user.Current()
	c.Assert(err, IsNil)
	if u.Uid == "0" {
		c.Skip("this test cannot run as root")
	}

	// Make it appear as if NFS workaround was not needed.
	restore := apparmor.MockIsHomeUsingNFS(func() (bool, error) { return false, nil })
	defer restore()

	// Intercept interaction with apparmor_parser and make it fail.
	cmd := testutil.MockCommand(c, "apparmor_parser", "")
	defer cmd.Restore()

	// Intercept the /proc/self/exe symlink.
	fakeExe := filepath.Join(s.RootDir, "fake-proc-self-exe")
	err = os.Symlink("/usr/lib/snapd/snapd", fakeExe)
	c.Assert(err, IsNil)
	restore = apparmor.MockProcSelfExe(fakeExe)
	defer restore()

	// Create the snap-confine directory and put a file. Because the file name
	// matches the glob generated-* snapd will attempt to remove it but because
	// the directory is not writable, that operation will fail.
	err = os.MkdirAll(dirs.SnapConfineAppArmorDir, 0755)
	c.Assert(err, IsNil)
	f := filepath.Join(dirs.SnapConfineAppArmorDir, "generated-test")
	err = ioutil.WriteFile(f, []byte("spurious content"), 0644)
	c.Assert(err, IsNil)
	err = os.Chmod(dirs.SnapConfineAppArmorDir, 0555)
	c.Assert(err, IsNil)

	// Make the directory writable for cleanup.
	defer os.Chmod(dirs.SnapConfineAppArmorDir, 0755)

	// Setup generated policy for snap-confine.
	err = (&apparmor.Backend{}).Initialize()
	c.Assert(err, ErrorMatches, `cannot synchronize snap-confine policy: remove .*/generated-test: permission denied`)

	// The policy directory was unchanged.
	files, err := ioutil.ReadDir(dirs.SnapConfineAppArmorDir)
	c.Assert(err, IsNil)
	c.Assert(files, HasLen, 1)

	// We didn't try to reload the policy.
	c.Assert(cmd.Calls(), HasLen, 0)
}

func (s *backendSuite) TestIsRootWritableOverlay(c *C) {
	cases := []struct {
		mountinfo    string
		overlay      string
		errorPattern string
	}{{
		// Errors from parsing mountinfo are propagated.
		mountinfo:    "bad syntax",
		errorPattern: "cannot parse .*/mountinfo.*, .*",
	}, {
		// overlay mounted on / are recognized
		// casper mount source
		mountinfo: "31 1 0:26 / / rw,relatime shared:1 - overlay /cow rw,lowerdir=//filesystem.squashfs,upperdir=/cow/upper,workdir=/cow/work",
		overlay:   "/upper",
	}, {
		// non-casper mount source
		mountinfo: "31 1 0:26 / / rw,relatime shared:1 - overlay overlay rw,lowerdir=//filesystem.squashfs,upperdir=/cow/upper,workdir=/cow/work",
		overlay:   "/cow/upper",
	}, {
		// overlay mounted elsewhere are ignored
		mountinfo: "31 1 0:26 /elsewhere /elsewhere rw,relatime shared:1 - overlay /cow rw,lowerdir=//filesystem.squashfs,upperdir=/cow/upper,workdir=/cow/work",
	}, {
		mountinfo: "31 1 0:26 /elsewhere /elsewhere rw,relatime shared:1 - overlay overlay rw,lowerdir=//filesystem.squashfs,upperdir=/cow/upper,workdir=/cow/work",
	}}
	for _, tc := range cases {
		restore := osutil.MockMountInfo(tc.mountinfo)
		defer restore()

		overlay, err := osutil.IsRootWritableOverlay()
		if tc.errorPattern != "" {
			c.Assert(err, ErrorMatches, tc.errorPattern, Commentf("test case %#v", tc))
		} else {
			c.Assert(err, IsNil)
		}
		c.Assert(overlay, Equals, tc.overlay)
	}
}

// snap-confine policy when overlay is not used.
func (s *backendSuite) TestSetupSnapConfineGeneratedPolicyNoOverlay(c *C) {
	// Make it appear as if overlay was not used.
	restore := osutil.MockMountInfo("")
	defer restore()

	// Intercept interaction with apparmor_parser
	cmd := testutil.MockCommand(c, "apparmor_parser", "")
	defer cmd.Restore()

	// Setup generated policy for snap-confine.
	err := (&apparmor.Backend{}).Initialize()
	c.Assert(err, IsNil)
	c.Assert(cmd.Calls(), HasLen, 0)

	// Because overlay is not used there are no local policy files but the
	// directory was created.
	files, err := ioutil.ReadDir(dirs.SnapConfineAppArmorDir)
	c.Assert(err, IsNil)
	c.Assert(files, HasLen, 0)

	// The policy was not reloaded.
	c.Assert(cmd.Calls(), HasLen, 0)
}

func MockEnableOverlayWorkaroundCondition() (restore func()) {
	// Mock mountinfo so that snapd thinks that overlay workaround
	// is necessary. The details don't matter here. See
	// TestIsRootWritableOverlay for details about what triggers the
	// workaround.
	restore1 := osutil.MockMountInfo("31 1 0:26 / / rw,relatime shared:1 - overlay /cow rw,lowerdir=//filesystem.squashfs,upperdir=/cow/upper,workdir=/cow/work")
	return func() {
		restore1()
	}
}

func MockDisableOverlayWorkaroundCondition() (restore func()) {
	// Mock mountinfo so that snapd thinks that overlay workaround is not
	// necessary. The details don't matter here. See
	// TestIsRootWritableOverlay for details about what triggers the
	// workaround.
	restore1 := osutil.MockMountInfo("")
	return func() {
		restore1()
	}
}

// Ensure that both names of the snap-confine apparmor profile are supported.

func (s *backendSuite) TestSetupSnapConfineGeneratedPolicyWithOverlay1(c *C) {
	s.testSetupSnapConfineGeneratedPolicyWithOverlay(c, "usr.lib.snapd.snap-confine")
}

func (s *backendSuite) TestSetupSnapConfineGeneratedPolicyWithOverlay2(c *C) {
	s.testSetupSnapConfineGeneratedPolicyWithOverlay(c, "usr.lib.snapd.snap-confine.real")
}

// snap-confine policy when overlay is used and snapd has not re-executed.
func (s *backendSuite) testSetupSnapConfineGeneratedPolicyWithOverlay(c *C, profileFname string) {
	// Make it appear as if overlay workaround was needed.
	restore := MockEnableOverlayWorkaroundCondition()
	defer restore()

	// Intercept interaction with apparmor_parser
	cmd := testutil.MockCommand(c, "apparmor_parser", "")
	defer cmd.Restore()

	// Intercept the /proc/self/exe symlink and point it to the distribution
	// executable (the path doesn't matter as long as it is not from the
	// mounted core snap). This indicates that snapd is not re-executing
	// and that we should reload snap-confine profile.
	fakeExe := filepath.Join(s.RootDir, "fake-proc-self-exe")
	err := os.Symlink("/usr/lib/snapd/snapd", fakeExe)
	c.Assert(err, IsNil)
	restore = apparmor.MockProcSelfExe(fakeExe)
	defer restore()

	profilePath := filepath.Join(dirs.SystemApparmorDir, profileFname)

	// Create the directory where system apparmor profiles are stored and write
	// the system apparmor profile of snap-confine.
	c.Assert(os.MkdirAll(dirs.SystemApparmorDir, 0755), IsNil)
	c.Assert(ioutil.WriteFile(profilePath, []byte(""), 0644), IsNil)

	// Setup generated policy for snap-confine.
	err = (&apparmor.Backend{}).Initialize()
	c.Assert(err, IsNil)

	// Because overlay is being used, we have the extra policy file.
	files, err := ioutil.ReadDir(dirs.SnapConfineAppArmorDir)
	c.Assert(err, IsNil)
	c.Assert(files, HasLen, 1)
	c.Assert(files[0].Name(), Equals, "overlay-root")
	c.Assert(files[0].Mode(), Equals, os.FileMode(0644))
	c.Assert(files[0].IsDir(), Equals, false)

	// The policy allows upperdir access.
	data, err := ioutil.ReadFile(filepath.Join(dirs.SnapConfineAppArmorDir, files[0].Name()))
	c.Assert(err, IsNil)
	c.Assert(string(data), testutil.Contains, "\"/upper/{,**/}\" r,")

	// The system apparmor profile of snap-confine was reloaded.
	c.Assert(cmd.Calls(), HasLen, 1)
	c.Assert(cmd.Calls(), DeepEquals, [][]string{{
		"apparmor_parser", "--replace",
		"-O", "no-expr-simplify",
		"--write-cache",
		"--cache-loc", dirs.SystemApparmorCacheDir,
		profilePath,
	}})
}

// snap-confine policy when overlay is used and snapd has re-executed.
func (s *backendSuite) TestSetupSnapConfineGeneratedPolicyWithOverlayAndReExec(c *C) {
	// Make it appear as if overlay workaround was needed.
	restore := MockEnableOverlayWorkaroundCondition()
	defer restore()

	// Intercept interaction with apparmor_parser
	cmd := testutil.MockCommand(c, "apparmor_parser", "")
	defer cmd.Restore()

	// Intercept the /proc/self/exe symlink and point it to the snapd from the
	// mounted core snap. This indicates that snapd has re-executed and
	// should not reload snap-confine policy.
	fakeExe := filepath.Join(s.RootDir, "fake-proc-self-exe")
	err := os.Symlink(filepath.Join(dirs.SnapMountDir, "/core/1234/usr/lib/snapd/snapd"), fakeExe)
	c.Assert(err, IsNil)
	restore = apparmor.MockProcSelfExe(fakeExe)
	defer restore()

	// Setup generated policy for snap-confine.
	err = (&apparmor.Backend{}).Initialize()
	c.Assert(err, IsNil)

	// Because overlay is being used, we have the extra policy file.
	files, err := ioutil.ReadDir(dirs.SnapConfineAppArmorDir)
	c.Assert(err, IsNil)
	c.Assert(files, HasLen, 1)
	c.Assert(files[0].Name(), Equals, "overlay-root")
	c.Assert(files[0].Mode(), Equals, os.FileMode(0644))
	c.Assert(files[0].IsDir(), Equals, false)

	// The policy allows upperdir access
	data, err := ioutil.ReadFile(filepath.Join(dirs.SnapConfineAppArmorDir, files[0].Name()))
	c.Assert(err, IsNil)
	c.Assert(string(data), testutil.Contains, "\"/upper/{,**/}\" r,")

	// The distribution policy was not reloaded because snap-confine executes
	// from core snap. This is handled separately by per-profile Setup.
	c.Assert(cmd.Calls(), HasLen, 0)
}

type nfsAndOverlaySnippetsScenario struct {
	opts           interfaces.ConfinementOptions
	overlaySnippet string
	nfsSnippet     string
}

var nfsAndOverlaySnippetsScenarios = []nfsAndOverlaySnippetsScenario{{
	// By default apparmor is enforcing mode.
	opts:           interfaces.ConfinementOptions{},
	overlaySnippet: `"/cow/upper/{,**/}" r,`,
	nfsSnippet:     "network inet,\n  network inet6,",
}, {
	// DevMode switches apparmor to non-enforcing (complain) mode.
	opts:           interfaces.ConfinementOptions{DevMode: true},
	overlaySnippet: `"/cow/upper/{,**/}" r,`,
	nfsSnippet:     "network inet,\n  network inet6,",
}, {
	// JailMode switches apparmor to enforcing mode even in the presence of DevMode.
	opts:           interfaces.ConfinementOptions{DevMode: true, JailMode: true},
	overlaySnippet: `"/cow/upper/{,**/}" r,`,
	nfsSnippet:     "network inet,\n  network inet6,",
}, {
	// Classic confinement (without jailmode) uses apparmor in complain mode by default and ignores all snippets.
	opts:           interfaces.ConfinementOptions{Classic: true},
	overlaySnippet: "",
	nfsSnippet:     "",
}, {
	// Classic confinement in JailMode uses enforcing apparmor.
	opts: interfaces.ConfinementOptions{Classic: true, JailMode: true},
	// FIXME: logic in backend.addContent is wrong for this case
	//overlaySnippet: `"/cow/upper/{,**/}" r,`,
	//nfsSnippet: "network inet,\n  network inet6,",
	overlaySnippet: "",
	nfsSnippet:     "",
}}

func (s *backendSuite) TestNFSAndOverlaySnippets(c *C) {
	restoreAppArmorLevel := release.MockAppArmorLevel(release.FullAppArmor)
	defer restoreAppArmorLevel()
	restoreNFS := MockEnableNFSWorkaroundCondition()
	defer restoreNFS()
	restoreMountInfo := osutil.MockMountInfo("31 1 0:26 / / rw,relatime shared:1 - overlay overlay rw,lowerdir=//filesystem.squashfs,upperdir=/cow/upper,workdir=/cow/work\n")
	defer restoreMountInfo()

	for _, scenario := range nfsAndOverlaySnippetsScenarios {
		s.Iface.AppArmorPermanentSlotCallback = func(spec *apparmor.Specification, slot *snap.SlotInfo) error {
			return nil
		}
		snapInfo := s.InstallSnap(c, scenario.opts, ifacetest.SambaYamlV1, 1)
		profile := filepath.Join(dirs.SnapAppArmorDir, "snap.samba.smbd")
		c.Check(profile, testutil.FileContains, scenario.overlaySnippet)
		c.Check(profile, testutil.FileContains, scenario.nfsSnippet)
		s.RemoveSnap(c, snapInfo)
	}
}

var casperOverlaySnippetsScenarios = []nfsAndOverlaySnippetsScenario{{
	// By default apparmor is enforcing mode.
	opts:           interfaces.ConfinementOptions{},
	overlaySnippet: `"/upper/{,**/}" r,`,
}, {
	// DevMode switches apparmor to non-enforcing (complain) mode.
	opts:           interfaces.ConfinementOptions{DevMode: true},
	overlaySnippet: `"/upper/{,**/}" r,`,
}, {
	// JailMode switches apparmor to enforcing mode even in the presence of DevMode.
	opts:           interfaces.ConfinementOptions{DevMode: true, JailMode: true},
	overlaySnippet: `"/upper/{,**/}" r,`,
}, {
	// Classic confinement (without jailmode) uses apparmor in complain mode by default and ignores all snippets.
	opts:           interfaces.ConfinementOptions{Classic: true},
	overlaySnippet: "",
}, {
	// Classic confinement in JailMode uses enforcing apparmor.
	opts: interfaces.ConfinementOptions{Classic: true, JailMode: true},
	// FIXME: logic in backend.addContent is wrong for this case
	//overlaySnippet: `"/upper/{,**/}" r,`,
	overlaySnippet: "",
}}

func (s *backendSuite) TestCasperOverlaySnippets(c *C) {
	restoreAppArmorLevel := release.MockAppArmorLevel(release.FullAppArmor)
	defer restoreAppArmorLevel()
	restoreMountInfo := osutil.MockMountInfo("31 1 0:26 / / rw,relatime shared:1 - overlay /cow rw,lowerdir=//filesystem.squashfs,upperdir=/cow/upper,workdir=/cow/work\n")
	defer restoreMountInfo()

	for _, scenario := range casperOverlaySnippetsScenarios {
		s.Iface.AppArmorPermanentSlotCallback = func(spec *apparmor.Specification, slot *snap.SlotInfo) error {
			return nil
		}
		snapInfo := s.InstallSnap(c, scenario.opts, ifacetest.SambaYamlV1, 1)
		profile := filepath.Join(dirs.SnapAppArmorDir, "snap.samba.smbd")
		c.Check(profile, testutil.FileContains, scenario.overlaySnippet)
		s.RemoveSnap(c, snapInfo)
	}
}<|MERGE_RESOLUTION|>--- conflicted
+++ resolved
@@ -376,11 +376,9 @@
 func (s *backendSuite) TestCombineSnippets(c *C) {
 	restore := release.MockAppArmorLevel(release.FullAppArmor)
 	defer restore()
-<<<<<<< HEAD
-	restore = osutil.MockMountInfo("") // mock away NFS/overlay detection
-=======
 	restore = apparmor.MockIsHomeUsingNFS(func() (bool, error) { return false, nil })
->>>>>>> 57974b53
+	defer restore()
+	restore = apparmor.MockIsRootWritableOverlay(func() (string, error) { return "", nil })
 	defer restore()
 
 	// NOTE: replace the real template with a shorter variant
@@ -850,48 +848,10 @@
 	c.Assert(cmd.Calls(), HasLen, 0)
 }
 
-func (s *backendSuite) TestIsRootWritableOverlay(c *C) {
-	cases := []struct {
-		mountinfo    string
-		overlay      string
-		errorPattern string
-	}{{
-		// Errors from parsing mountinfo are propagated.
-		mountinfo:    "bad syntax",
-		errorPattern: "cannot parse .*/mountinfo.*, .*",
-	}, {
-		// overlay mounted on / are recognized
-		// casper mount source
-		mountinfo: "31 1 0:26 / / rw,relatime shared:1 - overlay /cow rw,lowerdir=//filesystem.squashfs,upperdir=/cow/upper,workdir=/cow/work",
-		overlay:   "/upper",
-	}, {
-		// non-casper mount source
-		mountinfo: "31 1 0:26 / / rw,relatime shared:1 - overlay overlay rw,lowerdir=//filesystem.squashfs,upperdir=/cow/upper,workdir=/cow/work",
-		overlay:   "/cow/upper",
-	}, {
-		// overlay mounted elsewhere are ignored
-		mountinfo: "31 1 0:26 /elsewhere /elsewhere rw,relatime shared:1 - overlay /cow rw,lowerdir=//filesystem.squashfs,upperdir=/cow/upper,workdir=/cow/work",
-	}, {
-		mountinfo: "31 1 0:26 /elsewhere /elsewhere rw,relatime shared:1 - overlay overlay rw,lowerdir=//filesystem.squashfs,upperdir=/cow/upper,workdir=/cow/work",
-	}}
-	for _, tc := range cases {
-		restore := osutil.MockMountInfo(tc.mountinfo)
-		defer restore()
-
-		overlay, err := osutil.IsRootWritableOverlay()
-		if tc.errorPattern != "" {
-			c.Assert(err, ErrorMatches, tc.errorPattern, Commentf("test case %#v", tc))
-		} else {
-			c.Assert(err, IsNil)
-		}
-		c.Assert(overlay, Equals, tc.overlay)
-	}
-}
-
 // snap-confine policy when overlay is not used.
 func (s *backendSuite) TestSetupSnapConfineGeneratedPolicyNoOverlay(c *C) {
 	// Make it appear as if overlay was not used.
-	restore := osutil.MockMountInfo("")
+	restore := apparmor.MockIsRootWritableOverlay(func() (string, error) { return "", nil })
 	defer restore()
 
 	// Intercept interaction with apparmor_parser
@@ -913,28 +873,6 @@
 	c.Assert(cmd.Calls(), HasLen, 0)
 }
 
-func MockEnableOverlayWorkaroundCondition() (restore func()) {
-	// Mock mountinfo so that snapd thinks that overlay workaround
-	// is necessary. The details don't matter here. See
-	// TestIsRootWritableOverlay for details about what triggers the
-	// workaround.
-	restore1 := osutil.MockMountInfo("31 1 0:26 / / rw,relatime shared:1 - overlay /cow rw,lowerdir=//filesystem.squashfs,upperdir=/cow/upper,workdir=/cow/work")
-	return func() {
-		restore1()
-	}
-}
-
-func MockDisableOverlayWorkaroundCondition() (restore func()) {
-	// Mock mountinfo so that snapd thinks that overlay workaround is not
-	// necessary. The details don't matter here. See
-	// TestIsRootWritableOverlay for details about what triggers the
-	// workaround.
-	restore1 := osutil.MockMountInfo("")
-	return func() {
-		restore1()
-	}
-}
-
 // Ensure that both names of the snap-confine apparmor profile are supported.
 
 func (s *backendSuite) TestSetupSnapConfineGeneratedPolicyWithOverlay1(c *C) {
@@ -948,7 +886,7 @@
 // snap-confine policy when overlay is used and snapd has not re-executed.
 func (s *backendSuite) testSetupSnapConfineGeneratedPolicyWithOverlay(c *C, profileFname string) {
 	// Make it appear as if overlay workaround was needed.
-	restore := MockEnableOverlayWorkaroundCondition()
+	restore := apparmor.MockIsRootWritableOverlay(func() (string, error) { return "/upper", nil })
 	defer restore()
 
 	// Intercept interaction with apparmor_parser
@@ -1003,7 +941,7 @@
 // snap-confine policy when overlay is used and snapd has re-executed.
 func (s *backendSuite) TestSetupSnapConfineGeneratedPolicyWithOverlayAndReExec(c *C) {
 	// Make it appear as if overlay workaround was needed.
-	restore := MockEnableOverlayWorkaroundCondition()
+	restore := apparmor.MockIsRootWritableOverlay(func() (string, error) { return "/upper", nil })
 	defer restore()
 
 	// Intercept interaction with apparmor_parser
@@ -1050,17 +988,17 @@
 var nfsAndOverlaySnippetsScenarios = []nfsAndOverlaySnippetsScenario{{
 	// By default apparmor is enforcing mode.
 	opts:           interfaces.ConfinementOptions{},
-	overlaySnippet: `"/cow/upper/{,**/}" r,`,
+	overlaySnippet: `"/upper/{,**/}" r,`,
 	nfsSnippet:     "network inet,\n  network inet6,",
 }, {
 	// DevMode switches apparmor to non-enforcing (complain) mode.
 	opts:           interfaces.ConfinementOptions{DevMode: true},
-	overlaySnippet: `"/cow/upper/{,**/}" r,`,
+	overlaySnippet: `"/upper/{,**/}" r,`,
 	nfsSnippet:     "network inet,\n  network inet6,",
 }, {
 	// JailMode switches apparmor to enforcing mode even in the presence of DevMode.
 	opts:           interfaces.ConfinementOptions{DevMode: true, JailMode: true},
-	overlaySnippet: `"/cow/upper/{,**/}" r,`,
+	overlaySnippet: `"/upper/{,**/}" r,`,
 	nfsSnippet:     "network inet,\n  network inet6,",
 }, {
 	// Classic confinement (without jailmode) uses apparmor in complain mode by default and ignores all snippets.
@@ -1071,24 +1009,24 @@
 	// Classic confinement in JailMode uses enforcing apparmor.
 	opts: interfaces.ConfinementOptions{Classic: true, JailMode: true},
 	// FIXME: logic in backend.addContent is wrong for this case
-	//overlaySnippet: `"/cow/upper/{,**/}" r,`,
+	//overlaySnippet: `"/upper/{,**/}" r,`,
 	//nfsSnippet: "network inet,\n  network inet6,",
 	overlaySnippet: "",
 	nfsSnippet:     "",
 }}
 
 func (s *backendSuite) TestNFSAndOverlaySnippets(c *C) {
-	restoreAppArmorLevel := release.MockAppArmorLevel(release.FullAppArmor)
-	defer restoreAppArmorLevel()
-	restoreNFS := MockEnableNFSWorkaroundCondition()
-	defer restoreNFS()
-	restoreMountInfo := osutil.MockMountInfo("31 1 0:26 / / rw,relatime shared:1 - overlay overlay rw,lowerdir=//filesystem.squashfs,upperdir=/cow/upper,workdir=/cow/work\n")
-	defer restoreMountInfo()
+	restore := release.MockAppArmorLevel(release.FullAppArmor)
+	defer restore()
+	restore = apparmor.MockIsHomeUsingNFS(func() (bool, error) { return true, nil })
+	defer restore()
+	restore = apparmor.MockIsRootWritableOverlay(func() (string, error) { return "/upper", nil })
+	defer restore()
+	s.Iface.AppArmorPermanentSlotCallback = func(spec *apparmor.Specification, slot *snap.SlotInfo) error {
+		return nil
+	}
 
 	for _, scenario := range nfsAndOverlaySnippetsScenarios {
-		s.Iface.AppArmorPermanentSlotCallback = func(spec *apparmor.Specification, slot *snap.SlotInfo) error {
-			return nil
-		}
 		snapInfo := s.InstallSnap(c, scenario.opts, ifacetest.SambaYamlV1, 1)
 		profile := filepath.Join(dirs.SnapAppArmorDir, "snap.samba.smbd")
 		c.Check(profile, testutil.FileContains, scenario.overlaySnippet)
@@ -1122,15 +1060,17 @@
 }}
 
 func (s *backendSuite) TestCasperOverlaySnippets(c *C) {
-	restoreAppArmorLevel := release.MockAppArmorLevel(release.FullAppArmor)
-	defer restoreAppArmorLevel()
-	restoreMountInfo := osutil.MockMountInfo("31 1 0:26 / / rw,relatime shared:1 - overlay /cow rw,lowerdir=//filesystem.squashfs,upperdir=/cow/upper,workdir=/cow/work\n")
-	defer restoreMountInfo()
+	restore := release.MockAppArmorLevel(release.FullAppArmor)
+	defer restore()
+	restore = apparmor.MockIsHomeUsingNFS(func() (bool, error) { return false, nil })
+	defer restore()
+	restore = apparmor.MockIsRootWritableOverlay(func() (string, error) { return "/upper", nil })
+	defer restore()
+	s.Iface.AppArmorPermanentSlotCallback = func(spec *apparmor.Specification, slot *snap.SlotInfo) error {
+		return nil
+	}
 
 	for _, scenario := range casperOverlaySnippetsScenarios {
-		s.Iface.AppArmorPermanentSlotCallback = func(spec *apparmor.Specification, slot *snap.SlotInfo) error {
-			return nil
-		}
 		snapInfo := s.InstallSnap(c, scenario.opts, ifacetest.SambaYamlV1, 1)
 		profile := filepath.Join(dirs.SnapAppArmorDir, "snap.samba.smbd")
 		c.Check(profile, testutil.FileContains, scenario.overlaySnippet)
