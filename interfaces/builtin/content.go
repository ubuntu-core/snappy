--- conflicted
+++ resolved
@@ -172,16 +172,10 @@
 	// for extra safety.
 	if err := snap.ValidatePathVariables(path); err == nil && strings.HasPrefix(path, "$") {
 		// The path starts with $ and ValidatePathVariables() ensures
-<<<<<<< HEAD
-		// path contains only $SNAP, $SNAP_DATA, $SNAP_COMMON, no other
-		// $VARs, while ExpandSnapVariables() only expands $SNAP,
-		// $SNAP_DATA and $SNAP_COMMON
-=======
 		// path contains only $SNAP, $SNAP_DATA, $SNAP_COMMON, and no
 		// other $VARs are present. It is ok to use
 		// ExpandSnapVariables() since it only expands $SNAP, $SNAP_DATA
 		// and $SNAP_COMMON
->>>>>>> 53833075
 		return snapInfo.ExpandSnapVariables(path)
 	}
 	// Always prefix with $SNAP if nothing else is provided or the path
