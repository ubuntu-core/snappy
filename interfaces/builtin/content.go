--- conflicted
+++ resolved
@@ -145,11 +145,7 @@
 	}
 }
 
-<<<<<<< HEAD
-func (iface *ContentInterface) AppArmorConnectedPlug(spec *apparmor.Specification, plug *interfaces.Plug, plugAttrs map[string]interface{}, slot *interfaces.Slot, slotAttrs map[string]interface{}) error {
-=======
 func (iface *contentInterface) AppArmorConnectedPlug(spec *apparmor.Specification, plug *interfaces.Plug, plugAttrs map[string]interface{}, slot *interfaces.Slot, slotAttrs map[string]interface{}) error {
->>>>>>> 27a9d885
 	contentSnippet := bytes.NewBuffer(nil)
 	writePaths := iface.path(slot, "write")
 	if len(writePaths) > 0 {
@@ -190,11 +186,7 @@
 
 // Interactions with the mount backend.
 
-<<<<<<< HEAD
-func (iface *ContentInterface) MountConnectedPlug(spec *mount.Specification, plug *interfaces.Plug, plugAttrs map[string]interface{}, slot *interfaces.Slot, slotAttrs map[string]interface{}) error {
-=======
 func (iface *contentInterface) MountConnectedPlug(spec *mount.Specification, plug *interfaces.Plug, plugAttrs map[string]interface{}, slot *interfaces.Slot, slotAttrs map[string]interface{}) error {
->>>>>>> 27a9d885
 	for _, r := range iface.path(slot, "read") {
 		err := spec.AddMountEntry(mountEntry(plug, slot, r, "ro"))
 		if err != nil {
@@ -210,23 +202,6 @@
 	return nil
 }
 
-<<<<<<< HEAD
-func (iface *ContentInterface) ValidatePlug(plug *interfaces.Plug, attrs map[string]interface{}) error {
-	return nil
-}
-
-func (iface *ContentInterface) ValidateSlot(slot *interfaces.Slot, attrs map[string]interface{}) error {
-	return nil
-=======
-func (iface *contentInterface) ValidatePlug(plug *interfaces.Plug, attrs map[string]interface{}) error {
-	return nil
-}
-
-func (iface *contentInterface) ValidateSlot(slot *interfaces.Slot, attrs map[string]interface{}) error {
-	return nil
-}
-
 func init() {
 	registerIface(&contentInterface{})
->>>>>>> 27a9d885
 }