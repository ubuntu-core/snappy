// -*- Mode: Go; indent-tabs-mode: t -*-

/*
 * Copyright (C) 2016 Canonical Ltd
 *
 * This program is free software: you can redistribute it and/or modify
 * it under the terms of the GNU General Public License version 3 as
 * published by the Free Software Foundation.
 *
 * This program is distributed in the hope that it will be useful,
 * but WITHOUT ANY WARRANTY; without even the implied warranty of
 * MERCHANTABILITY or FITNESS FOR A PARTICULAR PURPOSE.  See the
 * GNU General Public License for more details.
 *
 * You should have received a copy of the GNU General Public License
 * along with this program.  If not, see <http://www.gnu.org/licenses/>.
 *
 */

package builtin

import (
	"fmt"
	"path/filepath"
	"regexp"
	"strings"

	"github.com/snapcore/snapd/interfaces"
	"github.com/snapcore/snapd/interfaces/apparmor"
	"github.com/snapcore/snapd/interfaces/udev"
	"github.com/snapcore/snapd/snap"
)

const serialPortSummary = `allows accessing a specific serial port`

const serialPortBaseDeclarationSlots = `
  serial-port:
    allow-installation:
      slot-snap-type:
        - core
        - gadget
    deny-auto-connection: true
`

// serialPortInterface is the type for serial port interfaces.
type serialPortInterface struct{}

// Name of the serial-port interface.
func (iface *serialPortInterface) Name() string {
	return "serial-port"
}

func (iface *serialPortInterface) StaticInfo() interfaces.StaticInfo {
	return interfaces.StaticInfo{
		Summary:              serialPortSummary,
		BaseDeclarationSlots: serialPortBaseDeclarationSlots,
	}
}

func (iface *serialPortInterface) String() string {
	return iface.Name()
}

// Pattern to match allowed serial device nodes, path attributes will be
// compared to this for validity when not using udev identification
// Known device node patterns we need to support
//  - ttyUSBX  (UART over USB devices)
//  - ttyACMX  (ACM modem devices )
//  - ttyXRUSBx  (Exar Corp. USB UART devices)
//  - ttySX (UART serial ports)
//  - ttyOX (UART serial ports on ARM)
var serialDeviceNodePattern = regexp.MustCompile("^/dev/tty(USB|ACM|AMA|XRUSB|S|O)[0-9]+$")

// Pattern that is considered valid for the udev symlink to the serial device,
// path attributes will be compared to this for validity when usb vid and pid
// are also specified
var serialUDevSymlinkPattern = regexp.MustCompile("^/dev/serial-port-[a-z0-9]+$")

// SanitizeSlot checks validity of the defined slot
func (iface *serialPortInterface) SanitizeSlot(slot *interfaces.Slot) error {
<<<<<<< HEAD
	// Check slot is of right type
	if iface.Name() != slot.Interface {
		panic(fmt.Sprintf("slot is not of interface %q", iface))
	}

	// We will only allow creation of this type of slot by a gadget or OS snap
	if !(slot.Snap.Type == snap.TypeGadget || slot.Snap.Type == snap.TypeOS) {
		return fmt.Errorf("serial-port slots only allowed on gadget or core snaps")
=======
	if err := sanitizeSlotReservedForOSOrGadget(iface, slot); err != nil {
		return err
>>>>>>> 4b73774a
	}

	// Check slot has a path attribute identify serial device
	path, ok := slot.Attrs["path"].(string)
	if !ok || path == "" {
		return fmt.Errorf("serial-port slot must have a path attribute")
	}

	// Clean the path before further checks
	path = filepath.Clean(path)

	if iface.hasUsbAttrs(slot) {
		// Must be path attribute where symlink will be placed and usb vendor and product identifiers
		// Check the path attribute is in the allowable pattern
		if !serialUDevSymlinkPattern.MatchString(path) {
			return fmt.Errorf("serial-port path attribute specifies invalid symlink location")
		}

		usbVendor, vOk := slot.Attrs["usb-vendor"].(int64)
		if !vOk {
			return fmt.Errorf("serial-port slot failed to find usb-vendor attribute")
		}
		if (usbVendor < 0x1) || (usbVendor > 0xFFFF) {
			return fmt.Errorf("serial-port usb-vendor attribute not valid: %d", usbVendor)
		}

		usbProduct, pOk := slot.Attrs["usb-product"].(int64)
		if !pOk {
			return fmt.Errorf("serial-port slot failed to find usb-product attribute")
		}
		if (usbProduct < 0x0) || (usbProduct > 0xFFFF) {
			return fmt.Errorf("serial-port usb-product attribute not valid: %d", usbProduct)
		}
	} else {
		// Just a path attribute - must be a valid usb device node
		// Check the path attribute is in the allowable pattern
		if !serialDeviceNodePattern.MatchString(path) {
			return fmt.Errorf("serial-port path attribute must be a valid device node")
		}
	}
	return nil
}

func (iface *serialPortInterface) UDevPermanentSlot(spec *udev.Specification, slot *interfaces.Slot) error {
	usbVendor, vOk := slot.Attrs["usb-vendor"].(int64)
	if !vOk {
		return nil
	}
	usbProduct, pOk := slot.Attrs["usb-product"].(int64)
	if !pOk {
		return nil
	}
	path, ok := slot.Attrs["path"].(string)
	if !ok || path == "" {
		return nil
	}
	spec.AddSnippet(string(udevUsbDeviceSnippet("tty", usbVendor, usbProduct, "SYMLINK", strings.TrimPrefix(path, "/dev/"))))
	return nil
}

func (iface *serialPortInterface) AppArmorConnectedPlug(spec *apparmor.Specification, plug *interfaces.Plug, plugAttrs map[string]interface{}, slot *interfaces.Slot, slotAttrs map[string]interface{}) error {
	if iface.hasUsbAttrs(slot) {
		// This apparmor rule is an approximation of serialDeviceNodePattern
		// (AARE is different than regex, so we must approximate).
		// UDev tagging and device cgroups will restrict down to the specific device
		spec.AddSnippet("/dev/tty[A-Z]*[0-9] rw,")
		return nil
	}

	// Path to fixed device node (no udev tagging)
	path, pathOk := slot.Attrs["path"].(string)
	if !pathOk {
		return nil
	}
	cleanedPath := filepath.Clean(path)
	spec.AddSnippet(fmt.Sprintf("%s rw,", cleanedPath))
	return nil
}

func (iface *serialPortInterface) UDevConnectedPlug(spec *udev.Specification, plug *interfaces.Plug, plugAttrs map[string]interface{}, slot *interfaces.Slot, slotAttrs map[string]interface{}) error {
	usbVendor, vOk := slot.Attrs["usb-vendor"].(int64)
	if !vOk {
		return nil
	}
	usbProduct, pOk := slot.Attrs["usb-product"].(int64)
	if !pOk {
		return nil
	}
	for appName := range plug.Apps {
		tag := udevSnapSecurityName(plug.Snap.Name(), appName)
		spec.AddSnippet(udevUsbDeviceSnippet("tty", usbVendor, usbProduct, "TAG", tag))
	}
	return nil
}

func (iface *serialPortInterface) AutoConnect(*interfaces.Plug, *interfaces.Slot) bool {
	// allow what declarations allowed
	return true
}

func (iface *serialPortInterface) hasUsbAttrs(slot *interfaces.Slot) bool {
	if _, ok := slot.Attrs["usb-vendor"]; ok {
		return true
	}
	if _, ok := slot.Attrs["usb-product"]; ok {
		return true
	}
	return false
}

func init() {
	registerIface(&serialPortInterface{})
}<|MERGE_RESOLUTION|>--- conflicted
+++ resolved
@@ -28,7 +28,6 @@
 	"github.com/snapcore/snapd/interfaces"
 	"github.com/snapcore/snapd/interfaces/apparmor"
 	"github.com/snapcore/snapd/interfaces/udev"
-	"github.com/snapcore/snapd/snap"
 )
 
 const serialPortSummary = `allows accessing a specific serial port`
@@ -78,19 +77,8 @@
 
 // SanitizeSlot checks validity of the defined slot
 func (iface *serialPortInterface) SanitizeSlot(slot *interfaces.Slot) error {
-<<<<<<< HEAD
-	// Check slot is of right type
-	if iface.Name() != slot.Interface {
-		panic(fmt.Sprintf("slot is not of interface %q", iface))
-	}
-
-	// We will only allow creation of this type of slot by a gadget or OS snap
-	if !(slot.Snap.Type == snap.TypeGadget || slot.Snap.Type == snap.TypeOS) {
-		return fmt.Errorf("serial-port slots only allowed on gadget or core snaps")
-=======
 	if err := sanitizeSlotReservedForOSOrGadget(iface, slot); err != nil {
 		return err
->>>>>>> 4b73774a
 	}
 
 	// Check slot has a path attribute identify serial device
