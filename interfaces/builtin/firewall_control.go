--- conflicted
+++ resolved
@@ -124,12 +124,9 @@
 func init() {
 	registerIface(&commonInterface{
 		name:                     "firewall-control",
-<<<<<<< HEAD
+		summary:                  firewallControlSummary,
 		implicitOnCore:           true,
 		implicitOnClassic:        true,
-=======
-		summary:                  firewallControlSummary,
->>>>>>> d455a619
 		connectedPlugAppArmor:    firewallControlConnectedPlugAppArmor,
 		connectedPlugSecComp:     firewallControlConnectedPlugSecComp,
 		connectedPlugKModModules: firewallControlConnectedPlugKmod,
