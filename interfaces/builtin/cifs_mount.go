--- conflicted
+++ resolved
@@ -43,17 +43,6 @@
 capability sys_admin,
 
 # Allow mounts to our snap-specific writable directories
-<<<<<<< HEAD
-# parallel-installs: SNAP_{DATA,COMMON} are remapped, need to use SNAP_NAME
-mount fstype=cifs //** -> /var/snap/@{SNAP_NAME}/@{SNAP_REVISION}/{,**},
-mount fstype=cifs //** -> /var/snap/@{SNAP_NAME}/common/{,**},
-
-# NOTE: due to LP: #1613403, fstype is not mediated and as such, these rules
-# allow, for example, unmounting bind mounts from the content interface
-# parallel-installs: SNAP_{DATA,COMMON} are remapped, need to use SNAP_NAME
-umount /var/snap/@{SNAP_NAME}/@{SNAP_REVISION}/{,**},
-umount /var/snap/@{SNAP_NAME}/common/{,**},
-=======
 # parallel-installs: SNAP_{DATA,COMMON} are remapped, need to use SNAP_NAME, for
 # completeness allow SNAP_INSTANCE_NAME too
 mount fstype=cifs //** -> /var/snap/{@{SNAP_NAME},@{SNAP_INSTANCE_NAME}}/@{SNAP_REVISION}/{,**},
@@ -65,7 +54,6 @@
 # completeness allow SNAP_INSTANCE_NAME too
 umount /var/snap/{@{SNAP_NAME},@{SNAP_INSTANCE_NAME}}/@{SNAP_REVISION}/{,**},
 umount /var/snap/{@{SNAP_NAME},@{SNAP_INSTANCE_NAME}}/common/{,**},
->>>>>>> f094432a
 
 # Due to an unsolved issue with namespace awareness of libmount the unmount tries to access
 # /run/mount/utab but fails. The resulting apparmor warning can be ignored. The log warning
