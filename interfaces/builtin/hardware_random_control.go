// -*- Mode: Go; indent-tabs-mode: t -*-

/*
 * Copyright (C) 2017 Canonical Ltd
 *
 * This program is free software: you can redistribute it and/or modify
 * it under the terms of the GNU General Public License version 3 as
 * published by the Free Software Foundation.
 *
 * This program is distributed in the hope that it will be useful,
 * but WITHOUT ANY WARRANTY; without even the implied warranty of
 * MERCHANTABILITY or FITNESS FOR A PARTICULAR PURPOSE.  See the
 * GNU General Public License for more details.
 *
 * You should have received a copy of the GNU General Public License
 * along with this program.  If not, see <http://www.gnu.org/licenses/>.
 *
 */

package builtin

import (
	"fmt"

	"github.com/snapcore/snapd/interfaces"
	"github.com/snapcore/snapd/interfaces/apparmor"
	"github.com/snapcore/snapd/interfaces/udev"
	"github.com/snapcore/snapd/snap"
)

const hardwareRandomControlSummary = `allows control over the hardware random number generator`

const hardwareRandomControlConnectedPlugAppArmor = `
# Description: allow direct access to the hardware random number generator
# device. Usually, the default access to /dev/random is sufficient, but this
# allows applications such as rng-tools to use /dev/hwrng directly or change
# the hwrng via sysfs. For details, see
# https://www.kernel.org/doc/Documentation/hw_random.txt

/dev/hwrng rw,
/run/udev/data/c10:183 r,
/sys/devices/virtual/misc/ r,
/sys/devices/virtual/misc/hw_random/rng_{available,current} r,

# Allow changing the hwrng
/sys/devices/virtual/misc/hw_random/rng_current w,
`

// The type for physical-memory-control interface
type hardwareRandomControlInterface struct{}

// Getter for the name of the physical-memory-control interface
func (iface *hardwareRandomControlInterface) Name() string {
	return "hardware-random-control"
}

func (iface *hardwareRandomControlInterface) MetaData() interfaces.MetaData {
	return interfaces.MetaData{
<<<<<<< HEAD
		ImplicitOnCore:    true,
		ImplicitOnClassic: true,
=======
		Summary: hardwareRandomControlSummary,
>>>>>>> d455a619
	}
}

// Check validity of the defined slot
func (iface *hardwareRandomControlInterface) SanitizeSlot(slot *interfaces.Slot) error {
	// Does it have right type?
	if iface.Name() != slot.Interface {
		panic(fmt.Sprintf("slot is not of interface %q", iface.Name()))
	}
	if slot.Snap.Type != snap.TypeOS {
		return fmt.Errorf("%s slots are reserved for the operating system snap", iface.Name())
	}
	return nil
}

// Checks and possibly modifies a plug
func (iface *hardwareRandomControlInterface) SanitizePlug(plug *interfaces.Plug) error {
	if iface.Name() != plug.Interface {
		panic(fmt.Sprintf("plug is not of interface %q", iface.Name()))
	}
	// Currently nothing is checked on the plug side
	return nil
}

func (iface *hardwareRandomControlInterface) AppArmorConnectedPlug(spec *apparmor.Specification, plug *interfaces.Plug, plugAttrs map[string]interface{}, slot *interfaces.Slot, slotAttrs map[string]interface{}) error {
	spec.AddSnippet(hardwareRandomControlConnectedPlugAppArmor)
	return nil
}

func (iface *hardwareRandomControlInterface) UDevConnectedPlug(spec *udev.Specification, plug *interfaces.Plug, plugAttrs map[string]interface{}, slot *interfaces.Slot, slotAttrs map[string]interface{}) error {
	const udevRule = `KERNEL=="hwrng", TAG+="%s"`
	for appName := range plug.Apps {
		tag := udevSnapSecurityName(plug.Snap.Name(), appName)
		spec.AddSnippet(fmt.Sprintf(udevRule, tag))
	}
	return nil
}

func (iface *hardwareRandomControlInterface) AutoConnect(*interfaces.Plug, *interfaces.Slot) bool {
	// Allow what is allowed in the declarations
	return true
}

func init() {
	registerIface(&hardwareRandomControlInterface{})
}<|MERGE_RESOLUTION|>--- conflicted
+++ resolved
@@ -56,12 +56,9 @@
 
 func (iface *hardwareRandomControlInterface) MetaData() interfaces.MetaData {
 	return interfaces.MetaData{
-<<<<<<< HEAD
+		Summary:           hardwareRandomControlSummary,
 		ImplicitOnCore:    true,
 		ImplicitOnClassic: true,
-=======
-		Summary: hardwareRandomControlSummary,
->>>>>>> d455a619
 	}
 }
 
