--- conflicted
+++ resolved
@@ -689,7 +689,6 @@
 	c.Assert(apparmorSpec.SecurityTags(), HasLen, 0)
 }
 
-<<<<<<< HEAD
 func (s *DbusInterfaceSuite) TestSanitizeSlotIsServiceOk(c *C) {
 	var mockSnapYaml = []byte(`name: dbus-snap
 version: 1.0
@@ -737,8 +736,8 @@
 	slot := &interfaces.Slot{SlotInfo: info.Slots["dbus-service-slot"]}
 	err = s.iface.SanitizeSlot(slot)
 	c.Assert(err, ErrorMatches, `cannot add dbus service slot to multiple apps`)
-=======
+}
+
 func (s *DbusInterfaceSuite) TestInterfaces(c *C) {
 	c.Check(builtin.Interfaces(), testutil.DeepContains, s.iface)
->>>>>>> 5ae14bd5
 }