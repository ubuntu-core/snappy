// -*- Mode: Go; indent-tabs-mode: t -*-

/*
 * Copyright (C) 2016 Canonical Ltd
 *
 * This program is free software: you can redistribute it and/or modify
 * it under the terms of the GNU General Public License version 3 as
 * published by the Free Software Foundation.
 *
 * This program is distributed in the hope that it will be useful,
 * but WITHOUT ANY WARRANTY; without even the implied warranty of
 * MERCHANTABILITY or FITNESS FOR A PARTICULAR PURPOSE.  See the
 * GNU General Public License for more details.
 *
 * You should have received a copy of the GNU General Public License
 * along with this program.  If not, see <http://www.gnu.org/licenses/>.
 *
 */

package builtin

import (
	"fmt"
	"path/filepath"
	"regexp"
	"strings"

	"github.com/snapcore/snapd/interfaces"
	"github.com/snapcore/snapd/interfaces/apparmor"
	"github.com/snapcore/snapd/interfaces/udev"
)

// The type for i2c interface
type i2cInterface struct{}

// Getter for the name of the i2c interface
func (iface *i2cInterface) Name() string {
	return "i2c"
}

func (iface *i2cInterface) String() string {
	return iface.Name()
}

// Pattern to match allowed i2c device nodes. It is gonna be used to check the
// validity of the path attributes in case the udev is not used for
// identification
var i2cControlDeviceNodePattern = regexp.MustCompile("^/dev/i2c-[0-9]+$")

// Check validity of the defined slot
func (iface *i2cInterface) SanitizeSlot(slot *interfaces.Slot) error {
	// Does it have right type?
	if iface.Name() != slot.Interface {
		panic(fmt.Sprintf("slot is not of interface %q", iface))
	}

	// Creation of the slot of this type
	// is allowed only by a gadget snap
	if !(slot.Snap.Type == "gadget" || slot.Snap.Type == "os") {
		return fmt.Errorf("%s slots only allowed on gadget or core snaps", iface.Name())
	}

	// Validate the path
	path, ok := slot.Attrs["path"].(string)
	if !ok || path == "" {
		return fmt.Errorf("%s slot must have a path attribute", iface.Name())
	}

	path = filepath.Clean(path)

	if !i2cControlDeviceNodePattern.MatchString(path) {
		return fmt.Errorf("%s path attribute must be a valid device node", iface.Name())
	}

	return nil
}

// Checks and possibly modifies a plug
func (iface *i2cInterface) SanitizePlug(plug *interfaces.Plug) error {
	if iface.Name() != plug.Interface {
		panic(fmt.Sprintf("plug is not of interface %q", iface))
	}
	// Currently nothing is checked on the plug side
	return nil
}

<<<<<<< HEAD
func (iface *I2cInterface) AppArmorConnectedPlug(spec *apparmor.Specification, plug *interfaces.Plug, plugAttrs map[string]interface{}, slot *interfaces.Slot, slotAttrs map[string]interface{}) error {
=======
func (iface *i2cInterface) AppArmorConnectedPlug(spec *apparmor.Specification, plug *interfaces.Plug, plugAttrs map[string]interface{}, slot *interfaces.Slot, slotAttrs map[string]interface{}) error {
>>>>>>> 27a9d885
	path, pathOk := slot.Attrs["path"].(string)
	if !pathOk {
		return nil
	}

	cleanedPath := filepath.Clean(path)
	spec.AddSnippet(fmt.Sprintf("%s rw,", cleanedPath))
	spec.AddSnippet(fmt.Sprintf("/sys/devices/platform/**.i2c/%s/** rw,", strings.TrimPrefix(path, "/dev/")))
	return nil
}

<<<<<<< HEAD
func (iface *I2cInterface) UDevConnectedPlug(spec *udev.Specification, plug *interfaces.Plug, plugAttrs map[string]interface{}, slot *interfaces.Slot, slotAttrs map[string]interface{}) error {
=======
func (iface *i2cInterface) UDevConnectedPlug(spec *udev.Specification, plug *interfaces.Plug, plugAttrs map[string]interface{}, slot *interfaces.Slot, slotAttrs map[string]interface{}) error {
>>>>>>> 27a9d885
	path, pathOk := slot.Attrs["path"].(string)
	if !pathOk {
		return nil
	}
	const pathPrefix = "/dev/"
	const udevRule string = `KERNEL=="%s", TAG+="%s"`
	for appName := range plug.Apps {
		tag := udevSnapSecurityName(plug.Snap.Name(), appName)
		spec.AddSnippet(fmt.Sprintf(udevRule, strings.TrimPrefix(path, pathPrefix), tag))
	}
	return nil
}

func (iface *i2cInterface) AutoConnect(*interfaces.Plug, *interfaces.Slot) bool {
	// Allow what is allowed in the declarations
	return true
}

<<<<<<< HEAD
func (iface *I2cInterface) ValidateSlot(slot *interfaces.Slot, attrs map[string]interface{}) error {
	return nil
=======
func (iface *i2cInterface) ValidateSlot(slot *interfaces.Slot, attrs map[string]interface{}) error {
	return nil
}

func init() {
	registerIface(&i2cInterface{})
>>>>>>> 27a9d885
}<|MERGE_RESOLUTION|>--- conflicted
+++ resolved
@@ -84,11 +84,7 @@
 	return nil
 }
 
-<<<<<<< HEAD
-func (iface *I2cInterface) AppArmorConnectedPlug(spec *apparmor.Specification, plug *interfaces.Plug, plugAttrs map[string]interface{}, slot *interfaces.Slot, slotAttrs map[string]interface{}) error {
-=======
 func (iface *i2cInterface) AppArmorConnectedPlug(spec *apparmor.Specification, plug *interfaces.Plug, plugAttrs map[string]interface{}, slot *interfaces.Slot, slotAttrs map[string]interface{}) error {
->>>>>>> 27a9d885
 	path, pathOk := slot.Attrs["path"].(string)
 	if !pathOk {
 		return nil
@@ -100,11 +96,7 @@
 	return nil
 }
 
-<<<<<<< HEAD
-func (iface *I2cInterface) UDevConnectedPlug(spec *udev.Specification, plug *interfaces.Plug, plugAttrs map[string]interface{}, slot *interfaces.Slot, slotAttrs map[string]interface{}) error {
-=======
 func (iface *i2cInterface) UDevConnectedPlug(spec *udev.Specification, plug *interfaces.Plug, plugAttrs map[string]interface{}, slot *interfaces.Slot, slotAttrs map[string]interface{}) error {
->>>>>>> 27a9d885
 	path, pathOk := slot.Attrs["path"].(string)
 	if !pathOk {
 		return nil
@@ -123,15 +115,6 @@
 	return true
 }
 
-<<<<<<< HEAD
-func (iface *I2cInterface) ValidateSlot(slot *interfaces.Slot, attrs map[string]interface{}) error {
-	return nil
-=======
-func (iface *i2cInterface) ValidateSlot(slot *interfaces.Slot, attrs map[string]interface{}) error {
-	return nil
-}
-
 func init() {
 	registerIface(&i2cInterface{})
->>>>>>> 27a9d885
 }