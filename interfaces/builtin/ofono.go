// -*- Mode: Go; indent-tabs-mode: t -*-

/*
 * Copyright (C) 2017 Canonical Ltd
 *
 * This program is free software: you can redistribute it and/or modify
 * it under the terms of the GNU General Public License version 3 as
 * published by the Free Software Foundation.
 *
 * This program is distributed in the hope that it will be useful,
 * but WITHOUT ANY WARRANTY; without even the implied warranty of
 * MERCHANTABILITY or FITNESS FOR A PARTICULAR PURPOSE.  See the
 * GNU General Public License for more details.
 *
 * You should have received a copy of the GNU General Public License
 * along with this program.  If not, see <http://www.gnu.org/licenses/>.
 *
 */

package builtin

import (
	"strings"

	"github.com/snapcore/snapd/interfaces"
	"github.com/snapcore/snapd/interfaces/apparmor"
	"github.com/snapcore/snapd/interfaces/dbus"
	"github.com/snapcore/snapd/interfaces/seccomp"
	"github.com/snapcore/snapd/interfaces/udev"
	"github.com/snapcore/snapd/release"
	"github.com/snapcore/snapd/snap"
)

const ofonoSummary = `allows operating as the ofono service`

const ofonoBaseDeclarationSlots = `
  ofono:
    allow-installation:
      slot-snap-type:
        - app
        - core
    deny-auto-connection: true
    deny-connection:
      on-classic: false
`

const ofonoPermanentSlotAppArmor = `
# Description: Allow operating as the ofono service. This gives privileged
# access to the system.

# to create ppp network interfaces
capability net_admin,

# To check present devices
/run/udev/data/+usb:* r,
/run/udev/data/+usb-serial:* r,
/run/udev/data/+pci:* r,
/run/udev/data/+platform:* r,
/run/udev/data/+pnp:* r,
/run/udev/data/c* r,
/run/udev/data/n* r,
/sys/bus/usb/devices/ r,
# FIXME snapd should be querying udev and adding the /sys and /run/udev accesses
# that are assigned to the snap, but we are not there yet.
/sys/bus/usb/devices/** r,

# To get current seat, used to know user preferences like default SIM in
# multi-SIM devices.
/run/systemd/seats/{,*} r,

# Access to modem ports
# FIXME snapd should be more dynamic to avoid conflicts between snaps trying to
# access same ports.
/dev/tty[^0-9]* rw,
/dev/cdc-* rw,
/dev/modem* rw,
/dev/dsp rw,
/dev/chnlat11 rw,
/dev/socket/rild* rw,
# ofono puts ppp on top of the tun device
/dev/net/tun rw,

network netlink raw,
network netlink dgram,
network bridge,
network inet,
network inet6,
network packet,
network bluetooth,

include <abstractions/nameservice>
/run/systemd/resolve/stub-resolv.conf r,

# DBus accesses
include <abstractions/dbus-strict>

# systemd-resolved (not yet included in nameservice abstraction)
#
# Allow access to the safe members of the systemd-resolved D-Bus API:
#
#   https://www.freedesktop.org/wiki/Software/systemd/resolved/
#
# This API may be used directly over the D-Bus system bus or it may be used
# indirectly via the nss-resolve plugin:
#
#   https://www.freedesktop.org/software/systemd/man/nss-resolve.html
#
dbus send
     bus=system
     path="/org/freedesktop/resolve1"
     interface="org.freedesktop.resolve1.Manager"
     member="Resolve{Address,Hostname,Record,Service}"
     peer=(name="org.freedesktop.resolve1"),

dbus (send)
    bus=system
    path=/org/freedesktop/DBus
    interface=org.freedesktop.DBus
    member={Request,Release}Name
    peer=(name=org.freedesktop.DBus, label=unconfined),

# Allow binding the service to the requested connection name
dbus (bind)
    bus=system
    name="org.ofono",

# Allow traffic to/from our path and interface with any method for unconfined
# clients to talk to our ofono services.
dbus (receive, send)
    bus=system
    path=/{,**}
    interface=org.ofono.*
    peer=(label=unconfined),
`

const ofonoConnectedSlotAppArmor = `
# Allow service to interact with connected clients

# Allow traffic to/from our interfaces. The path depends on the modem plugin,
# and is arbitrary.
dbus (receive, send)
    bus=system
    path=/{,**}
    interface=org.ofono.*
    peer=(label=###PLUG_SECURITY_TAGS###),
`

const ofonoConnectedPlugAppArmor = `
# Description: Allow using Ofono service. This gives privileged access to the
# Ofono service.

#include <abstractions/dbus-strict>

# Allow all access to ofono services
dbus (receive, send)
    bus=system
    path=/{,**}
    interface=org.ofono.*
    peer=(label=###SLOT_SECURITY_TAGS###),

# Allow clients to introspect the service on non-classic (due to the path,
# allowing on classic would reveal too much for unconfined)
dbus (send)
    bus=system
    path=/
    interface=org.freedesktop.DBus.Introspectable
    member=Introspect
    peer=(label=###SLOT_SECURITY_TAGS###),
`

const ofonoConnectedPlugAppArmorClassic = `
# Allow access to the unconfined ofono services on classic.
dbus (receive, send)
    bus=system
    path=/{,**}
    interface=org.ofono.*
    peer=(label=unconfined),

# Don't allow introspection since it reveals too much (path is not service
# specific for unconfined)
#dbus (send)
#    bus=system
#    path=/
#    interface=org.freedesktop.DBus.Introspectable
#    member=Introspect
#    peer=(label=unconfined),
`

const ofonoPermanentSlotSecComp = `
# Description: Allow operating as the ofono service. This gives privileged
# access to the system.

# Communicate with DBus, netlink, rild
accept
accept4
bind
listen
shutdown
socket AF_NETLINK - NETLINK_ROUTE
# libudev
socket AF_NETLINK - NETLINK_KOBJECT_UEVENT
`

const ofonoPermanentSlotDBus = `
<!-- Comes from src/ofono.conf in sources -->

<policy user="root">
  <allow own="org.ofono"/>
  <allow send_destination="org.ofono"/>
  <allow send_interface="org.ofono.SimToolkitAgent"/>
  <allow send_interface="org.ofono.PushNotificationAgent"/>
  <allow send_interface="org.ofono.SmartMessagingAgent"/>
  <allow send_interface="org.ofono.PositioningRequestAgent"/>
  <allow send_interface="org.ofono.HandsfreeAudioAgent"/>
</policy>

<policy context="default">
  <deny send_destination="org.ofono"/>
  <!-- Additional restriction in next line (not in ofono.conf) -->
  <deny own="org.ofono"/>
</policy>
`

const ofonoPermanentSlotUDev = `
## Concatenation of all ofono udev rules (plugins/*.rules in ofono sources)
## Note that ofono uses this for very few modems and that in most cases it finds
## modems by checking directly in code udev events, so changes here will be rare

## plugins/ofono.rules
# do not edit this file, it will be overwritten on update

ACTION!="add|change", GOTO="ofono_end"

# ISI/Phonet drivers
SUBSYSTEM!="net", GOTO="ofono_isi_end"
ATTRS{type}!="820", GOTO="ofono_isi_end"
KERNELS=="gadget", GOTO="ofono_isi_end"

# Nokia N900 modem
SUBSYSTEMS=="hsi", ENV{OFONO_DRIVER}="n900", ENV{OFONO_ISI_ADDRESS}="108"
KERNEL=="phonet*", ENV{OFONO_DRIVER}="n900", ENV{OFONO_ISI_ADDRESS}="108"

# STE u8500
KERNEL=="shrm0", ENV{OFONO_DRIVER}="u8500"

LABEL="ofono_isi_end"

SUBSYSTEM!="usb", GOTO="ofono_end"
ENV{DEVTYPE}!="usb_device", GOTO="ofono_end"

# Ignore fake serial number
ATTRS{serial}=="1234567890ABCDEF", ENV{ID_SERIAL_SHORT}=""

# Nokia CDMA Device
ATTRS{idVendor}=="0421", ATTRS{idProduct}=="023e", ENV{OFONO_DRIVER}="nokiacdma"
ATTRS{idVendor}=="0421", ATTRS{idProduct}=="00b6", ENV{OFONO_DRIVER}="nokiacdma"

# Lenovo H5321gw 0bdb:1926
ATTRS{idVendor}=="0bdb", ATTRS{idProduct}=="1926", ENV{OFONO_DRIVER}="mbm"

LABEL="ofono_end"

## plugins/ofono-speedup.rules
# do not edit this file, it will be overwritten on update

ACTION!="add|change", GOTO="ofono_speedup_end"

SUBSYSTEM!="tty", GOTO="ofono_speedup_end"
KERNEL!="ttyUSB[0-9]*", GOTO="ofono_speedup_end"

# SpeedUp 7300
ATTRS{idVendor}=="1c9e", ATTRS{idProduct}=="9e00", ENV{ID_USB_INTERFACE_NUM}=="00", ENV{OFONO_LABEL}="modem"
ATTRS{idVendor}=="1c9e", ATTRS{idProduct}=="9e00", ENV{ID_USB_INTERFACE_NUM}=="03", ENV{OFONO_LABEL}="aux"

# SpeedUp
ATTRS{idVendor}=="2020", ATTRS{idProduct}=="1005", ENV{ID_USB_INTERFACE_NUM}=="03", ENV{OFONO_LABEL}="modem"
ATTRS{idVendor}=="2020", ATTRS{idProduct}=="1005", ENV{ID_USB_INTERFACE_NUM}=="01", ENV{OFONO_LABEL}="aux"

ATTRS{idVendor}=="2020", ATTRS{idProduct}=="1008", ENV{ID_USB_INTERFACE_NUM}=="03", ENV{OFONO_LABEL}="modem"
ATTRS{idVendor}=="2020", ATTRS{idProduct}=="1008", ENV{ID_USB_INTERFACE_NUM}=="01", ENV{OFONO_LABEL}="aux"

# SpeedUp 9800
ATTRS{idVendor}=="1c9e", ATTRS{idProduct}=="9800", ENV{ID_USB_INTERFACE_NUM}=="01", ENV{OFONO_LABEL}="modem"
ATTRS{idVendor}=="1c9e", ATTRS{idProduct}=="9800", ENV{ID_USB_INTERFACE_NUM}=="02", ENV{OFONO_LABEL}="aux"

# SpeedUp U3501
ATTRS{idVendor}=="1c9e", ATTRS{idProduct}=="9605", ENV{ID_USB_INTERFACE_NUM}=="03", ENV{OFONO_LABEL}="modem"
ATTRS{idVendor}=="1c9e", ATTRS{idProduct}=="9605", ENV{ID_USB_INTERFACE_NUM}=="01", ENV{OFONO_LABEL}="aux"

LABEL="ofono_speedup_end"
`

type ofonoInterface struct{}

func (iface *ofonoInterface) Name() string {
	return "ofono"
}

func (iface *ofonoInterface) StaticInfo() interfaces.StaticInfo {
	return interfaces.StaticInfo{
		Summary:              ofonoSummary,
		ImplicitOnClassic:    true,
		BaseDeclarationSlots: ofonoBaseDeclarationSlots,
	}
}

func (iface *ofonoInterface) AppArmorConnectedPlug(spec *apparmor.Specification, plug *interfaces.Plug, plugAttrs map[string]interface{}, slot *interfaces.Slot, slotAttrs map[string]interface{}) error {
	old := "###SLOT_SECURITY_TAGS###"
	new := slotAppLabelExpr(slot)
	spec.AddSnippet(strings.Replace(ofonoConnectedPlugAppArmor, old, new, -1))
	if release.OnClassic {
		// Let confined apps access unconfined ofono on classic
		spec.AddSnippet(ofonoConnectedPlugAppArmorClassic)
	}
	return nil

}

func (iface *ofonoInterface) AppArmorPermanentSlot(spec *apparmor.Specification, slot *snap.SlotInfo) error {
	spec.AddSnippet(ofonoPermanentSlotAppArmor)
	return nil
}

func (iface *ofonoInterface) DBusPermanentSlot(spec *dbus.Specification, slot *snap.SlotInfo) error {
	spec.AddSnippet(ofonoPermanentSlotDBus)
	return nil
}

<<<<<<< HEAD
func (iface *ofonoInterface) UDevPermanentSlot(spec *udev.Specification, slot *snap.SlotInfo) error {
	old := "###CONNECTED_SECURITY_TAGS###"
	udevRule := ofonoPermanentSlotUDev
	for appName := range slot.Apps {
		tag := udevSnapSecurityName(slot.Snap.Name(), appName)
		udevRule += strings.Replace(ofonoPermanentSlotUDevTag, old, tag, -1)
		spec.AddSnippet(udevRule)
	}
	spec.AddSnippet(udevRule)
=======
func (iface *ofonoInterface) UDevPermanentSlot(spec *udev.Specification, slot *interfaces.Slot) error {
	spec.AddSnippet(ofonoPermanentSlotUDev)
	/*
	   1.Linux modem drivers set up the modem device /dev/modem as a symbolic link
	     to the actual device to /dev/ttyS*
	   2./dev/socket/rild is just a socket, not device node created by rild daemon.
	     Similar case for chnlat*.
	   So we intetionally skipped modem, rild and chnlat.
	*/
	spec.TagDevice(`KERNEL=="tty[A-Z]*[0-9]*|cdc-wdm[0-9]*"`)
	spec.TagDevice(`KERNEL=="tun"`)
	spec.TagDevice(`KERNEL=="tun[0-9]*"`)
	spec.TagDevice(`KERNEL=="dsp"`)
>>>>>>> 99a79943
	return nil
}

func (iface *ofonoInterface) AppArmorConnectedSlot(spec *apparmor.Specification, plug *interfaces.Plug, plugAttrs map[string]interface{}, slot *interfaces.Slot, slotAttrs map[string]interface{}) error {
	old := "###PLUG_SECURITY_TAGS###"
	new := plugAppLabelExpr(plug)
	spec.AddSnippet(strings.Replace(ofonoConnectedSlotAppArmor, old, new, -1))
	return nil
}

func (iface *ofonoInterface) SecCompPermanentSlot(spec *seccomp.Specification, slot *snap.SlotInfo) error {
	spec.AddSnippet(ofonoPermanentSlotSecComp)
	return nil
}

func (iface *ofonoInterface) AutoConnect(*interfaces.Plug, *interfaces.Slot) bool {
	// allow what declarations allowed
	return true
}

func init() {
	registerIface(&ofonoInterface{})
}<|MERGE_RESOLUTION|>--- conflicted
+++ resolved
@@ -326,18 +326,7 @@
 	return nil
 }
 
-<<<<<<< HEAD
 func (iface *ofonoInterface) UDevPermanentSlot(spec *udev.Specification, slot *snap.SlotInfo) error {
-	old := "###CONNECTED_SECURITY_TAGS###"
-	udevRule := ofonoPermanentSlotUDev
-	for appName := range slot.Apps {
-		tag := udevSnapSecurityName(slot.Snap.Name(), appName)
-		udevRule += strings.Replace(ofonoPermanentSlotUDevTag, old, tag, -1)
-		spec.AddSnippet(udevRule)
-	}
-	spec.AddSnippet(udevRule)
-=======
-func (iface *ofonoInterface) UDevPermanentSlot(spec *udev.Specification, slot *interfaces.Slot) error {
 	spec.AddSnippet(ofonoPermanentSlotUDev)
 	/*
 	   1.Linux modem drivers set up the modem device /dev/modem as a symbolic link
@@ -350,7 +339,6 @@
 	spec.TagDevice(`KERNEL=="tun"`)
 	spec.TagDevice(`KERNEL=="tun[0-9]*"`)
 	spec.TagDevice(`KERNEL=="dsp"`)
->>>>>>> 99a79943
 	return nil
 }
 
