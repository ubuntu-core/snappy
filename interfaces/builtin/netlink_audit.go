--- conflicted
+++ resolved
@@ -30,12 +30,9 @@
 func init() {
 	registerIface(&commonInterface{
 		name:                 "netlink-audit",
-<<<<<<< HEAD
+		summary:              netlinkAuditSummary,
 		implicitOnCore:       true,
 		implicitOnClassic:    true,
-=======
-		summary:              netlinkAuditSummary,
->>>>>>> 9bf657ff
 		connectedPlugSecComp: netlinkAuditConnectedPlugSecComp,
 		reservedForOS:        true,
 	})
