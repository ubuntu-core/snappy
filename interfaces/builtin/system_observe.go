// -*- Mode: Go; indent-tabs-mode: t -*-

/*
 * Copyright (C) 2016 Canonical Ltd
 *
 * This program is free software: you can redistribute it and/or modify
 * it under the terms of the GNU General Public License version 3 as
 * published by the Free Software Foundation.
 *
 * This program is distributed in the hope that it will be useful,
 * but WITHOUT ANY WARRANTY; without even the implied warranty of
 * MERCHANTABILITY or FITNESS FOR A PARTICULAR PURPOSE.  See the
 * GNU General Public License for more details.
 *
 * You should have received a copy of the GNU General Public License
 * along with this program.  If not, see <http://www.gnu.org/licenses/>.
 *
 */

package builtin

const systemObserveSummary = `allows observing all processes and drivers`

// http://bazaar.launchpad.net/~ubuntu-security/ubuntu-core-security/trunk/view/head:/data/apparmor/policygroups/ubuntu-core/16.04/system-observe
const systemObserveConnectedPlugAppArmor = `
# Description: Can query system status information. This is restricted because
# it gives privileged read access to all processes on the system and should
# only be used with trusted apps.

# Needed by 'ps'
@{PROC}/tty/drivers r,

# This ptrace is an information leak
ptrace (read),

# ptrace can be used to break out of the seccomp sandbox, but ps requests
# 'ptrace (trace)' even though it isn't tracing other processes. Unfortunately,
# this is due to the kernel overloading trace such that the LSMs are unable to
# distinguish between tracing other processes and other accesses. We deny the
# trace here to silence the log.
# Note: for now, explicitly deny to avoid confusion and accidentally giving
# away this dangerous access frivolously. We may conditionally deny this in the
# future.
deny ptrace (trace),

# Other miscellaneous accesses for observing the system
@{PROC}/stat r,
@{PROC}/vmstat r,
@{PROC}/diskstats r,
@{PROC}/kallsyms r,
@{PROC}/meminfo r,

# These are not process-specific (/proc/*/... and /proc/*/task/*/...)
@{PROC}/*/{,task/,task/*/} r,
@{PROC}/*/{,task/*/}auxv r,
@{PROC}/*/{,task/*/}cmdline r,
@{PROC}/*/{,task/*/}exe r,
@{PROC}/*/{,task/*/}stat r,
@{PROC}/*/{,task/*/}statm r,
@{PROC}/*/{,task/*/}status r,

dbus (send)
    bus=system
    path=/org/freedesktop/hostname1
    interface=org.freedesktop.DBus.Properties
    member=Get{,All}
    peer=(label=unconfined),

# Allow clients to introspect hostname1
dbus (send)
    bus=system
    path=/org/freedesktop/hostname1
    interface=org.freedesktop.DBus.Introspectable
    member=Introspect
    peer=(label=unconfined),
`

const systemObserveConnectedPlugSecComp = `
# Description: Can query system status information. This is restricted because
# it gives privileged read access to all processes on the system and should
# only be used with trusted apps.

# ptrace can be used to break out of the seccomp sandbox, but ps requests
# 'ptrace (trace)' from apparmor. 'ps' does not need the ptrace syscall though,
# so we deny the ptrace here to make sure we are always safe.
# Note: may uncomment once ubuntu-core-launcher understands @deny rules and
# if/when we conditionally deny this in the future.
#@deny ptrace
`

func init() {
	registerIface(&commonInterface{
		name:                  "system-observe",
<<<<<<< HEAD
		implicitOnCore:        true,
		implicitOnClassic:     true,
=======
		summary:               systemObserveSummary,
>>>>>>> d455a619
		connectedPlugAppArmor: systemObserveConnectedPlugAppArmor,
		connectedPlugSecComp:  systemObserveConnectedPlugSecComp,
		reservedForOS:         true,
	})
}<|MERGE_RESOLUTION|>--- conflicted
+++ resolved
@@ -91,12 +91,9 @@
 func init() {
 	registerIface(&commonInterface{
 		name:                  "system-observe",
-<<<<<<< HEAD
+		summary:               systemObserveSummary,
 		implicitOnCore:        true,
 		implicitOnClassic:     true,
-=======
-		summary:               systemObserveSummary,
->>>>>>> d455a619
 		connectedPlugAppArmor: systemObserveConnectedPlugAppArmor,
 		connectedPlugSecComp:  systemObserveConnectedPlugSecComp,
 		reservedForOS:         true,
