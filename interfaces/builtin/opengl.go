// -*- Mode: Go; indent-tabs-mode: t -*-

/*
 * Copyright (C) 2016 Canonical Ltd
 *
 * This program is free software: you can redistribute it and/or modify
 * it under the terms of the GNU General Public License version 3 as
 * published by the Free Software Foundation.
 *
 * This program is distributed in the hope that it will be useful,
 * but WITHOUT ANY WARRANTY; without even the implied warranty of
 * MERCHANTABILITY or FITNESS FOR A PARTICULAR PURPOSE.  See the
 * GNU General Public License for more details.
 *
 * You should have received a copy of the GNU General Public License
 * along with this program.  If not, see <http://www.gnu.org/licenses/>.
 *
 */

package builtin

const openglSummary = `allows access to OpenGL stack`

const openglConnectedPlugAppArmor = `
# Description: Can access opengl.

  # specific gl libs
  /var/lib/snapd/lib/gl/ r,
  /var/lib/snapd/lib/gl/** rm,

  /dev/dri/ r,
  /dev/dri/card0 rw,
  # nvidia
  @{PROC}/driver/nvidia/params r,
  @{PROC}/modules r,
  /dev/nvidiactl rw,
  /dev/nvidia-modeset rw,
  /dev/nvidia* rw,
  unix (send, receive) type=dgram peer=(addr="@nvidia[0-9a-f]*"),

  # eglfs
  /dev/vchiq rw,
  /sys/devices/pci[0-9]*/**/config r,

  # FIXME: this is an information leak and snapd should instead query udev for
  # the specific accesses associated with the above devices.
  /sys/bus/pci/devices/** r,
  /run/udev/data/+drm:card* r,
  /run/udev/data/+pci:[0-9]* r,

  # FIXME: for each device in /dev that this policy references, lookup the
  # device type, major and minor and create rules of this form:
  # /run/udev/data/<type><major>:<minor> r,
  # For now, allow 'c'haracter devices and 'b'lock devices based on
  # https://www.kernel.org/doc/Documentation/devices.txt
  /run/udev/data/c226:[0-9]* r,  # 226 drm
`

func init() {
	registerIface(&commonInterface{
		name:                  "opengl",
<<<<<<< HEAD
		implicitOnCore:        true,
		implicitOnClassic:     true,
=======
		summary:               openglSummary,
>>>>>>> 9bf657ff
		connectedPlugAppArmor: openglConnectedPlugAppArmor,
		reservedForOS:         true,
	})
}<|MERGE_RESOLUTION|>--- conflicted
+++ resolved
@@ -59,12 +59,9 @@
 func init() {
 	registerIface(&commonInterface{
 		name:                  "opengl",
-<<<<<<< HEAD
+		summary:               openglSummary,
 		implicitOnCore:        true,
 		implicitOnClassic:     true,
-=======
-		summary:               openglSummary,
->>>>>>> 9bf657ff
 		connectedPlugAppArmor: openglConnectedPlugAppArmor,
 		reservedForOS:         true,
 	})
