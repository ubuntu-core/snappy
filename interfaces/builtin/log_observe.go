--- conflicted
+++ resolved
@@ -56,12 +56,9 @@
 func init() {
 	registerIface(&commonInterface{
 		name:                  "log-observe",
-<<<<<<< HEAD
+		summary:               logObserveSummary,
 		implicitOnCore:        true,
 		implicitOnClassic:     true,
-=======
-		summary:               logObserveSummary,
->>>>>>> d455a619
 		connectedPlugAppArmor: logObserveConnectedPlugAppArmor,
 		reservedForOS:         true,
 	})
