// -*- Mode: Go; indent-tabs-mode: t -*-

/*
 * Copyright (C) 2016 Canonical Ltd
 *
 * This program is free software: you can redistribute it and/or modify
 * it under the terms of the GNU General Public License version 3 as
 * published by the Free Software Foundation.
 *
 * This program is distributed in the hope that it will be useful,
 * but WITHOUT ANY WARRANTY; without even the implied warranty of
 * MERCHANTABILITY or FITNESS FOR A PARTICULAR PURPOSE.  See the
 * GNU General Public License for more details.
 *
 * You should have received a copy of the GNU General Public License
 * along with this program.  If not, see <http://www.gnu.org/licenses/>.
 *
 */

package builtin

import (
	"fmt"

	"github.com/snapcore/snapd/asserts"
)

// The headers of the builtin base-declaration describing the default
// interface policies for all snaps. The base declaration focuses on the slot
// side for almost all interfaces. Importantly, items are not merged between
// the slots and plugs or between the base declaration and snap declaration
// for a particular type of rule. This means that if you specify an
// installation rule for both slots and plugs in the base declaration, only
// the plugs side is used (plugs is preferred over slots).
//
// The interfaces listed in the base declaration can be broadly categorized
// into:
//
// - manually connected implicit slots (eg, bluetooth-control)
// - auto-connected implicit slots (eg, network)
// - manually connected app-provided slots (eg, bluez)
// - auto-connected app-provided slots (eg, mir)
//
// such that they will follow this pattern:
//
//   slots:
//     manual-connected-implicit-slot:
//       allow-installation:
//         slot-snap-type:
//           - core                     # implicit slot
//       deny-auto-connection: true     # force manual connect
//
//     auto-connected-implicit-slot:
//       allow-installation:
//         slot-snap-type:
//           - core                     # implicit slot
//       allow-auto-connection: true    # allow auto-connect
//
//     manual-connected-provided-slot:
//       allow-installation:
//         slot-snap-type:
//           - app                      # app provided slot
//       deny-connection: true          # require allow-connection in snap decl
//       deny-auto-connection: true     # force manual connect
//
//     auto-connected-provided-slot:
//       allow-installation:
//         slot-snap-type:
//           - app                      # app provided slot
//       deny-connection: true          # require allow-connection in snap decl
//
// App-provided slots use 'deny-connection: true' since slot implementations
// require privileged access to the system and the snap must be trusted. In
// this manner a snap declaration is required to override the base declaration
// to allow connections with the app-provided slot.
//
// Slots dealing with hardware typically will specify 'gadget' and 'core' as
// the slot-snap-type (eg, serial-port). Eg:
//
//   slots:
//     manual-connected-hw-slot:
//       allow-installation:
//         slot-snap-type:
//           - core
//           - gadget
//       deny-auto-connection: true
//
// So called super-privileged slot implementations should also be disallowed
// installation on a system and a snap declaration is required to override the
// base declaration to allow installation (eg, docker). Eg:
//
//   slots:
//     manual-connected-super-privileged-slot:
//       allow-installation: false
//       deny-connection: true
//       deny-auto-connection: true
//
// Like super-privileged slot implementation, super-privileged plugs should
// also be disallowed installation on a system and a snap declaration is
// required to override the base declaration to allow installation (eg,
// kernel-module-control). Eg:
//
//   plugs:
//     manual-connected-super-privileged-plug:
//       allow-installation: false
//       deny-auto-connection: true
//   (remember this overrides slot side rules)
//
// Some interfaces have policy that is meant to be used with slot
// implementations and on classic images. Since the slot implementation is
// privileged, we require a snap declaration to be used for app-provided slot
// implementations on non-classic systems (eg, network-manager). Eg:
//
//   slots:
//     classic-or-not-slot:
//       allow-installation:
//         slot-snap-type:
//           - app
//           - core
//       deny-auto-connection: true
//       deny-connection:
//         on-classic: false
//
// Some interfaces have policy that is only used with implicit slots on
// classic and should be autoconnected only there (eg, home). Eg:
//
//   slots:
//     implicit-classic-slot:
//       allow-installation:
//         slot-snap-type:
//           - core
//     deny-auto-connection:
//       on-classic: false
//
const baseDeclarationHeaders = `
type: base-declaration
authority-id: canonical
series: 16
revision: 0
plugs:
  classic-support:
    allow-installation: false
    deny-auto-connection: true
  core-support:
    allow-installation:
      plug-snap-type:
        - core
  docker-support:
    allow-installation: false
    deny-auto-connection: true
  kernel-module-control:
    allow-installation: false
    deny-auto-connection: true
  lxd-support:
    allow-installation: false
    deny-auto-connection: true
  snapd-control:
    allow-installation: false
    deny-auto-connection: true
  unity8:
    allow-installation: false
slots:
  account-control:
    allow-installation:
      slot-snap-type:
        - core
    deny-auto-connection: true
  alsa:
    allow-installation:
      slot-snap-type:
        - core
    deny-auto-connection: true
  avahi-observe:
    allow-installation:
      slot-snap-type:
        - core
    deny-auto-connection: true
  bluetooth-control:
    allow-installation:
      slot-snap-type:
        - core
    deny-auto-connection: true
  bluez:
    allow-installation:
      slot-snap-type:
        - app
    deny-connection: true
    deny-auto-connection: true
  bool-file:
    allow-installation:
      slot-snap-type:
        - core
        - gadget
    deny-auto-connection: true
  browser-support:
    allow-installation:
      slot-snap-type:
        - core
    deny-connection:
      plug-attributes:
        allow-sandbox: true
  camera:
    allow-installation:
      slot-snap-type:
        - core
    deny-auto-connection: true
<<<<<<< HEAD
  chroot:
=======
  classic-support:
>>>>>>> 187bef6d
    allow-installation:
      slot-snap-type:
        - core
    deny-auto-connection: true
  content:
    allow-installation:
      slot-snap-type:
        - app
        - gadget
    allow-connection:
      plug-attributes:
        content: $SLOT(content)
    allow-auto-connection:
      plug-publisher-id:
        - $SLOT_PUBLISHER_ID
      plug-attributes:
        content: $SLOT(content)
  core-support:
    allow-installation:
      slot-snap-type:
        - core
    deny-auto-connection: true
  cups-control:
    allow-installation:
      slot-snap-type:
        - core
    deny-auto-connection: true
  dbus:
    allow-installation:
      slot-snap-type:
        - app
    deny-connection:
      slot-attributes:
        name: .+
    deny-auto-connection: true
  dcdbas-control:
    allow-installation:
      slot-snap-type:
        - core
    deny-auto-connection: true
  docker:
    allow-installation: false
    deny-connection: true
    deny-auto-connection: true
  docker-support:
    allow-installation:
      slot-snap-type:
        - core
    deny-auto-connection: true
  firewall-control:
    allow-installation:
      slot-snap-type:
        - core
    deny-auto-connection: true
  fuse-support:
    allow-installation:
      slot-snap-type:
        - core
    deny-auto-connection: true
  fwupd:
    allow-installation:
      slot-snap-type:
        - app
    deny-connection: true
    deny-auto-connection: true
  gpio:
    allow-installation:
      slot-snap-type:
        - core
        - gadget
    deny-auto-connection: true
  gsettings:
    allow-installation:
      slot-snap-type:
        - core
  hardware-observe:
    allow-installation:
      slot-snap-type:
        - core
    deny-auto-connection: true
  hidraw:
    allow-installation:
      slot-snap-type:
        - core
        - gadget
    deny-auto-connection: true
  home:
    allow-installation:
      slot-snap-type:
        - core
    deny-auto-connection:
      on-classic: false
  i2c:
    allow-installation:
      slot-snap-type:
        - gadget
        - core
    deny-auto-connection: true
  iio:
    allow-installation:
      slot-snap-type:
        - gadget
        - core
    deny-auto-connection: true
  io-ports-control:
    allow-installation:
      slot-snap-type:
        - core
    deny-auto-connection: true
  kernel-module-control:
    allow-installation:
      slot-snap-type:
        - core
    deny-auto-connection: true
  libvirt:
    allow-installation:
      slot-snap-type:
        - core
    deny-auto-connection: true
  framebuffer:
    allow-installation:
      slot-snap-type:
        - core
    deny-auto-connection: true
  locale-control:
    allow-installation:
      slot-snap-type:
        - core
    deny-auto-connection: true
  location-control:
    allow-installation:
      slot-snap-type:
        - app
    deny-connection: true
    deny-auto-connection: true
  location-observe:
    allow-installation:
      slot-snap-type:
        - app
    deny-connection: true
    deny-auto-connection: true
  log-observe:
    allow-installation:
      slot-snap-type:
        - core
    deny-auto-connection: true
  lxd:
    allow-installation: false
    deny-connection: true
    deny-auto-connection: true
  lxd-support:
    allow-installation:
      slot-snap-type:
        - core
    deny-auto-connection: true
  mir:
    allow-installation:
      slot-snap-type:
        - app
    deny-connection: true
  modem-manager:
    allow-installation:
      slot-snap-type:
        - app
        - core
    deny-auto-connection: true
    deny-connection:
      on-classic: false
  mount-observe:
    allow-installation:
      slot-snap-type:
        - core
    deny-auto-connection: true
  mpris:
    allow-installation:
      slot-snap-type:
        - app
    deny-connection:
      slot-attributes:
        name: .+
    deny-auto-connection: true
  network:
    allow-installation:
      slot-snap-type:
        - core
  network-bind:
    allow-installation:
      slot-snap-type:
        - core
  network-control:
    allow-installation:
      slot-snap-type:
        - core
    deny-auto-connection: true
  network-manager:
    allow-installation:
      slot-snap-type:
        - app
        - core
    deny-auto-connection: true
    deny-connection:
      on-classic: false
  network-observe:
    allow-installation:
      slot-snap-type:
        - core
    deny-auto-connection: true
  network-setup-control:
    allow-installation:
      slot-snap-type:
        - core
    deny-auto-connection: true
  network-setup-observe:
    allow-installation:
      slot-snap-type:
        - core
    deny-auto-connection: true
  ofono:
    allow-installation:
      slot-snap-type:
        - app
        - core
    deny-auto-connection: true
    deny-connection:
      on-classic: false
  opengl:
    allow-installation:
      slot-snap-type:
        - core
  openvswitch:
    allow-installation:
      slot-snap-type:
        - core
    deny-auto-connection: true
  openvswitch-support:
    allow-installation:
      slot-snap-type:
        - core
    deny-auto-connection: true
  optical-drive:
    allow-installation:
      slot-snap-type:
        - core
  physical-memory-control:
    allow-installation:
      slot-snap-type:
        - core
    deny-auto-connection: true
  physical-memory-observe:
    allow-installation:
      slot-snap-type:
        - core
    deny-auto-connection: true
  ppp:
    allow-installation:
      slot-snap-type:
        - core
    deny-auto-connection: true
  process-control:
    allow-installation:
      slot-snap-type:
        - core
    deny-auto-connection: true
  pulseaudio:
    allow-installation:
      slot-snap-type:
        - app
        - core
    deny-connection:
      on-classic: false
  raw-usb:
    allow-installation:
      slot-snap-type:
        - core
    deny-auto-connection: true
  removable-media:
    allow-installation:
      slot-snap-type:
        - core
    deny-auto-connection: true
  screen-inhibit-control:
    allow-installation:
      slot-snap-type:
        - core
  serial-port:
    allow-installation:
      slot-snap-type:
        - core
        - gadget
    deny-auto-connection: true
  shutdown:
    allow-installation:
      slot-snap-type:
        - core
    deny-auto-connection: true
  snapd-control:
    allow-installation:
      slot-snap-type:
        - core
    deny-auto-connection: true
  system-observe:
    allow-installation:
      slot-snap-type:
        - core
    deny-auto-connection: true
  system-trace:
    allow-installation:
      slot-snap-type:
        - core
    deny-auto-connection: true
  thumbnailer:
    allow-installation:
      slot-snap-type:
        - app
    deny-auto-connection: true
    deny-connection: true
  time-control:
    allow-installation:
      slot-snap-type:
        - core
    deny-auto-connection: true
  timeserver-control:
    allow-installation:
      slot-snap-type:
        - core
    deny-auto-connection: true
  timezone-control:
    allow-installation:
      slot-snap-type:
        - core
    deny-auto-connection: true
  tpm:
    allow-installation:
      slot-snap-type:
        - core
    deny-auto-connection: true
  udisks2:
    allow-installation:
      slot-snap-type:
        - app
    deny-connection: true
    deny-auto-connection: true
  uhid:
    allow-installation:
      slot-snap-type:
        - core
    deny-auto-connection: true
  unity7:
    allow-installation:
      slot-snap-type:
        - core
  unity8:
    allow-installation:
      slot-snap-type:
        - app
    deny-connection: true
  unity8-calendar:
    allow-installation:
      slot-snap-type:
        - app
    deny-auto-connection: true
    deny-connection: true
  unity8-contacts:
    allow-installation:
      slot-snap-type:
        - app
    deny-auto-connection: true
    deny-connection: true
  ubuntu-download-manager:
    allow-installation:
      slot-snap-type:
        - app
    deny-connection: true
  upower-observe:
    allow-installation:
      slot-snap-type:
        - core
        - app
    deny-connection:
      on-classic: false
  x11:
    allow-installation:
      slot-snap-type:
        - core
`

func init() {
	err := asserts.InitBuiltinBaseDeclaration([]byte(baseDeclarationHeaders))
	if err != nil {
		panic(fmt.Sprintf("cannot initialize the builtin base-declaration: %v", err))
	}
}<|MERGE_RESOLUTION|>--- conflicted
+++ resolved
@@ -204,11 +204,12 @@
       slot-snap-type:
         - core
     deny-auto-connection: true
-<<<<<<< HEAD
   chroot:
-=======
+    allow-installation:
+      slot-snap-type:
+        - core
+    deny-auto-connection: true
   classic-support:
->>>>>>> 187bef6d
     allow-installation:
       slot-snap-type:
         - core
