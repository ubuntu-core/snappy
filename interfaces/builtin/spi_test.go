--- conflicted
+++ resolved
@@ -168,13 +168,8 @@
 	c.Assert(err, ErrorMatches, `"/dev/sdev-00" is not a valid SPI device`)
 	err = interfaces.BeforePrepareSlot(s.iface, s.slotGadgetBad5Info)
 	c.Assert(err, ErrorMatches, `"/dev/spi-foo" is not a valid SPI device`)
-<<<<<<< HEAD
 	err = interfaces.BeforePrepareSlot(s.iface, s.slotGadgetBad6Info)
-	c.Assert(err, ErrorMatches, `spi slot must have a path attribute`)
-=======
-	err = interfaces.SanitizeSlot(s.iface, s.slotGadgetBad6Info)
 	c.Assert(err, ErrorMatches, `slot "gadget:bad-spi-6" must have a path attribute`)
->>>>>>> 11ef7045
 	slot := &snap.SlotInfo{
 		Snap:      &snap.Info{SuggestedName: "some-snap"},
 		Name:      "spi",
