// -*- Mode: Go; indent-tabs-mode: t -*-

/*
 * Copyright (C) 2016-2017 Canonical Ltd
 *
 * This program is free software: you can redistribute it and/or modify
 * it under the terms of the GNU General Public License version 3 as
 * published by the Free Software Foundation.
 *
 * This program is distributed in the hope that it will be useful,
 * but WITHOUT ANY WARRANTY; without even the implied warranty of
 * MERCHANTABILITY or FITNESS FOR A PARTICULAR PURPOSE.  See the
 * GNU General Public License for more details.
 *
 * You should have received a copy of the GNU General Public License
 * along with this program.  If not, see <http://www.gnu.org/licenses/>.
 *
 */

package builtin

import (
	"fmt"

	"github.com/snapcore/snapd/interfaces"
	"github.com/snapcore/snapd/interfaces/apparmor"
	"github.com/snapcore/snapd/interfaces/systemd"
	"github.com/snapcore/snapd/snap"
)

const gpioSummary = `allows access to specifc GPIO pin`

const gpioBaseDeclarationSlots = `
  gpio:
    allow-installation:
      slot-snap-type:
        - core
        - gadget
    deny-auto-connection: true
`

var gpioSysfsGpioBase = "/sys/class/gpio/gpio"
var gpioSysfsExport = "/sys/class/gpio/export"

// gpioInterface type
type gpioInterface struct{}

// String returns the same value as Name().
func (iface *gpioInterface) String() string {
	return iface.Name()
}

// Name of the gpioInterface
func (iface *gpioInterface) Name() string {
	return "gpio"
}

func (iface *gpioInterface) StaticInfo() interfaces.StaticInfo {
	return interfaces.StaticInfo{
		Summary:              gpioSummary,
		BaseDeclarationSlots: gpioBaseDeclarationSlots,
	}
}

// SanitizeSlot checks the slot definition is valid
func (iface *gpioInterface) SanitizeSlot(slot *interfaces.Slot) error {
<<<<<<< HEAD
	// Paranoid check this right interface type
	if iface.Name() != slot.Interface {
		panic(fmt.Sprintf("slot is not of interface %q", iface))
	}

	// We will only allow creation of this type of slot by a gadget or OS snap
	if !(slot.Snap.Type == snap.TypeGadget || slot.Snap.Type == snap.TypeOS) {
		return fmt.Errorf("gpio slots only allowed on gadget or core snaps")
=======
	if err := sanitizeSlotReservedForOSOrGadget(iface, slot); err != nil {
		return err
>>>>>>> 4b73774a
	}

	// Must have a GPIO number
	number, ok := slot.Attrs["number"]
	if !ok {
		return fmt.Errorf("gpio slot must have a number attribute")
	}

	// Valid values of number
	if _, ok := number.(int64); !ok {
		return fmt.Errorf("gpio slot number attribute must be an int")
	}

	// Slot is good
	return nil
}

func (iface *gpioInterface) AppArmorConnectedPlug(spec *apparmor.Specification, plug *interfaces.Plug, plugAttrs map[string]interface{}, slot *interfaces.Slot, slotAttrs map[string]interface{}) error {
	path := fmt.Sprint(gpioSysfsGpioBase, slot.Attrs["number"])
	// Entries in /sys/class/gpio for single GPIO's are just symlinks
	// to their correct device part in the sysfs tree. Given AppArmor
	// requires symlinks to be dereferenced, evaluate the GPIO
	// path and add the correct absolute path to the AppArmor snippet.
	dereferencedPath, err := evalSymlinks(path)
	if err != nil {
		return err
	}
	spec.AddSnippet(fmt.Sprintf("%s/* rwk,", dereferencedPath))
	return nil

}

func (iface *gpioInterface) SystemdConnectedSlot(spec *systemd.Specification, plug *interfaces.Plug, plugAttrs map[string]interface{}, slot *interfaces.Slot, slotAttrs map[string]interface{}) error {
	gpioNum, ok := slot.Attrs["number"].(int64)
	if !ok {
		return fmt.Errorf("gpio slot has invalid number attribute: %q", slot.Attrs["number"])
	}
	serviceName := interfaces.InterfaceServiceName(slot.Snap.Name(), fmt.Sprintf("gpio-%d", gpioNum))
	service := &systemd.Service{
		Type:            "oneshot",
		RemainAfterExit: true,
		ExecStart:       fmt.Sprintf("/bin/sh -c 'test -e /sys/class/gpio/gpio%d || echo %d > /sys/class/gpio/export'", gpioNum, gpioNum),
		ExecStop:        fmt.Sprintf("/bin/sh -c 'test ! -e /sys/class/gpio/gpio%d || echo %d > /sys/class/gpio/unexport'", gpioNum, gpioNum),
	}
	return spec.AddService(serviceName, service)
}

func (iface *gpioInterface) AutoConnect(*interfaces.Plug, *interfaces.Slot) bool {
	// allow what declarations allowed
	return true
}

func init() {
	registerIface(&gpioInterface{})
}<|MERGE_RESOLUTION|>--- conflicted
+++ resolved
@@ -25,7 +25,6 @@
 	"github.com/snapcore/snapd/interfaces"
 	"github.com/snapcore/snapd/interfaces/apparmor"
 	"github.com/snapcore/snapd/interfaces/systemd"
-	"github.com/snapcore/snapd/snap"
 )
 
 const gpioSummary = `allows access to specifc GPIO pin`
@@ -64,19 +63,8 @@
 
 // SanitizeSlot checks the slot definition is valid
 func (iface *gpioInterface) SanitizeSlot(slot *interfaces.Slot) error {
-<<<<<<< HEAD
-	// Paranoid check this right interface type
-	if iface.Name() != slot.Interface {
-		panic(fmt.Sprintf("slot is not of interface %q", iface))
-	}
-
-	// We will only allow creation of this type of slot by a gadget or OS snap
-	if !(slot.Snap.Type == snap.TypeGadget || slot.Snap.Type == snap.TypeOS) {
-		return fmt.Errorf("gpio slots only allowed on gadget or core snaps")
-=======
 	if err := sanitizeSlotReservedForOSOrGadget(iface, slot); err != nil {
 		return err
->>>>>>> 4b73774a
 	}
 
 	// Must have a GPIO number
