// -*- Mode: Go; indent-tabs-mode: t -*-

/*
 * Copyright (C) 2016 Canonical Ltd
 *
 * This program is free software: you can redistribute it and/or modify
 * it under the terms of the GNU General Public License version 3 as
 * published by the Free Software Foundation.
 *
 * This program is distributed in the hope that it will be useful,
 * but WITHOUT ANY WARRANTY; without even the implied warranty of
 * MERCHANTABILITY or FITNESS FOR A PARTICULAR PURPOSE.  See the
 * GNU General Public License for more details.
 *
 * You should have received a copy of the GNU General Public License
 * along with this program.  If not, see <http://www.gnu.org/licenses/>.
 *
 */

package builtin_test

import (
	"fmt"
	"strings"

	. "gopkg.in/check.v1"

	"github.com/snapcore/snapd/asserts"
	"github.com/snapcore/snapd/interfaces"
	"github.com/snapcore/snapd/interfaces/builtin"
	"github.com/snapcore/snapd/interfaces/policy"
	"github.com/snapcore/snapd/release"
	"github.com/snapcore/snapd/snap"
	"github.com/snapcore/snapd/snap/snaptest"
)

type baseDeclSuite struct {
	baseDecl *asserts.BaseDeclaration
}

var _ = Suite(&baseDeclSuite{})

func (s *baseDeclSuite) SetUpSuite(c *C) {
	s.baseDecl = asserts.BuiltinBaseDeclaration()
}

func (s *baseDeclSuite) connectCand(c *C, iface, slotYaml, plugYaml string) *policy.ConnectCandidate {
	if slotYaml == "" {
		slotYaml = fmt.Sprintf(`name: slot-snap
slots:
  %s:
`, iface)
	}
	if plugYaml == "" {
		plugYaml = fmt.Sprintf(`name: plug-snap
plugs:
  %s:
`, iface)
	}
	slotSnap := snaptest.MockInfo(c, slotYaml, nil)
	plugSnap := snaptest.MockInfo(c, plugYaml, nil)
	return &policy.ConnectCandidate{
		Plug:            plugSnap.Plugs[iface],
		Slot:            slotSnap.Slots[iface],
		BaseDeclaration: s.baseDecl,
	}
}

func (s *baseDeclSuite) installSlotCand(c *C, iface string, snapType snap.Type, yaml string) *policy.InstallCandidate {
	if yaml == "" {
		yaml = fmt.Sprintf(`name: install-slot-snap
type: %s
slots:
  %s:
`, snapType, iface)
	}
	snap := snaptest.MockInfo(c, yaml, nil)
	return &policy.InstallCandidate{
		Snap:            snap,
		BaseDeclaration: s.baseDecl,
	}
}

func (s *baseDeclSuite) installPlugCand(c *C, iface string, snapType snap.Type, yaml string) *policy.InstallCandidate {
	if yaml == "" {
		yaml = fmt.Sprintf(`name: install-plug-snap
type: %s
plugs:
  %s:
`, snapType, iface)
	}
	snap := snaptest.MockInfo(c, yaml, nil)
	return &policy.InstallCandidate{
		Snap:            snap,
		BaseDeclaration: s.baseDecl,
	}
}

const declTempl = `type: snap-declaration
authority-id: canonical
series: 16
snap-name: @name@
snap-id: @snapid@
publisher-id: @publisher@
@plugsSlots@
timestamp: 2016-09-30T12:00:00Z
sign-key-sha3-384: Jv8_JiHiIzJVcO9M55pPdqSDWUvuhfDIBJUS-3VW7F_idjix7Ffn5qMxB21ZQuij

AXNpZw==`

func (s *baseDeclSuite) mockSnapDecl(c *C, name, snapID, publisher string, plugsSlots string) *asserts.SnapDeclaration {
	encoded := strings.Replace(declTempl, "@name@", name, 1)
	encoded = strings.Replace(encoded, "@snapid@", snapID, 1)
	encoded = strings.Replace(encoded, "@publisher@", publisher, 1)
	if plugsSlots != "" {
		encoded = strings.Replace(encoded, "@plugsSlots@", strings.TrimSpace(plugsSlots), 1)
	} else {
		encoded = strings.Replace(encoded, "@plugsSlots@\n", "", 1)
	}
	a, err := asserts.Decode([]byte(encoded))
	c.Assert(err, IsNil)
	return a.(*asserts.SnapDeclaration)
}

func (s *baseDeclSuite) TestAutoConnection(c *C) {
	all := builtin.Interfaces()

	// these have more complex or in flux policies and have their
	// own separate tests
	snowflakes := map[string]bool{
		"content":       true,
		"core-support":  true,
		"home":          true,
		"lxd-support":   true,
		"snapd-control": true,
	}

	// these simply auto-connect, anything else doesn't
	autoconnect := map[string]bool{
		"browser-support":         true,
		"gsettings":               true,
		"mir":                     true,
		"network":                 true,
		"network-bind":            true,
		"online-accounts-service": true,
		"opengl":                  true,
		"optical-drive":           true,
		"pulseaudio":              true,
		"screen-inhibit-control":  true,
		"unity7":                  true,
		"unity8":                  true,
		"ubuntu-download-manager": true,
		"upower-observe":          true,
		"x11":                     true,
	}

	for _, iface := range all {
		if snowflakes[iface.Name()] {
			continue
		}
		expected := autoconnect[iface.Name()]
		comm := Commentf(iface.Name())

		// check base declaration
		cand := s.connectCand(c, iface.Name(), "", "")
		err := cand.CheckAutoConnect()
		if expected {
			c.Check(err, IsNil, comm)
		} else {
			c.Check(err, NotNil, comm)
		}
	}
}

func (s *baseDeclSuite) TestAutoConnectPlugSlot(c *C) {
	all := builtin.Interfaces()

	// these have more complex or in flux policies and have their
	// own separate tests
	snowflakes := map[string]bool{
		"classic-support": true,
		"content":         true,
		"home":            true,
		"lxd-support":     true,
	}

	for _, iface := range all {
		if snowflakes[iface.Name()] {
			continue
		}
		c.Check(iface.AutoConnect(nil, nil), Equals, true)
	}
}

func (s *baseDeclSuite) TestInterimAutoConnectionHome(c *C) {
	restore := release.MockOnClassic(true)
	defer restore()
	cand := s.connectCand(c, "home", "", "")
	err := cand.CheckAutoConnect()
	c.Check(err, IsNil)

	release.OnClassic = false
	err = cand.CheckAutoConnect()
	c.Check(err, ErrorMatches, `auto-connection denied by slot rule of interface \"home\"`)
}

func (s *baseDeclSuite) TestAutoConnectionSnapdControl(c *C) {
	cand := s.connectCand(c, "snapd-control", "", "")
	err := cand.CheckAutoConnect()
	c.Check(err, NotNil)
	c.Assert(err, ErrorMatches, "auto-connection denied by plug rule of interface \"snapd-control\"")

	plugsSlots := `
plugs:
  snapd-control:
    allow-auto-connection: true
`

	lxdDecl := s.mockSnapDecl(c, "some-snap", "J60k4JY0HppjwOjW8dZdYc8obXKxujRu", "canonical", plugsSlots)
	cand.PlugSnapDeclaration = lxdDecl
	err = cand.CheckAutoConnect()
	c.Check(err, IsNil)
}

func (s *baseDeclSuite) TestAutoConnectionContent(c *C) {
	// random snaps cannot connect with content
	// (Sanitize* will now also block this)
	cand := s.connectCand(c, "content", "", "")
	err := cand.CheckAutoConnect()
	c.Check(err, NotNil)

	slotDecl1 := s.mockSnapDecl(c, "slot-snap", "slot-snap-id", "pub1", "")
	plugDecl1 := s.mockSnapDecl(c, "plug-snap", "plug-snap-id", "pub1", "")
	plugDecl2 := s.mockSnapDecl(c, "plug-snap", "plug-snap-id", "pub2", "")

	// same publisher, same content
	cand = s.connectCand(c, "stuff", `
name: slot-snap
slots:
  stuff:
    interface: content
    content: mk1
`, `
name: plug-snap
plugs:
  stuff:
    interface: content
    content: mk1
`)
	cand.SlotSnapDeclaration = slotDecl1
	cand.PlugSnapDeclaration = plugDecl1
	err = cand.CheckAutoConnect()
	c.Check(err, IsNil)

	// different publisher, same content
	cand.SlotSnapDeclaration = slotDecl1
	cand.PlugSnapDeclaration = plugDecl2
	err = cand.CheckAutoConnect()
	c.Check(err, NotNil)

	// same publisher, different content
	cand = s.connectCand(c, "stuff", `name: slot-snap
slots:
  stuff:
    interface: content
    content: mk1
`, `
name: plug-snap
plugs:
  stuff:
    interface: content
    content: mk2
`)
	cand.SlotSnapDeclaration = slotDecl1
	cand.PlugSnapDeclaration = plugDecl1
	err = cand.CheckAutoConnect()
	c.Check(err, NotNil)
}

func (s *baseDeclSuite) TestAutoConnectionLxdSupportOverride(c *C) {
	// by default, don't auto-connect
	cand := s.connectCand(c, "lxd-support", "", "")
	err := cand.CheckAutoConnect()
	c.Check(err, NotNil)

	plugsSlots := `
plugs:
  lxd-support:
    allow-auto-connection: true
`

	lxdDecl := s.mockSnapDecl(c, "lxd", "J60k4JY0HppjwOjW8dZdYc8obXKxujRu", "canonical", plugsSlots)
	cand.PlugSnapDeclaration = lxdDecl
	err = cand.CheckAutoConnect()
	c.Check(err, IsNil)
}

func (s *baseDeclSuite) TestAutoConnectionLxdSupportOverrideRevoke(c *C) {
	cand := s.connectCand(c, "lxd-support", "", "")
	plugsSlots := `
plugs:
  lxd-support:
    allow-auto-connection: false
`

	lxdDecl := s.mockSnapDecl(c, "notlxd", "J60k4JY0HppjwOjW8dZdYc8obXKxujRu", "canonical", plugsSlots)
	cand.PlugSnapDeclaration = lxdDecl
	err := cand.CheckAutoConnect()
	c.Check(err, NotNil)
	c.Assert(err, ErrorMatches, "auto-connection not allowed by plug rule of interface \"lxd-support\" for \"notlxd\" snap")
}

func (s *baseDeclSuite) TestAutoConnectionKernelModuleControlOverride(c *C) {
	cand := s.connectCand(c, "kernel-module-control", "", "")
	err := cand.CheckAutoConnect()
	c.Check(err, NotNil)
	c.Assert(err, ErrorMatches, "auto-connection denied by plug rule of interface \"kernel-module-control\"")

	plugsSlots := `
plugs:
  kernel-module-control:
    allow-auto-connection: true
`

	snapDecl := s.mockSnapDecl(c, "some-snap", "J60k4JY0HppjwOjW8dZdYc8obXKxujRu", "canonical", plugsSlots)
	cand.PlugSnapDeclaration = snapDecl
	err = cand.CheckAutoConnect()
	c.Check(err, IsNil)
}

func (s *baseDeclSuite) TestAutoConnectionDockerSupportOverride(c *C) {
	cand := s.connectCand(c, "docker-support", "", "")
	err := cand.CheckAutoConnect()
	c.Check(err, NotNil)
	c.Assert(err, ErrorMatches, "auto-connection denied by plug rule of interface \"docker-support\"")

	plugsSlots := `
plugs:
  docker-support:
    allow-auto-connection: true
`

	snapDecl := s.mockSnapDecl(c, "some-snap", "J60k4JY0HppjwOjW8dZdYc8obXKxujRu", "canonical", plugsSlots)
	cand.PlugSnapDeclaration = snapDecl
	err = cand.CheckAutoConnect()
	c.Check(err, IsNil)
}

func (s *baseDeclSuite) TestAutoConnectionClassicSupportOverride(c *C) {
	cand := s.connectCand(c, "classic-support", "", "")
	err := cand.CheckAutoConnect()
	c.Check(err, NotNil)
	c.Assert(err, ErrorMatches, "auto-connection denied by plug rule of interface \"classic-support\"")

	plugsSlots := `
plugs:
  classic-support:
    allow-auto-connection: true
`

	snapDecl := s.mockSnapDecl(c, "classic", "J60k4JY0HppjwOjW8dZdYc8obXKxujRu", "canonical", plugsSlots)
	cand.PlugSnapDeclaration = snapDecl
	err = cand.CheckAutoConnect()
	c.Check(err, IsNil)
}

func (s *baseDeclSuite) TestAutoConnectionOverrideMultiple(c *C) {
	plugsSlots := `
plugs:
  network-bind:
    allow-auto-connection: true
  network-control:
    allow-auto-connection: true
  kernel-module-control:
    allow-auto-connection: true
  system-observe:
    allow-auto-connection: true
  hardware-observe:
    allow-auto-connection: true
`

	snapDecl := s.mockSnapDecl(c, "some-snap", "J60k4JY0HppjwOjW8dZdYc8obXKxujRu", "canonical", plugsSlots)

	all := builtin.Interfaces()
	// these are a mixture interfaces that the snap plugs
	plugged := map[string]bool{
		"network-bind":          true,
		"network-control":       true,
		"kernel-module-control": true,
		"system-observe":        true,
		"hardware-observe":      true,
	}
	for _, iface := range all {
		if !plugged[iface.Name()] {
			continue
		}

		cand := s.connectCand(c, iface.Name(), "", "")
		cand.PlugSnapDeclaration = snapDecl
		err := cand.CheckAutoConnect()
		c.Check(err, IsNil)
	}
}

// describe installation rules for slots succinctly for cross-checking,
// if an interface is not mentioned here a slot of its type can only
// be installed by a core snap (and this was taken care by
// SanitizeSlot),
// otherwise the entry for the interface is the list of snap types it
// can be installed by (using the declaration naming);
// ATM a nil entry means even stricter rules that would need be tested
// separately and whose implementation is in flux for now
var (
	unconstrained = []string{"core", "kernel", "gadget", "app"}

	slotInstallation = map[string][]string{
		// other
		"autopilot-introspection": {"core"},
		"bluez":                   {"app"},
		"bool-file":               {"core", "gadget"},
		"browser-support":         {"core"},
		"content":                 {"app", "gadget"},
		"core-support":            {"core"},
		"dbus":                    {"app"},
		"docker-support":          {"core"},
		"fwupd":                   {"app"},
		"gpio":                    {"core", "gadget"},
		"hidraw":                  {"core", "gadget"},
		"i2c":                     {"core", "gadget"},
		"iio":                     {"core", "gadget"},
		"location-control":        {"app"},
		"location-observe":        {"app"},
		"lxd-support":             {"core"},
		"maliit":                  {"app"},
		"mir":                     {"app"},
		"modem-manager":           {"app", "core"},
		"mpris":                   {"app"},
		"network-manager":         {"app", "core"},
		"ofono":                   {"app", "core"},
		"online-accounts-service": {"app"},
		"ppp":                     {"core"},
		"pulseaudio":              {"app", "core"},
		"serial-port":             {"core", "gadget"},
		"thumbnailer-service":     {"app"},
		"udisks2":                 {"app"},
		"uhid":                    {"core"},
		"unity8":                  {"app"},
		"unity8-calendar":         {"app"},
		"unity8-contacts":         {"app"},
		"ubuntu-download-manager": {"app"},
		"upower-observe":          {"app", "core"},
		// snowflakes
		"classic-support": nil,
		"docker":          nil,
		"lxd":             nil,
	}

	restrictedPlugInstallation = map[string][]string{
		"core-support": {"core"},
	}

	snapTypeMap = map[string]snap.Type{
		"core":   snap.TypeOS,
		"app":    snap.TypeApp,
		"kernel": snap.TypeKernel,
		"gadget": snap.TypeGadget,
	}
)

func contains(l []string, s string) bool {
	for _, s1 := range l {
		if s == s1 {
			return true
		}
	}
	return false
}

func (s *baseDeclSuite) TestSlotInstallation(c *C) {
	all := builtin.Interfaces()

	for _, iface := range all {
		types, ok := slotInstallation[iface.Name()]
		compareWithSanitize := false
		if !ok { // common ones, only core can install them,
			// their plain SanitizeSlot checked for that
			types = []string{"core"}
			compareWithSanitize = true
		}
		if types == nil {
			// snowflake needs to be tested specially
			continue
		}
		for name, snapType := range snapTypeMap {
			ok := contains(types, name)
			ic := s.installSlotCand(c, iface.Name(), snapType, ``)
			slotInfo := ic.Snap.Slots[iface.Name()]
			err := ic.Check()
			comm := Commentf("%s by %s snap", iface.Name(), name)
			if ok {
				c.Check(err, IsNil, comm)
			} else {
				c.Check(err, NotNil, comm)
			}
			if compareWithSanitize {
				sanitizeErr := iface.SanitizeSlot(&interfaces.Slot{SlotInfo: slotInfo})
				if err == nil {
					c.Check(sanitizeErr, IsNil, comm)
				} else {
					c.Check(sanitizeErr, NotNil, comm)
				}
			}
		}
	}

	// test docker specially
	ic := s.installSlotCand(c, "docker", snap.TypeApp, ``)
	err := ic.Check()
	c.Assert(err, Not(IsNil))
	c.Assert(err, ErrorMatches, "installation not allowed by \"docker\" slot rule of interface \"docker\"")

	// test lxd specially
	ic = s.installSlotCand(c, "lxd", snap.TypeApp, ``)
	err = ic.Check()
	c.Assert(err, Not(IsNil))
	c.Assert(err, ErrorMatches, "installation not allowed by \"lxd\" slot rule of interface \"lxd\"")
}

func (s *baseDeclSuite) TestPlugInstallation(c *C) {
	all := builtin.Interfaces()

	restricted := map[string]bool{
		"classic-support":       true,
		"docker-support":        true,
		"kernel-module-control": true,
		"lxd-support":           true,
		"snapd-control":         true,
		"unity8":                true,
	}

	for _, iface := range all {
		types, ok := restrictedPlugInstallation[iface.Name()]
		// If plug installation is restricted to specific snap types we
		// need to make sure this is really the case here. If that is not
		// the case we continue as normal.
		if ok {
			for name, snapType := range snapTypeMap {
				ok := contains(types, name)
				ic := s.installPlugCand(c, iface.Name(), snapType, ``)
				err := ic.Check()
				comm := Commentf("%s by %s snap", iface.Name(), name)
				if ok {
					c.Check(err, IsNil, comm)
				} else {
					c.Check(err, NotNil, comm)
				}
			}
		} else {
			ic := s.installPlugCand(c, iface.Name(), snap.TypeApp, ``)
			err := ic.Check()
			comm := Commentf("%s", iface.Name())
			if restricted[iface.Name()] {
				c.Check(err, NotNil, comm)
			} else {
				c.Check(err, IsNil, comm)
			}
		}
	}
}

func (s *baseDeclSuite) TestConnection(c *C) {
	all := builtin.Interfaces()

	// connecting with these interfaces needs to be allowed on
	// case-by-case basis
	noconnect := map[string]bool{
		"bluez":            true,
		"content":          true,
		"docker":           true,
		"fwupd":            true,
		"location-control": true,
		"location-observe": true,
		"lxd":              true,
		"maliit":           true,
		"mir":              true,
<<<<<<< HEAD
		"online-accounts-service": true,
		"thumbnailer":             true,
=======
		"thumbnailer-service":     true,
>>>>>>> 516700df
		"udisks2":                 true,
		"unity8-calendar":         true,
		"unity8-contacts":         true,
		"ubuntu-download-manager": true,
	}

	for _, iface := range all {
		expected := !noconnect[iface.Name()]
		comm := Commentf(iface.Name())

		// check base declaration
		cand := s.connectCand(c, iface.Name(), "", "")
		err := cand.Check()

		if expected {
			c.Check(err, IsNil, comm)
		} else {
			c.Check(err, NotNil, comm)
		}
	}
}

func (s *baseDeclSuite) TestConnectionOnClassic(c *C) {
	restore := release.MockOnClassic(false)
	defer restore()

	all := builtin.Interfaces()

	// connecting with these interfaces needs to be allowed on
	// case-by-case basis when not on classic
	noconnect := map[string]bool{
		"modem-manager":   true,
		"network-manager": true,
		"ofono":           true,
		"pulseaudio":      true,
		"upower-observe":  true,
	}

	for _, onClassic := range []bool{true, false} {
		release.OnClassic = onClassic
		for _, iface := range all {
			if !noconnect[iface.Name()] {
				continue
			}
			expected := onClassic
			comm := Commentf(iface.Name())

			// check base declaration
			cand := s.connectCand(c, iface.Name(), "", "")
			err := cand.Check()

			if expected {
				c.Check(err, IsNil, comm)
			} else {
				c.Check(err, NotNil, comm)
			}
		}
	}
}

func (s *baseDeclSuite) TestSanity(c *C) {
	all := builtin.Interfaces()

	// these interfaces have rules both for the slots and plugs side
	// given how the rules work this can be delicate,
	// listed here to make sure that was a conscious decision
	bothSides := map[string]bool{
		"classic-support":       true,
		"core-support":          true,
		"docker-support":        true,
		"kernel-module-control": true,
		"lxd-support":           true,
		"snapd-control":         true,
		"unity8":                true,
	}

	for _, iface := range all {
		plugRule := s.baseDecl.PlugRule(iface.Name())
		slotRule := s.baseDecl.SlotRule(iface.Name())
		if plugRule == nil && slotRule == nil {
			c.Logf("%s is not considered in the base declaration", iface.Name())
			c.Fail()
		}
		if plugRule != nil && slotRule != nil {
			if !bothSides[iface.Name()] {
				c.Logf("%s have both a base declaration slot rule and plug rule, make sure that's intended and correct", iface.Name())
				c.Fail()
			}
		}
	}
}

func (s *baseDeclSuite) TestConnectionContent(c *C) {
	// we let connect explicitly as long as content matches (or is absent on both sides)

	// random (Sanitize* will now also block this)
	cand := s.connectCand(c, "content", "", "")
	err := cand.Check()
	c.Check(err, NotNil)

	slotDecl1 := s.mockSnapDecl(c, "slot-snap", "slot-snap-id", "pub1", "")
	plugDecl1 := s.mockSnapDecl(c, "plug-snap", "plug-snap-id", "pub1", "")
	plugDecl2 := s.mockSnapDecl(c, "plug-snap", "plug-snap-id", "pub2", "")

	// same publisher, same content
	cand = s.connectCand(c, "stuff", `name: slot-snap
slots:
  stuff:
    interface: content
    content: mk1
`, `
name: plug-snap
plugs:
  stuff:
    interface: content
    content: mk1
`)
	cand.SlotSnapDeclaration = slotDecl1
	cand.PlugSnapDeclaration = plugDecl1
	err = cand.Check()
	c.Check(err, IsNil)

	// different publisher, same content
	cand.SlotSnapDeclaration = slotDecl1
	cand.PlugSnapDeclaration = plugDecl2
	err = cand.Check()
	c.Check(err, IsNil)

	// same publisher, different content
	cand = s.connectCand(c, "stuff", `
name: slot-snap
slots:
  stuff:
    interface: content
    content: mk1
`, `
name: plug-snap
plugs:
  stuff:
    interface: content
    content: mk2
`)
	cand.SlotSnapDeclaration = slotDecl1
	cand.PlugSnapDeclaration = plugDecl1
	err = cand.Check()
	c.Check(err, NotNil)
}<|MERGE_RESOLUTION|>--- conflicted
+++ resolved
@@ -583,12 +583,8 @@
 		"lxd":              true,
 		"maliit":           true,
 		"mir":              true,
-<<<<<<< HEAD
 		"online-accounts-service": true,
-		"thumbnailer":             true,
-=======
 		"thumbnailer-service":     true,
->>>>>>> 516700df
 		"udisks2":                 true,
 		"unity8-calendar":         true,
 		"unity8-contacts":         true,
