// -*- Mode: Go; indent-tabs-mode: t -*-

/*
 * Copyright (C) 2018 Canonical Ltd
 *
 * This program is free software: you can redistribute it and/or modify
 * it under the terms of the GNU General Public License version 3 as
 * published by the Free Software Foundation.
 *
 * This program is distributed in the hope that it will be useful,
 * but WITHOUT ANY WARRANTY; without even the implied warranty of
 * MERCHANTABILITY or FITNESS FOR A PARTICULAR PURPOSE.  See the
 * GNU General Public License for more details.
 *
 * You should have received a copy of the GNU General Public License
 * along with this program.  If not, see <http://www.gnu.org/licenses/>.
 *
 */

package hotplug

import (
	"fmt"

	"github.com/snapcore/snapd/interfaces/utils"

	"github.com/snapcore/snapd/snap"
)

// Definer can be implemented by interfaces that need to create slots in response to hotplug events
type Definer interface {
	HotplugDeviceDetected(di *HotplugDeviceInfo, spec *Specification) error
}

<<<<<<< HEAD
// SlotSpec is a definition of the slot to create in response to udev event.
type SlotSpec struct {
	// Name is the name the interface wants to give to the slot. It can be
	// left empty, in such case hotplug machinery will auto-generate a name.
	// If the spec provides a name, it needs to be a syntactically valid
	// slot name, hotplug machinery will only make sure it's a unique name
	// by appending numeric suffix if needed.
=======
// RequestedSlotSpec is a definition of the slot to create in response to hotplug event.
type RequestedSlotSpec struct {
	// Name is how the interface wants to name the slot. When left empty,
	// one will be generated on demand. The hotplug machinery appends a
	// suffix to ensure uniqueness of the name.
>>>>>>> c0694003
	Name  string
	Label string
	Attrs map[string]interface{}
}

<<<<<<< HEAD
// Specification contains a slot definition to create in response to uevent.
type Specification struct {
	slot *SlotSpec
=======
// Specification contains a slot definition to create in response to hotplug event
type Specification struct {
	slot *RequestedSlotSpec
>>>>>>> c0694003
}

// NewSpecification creates an empty hotplug Specification.
func NewSpecification() *Specification {
	return &Specification{}
}

// SetSlot adds a specification of a slot.
<<<<<<< HEAD
func (h *Specification) SetSlot(slotSpec *SlotSpec) error {
=======
func (h *Specification) SetSlot(slotSpec *RequestedSlotSpec) error {
>>>>>>> c0694003
	if h.slot != nil {
		return fmt.Errorf("slot specification already created")
	}
	// only validate name if not empty, otherwise name is created by hotplug
	// subsystem later on when the spec is processed.
	if slotSpec.Name != "" {
		if err := snap.ValidateSlotName(slotSpec.Name); err != nil {
			return err
		}
	}
	attrs := slotSpec.Attrs
	if attrs == nil {
		attrs = make(map[string]interface{})
	} else {
		attrs = utils.CopyAttributes(slotSpec.Attrs)
	}
<<<<<<< HEAD
	h.slot = &SlotSpec{
=======
	h.slot = &RequestedSlotSpec{
>>>>>>> c0694003
		Name:  slotSpec.Name,
		Label: slotSpec.Label,
		Attrs: utils.NormalizeInterfaceAttributes(attrs).(map[string]interface{}),
	}
	return nil
}

<<<<<<< HEAD
// Slot returns specification of the slot created by given interface.
func (h *Specification) Slot() *SlotSpec {
=======
// Slot returns specification of the slot requested by given interface.
func (h *Specification) Slot() *RequestedSlotSpec {
>>>>>>> c0694003
	return h.slot
}<|MERGE_RESOLUTION|>--- conflicted
+++ resolved
@@ -32,35 +32,19 @@
 	HotplugDeviceDetected(di *HotplugDeviceInfo, spec *Specification) error
 }
 
-<<<<<<< HEAD
-// SlotSpec is a definition of the slot to create in response to udev event.
-type SlotSpec struct {
-	// Name is the name the interface wants to give to the slot. It can be
-	// left empty, in such case hotplug machinery will auto-generate a name.
-	// If the spec provides a name, it needs to be a syntactically valid
-	// slot name, hotplug machinery will only make sure it's a unique name
-	// by appending numeric suffix if needed.
-=======
 // RequestedSlotSpec is a definition of the slot to create in response to hotplug event.
 type RequestedSlotSpec struct {
 	// Name is how the interface wants to name the slot. When left empty,
 	// one will be generated on demand. The hotplug machinery appends a
 	// suffix to ensure uniqueness of the name.
->>>>>>> c0694003
 	Name  string
 	Label string
 	Attrs map[string]interface{}
 }
 
-<<<<<<< HEAD
-// Specification contains a slot definition to create in response to uevent.
-type Specification struct {
-	slot *SlotSpec
-=======
 // Specification contains a slot definition to create in response to hotplug event
 type Specification struct {
 	slot *RequestedSlotSpec
->>>>>>> c0694003
 }
 
 // NewSpecification creates an empty hotplug Specification.
@@ -69,11 +53,7 @@
 }
 
 // SetSlot adds a specification of a slot.
-<<<<<<< HEAD
-func (h *Specification) SetSlot(slotSpec *SlotSpec) error {
-=======
 func (h *Specification) SetSlot(slotSpec *RequestedSlotSpec) error {
->>>>>>> c0694003
 	if h.slot != nil {
 		return fmt.Errorf("slot specification already created")
 	}
@@ -90,11 +70,7 @@
 	} else {
 		attrs = utils.CopyAttributes(slotSpec.Attrs)
 	}
-<<<<<<< HEAD
-	h.slot = &SlotSpec{
-=======
 	h.slot = &RequestedSlotSpec{
->>>>>>> c0694003
 		Name:  slotSpec.Name,
 		Label: slotSpec.Label,
 		Attrs: utils.NormalizeInterfaceAttributes(attrs).(map[string]interface{}),
@@ -102,12 +78,7 @@
 	return nil
 }
 
-<<<<<<< HEAD
-// Slot returns specification of the slot created by given interface.
-func (h *Specification) Slot() *SlotSpec {
-=======
 // Slot returns specification of the slot requested by given interface.
 func (h *Specification) Slot() *RequestedSlotSpec {
->>>>>>> c0694003
 	return h.slot
 }