// -*- Mode: Go; indent-tabs-mode: t -*-

/*
 * Copyright (C) 2016 Canonical Ltd
 *
 * This program is free software: you can redistribute it and/or modify
 * it under the terms of the GNU General Public License version 3 as
 * published by the Free Software Foundation.
 *
 * This program is distributed in the hope that it will be useful,
 * but WITHOUT ANY WARRANTY; without even the implied warranty of
 * MERCHANTABILITY or FITNESS FOR A PARTICULAR PURPOSE.  See the
 * GNU General Public License for more details.
 *
 * You should have received a copy of the GNU General Public License
 * along with this program.  If not, see <http://www.gnu.org/licenses/>.
 *
 */

package interfaces_test

import (
	"fmt"

	. "gopkg.in/check.v1"

	. "github.com/snapcore/snapd/interfaces"
	"github.com/snapcore/snapd/snap"
	"github.com/snapcore/snapd/snap/snaptest"
	"github.com/snapcore/snapd/testutil"
)

type RepositorySuite struct {
	iface     Interface
	plug      *Plug
	slot      *Slot
	emptyRepo *Repository
	// Repository pre-populated with s.iface
	testRepo *Repository
}

var _ = Suite(&RepositorySuite{
	iface: &TestInterface{
		InterfaceName: "interface",
	},
})

func (s *RepositorySuite) SetUpTest(c *C) {
	consumer := snaptest.MockInfo(c, `
name: consumer
apps:
    app:
hooks:
    configure:
plugs:
    plug:
        interface: interface
        label: label
        attr: value
`, nil)
	s.plug = &Plug{PlugInfo: consumer.Plugs["plug"]}
	producer := snaptest.MockInfo(c, `
name: producer
apps:
    app:
hooks:
    configure:
slots:
    slot:
        interface: interface
        label: label
        attr: value
`, nil)
	s.slot = &Slot{SlotInfo: producer.Slots["slot"]}
	s.emptyRepo = NewRepository()
	s.testRepo = NewRepository()
	err := s.testRepo.AddInterface(s.iface)
	c.Assert(err, IsNil)
}

func addPlugsSlots(c *C, repo *Repository, yamls ...string) []*snap.Info {
	result := make([]*snap.Info, len(yamls))
	for i, yaml := range yamls {
		info := snaptest.MockInfo(c, yaml, nil)
		result[i] = info
		for _, plugInfo := range info.Plugs {
			err := repo.AddPlug(&Plug{PlugInfo: plugInfo})
			c.Assert(err, IsNil)
		}
		for _, slotInfo := range info.Slots {
			err := repo.AddSlot(&Slot{SlotInfo: slotInfo})
			c.Assert(err, IsNil)
		}
	}
	return result
}

// Tests for Repository.AddInterface()

func (s *RepositorySuite) TestAddInterface(c *C) {
	// Adding a valid interfaces works
	err := s.emptyRepo.AddInterface(s.iface)
	c.Assert(err, IsNil)
	c.Assert(s.emptyRepo.Interface(s.iface.Name()), Equals, s.iface)
}

func (s *RepositorySuite) TestAddInterfaceClash(c *C) {
	iface1 := &TestInterface{InterfaceName: "iface"}
	iface2 := &TestInterface{InterfaceName: "iface"}
	err := s.emptyRepo.AddInterface(iface1)
	c.Assert(err, IsNil)
	// Adding an interface with the same name as another interface is not allowed
	err = s.emptyRepo.AddInterface(iface2)
	c.Assert(err, ErrorMatches, `cannot add interface: "iface", interface name is in use`)
	c.Assert(s.emptyRepo.Interface(iface1.Name()), Equals, iface1)
}

func (s *RepositorySuite) TestAddInterfaceInvalidName(c *C) {
	iface := &TestInterface{InterfaceName: "bad-name-"}
	// Adding an interface with invalid name is not allowed
	err := s.emptyRepo.AddInterface(iface)
	c.Assert(err, ErrorMatches, `invalid interface name: "bad-name-"`)
	c.Assert(s.emptyRepo.Interface(iface.Name()), IsNil)
}

// Tests for Repository.Interface()

func (s *RepositorySuite) TestInterface(c *C) {
	// Interface returns nil when it cannot be found
	iface := s.emptyRepo.Interface(s.iface.Name())
	c.Assert(iface, IsNil)
	c.Assert(s.emptyRepo.Interface(s.iface.Name()), IsNil)
	err := s.emptyRepo.AddInterface(s.iface)
	c.Assert(err, IsNil)
	// Interface returns the found interface
	iface = s.emptyRepo.Interface(s.iface.Name())
	c.Assert(iface, Equals, s.iface)
}

func (s *RepositorySuite) TestInterfaceSearch(c *C) {
	ifaceA := &TestInterface{InterfaceName: "a"}
	ifaceB := &TestInterface{InterfaceName: "b"}
	ifaceC := &TestInterface{InterfaceName: "c"}
	err := s.emptyRepo.AddInterface(ifaceA)
	c.Assert(err, IsNil)
	err = s.emptyRepo.AddInterface(ifaceB)
	c.Assert(err, IsNil)
	err = s.emptyRepo.AddInterface(ifaceC)
	c.Assert(err, IsNil)
	// Interface correctly finds interfaces
	c.Assert(s.emptyRepo.Interface("a"), Equals, ifaceA)
	c.Assert(s.emptyRepo.Interface("b"), Equals, ifaceB)
	c.Assert(s.emptyRepo.Interface("c"), Equals, ifaceC)
}

// Tests for Repository.AddPlug()

func (s *RepositorySuite) TestAddPlug(c *C) {
	c.Assert(s.testRepo.AllPlugs(""), HasLen, 0)
	err := s.testRepo.AddPlug(s.plug)
	c.Assert(err, IsNil)
	c.Assert(s.testRepo.AllPlugs(""), HasLen, 1)
	c.Assert(s.testRepo.Plug(s.plug.Snap.Name(), s.plug.Name), DeepEquals, s.plug)
}

func (s *RepositorySuite) TestAddPlugClash(c *C) {
	err := s.testRepo.AddPlug(s.plug)
	c.Assert(err, IsNil)
	err = s.testRepo.AddPlug(s.plug)
	c.Assert(err, ErrorMatches, `cannot add plug, snap "consumer" already has plug "plug"`)
	c.Assert(s.testRepo.AllPlugs(""), HasLen, 1)
	c.Assert(s.testRepo.Plug(s.plug.Snap.Name(), s.plug.Name), DeepEquals, s.plug)
}

func (s *RepositorySuite) TestAddPlugFailsWithInvalidSnapName(c *C) {
	plug := &Plug{
		PlugInfo: &snap.PlugInfo{
			Snap:      &snap.Info{SuggestedName: "bad-snap-"},
			Name:      "interface",
			Interface: "interface",
		},
	}
	err := s.testRepo.AddPlug(plug)
	c.Assert(err, ErrorMatches, `invalid snap name: "bad-snap-"`)
	c.Assert(s.testRepo.AllPlugs(""), HasLen, 0)
}

func (s *RepositorySuite) TestAddPlugFailsWithInvalidPlugName(c *C) {
	plug := &Plug{
		PlugInfo: &snap.PlugInfo{
			Snap:      &snap.Info{SuggestedName: "snap"},
			Name:      "bad-name-",
			Interface: "interface",
		},
	}
	err := s.testRepo.AddPlug(plug)
	c.Assert(err, ErrorMatches, `invalid interface name: "bad-name-"`)
	c.Assert(s.testRepo.AllPlugs(""), HasLen, 0)
}

func (s *RepositorySuite) TestAddPlugFailsWithUnknownInterface(c *C) {
	err := s.emptyRepo.AddPlug(s.plug)
	c.Assert(err, ErrorMatches, `cannot add plug, interface "interface" is not known`)
	c.Assert(s.emptyRepo.AllPlugs(""), HasLen, 0)
}

func (s *RepositorySuite) TestAddPlugFailsWithUnsanitizedPlug(c *C) {
	iface := &TestInterface{
		InterfaceName: "interface",
		SanitizePlugCallback: func(plug *Plug) error {
			return fmt.Errorf("plug is dirty")
		},
	}
	err := s.emptyRepo.AddInterface(iface)
	c.Assert(err, IsNil)
	err = s.emptyRepo.AddPlug(s.plug)
	c.Assert(err, ErrorMatches, "cannot add plug: plug is dirty")
	c.Assert(s.emptyRepo.AllPlugs(""), HasLen, 0)
}

// Tests for Repository.Plug()

func (s *RepositorySuite) TestPlug(c *C) {
	err := s.testRepo.AddPlug(s.plug)
	c.Assert(err, IsNil)
	c.Assert(s.emptyRepo.Plug(s.plug.Snap.Name(), s.plug.Name), IsNil)
	c.Assert(s.testRepo.Plug(s.plug.Snap.Name(), s.plug.Name), DeepEquals, s.plug)
}

func (s *RepositorySuite) TestPlugSearch(c *C) {
	addPlugsSlots(c, s.testRepo, `
name: x
plugs:
    a: interface
    b: interface
    c: interface
`, `
name: y
plugs:
    a: interface
    b: interface
    c: interface
`)
	// Plug() correctly finds plugs
	c.Assert(s.testRepo.Plug("x", "a"), Not(IsNil))
	c.Assert(s.testRepo.Plug("x", "b"), Not(IsNil))
	c.Assert(s.testRepo.Plug("x", "c"), Not(IsNil))
	c.Assert(s.testRepo.Plug("y", "a"), Not(IsNil))
	c.Assert(s.testRepo.Plug("y", "b"), Not(IsNil))
	c.Assert(s.testRepo.Plug("y", "c"), Not(IsNil))
}

// Tests for Repository.RemovePlug()

func (s *RepositorySuite) TestRemovePlugSucceedsWhenPlugExistsAndDisconnected(c *C) {
	err := s.testRepo.AddPlug(s.plug)
	c.Assert(err, IsNil)
	err = s.testRepo.RemovePlug(s.plug.Snap.Name(), s.plug.Name)
	c.Assert(err, IsNil)
	c.Assert(s.testRepo.AllPlugs(""), HasLen, 0)
}

func (s *RepositorySuite) TestRemovePlugFailsWhenPlugDoesntExist(c *C) {
	err := s.emptyRepo.RemovePlug(s.plug.Snap.Name(), s.plug.Name)
	c.Assert(err, ErrorMatches, `cannot remove plug "plug" from snap "consumer", no such plug`)
}

func (s *RepositorySuite) TestRemovePlugFailsWhenPlugIsConnected(c *C) {
	err := s.testRepo.AddPlug(s.plug)
	c.Assert(err, IsNil)
	err = s.testRepo.AddSlot(s.slot)
	c.Assert(err, IsNil)
	connRef := ConnRef{PlugRef: PlugRef{Snap: s.plug.Snap.Name(), Name: s.plug.Name}, SlotRef: SlotRef{Snap: s.slot.Snap.Name(), Name: s.slot.Name}}
	err = s.testRepo.Connect(connRef)
	c.Assert(err, IsNil)
	// Removing a plug used by a slot returns an appropriate error
	err = s.testRepo.RemovePlug(s.plug.Snap.Name(), s.plug.Name)
	c.Assert(err, ErrorMatches, `cannot remove plug "plug" from snap "consumer", it is still connected`)
	// The plug is still there
	slot := s.testRepo.Plug(s.plug.Snap.Name(), s.plug.Name)
	c.Assert(slot, Not(IsNil))
}

// Tests for Repository.AllPlugs()

func (s *RepositorySuite) TestAllPlugsWithoutInterfaceName(c *C) {
	snaps := addPlugsSlots(c, s.testRepo, `
name: snap-a
plugs:
    name-a: interface
`, `
name: snap-b
plugs:
    name-a: interface
    name-b: interface
    name-c: interface
`)
	// The result is sorted by snap and name
	c.Assert(s.testRepo.AllPlugs(""), DeepEquals, []*Plug{
		{PlugInfo: snaps[0].Plugs["name-a"]},
		{PlugInfo: snaps[1].Plugs["name-a"]},
		{PlugInfo: snaps[1].Plugs["name-b"]},
		{PlugInfo: snaps[1].Plugs["name-c"]},
	})
}

func (s *RepositorySuite) TestAllPlugsWithInterfaceName(c *C) {
	// Add another interface so that we can look for it
	err := s.testRepo.AddInterface(&TestInterface{InterfaceName: "other-interface"})
	c.Assert(err, IsNil)
	snaps := addPlugsSlots(c, s.testRepo, `
name: snap-a
plugs:
    name-a: interface
`, `
name: snap-b
plugs:
    name-a: interface
    name-b: other-interface
    name-c: interface
`)
	c.Assert(s.testRepo.AllPlugs("other-interface"), DeepEquals, []*Plug{
		{PlugInfo: snaps[1].Plugs["name-b"]},
	})
}

// Tests for Repository.Plugs()

func (s *RepositorySuite) TestPlugs(c *C) {
	snaps := addPlugsSlots(c, s.testRepo, `
name: snap-a
plugs:
    name-a: interface
`, `
name: snap-b
plugs:
    name-a: interface
    name-b: interface
    name-c: interface
`)
	// The result is sorted by snap and name
	c.Assert(s.testRepo.Plugs("snap-b"), DeepEquals, []*Plug{
		{PlugInfo: snaps[1].Plugs["name-a"]},
		{PlugInfo: snaps[1].Plugs["name-b"]},
		{PlugInfo: snaps[1].Plugs["name-c"]},
	})
	// The result is empty if the snap is not known
	c.Assert(s.testRepo.Plugs("snap-x"), HasLen, 0)
}

// Tests for Repository.AllSlots()

func (s *RepositorySuite) TestAllSlots(c *C) {
	err := s.testRepo.AddInterface(&TestInterface{InterfaceName: "other-interface"})
	c.Assert(err, IsNil)
	snaps := addPlugsSlots(c, s.testRepo, `
name: snap-a
slots:
    name-a: interface
    name-b: interface
`, `
name: snap-b
slots:
    name-a: other-interface
`)
	// AllSlots("") returns all slots, sorted by snap and slot name
	c.Assert(s.testRepo.AllSlots(""), DeepEquals, []*Slot{
		{SlotInfo: snaps[0].Slots["name-a"]},
		{SlotInfo: snaps[0].Slots["name-b"]},
		{SlotInfo: snaps[1].Slots["name-a"]},
	})
	// AllSlots("") returns all slots, sorted by snap and slot name
	c.Assert(s.testRepo.AllSlots("other-interface"), DeepEquals, []*Slot{
		{SlotInfo: snaps[1].Slots["name-a"]},
	})
}

// Tests for Repository.Slots()

func (s *RepositorySuite) TestSlots(c *C) {
	snaps := addPlugsSlots(c, s.testRepo, `
name: snap-a
slots:
    name-a: interface
    name-b: interface
`, `
name: snap-b
slots:
    name-a: interface
`)
	// Slots("snap-a") returns slots present in that snap
	c.Assert(s.testRepo.Slots("snap-a"), DeepEquals, []*Slot{
		{SlotInfo: snaps[0].Slots["name-a"]},
		{SlotInfo: snaps[0].Slots["name-b"]},
	})
	// Slots("snap-b") returns slots present in that snap
	c.Assert(s.testRepo.Slots("snap-b"), DeepEquals, []*Slot{
		{SlotInfo: snaps[1].Slots["name-a"]},
	})
	// Slots("snap-c") returns no slots (because that snap doesn't exist)
	c.Assert(s.testRepo.Slots("snap-c"), HasLen, 0)
	// Slots("") returns no slots
	c.Assert(s.testRepo.Slots(""), HasLen, 0)
}

// Tests for Repository.Slot()

func (s *RepositorySuite) TestSlotSucceedsWhenSlotExists(c *C) {
	err := s.testRepo.AddSlot(s.slot)
	c.Assert(err, IsNil)
	slot := s.testRepo.Slot(s.slot.Snap.Name(), s.slot.Name)
	c.Assert(slot, DeepEquals, s.slot)
}

func (s *RepositorySuite) TestSlotFailsWhenSlotDoesntExist(c *C) {
	slot := s.testRepo.Slot(s.slot.Snap.Name(), s.slot.Name)
	c.Assert(slot, IsNil)
}

// Tests for Repository.AddSlot()

func (s *RepositorySuite) TestAddSlotFailsWhenInterfaceIsUnknown(c *C) {
	err := s.emptyRepo.AddSlot(s.slot)
	c.Assert(err, ErrorMatches, `cannot add slot, interface "interface" is not known`)
}

func (s *RepositorySuite) TestAddSlotFailsWhenSlotNameIsInvalid(c *C) {
	slot := &Slot{
		SlotInfo: &snap.SlotInfo{
			Snap:      &snap.Info{SuggestedName: "snap"},
			Name:      "bad-name-",
			Interface: "interface",
		},
	}
	err := s.emptyRepo.AddSlot(slot)
	c.Assert(err, ErrorMatches, `invalid interface name: "bad-name-"`)
	c.Assert(s.emptyRepo.AllSlots(""), HasLen, 0)
}

func (s *RepositorySuite) TestAddSlotFailsWithInvalidSnapName(c *C) {
	slot := &Slot{
		SlotInfo: &snap.SlotInfo{
			Snap:      &snap.Info{SuggestedName: "bad-snap-"},
			Name:      "slot",
			Interface: "interface",
		},
	}
	err := s.emptyRepo.AddSlot(slot)
	c.Assert(err, ErrorMatches, `invalid snap name: "bad-snap-"`)
	c.Assert(s.emptyRepo.AllSlots(""), HasLen, 0)
}

func (s *RepositorySuite) TestAddSlotFailsForDuplicates(c *C) {
	// Adding the first slot succeeds
	err := s.testRepo.AddSlot(s.slot)
	c.Assert(err, IsNil)
	// Adding the slot again fails with appropriate error
	err = s.testRepo.AddSlot(s.slot)
	c.Assert(err, ErrorMatches, `cannot add slot, snap "producer" already has slot "slot"`)
}

func (s *RepositorySuite) TestAddSlotFailsWithUnsanitizedSlot(c *C) {
	iface := &TestInterface{
		InterfaceName: "interface",
		SanitizeSlotCallback: func(slot *Slot) error {
			return fmt.Errorf("slot is dirty")
		},
	}
	err := s.emptyRepo.AddInterface(iface)
	c.Assert(err, IsNil)
	err = s.emptyRepo.AddSlot(s.slot)
	c.Assert(err, ErrorMatches, "cannot add slot: slot is dirty")
	c.Assert(s.emptyRepo.AllSlots(""), HasLen, 0)
}

func (s *RepositorySuite) TestAddSlotStoresCorrectData(c *C) {
	err := s.testRepo.AddSlot(s.slot)
	c.Assert(err, IsNil)
	slot := s.testRepo.Slot(s.slot.Snap.Name(), s.slot.Name)
	// The added slot has the same data
	c.Assert(slot, DeepEquals, s.slot)
}

// Tests for Repository.RemoveSlot()

func (s *RepositorySuite) TestRemoveSlotSuccedsWhenSlotExistsAndDisconnected(c *C) {
	err := s.testRepo.AddSlot(s.slot)
	c.Assert(err, IsNil)
	// Removing a vacant slot simply works
	err = s.testRepo.RemoveSlot(s.slot.Snap.Name(), s.slot.Name)
	c.Assert(err, IsNil)
	// The slot is gone now
	slot := s.testRepo.Slot(s.slot.Snap.Name(), s.slot.Name)
	c.Assert(slot, IsNil)
}

func (s *RepositorySuite) TestRemoveSlotFailsWhenSlotDoesntExist(c *C) {
	// Removing a slot that doesn't exist returns an appropriate error
	err := s.testRepo.RemoveSlot(s.slot.Snap.Name(), s.slot.Name)
	c.Assert(err, Not(IsNil))
	c.Assert(err, ErrorMatches, `cannot remove slot "slot" from snap "producer", no such slot`)
}

func (s *RepositorySuite) TestRemoveSlotFailsWhenSlotIsConnected(c *C) {
	err := s.testRepo.AddPlug(s.plug)
	c.Assert(err, IsNil)
	err = s.testRepo.AddSlot(s.slot)
	c.Assert(err, IsNil)
	connRef := ConnRef{PlugRef: PlugRef{Snap: s.plug.Snap.Name(), Name: s.plug.Name}, SlotRef: SlotRef{Snap: s.slot.Snap.Name(), Name: s.slot.Name}}
	err = s.testRepo.Connect(connRef)
	c.Assert(err, IsNil)
	// Removing a slot occupied by a plug returns an appropriate error
	err = s.testRepo.RemoveSlot(s.slot.Snap.Name(), s.slot.Name)
	c.Assert(err, ErrorMatches, `cannot remove slot "slot" from snap "producer", it is still connected`)
	// The slot is still there
	slot := s.testRepo.Slot(s.slot.Snap.Name(), s.slot.Name)
	c.Assert(slot, Not(IsNil))
}

// Tests for Repository.Connect()

func (s *RepositorySuite) TestConnectFailsWhenPlugDoesNotExist(c *C) {
	err := s.testRepo.AddSlot(s.slot)
	c.Assert(err, IsNil)
	// Connecting an unknown plug returns an appropriate error
	connRef := ConnRef{PlugRef: PlugRef{Snap: s.plug.Snap.Name(), Name: s.plug.Name}, SlotRef: SlotRef{Snap: s.slot.Snap.Name(), Name: s.slot.Name}}
	err = s.testRepo.Connect(connRef)
	c.Assert(err, ErrorMatches, `cannot connect plug "plug" from snap "consumer", no such plug`)
}

func (s *RepositorySuite) TestConnectFailsWhenSlotDoesNotExist(c *C) {
	err := s.testRepo.AddPlug(s.plug)
	c.Assert(err, IsNil)
	// Connecting to an unknown slot returns an error
	connRef := ConnRef{PlugRef: PlugRef{Snap: s.plug.Snap.Name(), Name: s.plug.Name}, SlotRef: SlotRef{Snap: s.slot.Snap.Name(), Name: s.slot.Name}}
	err = s.testRepo.Connect(connRef)
	c.Assert(err, ErrorMatches, `cannot connect plug to slot "slot" from snap "producer", no such slot`)
}

func (s *RepositorySuite) TestConnectSucceedsWhenIdenticalConnectExists(c *C) {
	err := s.testRepo.AddPlug(s.plug)
	c.Assert(err, IsNil)
	err = s.testRepo.AddSlot(s.slot)
	c.Assert(err, IsNil)
	connRef := ConnRef{PlugRef: PlugRef{Snap: s.plug.Snap.Name(), Name: s.plug.Name}, SlotRef: SlotRef{Snap: s.slot.Snap.Name(), Name: s.slot.Name}}
	err = s.testRepo.Connect(connRef)
	c.Assert(err, IsNil)
	// Connecting exactly the same thing twice succeeds without an error but does nothing.
	err = s.testRepo.Connect(connRef)
	c.Assert(err, IsNil)
	// Only one connection is actually present.
	c.Assert(s.testRepo.Interfaces(), DeepEquals, &Interfaces{
		Plugs: []*Plug{{
			PlugInfo:    s.plug.PlugInfo,
			Connections: []SlotRef{{Snap: s.slot.Snap.Name(), Name: s.slot.Name}},
		}},
		Slots: []*Slot{{
			SlotInfo:    s.slot.SlotInfo,
			Connections: []PlugRef{{Snap: s.plug.Snap.Name(), Name: s.plug.Name}},
		}},
	})
}

func (s *RepositorySuite) TestConnectFailsWhenSlotAndPlugAreIncompatible(c *C) {
	otherInterface := &TestInterface{InterfaceName: "other-interface"}
	err := s.testRepo.AddInterface(otherInterface)
	plug := &Plug{
		PlugInfo: &snap.PlugInfo{
			Snap:      &snap.Info{SuggestedName: "consumer"},
			Name:      "plug",
			Interface: "other-interface",
		},
	}
	c.Assert(err, IsNil)
	err = s.testRepo.AddPlug(plug)
	c.Assert(err, IsNil)
	err = s.testRepo.AddSlot(s.slot)
	c.Assert(err, IsNil)
	// Connecting a plug to an incompatible slot fails with an appropriate error
	connRef := ConnRef{PlugRef: PlugRef{Snap: plug.Snap.Name(), Name: plug.Name}, SlotRef: SlotRef{Snap: s.slot.Snap.Name(), Name: s.slot.Name}}
	err = s.testRepo.Connect(connRef)
	c.Assert(err, ErrorMatches, `cannot connect plug "consumer:plug" \(interface "other-interface"\) to "producer:slot" \(interface "interface"\)`)
}

func (s *RepositorySuite) TestConnectSucceeds(c *C) {
	err := s.testRepo.AddPlug(s.plug)
	c.Assert(err, IsNil)
	err = s.testRepo.AddSlot(s.slot)
	c.Assert(err, IsNil)
	// Connecting a plug works okay
	connRef := ConnRef{PlugRef: PlugRef{Snap: s.plug.Snap.Name(), Name: s.plug.Name}, SlotRef: SlotRef{Snap: s.slot.Snap.Name(), Name: s.slot.Name}}
	err = s.testRepo.Connect(connRef)
	c.Assert(err, IsNil)
}

// Tests for Repository.Disconnect()

func (s *RepositorySuite) TestDisconnectFailsWhenPlugDoesNotExist(c *C) {
	err := s.testRepo.AddSlot(s.slot)
	c.Assert(err, IsNil)
	// Disconnecting an unknown plug returns and appropriate error
	snaps, conns, err := s.testRepo.Disconnect(s.plug.Snap.Name(), s.plug.Name, s.slot.Snap.Name(), s.slot.Name)
	c.Assert(err, ErrorMatches, `cannot disconnect plug "plug" from snap "consumer", no such plug`)
	c.Check(snaps, IsNil)
	c.Check(conns, IsNil)
}

func (s *RepositorySuite) TestDisconnectFailsWhenSlotDoesNotExist(c *C) {
	err := s.testRepo.AddPlug(s.plug)
	c.Assert(err, IsNil)
	// Disconnecting from an unknown slot returns an appropriate error
	conns, snaps, err := s.testRepo.Disconnect(s.plug.Snap.Name(), s.plug.Name, s.slot.Snap.Name(), s.slot.Name)
	c.Assert(err, ErrorMatches, `cannot disconnect plug from slot "slot" from snap "producer", no such slot`)
	c.Check(snaps, IsNil)
	c.Check(conns, IsNil)
}

func (s *RepositorySuite) TestDisconnectFromSlotFailsWhenSlotDoesNotExist(c *C) {
	err := s.testRepo.AddPlug(s.plug)
	c.Assert(err, IsNil)
	// Disconnecting everything form an unknown slot returns an appropriate error
	conns, snaps, err := s.testRepo.Disconnect("", "", s.slot.Snap.Name(), s.slot.Name)
	c.Assert(err, ErrorMatches, `cannot disconnect plug or slot \"slot\" from snap \"producer\", no such plug/slot`)
	c.Check(conns, IsNil)
	c.Check(snaps, IsNil)
}

func (s *RepositorySuite) TestDisconnectFailsWhenNotConnected(c *C) {
	err := s.testRepo.AddPlug(s.plug)
	c.Assert(err, IsNil)
	err = s.testRepo.AddSlot(s.slot)
	c.Assert(err, IsNil)
	// Disconnecting a plug that is not connected returns an appropriate error
	conns, snaps, err := s.testRepo.Disconnect(s.plug.Snap.Name(), s.plug.Name, s.slot.Snap.Name(), s.slot.Name)
	c.Assert(err, ErrorMatches, `cannot disconnect plug "plug" from snap "consumer" from slot "slot" from snap "producer", it is not connected`)
	c.Check(conns, IsNil)
	c.Check(snaps, IsNil)
}

func (s *RepositorySuite) TestDisconnectFromSlotDoesNothingWhenNotConnected(c *C) {
	err := s.testRepo.AddPlug(s.plug)
	c.Assert(err, IsNil)
	err = s.testRepo.AddSlot(s.slot)
	c.Assert(err, IsNil)
	// Disconnecting a all plugs from a slot that uses nothing is not an error.
	conns, snaps, err := s.testRepo.Disconnect("", "", s.slot.Snap.Name(), s.slot.Name)
	c.Assert(err, IsNil)
	c.Check(conns, HasLen, 0)
	c.Check(snaps, HasLen, 0)
}

func (s *RepositorySuite) TestDisconnectSucceeds(c *C) {
	err := s.testRepo.AddPlug(s.plug)
	c.Assert(err, IsNil)
	err = s.testRepo.AddSlot(s.slot)
	c.Assert(err, IsNil)
	connRef := ConnRef{PlugRef: PlugRef{Snap: s.plug.Snap.Name(), Name: s.plug.Name}, SlotRef: SlotRef{Snap: s.slot.Snap.Name(), Name: s.slot.Name}}
	err = s.testRepo.Connect(connRef)
	c.Assert(err, IsNil)
	// Disconnecting a connected plug works okay
	conns, snaps, err := s.testRepo.Disconnect(s.plug.Snap.Name(), s.plug.Name, s.slot.Snap.Name(), s.slot.Name)
	c.Assert(err, IsNil)
	c.Check(conns, DeepEquals, []ConnRef{{PlugRef: s.plug.Ref(), SlotRef: s.slot.Ref()}})
	c.Assert(snaps, HasLen, 2)
	// beware, the snaps are sorted by name
	c.Check(snaps[0], Equals, s.plug.Snap)
	c.Check(snaps[1], Equals, s.slot.Snap)
	c.Assert(s.testRepo.Interfaces(), DeepEquals, &Interfaces{
		Plugs: []*Plug{{PlugInfo: s.plug.PlugInfo}},
		Slots: []*Slot{{SlotInfo: s.slot.SlotInfo}},
	})
}

func (s *RepositorySuite) TestDisconnectFromSlot(c *C) {
	err := s.testRepo.AddPlug(s.plug)
	c.Assert(err, IsNil)
	err = s.testRepo.AddSlot(s.slot)
	c.Assert(err, IsNil)
	connRef := ConnRef{PlugRef: PlugRef{Snap: s.plug.Snap.Name(), Name: s.plug.Name}, SlotRef: SlotRef{Snap: s.slot.Snap.Name(), Name: s.slot.Name}}
	err = s.testRepo.Connect(connRef)
	c.Assert(err, IsNil)

	// Disconnecting everything from a slot works OK
	conns, snaps, err := s.testRepo.Disconnect("", "", s.slot.Snap.Name(), s.slot.Name)

	c.Assert(err, IsNil)
	c.Assert(conns, HasLen, 1)
	c.Check(conns, DeepEquals, []ConnRef{{PlugRef: s.plug.Ref(), SlotRef: s.slot.Ref()}})
	c.Assert(snaps, HasLen, 2)
	// beware, the snaps are sorted by name
	c.Check(snaps[0], Equals, s.plug.Snap)
	c.Check(snaps[1], Equals, s.slot.Snap)
	c.Assert(s.testRepo.Interfaces(), DeepEquals, &Interfaces{
		Plugs: []*Plug{{PlugInfo: s.plug.PlugInfo}},
		Slots: []*Slot{{SlotInfo: s.slot.SlotInfo}},
	})
}

func (s *RepositorySuite) TestDisconnectPlugOrSlot(c *C) {
	err := s.testRepo.AddPlug(s.plug)
	c.Assert(err, IsNil)
	err = s.testRepo.AddSlot(s.slot)
	c.Assert(err, IsNil)
<<<<<<< HEAD
	coreSlot := &Slot{
		SlotInfo: &snap.SlotInfo{
			Snap:      &snap.Info{SuggestedName: "foo-core", Type: snap.TypeOS},
			Name:      "foo-slot",
			Interface: "interface",
		},
	}
	err = s.testRepo.AddSlot(coreSlot)
=======
	connRef := ConnRef{PlugRef: PlugRef{Snap: s.plug.Snap.Name(), Name: s.plug.Name}, SlotRef: SlotRef{Snap: s.slot.Snap.Name(), Name: s.slot.Name}}
	err = s.testRepo.Connect(connRef)
>>>>>>> 6093ea93
	c.Assert(err, IsNil)

	err = s.testRepo.Connect(s.plug.Snap.Name(), s.plug.Name, coreSlot.Snap.Name(), coreSlot.Name)
	c.Assert(err, IsNil)

	// slot and snap name omitted
	conns, snaps, err := s.testRepo.Disconnect("", "", s.plug.Snap.Name(), s.plug.Name)
	c.Assert(err, IsNil)
	c.Assert(conns, HasLen, 1)
	c.Check(conns, DeepEquals, []ConnRef{{PlugRef: s.plug.Ref(), SlotRef: coreSlot.Ref()}})

	c.Assert(snaps, HasLen, 2)
	// beware, the snaps are sorted by name
	c.Check(snaps[0], Equals, s.plug.Snap)
	c.Check(snaps[1], Equals, coreSlot.Snap)

	// connect again
	err = s.testRepo.Connect(s.plug.Snap.Name(), s.plug.Name, coreSlot.Snap.Name(), coreSlot.Name)
	c.Assert(err, IsNil)

	// plug and snap name omitted
	conns, snaps, err = s.testRepo.Disconnect("", "", coreSlot.Snap.Name(), coreSlot.Name)
	c.Assert(err, IsNil)
	c.Assert(conns, HasLen, 1)
	c.Check(conns, DeepEquals, []ConnRef{{PlugRef: s.plug.Ref(), SlotRef: coreSlot.Ref()}})

	c.Assert(snaps, HasLen, 2)
	// beware, the snaps are sorted by name
	c.Check(snaps[0], Equals, s.plug.Snap)
	c.Check(snaps[1], Equals, coreSlot.Snap)
}

// Tests for Repository.Interfaces()

func (s *RepositorySuite) TestInterfacesSmokeTest(c *C) {
	err := s.testRepo.AddPlug(s.plug)
	c.Assert(err, IsNil)
	err = s.testRepo.AddSlot(s.slot)
	c.Assert(err, IsNil)
	// After connecting the result is as expected
	connRef := ConnRef{PlugRef: PlugRef{Snap: s.plug.Snap.Name(), Name: s.plug.Name}, SlotRef: SlotRef{Snap: s.slot.Snap.Name(), Name: s.slot.Name}}
	err = s.testRepo.Connect(connRef)
	c.Assert(err, IsNil)
	ifaces := s.testRepo.Interfaces()
	c.Assert(ifaces, DeepEquals, &Interfaces{
		Plugs: []*Plug{{
			PlugInfo:    s.plug.PlugInfo,
			Connections: []SlotRef{{Snap: s.slot.Snap.Name(), Name: s.slot.Name}},
		}},
		Slots: []*Slot{{
			SlotInfo:    s.slot.SlotInfo,
			Connections: []PlugRef{{Snap: s.plug.Snap.Name(), Name: s.plug.Name}},
		}},
	})
	// After disconnecting the connections become empty
	conns, snaps, err := s.testRepo.Disconnect(s.plug.Snap.Name(), s.plug.Name, s.slot.Snap.Name(), s.slot.Name)
	c.Assert(err, IsNil)
	c.Check(conns, DeepEquals, []ConnRef{{PlugRef: s.plug.Ref(), SlotRef: s.slot.Ref()}})
	c.Assert(snaps, HasLen, 2)
	// beware, the snaps are sorted by name
	c.Check(snaps[0], Equals, s.plug.Snap)
	c.Check(snaps[1], Equals, s.slot.Snap)
	ifaces = s.testRepo.Interfaces()
	c.Assert(ifaces, DeepEquals, &Interfaces{
		Plugs: []*Plug{{PlugInfo: s.plug.PlugInfo}},
		Slots: []*Slot{{SlotInfo: s.slot.SlotInfo}},
	})
}

// Tests for Repository.SecuritySnippetsForSnap()

const testSecurity SecuritySystem = "security"

var testInterface = &TestInterface{
	InterfaceName: "interface",
	PermanentPlugSnippetCallback: func(plug *Plug, securitySystem SecuritySystem) ([]byte, error) {
		if securitySystem == testSecurity {
			return []byte(`static plug snippet`), nil
		}
		return nil, nil
	},
	PlugSnippetCallback: func(plug *Plug, slot *Slot, securitySystem SecuritySystem) ([]byte, error) {
		if securitySystem == testSecurity {
			return []byte(`connection-specific plug snippet`), nil
		}
		return nil, nil
	},
	PermanentSlotSnippetCallback: func(slot *Slot, securitySystem SecuritySystem) ([]byte, error) {
		if securitySystem == testSecurity {
			return []byte(`static slot snippet`), nil
		}
		return nil, nil
	},
	SlotSnippetCallback: func(plug *Plug, slot *Slot, securitySystem SecuritySystem) ([]byte, error) {
		if securitySystem == testSecurity {
			return []byte(`connection-specific slot snippet`), nil
		}
		return nil, nil
	},
}

func (s *RepositorySuite) TestSlotSnippetsForSnapSuccess(c *C) {
	repo := s.emptyRepo
	c.Assert(repo.AddInterface(testInterface), IsNil)
	c.Assert(repo.AddPlug(s.plug), IsNil)
	c.Assert(repo.AddSlot(s.slot), IsNil)
	// Snaps should get static security now
	var snippets map[string][][]byte
	snippets, err := repo.SecuritySnippetsForSnap(s.plug.Snap.Name(), testSecurity)
	c.Assert(err, IsNil)
	c.Check(snippets, DeepEquals, map[string][][]byte{
		"snap.consumer.app": {
			[]byte(`static plug snippet`),
		},
		"snap.consumer.hook.configure": {
			[]byte(`static plug snippet`),
		},
	})
	snippets, err = repo.SecuritySnippetsForSnap(s.slot.Snap.Name(), testSecurity)
	c.Assert(err, IsNil)
	c.Check(snippets, DeepEquals, map[string][][]byte{
		"snap.producer.app": {
			[]byte(`static slot snippet`),
		},
	})
	// Establish connection between plug and slot
	connRef := ConnRef{PlugRef: PlugRef{Snap: s.plug.Snap.Name(), Name: s.plug.Name}, SlotRef: SlotRef{Snap: s.slot.Snap.Name(), Name: s.slot.Name}}
	err = repo.Connect(connRef)
	c.Assert(err, IsNil)
	// Snaps should get static and connection-specific security now
	snippets, err = repo.SecuritySnippetsForSnap(s.plug.Snap.Name(), testSecurity)
	c.Assert(err, IsNil)
	c.Check(snippets, DeepEquals, map[string][][]byte{
		"snap.consumer.app": {
			[]byte(`static plug snippet`),
			[]byte(`connection-specific plug snippet`),
		},
		"snap.consumer.hook.configure": {
			[]byte(`static plug snippet`),
			[]byte(`connection-specific plug snippet`),
		},
	})
	snippets, err = repo.SecuritySnippetsForSnap(s.slot.Snap.Name(), testSecurity)
	c.Assert(err, IsNil)
	c.Check(snippets, DeepEquals, map[string][][]byte{
		"snap.producer.app": {
			[]byte(`static slot snippet`),
			[]byte(`connection-specific slot snippet`),
		},
	})
}

func (s *RepositorySuite) TestOrphanInterfaces(c *C) {
	repo := s.emptyRepo
	snaps := addPlugsSlots(c, s.testRepo, `
name: snap-a
plugs:
    plug-a: interface
`, `
name: snap-b
slots:
    slot-b: interface
`)

	c.Assert(repo.AddInterface(testInterface), IsNil)
	for _, snap := range snaps {
		err := repo.AddSnap(snap)
		c.Assert(err, IsNil)
	}

	// Snaps should get static security now
	var snippets map[string][][]byte
	snippets, err := repo.SecuritySnippetsForSnap("snap-a", testSecurity)
	c.Assert(err, IsNil)
	c.Check(snippets, DeepEquals, map[string][][]byte{
		"snap.snap-a.none.plug-a": {
			[]byte(`static plug snippet`),
		},
	})
	snippets, err = repo.SecuritySnippetsForSnap("snap-b", testSecurity)
	c.Assert(err, IsNil)
	c.Check(snippets, DeepEquals, map[string][][]byte{
		"snap.snap-b.none.slot-b": {
			[]byte(`static slot snippet`),
		},
	})

	// Establish connection between plug and slot
	connRef := ConnRef{PlugRef: PlugRef{Snap: "snap-a", Name: "plug-a"}, SlotRef: SlotRef{Snap: "snap-b", Name: "slot-b"}}
	c.Assert(repo.Connect(connRef), IsNil)

	// Snaps should get static and connection-specific security now
	snippets, err = repo.SecuritySnippetsForSnap("snap-a", testSecurity)
	c.Assert(err, IsNil)
	c.Check(snippets, DeepEquals, map[string][][]byte{
		"snap.snap-a.none.plug-a": {
			[]byte(`static plug snippet`),
			[]byte(`connection-specific plug snippet`),
		},
	})
	snippets, err = repo.SecuritySnippetsForSnap("snap-b", testSecurity)
	c.Assert(err, IsNil)
	c.Check(snippets, DeepEquals, map[string][][]byte{
		"snap.snap-b.none.slot-b": {
			[]byte(`static slot snippet`),
			[]byte(`connection-specific slot snippet`),
		},
	})
}

func (s *RepositorySuite) TestSecuritySnippetsForSnapFailureWithConnectionSnippets(c *C) {
	var testSecurity SecuritySystem = "security"
	iface := &TestInterface{
		InterfaceName: "interface",
		SlotSnippetCallback: func(plug *Plug, slot *Slot, securitySystem SecuritySystem) ([]byte, error) {
			return nil, fmt.Errorf("cannot compute snippet for consumer")
		},
		PlugSnippetCallback: func(plug *Plug, slot *Slot, securitySystem SecuritySystem) ([]byte, error) {
			return nil, fmt.Errorf("cannot compute snippet for provider")
		},
	}
	repo := s.emptyRepo
	c.Assert(repo.AddInterface(iface), IsNil)
	c.Assert(repo.AddPlug(s.plug), IsNil)
	c.Assert(repo.AddSlot(s.slot), IsNil)
	connRef := ConnRef{PlugRef: PlugRef{Snap: s.plug.Snap.Name(), Name: s.plug.Name}, SlotRef: SlotRef{Snap: s.slot.Snap.Name(), Name: s.slot.Name}}
	c.Assert(repo.Connect(connRef), IsNil)
	var snippets map[string][][]byte
	snippets, err := repo.SecuritySnippetsForSnap(s.plug.Snap.Name(), testSecurity)
	c.Assert(err, ErrorMatches, "cannot compute snippet for provider")
	c.Check(snippets, IsNil)
	snippets, err = repo.SecuritySnippetsForSnap(s.slot.Snap.Name(), testSecurity)
	c.Assert(err, ErrorMatches, "cannot compute snippet for consumer")
	c.Check(snippets, IsNil)
}

func (s *RepositorySuite) TestSecuritySnippetsForSnapFailureWithPermanentSnippets(c *C) {
	var testSecurity SecuritySystem = "security"
	iface := &TestInterface{
		InterfaceName: "interface",
		PermanentSlotSnippetCallback: func(slot *Slot, securitySystem SecuritySystem) ([]byte, error) {
			return nil, fmt.Errorf("cannot compute static snippet for consumer")
		},
		PermanentPlugSnippetCallback: func(plug *Plug, securitySystem SecuritySystem) ([]byte, error) {
			return nil, fmt.Errorf("cannot compute static snippet for provider")
		},
	}
	repo := s.emptyRepo
	c.Assert(repo.AddInterface(iface), IsNil)
	c.Assert(repo.AddPlug(s.plug), IsNil)
	c.Assert(repo.AddSlot(s.slot), IsNil)
	connRef := ConnRef{PlugRef: PlugRef{Snap: s.plug.Snap.Name(), Name: s.plug.Name}, SlotRef: SlotRef{Snap: s.slot.Snap.Name(), Name: s.slot.Name}}
	c.Assert(repo.Connect(connRef), IsNil)
	var snippets map[string][][]byte
	snippets, err := repo.SecuritySnippetsForSnap(s.plug.Snap.Name(), testSecurity)
	c.Assert(err, ErrorMatches, "cannot compute static snippet for provider")
	c.Check(snippets, IsNil)
	snippets, err = repo.SecuritySnippetsForSnap(s.slot.Snap.Name(), testSecurity)
	c.Assert(err, ErrorMatches, "cannot compute static snippet for consumer")
	c.Check(snippets, IsNil)
}

func (s *RepositorySuite) TestAutoConnectBlacklist(c *C) {
	// Add two interfaces, one with automatic connections, one with manual
	repo := s.emptyRepo
	err := repo.AddInterface(&TestInterface{InterfaceName: "auto", AutoConnectFlag: true})
	c.Assert(err, IsNil)
	err = repo.AddInterface(&TestInterface{InterfaceName: "manual"})
	c.Assert(err, IsNil)

	// Add a pair of snaps with plugs/slots using those two interfaces
	consumer := snaptest.MockInfo(c, `
name: consumer
plugs:
    auto:
    manual:
`, nil)
	producer := snaptest.MockInfo(c, `
name: producer
type: os
slots:
    auto:
    manual:
`, nil)
	err = repo.AddSnap(producer)
	c.Assert(err, IsNil)
	err = repo.AddSnap(consumer)
	c.Assert(err, IsNil)

	// Sanity check, our test is valid because plug "auto" is a candidate
	// for auto-connection
	c.Assert(repo.AutoConnectCandidates("consumer", "auto"), HasLen, 1)

	// Without any connections in place, the plug "auto" is blacklisted
	// because in normal circumstances it would be auto-connected.
	blacklist := repo.AutoConnectBlacklist("consumer")
	c.Check(blacklist, DeepEquals, map[string]bool{"auto": true})

	// Connect the "auto" plug and slots together
	connRef := ConnRef{PlugRef: PlugRef{Snap: "consumer", Name: "auto"}, SlotRef: SlotRef{Snap: "producer", Name: "auto"}}
	err = repo.Connect(connRef)
	c.Assert(err, IsNil)

	// With the connection in place the "auto" plug is not blacklisted.
	blacklist = repo.AutoConnectBlacklist("consumer")
	c.Check(blacklist, IsNil)
}

// Tests for AddSnap and RemoveSnap

type AddRemoveSuite struct {
	repo *Repository
}

var _ = Suite(&AddRemoveSuite{})

func (s *AddRemoveSuite) SetUpTest(c *C) {
	s.repo = NewRepository()
	err := s.repo.AddInterface(&TestInterface{InterfaceName: "iface"})
	c.Assert(err, IsNil)
	err = s.repo.AddInterface(&TestInterface{
		InterfaceName:        "invalid",
		SanitizePlugCallback: func(plug *Plug) error { return fmt.Errorf("plug is invalid") },
		SanitizeSlotCallback: func(slot *Slot) error { return fmt.Errorf("slot is invalid") },
	})
	c.Assert(err, IsNil)
}

func (s *AddRemoveSuite) TestAddSnapComplexErrorHandling(c *C) {
	err := s.repo.AddInterface(&TestInterface{
		InterfaceName:        "invalid-plug-iface",
		SanitizePlugCallback: func(plug *Plug) error { return fmt.Errorf("plug is invalid") },
		SanitizeSlotCallback: func(slot *Slot) error { return fmt.Errorf("slot is invalid") },
	})
	err = s.repo.AddInterface(&TestInterface{
		InterfaceName:        "invalid-slot-iface",
		SanitizePlugCallback: func(plug *Plug) error { return fmt.Errorf("plug is invalid") },
		SanitizeSlotCallback: func(slot *Slot) error { return fmt.Errorf("slot is invalid") },
	})
	snapInfo := snaptest.MockInfo(c, `
name: complex
plugs:
    invalid-plug-iface:
    unknown-plug-iface:
slots:
    invalid-slot-iface:
    unknown-slot-iface:
`, nil)
	err = s.repo.AddSnap(snapInfo)
	c.Check(err, ErrorMatches,
		`snap "complex" has bad plugs or slots: invalid-plug-iface \(plug is invalid\); invalid-slot-iface \(slot is invalid\); unknown-plug-iface, unknown-slot-iface \(unknown interface\)`)
	// Nothing was added
	c.Check(s.repo.Plug("complex", "invalid-plug-iface"), IsNil)
	c.Check(s.repo.Plug("complex", "unknown-plug-iface"), IsNil)
	c.Check(s.repo.Slot("complex", "invalid-slot-iface"), IsNil)
	c.Check(s.repo.Slot("complex", "unknown-slot-iface"), IsNil)
}

const testConsumerYaml = `
name: consumer
apps:
    app:
        plugs: [iface]
`
const testProducerYaml = `
name: producer
apps:
    app:
        slots: [iface]
`

func (s *AddRemoveSuite) addSnap(c *C, yaml string) (*snap.Info, error) {
	snapInfo := snaptest.MockInfo(c, yaml, nil)
	return snapInfo, s.repo.AddSnap(snapInfo)
}

func (s *AddRemoveSuite) TestAddSnapAddsPlugs(c *C) {
	_, err := s.addSnap(c, testConsumerYaml)
	c.Assert(err, IsNil)
	// The plug was added
	c.Assert(s.repo.Plug("consumer", "iface"), Not(IsNil))
}

func (s *AddRemoveSuite) TestAddSnapErrorsOnExistingSnapPlugs(c *C) {
	_, err := s.addSnap(c, testConsumerYaml)
	c.Assert(err, IsNil)
	_, err = s.addSnap(c, testConsumerYaml)
	c.Assert(err, ErrorMatches, `cannot register interfaces for snap "consumer" more than once`)
}

func (s *AddRemoveSuite) TestAddSnapAddsSlots(c *C) {
	_, err := s.addSnap(c, testProducerYaml)
	c.Assert(err, IsNil)
	// The slot was added
	c.Assert(s.repo.Slot("producer", "iface"), Not(IsNil))
}

func (s *AddRemoveSuite) TestAddSnapErrorsOnExistingSnapSlots(c *C) {
	_, err := s.addSnap(c, testProducerYaml)
	c.Assert(err, IsNil)
	_, err = s.addSnap(c, testProducerYaml)
	c.Assert(err, ErrorMatches, `cannot register interfaces for snap "producer" more than once`)
}

func (s AddRemoveSuite) TestRemoveRemovesPlugs(c *C) {
	_, err := s.addSnap(c, testConsumerYaml)
	c.Assert(err, IsNil)
	s.repo.RemoveSnap("consumer")
	c.Assert(s.repo.Plug("consumer", "iface"), IsNil)
}

func (s AddRemoveSuite) TestRemoveRemovesSlots(c *C) {
	_, err := s.addSnap(c, testProducerYaml)
	c.Assert(err, IsNil)
	s.repo.RemoveSnap("producer")
	c.Assert(s.repo.Plug("producer", "iface"), IsNil)
}

func (s *AddRemoveSuite) TestRemoveSnapErrorsOnStillConnectedPlug(c *C) {
	_, err := s.addSnap(c, testConsumerYaml)
	c.Assert(err, IsNil)
	_, err = s.addSnap(c, testProducerYaml)
	c.Assert(err, IsNil)
	connRef := ConnRef{PlugRef: PlugRef{Snap: "consumer", Name: "iface"}, SlotRef: SlotRef{Snap: "producer", Name: "iface"}}
	err = s.repo.Connect(connRef)
	c.Assert(err, IsNil)
	err = s.repo.RemoveSnap("consumer")
	c.Assert(err, ErrorMatches, "cannot remove connected plug consumer.iface")
}

func (s *AddRemoveSuite) TestRemoveSnapErrorsOnStillConnectedSlot(c *C) {
	_, err := s.addSnap(c, testConsumerYaml)
	c.Assert(err, IsNil)
	_, err = s.addSnap(c, testProducerYaml)
	c.Assert(err, IsNil)
	connRef := ConnRef{PlugRef: PlugRef{Snap: "consumer", Name: "iface"}, SlotRef: SlotRef{Snap: "producer", Name: "iface"}}
	err = s.repo.Connect(connRef)
	c.Assert(err, IsNil)
	err = s.repo.RemoveSnap("producer")
	c.Assert(err, ErrorMatches, "cannot remove connected slot producer.iface")
}

type DisconnectSnapSuite struct {
	repo   *Repository
	s1, s2 *snap.Info
}

var _ = Suite(&DisconnectSnapSuite{})

func (s *DisconnectSnapSuite) SetUpTest(c *C) {
	s.repo = NewRepository()

	err := s.repo.AddInterface(&TestInterface{InterfaceName: "iface-a"})
	c.Assert(err, IsNil)
	err = s.repo.AddInterface(&TestInterface{InterfaceName: "iface-b"})
	c.Assert(err, IsNil)

	s.s1 = snaptest.MockInfo(c, `
name: s1
plugs:
    iface-a:
slots:
    iface-b:
`, nil)
	err = s.repo.AddSnap(s.s1)
	c.Assert(err, IsNil)

	s.s2 = snaptest.MockInfo(c, `
name: s2
plugs:
    iface-b:
slots:
    iface-a:
`, nil)
	c.Assert(err, IsNil)
	err = s.repo.AddSnap(s.s2)
	c.Assert(err, IsNil)
}

func (s *DisconnectSnapSuite) TestNotConnected(c *C) {
	affected, err := s.repo.DisconnectSnap("s1")
	c.Assert(err, IsNil)
	c.Check(affected, HasLen, 0)
}

func (s *DisconnectSnapSuite) TestOutgoingConnection(c *C) {
	connRef := ConnRef{PlugRef: PlugRef{Snap: "s1", Name: "iface-a"}, SlotRef: SlotRef{Snap: "s2", Name: "iface-a"}}
	err := s.repo.Connect(connRef)
	c.Assert(err, IsNil)
	// Disconnect s1 with which has an outgoing connection to s2
	affected, err := s.repo.DisconnectSnap("s1")
	c.Assert(err, IsNil)
	c.Check(affected, testutil.Contains, "s1")
	c.Check(affected, testutil.Contains, "s2")
}

func (s *DisconnectSnapSuite) TestIncomingConnection(c *C) {
	connRef := ConnRef{PlugRef: PlugRef{Snap: "s2", Name: "iface-b"}, SlotRef: SlotRef{Snap: "s1", Name: "iface-b"}}
	err := s.repo.Connect(connRef)
	c.Assert(err, IsNil)
	// Disconnect s1 with which has an incoming connection from s2
	affected, err := s.repo.DisconnectSnap("s1")
	c.Assert(err, IsNil)
	c.Check(affected, testutil.Contains, "s1")
	c.Check(affected, testutil.Contains, "s2")
}

func (s *DisconnectSnapSuite) TestCrossConnection(c *C) {
	// This test is symmetric wrt s1 <-> s2 connections
	for _, snapName := range []string{"s1", "s2"} {
		connRef1 := ConnRef{PlugRef: PlugRef{Snap: "s1", Name: "iface-a"}, SlotRef: SlotRef{Snap: "s2", Name: "iface-a"}}
		err := s.repo.Connect(connRef1)
		c.Assert(err, IsNil)
		connRef2 := ConnRef{PlugRef: PlugRef{Snap: "s2", Name: "iface-b"}, SlotRef: SlotRef{Snap: "s1", Name: "iface-b"}}
		err = s.repo.Connect(connRef2)
		c.Assert(err, IsNil)
		affected, err := s.repo.DisconnectSnap(snapName)
		c.Assert(err, IsNil)
		c.Check(affected, testutil.Contains, "s1")
		c.Check(affected, testutil.Contains, "s2")
	}
}

// internal helper that creates a new repository with two snaps, one
// is a content plug and one a content slot
func makeContentConnectionTestSnaps(c *C, plugContentToken, slotContentToken string) (*Repository, *snap.Info, *snap.Info) {
	repo := NewRepository()
	err := repo.AddInterface(&TestInterface{InterfaceName: "content", AutoConnectFlag: true})

	plugSnap := snaptest.MockInfo(c, fmt.Sprintf(`
name: content-plug-snap
plugs:
  import-content:
    interface: content
    content: %s
`, plugContentToken), nil)
	slotSnap := snaptest.MockInfo(c, fmt.Sprintf(`
name: content-slot-snap
slots:
  exported-content:
    interface: content
    content: %s
`, slotContentToken), nil)

	err = repo.AddSnap(plugSnap)
	c.Assert(err, IsNil)
	err = repo.AddSnap(slotSnap)
	c.Assert(err, IsNil)

	return repo, plugSnap, slotSnap
}

func (s *RepositorySuite) TestAutoConnectContentInterfaceSimple(c *C) {
	repo, _, _ := makeContentConnectionTestSnaps(c, "mylib", "mylib")
	candidateSlots := repo.AutoConnectCandidates("content-plug-snap", "import-content")
	c.Check(candidateSlots, HasLen, 1)
	c.Check(candidateSlots[0].Name, Equals, "exported-content")
}

func (s *RepositorySuite) TestAutoConnectContentInterfaceOSWorksCorrectly(c *C) {
	repo, _, slotSnap := makeContentConnectionTestSnaps(c, "mylib", "otherlib")
	slotSnap.Type = snap.TypeOS

	candidateSlots := repo.AutoConnectCandidates("content-plug-snap", "import-content")
	c.Check(candidateSlots, HasLen, 0)
}

func (s *RepositorySuite) TestAutoConnectContentInterfaceNoMatchingContent(c *C) {
	repo, _, _ := makeContentConnectionTestSnaps(c, "mylib", "otherlib")
	candidateSlots := repo.AutoConnectCandidates("content-plug-snap", "import-content")
	c.Check(candidateSlots, HasLen, 0)
}

func (s *RepositorySuite) TestAutoConnectContentInterfaceNoMatchingDeveloper(c *C) {
	repo, plugSnap, slotSnap := makeContentConnectionTestSnaps(c, "mylib", "mylib")
	// this comes via SideInfo
	plugSnap.Developer = "foo"
	slotSnap.Developer = "bar"

	candidateSlots := repo.AutoConnectCandidates("content-plug-snap", "import-content")
	c.Check(candidateSlots, HasLen, 0)
}

func makeLivepatchConnectionTestSnaps(c *C, name, developer string) (*Repository, *snap.Info, *snap.Info) {
	repo := NewRepository()
	err := repo.AddInterface(&TestInterface{InterfaceName: "restricted", AutoConnectFlag: false})
	c.Assert(err, IsNil)

	err = repo.AddInterface(&TestInterface{InterfaceName: "non-restricted", AutoConnectFlag: true})
	c.Assert(err, IsNil)

	plugSnap := snaptest.MockInfo(c, fmt.Sprintf(`
name: %s
plugs:
  restricted:
    interface: restricted
  non-restricted:
    interface: non-restricted
`, name), &snap.SideInfo{
		DeveloperID: developer,
	})
	slotSnap := snaptest.MockInfo(c, `
name: ubuntu-core
type: os
slots:
  restricted:
    interface: restricted
  non-restricted:
    interface: non-restricted
`, &snap.SideInfo{
		DeveloperID: "canonical",
	})

	err = repo.AddSnap(plugSnap)
	c.Assert(err, IsNil)
	err = repo.AddSnap(slotSnap)
	c.Assert(err, IsNil)

	return repo, plugSnap, slotSnap
}

// test auto-connecting livepatch interfaces for special snaps
func (s *RepositorySuite) TestAutoConnectLivepatchInterfaces(c *C) {
	repo, _, _ := makeLivepatchConnectionTestSnaps(c, "canonical-livepatch", "canonical")
	candidateSlots := repo.AutoConnectCandidates("canonical-livepatch", "restricted")
	c.Check(candidateSlots, HasLen, 1)
	c.Check(candidateSlots[0].Snap.Name(), Equals, "ubuntu-core")
	c.Check(candidateSlots[0].Snap.DeveloperID, Equals, "canonical")
	c.Check(candidateSlots[0].Name, Equals, "restricted")
}

// test auto-connecting unrestricted (auto-connect) interfaces for special snaps
func (s *RepositorySuite) TestAutoConnectNonRestrictedInterfaces(c *C) {
	repo, _, _ := makeLivepatchConnectionTestSnaps(c, "canonical-livepatch", "canonical")
	candidateSlots := repo.AutoConnectCandidates("canonical-livepatch", "non-restricted")
	c.Check(candidateSlots, HasLen, 1)
	c.Check(candidateSlots[0].Snap.Name(), Equals, "ubuntu-core")
	c.Check(candidateSlots[0].Snap.DeveloperID, Equals, "canonical")
	c.Check(candidateSlots[0].Name, Equals, "non-restricted")
}

// test auto-connecting unrestricted (auto-connect) interfaces for non-special snaps
func (s *RepositorySuite) TestAutoConnectNonRestrictedInterfacesNonSpecialSnap2(c *C) {
	repo, _, _ := makeLivepatchConnectionTestSnaps(c, "canonical-livepatch", "someone-else")
	candidateSlots := repo.AutoConnectCandidates("canonical-livepatch", "non-restricted")
	c.Check(candidateSlots, HasLen, 1)
	c.Check(candidateSlots[0].Snap.Name(), Equals, "ubuntu-core")
	c.Check(candidateSlots[0].Snap.DeveloperID, Equals, "canonical")
	c.Check(candidateSlots[0].Name, Equals, "non-restricted")
}

func (s *RepositorySuite) TestAutoConnectLivepatchWrongDeveloper(c *C) {
	repo, _, _ := makeLivepatchConnectionTestSnaps(c, "canonical-livepatch", "somebody")
	candidateSlots := repo.AutoConnectCandidates("canonical-livepatch", "restricted")
	c.Check(candidateSlots, HasLen, 0)
}

func (s *RepositorySuite) TestAutoConnectLivepatchWrongName(c *C) {
	repo, _, _ := makeLivepatchConnectionTestSnaps(c, "something", "canonical")
	candidateSlots := repo.AutoConnectCandidates("canonical-livepatch", "restricted")
	c.Check(candidateSlots, HasLen, 0)
}<|MERGE_RESOLUTION|>--- conflicted
+++ resolved
@@ -701,7 +701,6 @@
 	c.Assert(err, IsNil)
 	err = s.testRepo.AddSlot(s.slot)
 	c.Assert(err, IsNil)
-<<<<<<< HEAD
 	coreSlot := &Slot{
 		SlotInfo: &snap.SlotInfo{
 			Snap:      &snap.Info{SuggestedName: "foo-core", Type: snap.TypeOS},
@@ -710,13 +709,9 @@
 		},
 	}
 	err = s.testRepo.AddSlot(coreSlot)
-=======
-	connRef := ConnRef{PlugRef: PlugRef{Snap: s.plug.Snap.Name(), Name: s.plug.Name}, SlotRef: SlotRef{Snap: s.slot.Snap.Name(), Name: s.slot.Name}}
+
+	connRef := ConnRef{PlugRef: s.plug.Ref(), SlotRef: coreSlot.Ref()}
 	err = s.testRepo.Connect(connRef)
->>>>>>> 6093ea93
-	c.Assert(err, IsNil)
-
-	err = s.testRepo.Connect(s.plug.Snap.Name(), s.plug.Name, coreSlot.Snap.Name(), coreSlot.Name)
 	c.Assert(err, IsNil)
 
 	// slot and snap name omitted
@@ -731,7 +726,7 @@
 	c.Check(snaps[1], Equals, coreSlot.Snap)
 
 	// connect again
-	err = s.testRepo.Connect(s.plug.Snap.Name(), s.plug.Name, coreSlot.Snap.Name(), coreSlot.Name)
+	err = s.testRepo.Connect(connRef)
 	c.Assert(err, IsNil)
 
 	// plug and snap name omitted
