--- conflicted
+++ resolved
@@ -23,11 +23,8 @@
 	"fmt"
 
 	"github.com/snapcore/snapd/interfaces"
-<<<<<<< HEAD
 	"github.com/snapcore/snapd/interfaces/apparmor"
-=======
 	"github.com/snapcore/snapd/interfaces/kmod"
->>>>>>> 20d3c3bb
 	"github.com/snapcore/snapd/interfaces/mount"
 )
 
@@ -65,20 +62,18 @@
 	MountPermanentPlugCallback func(spec *mount.Specification, plug *interfaces.Plug) error
 	MountPermanentSlotCallback func(spec *mount.Specification, slot *interfaces.Slot) error
 
-<<<<<<< HEAD
 	// Support for interacting with the apparmor backend.
 
 	AppArmorConnectedPlugCallback func(spec *apparmor.Specification, plug *interfaces.Plug, slot *interfaces.Slot) error
 	AppArmorConnectedSlotCallback func(spec *apparmor.Specification, plug *interfaces.Plug, slot *interfaces.Slot) error
 	AppArmorPermanentPlugCallback func(spec *apparmor.Specification, plug *interfaces.Plug) error
 	AppArmorPermanentSlotCallback func(spec *apparmor.Specification, slot *interfaces.Slot) error
-=======
+
 	// Support for interacting with the kmod backend.
 	KModConnectedPlugCallback func(spec *kmod.Specification, plug *interfaces.Plug, slot *interfaces.Slot) error
 	KModConnectedSlotCallback func(spec *kmod.Specification, plug *interfaces.Plug, slot *interfaces.Slot) error
 	KModPermanentPlugCallback func(spec *kmod.Specification, plug *interfaces.Plug) error
 	KModPermanentSlotCallback func(spec *kmod.Specification, slot *interfaces.Slot) error
->>>>>>> 20d3c3bb
 }
 
 // String() returns the same value as Name().
@@ -219,58 +214,62 @@
 	return nil
 }
 
-<<<<<<< HEAD
 // Support for interacting with the apparmor backend.
 
 func (t *TestInterface) AppArmorConnectedPlug(spec *apparmor.Specification, plug *interfaces.Plug, slot *interfaces.Slot) error {
 	if t.AppArmorConnectedPlugCallback != nil {
 		return t.AppArmorConnectedPlugCallback(spec, plug, slot)
-=======
+	}
+	return nil
+}
+
+func (t *TestInterface) AppArmorConnectedSlot(spec *apparmor.Specification, plug *interfaces.Plug, slot *interfaces.Slot) error {
+	if t.AppArmorConnectedSlotCallback != nil {
+		return t.AppArmorConnectedSlotCallback(spec, plug, slot)
+	}
+	return nil
+}
+
+func (t *TestInterface) AppArmorPermanentPlug(spec *apparmor.Specification, plug *interfaces.Plug) error {
+	if t.AppArmorPermanentPlugCallback != nil {
+		return t.AppArmorPermanentPlugCallback(spec, plug)
+	}
+	return nil
+}
+
+func (t *TestInterface) AppArmorPermanentSlot(spec *apparmor.Specification, slot *interfaces.Slot) error {
+	if t.AppArmorPermanentSlotCallback != nil {
+		return t.AppArmorPermanentSlotCallback(spec, slot)
+	}
+	return nil
+}
+
 // Support for interacting with the kmod backend.
 
 func (t *TestInterface) KModConnectedPlug(spec *kmod.Specification, plug *interfaces.Plug, slot *interfaces.Slot) error {
 	if t.KModConnectedPlugCallback != nil {
 		return t.KModConnectedPlugCallback(spec, plug, slot)
->>>>>>> 20d3c3bb
-	}
-	return nil
-}
-
-<<<<<<< HEAD
-func (t *TestInterface) AppArmorConnectedSlot(spec *apparmor.Specification, plug *interfaces.Plug, slot *interfaces.Slot) error {
-	if t.AppArmorConnectedSlotCallback != nil {
-		return t.AppArmorConnectedSlotCallback(spec, plug, slot)
-=======
+	}
+	return nil
+}
+
 func (t *TestInterface) KModConnectedSlot(spec *kmod.Specification, plug *interfaces.Plug, slot *interfaces.Slot) error {
 	if t.KModConnectedSlotCallback != nil {
 		return t.KModConnectedSlotCallback(spec, plug, slot)
->>>>>>> 20d3c3bb
-	}
-	return nil
-}
-
-<<<<<<< HEAD
-func (t *TestInterface) AppArmorPermanentPlug(spec *apparmor.Specification, plug *interfaces.Plug) error {
-	if t.AppArmorPermanentPlugCallback != nil {
-		return t.AppArmorPermanentPlugCallback(spec, plug)
-=======
+	}
+	return nil
+}
+
 func (t *TestInterface) KModPermanentPlug(spec *kmod.Specification, plug *interfaces.Plug) error {
 	if t.KModPermanentPlugCallback != nil {
 		return t.KModPermanentPlugCallback(spec, plug)
->>>>>>> 20d3c3bb
-	}
-	return nil
-}
-
-<<<<<<< HEAD
-func (t *TestInterface) AppArmorPermanentSlot(spec *apparmor.Specification, slot *interfaces.Slot) error {
-	if t.AppArmorPermanentSlotCallback != nil {
-		return t.AppArmorPermanentSlotCallback(spec, slot)
-=======
+	}
+	return nil
+}
+
 func (t *TestInterface) KModPermanentSlot(spec *kmod.Specification, slot *interfaces.Slot) error {
 	if t.KModPermanentSlotCallback != nil {
 		return t.KModPermanentSlotCallback(spec, slot)
->>>>>>> 20d3c3bb
 	}
 	return nil
 }