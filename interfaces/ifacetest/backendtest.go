// -*- Mode: Go; indent-tabs-mode: t -*-

/*
 * Copyright (C) 2016-2017 Canonical Ltd
 *
 * This program is free software: you can redistribute it and/or modify
 * it under the terms of the GNU General Public License version 3 as
 * published by the Free Software Foundation.
 *
 * This program is distributed in the hope that it will be useful,
 * but WITHOUT ANY WARRANTY; without even the implied warranty of
 * MERCHANTABILITY or FITNESS FOR A PARTICULAR PURPOSE.  See the
 * GNU General Public License for more details.
 *
 * You should have received a copy of the GNU General Public License
 * along with this program.  If not, see <http://www.gnu.org/licenses/>.
 *
 */

package ifacetest

import (
	. "gopkg.in/check.v1"

	"github.com/snapcore/snapd/dirs"
	"github.com/snapcore/snapd/interfaces"
	"github.com/snapcore/snapd/snap"
	"github.com/snapcore/snapd/snap/snaptest"
)

type BackendSuite struct {
	Backend         interfaces.SecurityBackend
	Repo            *interfaces.Repository
	Iface           *TestInterface
	RootDir         string
	restoreSanitize func()
}

func (s *BackendSuite) SetUpTest(c *C) {
	// Isolate this test to a temporary directory
	s.RootDir = c.MkDir()
	dirs.SetRootDir(s.RootDir)
	// Create a fresh repository for each test
	s.Repo = interfaces.NewRepository()
	s.Iface = &TestInterface{InterfaceName: "iface"}
	err := s.Repo.AddInterface(s.Iface)
	c.Assert(err, IsNil)

	s.restoreSanitize = snap.MockSanitizePlugsSlots(func(snapInfo *snap.Info) {})
}

func (s *BackendSuite) TearDownTest(c *C) {
	dirs.SetRootDir("/")
	s.restoreSanitize()
}

// Tests for Setup() and Remove()
const SambaYamlV1 = `
name: samba
version: 1
developer: acme
apps:
    smbd:
slots:
    slot:
        interface: iface
`
const SambaYamlV1WithNmbd = `
name: samba
version: 1
developer: acme
apps:
    smbd:
    nmbd:
slots:
    slot:
        interface: iface
`
const SambaYamlV1NoSlot = `
name: samba
version: 1
developer: acme
apps:
    smbd:
`
const SambaYamlV1WithNmbdNoSlot = `
name: samba
version: 1
developer: acme
apps:
    smbd:
    nmbd:
`
const SambaYamlV2 = `
name: samba
version: 2
developer: acme
apps:
    smbd:
slots:
    slot:
        interface: iface
`
const SambaYamlWithHook = `
name: samba
version: 0
apps:
    smbd:
    nmbd:
hooks:
    configure:
        plugs: [plug]
slots:
    slot:
        interface: iface
plugs:
    plug:
        interface: iface
`
const HookYaml = `
name: foo
version: 1
developer: acme
hooks:
    configure:
plugs:
    plug:
        interface: iface
`
const PlugNoAppsYaml = `
name: foo
version: 1
developer: acme
plugs:
    plug:
        interface: iface
`
const SlotNoAppsYaml = `
name: foo
version: 1
developer: acme
slots:
    slots:
        interface: iface
`

// Support code for tests

// InstallSnap "installs" a snap from YAML.
<<<<<<< HEAD
func (s *BackendSuite) installSnap(c *C, opts interfaces.ConfinementOptions, instanceName string, snapYaml string, revision int) *snap.Info {
	snapInfo := snaptest.MockInfo(c, snapYaml, &snap.SideInfo{
		Revision: snap.R(revision),
	})
	if instanceName != "" {
		_, instanceKey := snap.SplitInstanceName(instanceName)
		snapInfo.InstanceKey = instanceKey
		c.Assert(snapInfo.InstanceName(), Equals, instanceName)
	}
=======
func (s *BackendSuite) InstallSnap(c *C, opts interfaces.ConfinementOptions, instanceName, snapYaml string, revision int) *snap.Info {
	snapInfo := snaptest.MockInfo(c, snapYaml, &snap.SideInfo{
		Revision: snap.R(revision),
	})

	_, instanceKey := snap.SplitInstanceName(instanceName)
	snapInfo.InstanceKey = instanceKey
	c.Assert(snapInfo.InstanceName(), Equals, instanceName)

>>>>>>> a91a3944
	s.addPlugsSlots(c, snapInfo)
	err := s.Backend.Setup(snapInfo, opts, s.Repo)
	c.Assert(err, IsNil)
	return snapInfo
}
func (s *BackendSuite) InstallSnap(c *C, opts interfaces.ConfinementOptions, snapYaml string, revision int) *snap.Info {
	return s.installSnap(c, opts, "", snapYaml, revision)
}

func (s *BackendSuite) InstallSnapInstance(c *C, opts interfaces.ConfinementOptions, instanceName string, snapYaml string, revision int) *snap.Info {
	return s.installSnap(c, opts, instanceName, snapYaml, revision)
}

// UpdateSnap "updates" an existing snap from YAML.
func (s *BackendSuite) UpdateSnap(c *C, oldSnapInfo *snap.Info, opts interfaces.ConfinementOptions, snapYaml string, revision int) *snap.Info {
	newSnapInfo := snaptest.MockInfo(c, snapYaml, &snap.SideInfo{
		Revision: snap.R(revision),
	})
	c.Assert(newSnapInfo.InstanceName(), Equals, oldSnapInfo.InstanceName())
	s.removePlugsSlots(c, oldSnapInfo)
	s.addPlugsSlots(c, newSnapInfo)
	err := s.Backend.Setup(newSnapInfo, opts, s.Repo)
	c.Assert(err, IsNil)
	return newSnapInfo
}

// RemoveSnap "removes" an "installed" snap.
func (s *BackendSuite) RemoveSnap(c *C, snapInfo *snap.Info) {
	err := s.Backend.Remove(snapInfo.InstanceName())
	c.Assert(err, IsNil)
	s.removePlugsSlots(c, snapInfo)
}

func (s *BackendSuite) addPlugsSlots(c *C, snapInfo *snap.Info) {
	for _, plugInfo := range snapInfo.Plugs {
		err := s.Repo.AddPlug(plugInfo)
		c.Assert(err, IsNil)
	}
	for _, slotInfo := range snapInfo.Slots {
		err := s.Repo.AddSlot(slotInfo)
		c.Assert(err, IsNil)
	}
}

func (s *BackendSuite) removePlugsSlots(c *C, snapInfo *snap.Info) {
	for _, plug := range s.Repo.Plugs(snapInfo.InstanceName()) {
		err := s.Repo.RemovePlug(plug.Snap.InstanceName(), plug.Name)
		c.Assert(err, IsNil)
	}
	for _, slot := range s.Repo.Slots(snapInfo.InstanceName()) {
		err := s.Repo.RemoveSlot(slot.Snap.InstanceName(), slot.Name)
		c.Assert(err, IsNil)
	}
}<|MERGE_RESOLUTION|>--- conflicted
+++ resolved
@@ -147,17 +147,6 @@
 // Support code for tests
 
 // InstallSnap "installs" a snap from YAML.
-<<<<<<< HEAD
-func (s *BackendSuite) installSnap(c *C, opts interfaces.ConfinementOptions, instanceName string, snapYaml string, revision int) *snap.Info {
-	snapInfo := snaptest.MockInfo(c, snapYaml, &snap.SideInfo{
-		Revision: snap.R(revision),
-	})
-	if instanceName != "" {
-		_, instanceKey := snap.SplitInstanceName(instanceName)
-		snapInfo.InstanceKey = instanceKey
-		c.Assert(snapInfo.InstanceName(), Equals, instanceName)
-	}
-=======
 func (s *BackendSuite) InstallSnap(c *C, opts interfaces.ConfinementOptions, instanceName, snapYaml string, revision int) *snap.Info {
 	snapInfo := snaptest.MockInfo(c, snapYaml, &snap.SideInfo{
 		Revision: snap.R(revision),
@@ -167,7 +156,6 @@
 	snapInfo.InstanceKey = instanceKey
 	c.Assert(snapInfo.InstanceName(), Equals, instanceName)
 
->>>>>>> a91a3944
 	s.addPlugsSlots(c, snapInfo)
 	err := s.Backend.Setup(snapInfo, opts, s.Repo)
 	c.Assert(err, IsNil)
