--- conflicted
+++ resolved
@@ -38,12 +38,8 @@
 // setup process.
 type Specification struct {
 	// The mount profile is internally re-sorted by snap-update-ns based on
-<<<<<<< HEAD
-	// some arrangement of MountEntry.Dir and other attributes.
-=======
 	// the source of given mount entry and MountEntry.Dir. See
 	// cmd/snap-update-ns/sorting.go
->>>>>>> 23ee01ac
 
 	layout   []osutil.MountEntry
 	general  []osutil.MountEntry
@@ -147,11 +143,8 @@
 // MountEntries returns a copy of the added mount entries.
 func (spec *Specification) MountEntries() []osutil.MountEntry {
 	result := make([]osutil.MountEntry, 0, len(spec.overname)+len(spec.layout)+len(spec.general))
-<<<<<<< HEAD
-=======
 	// overname is the mappings for parallel installation of snaps and must
 	// come first
->>>>>>> 23ee01ac
 	result = append(result, spec.overname...)
 	result = append(result, spec.layout...)
 	result = append(result, spec.general...)
