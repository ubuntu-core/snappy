// -*- Mode: Go; indent-tabs-mode: t -*-

/*
 * Copyright (C) 2016-2017 Canonical Ltd
 *
 * This program is free software: you can redistribute it and/or modify
 * it under the terms of the GNU General Public License version 3 as
 * published by the Free Software Foundation.
 *
 * This program is distributed in the hope that it will be useful,
 * but WITHOUT ANY WARRANTY; without even the implied warranty of
 * MERCHANTABILITY or FITNESS FOR A PARTICULAR PURPOSE.  See the
 * GNU General Public License for more details.
 *
 * You should have received a copy of the GNU General Public License
 * along with this program.  If not, see <http://www.gnu.org/licenses/>.
 *
 */

package mount

import (
	"fmt"
	"path"
	"sort"

	"github.com/snapcore/snapd/dirs"
	"github.com/snapcore/snapd/interfaces"
	"github.com/snapcore/snapd/logger"
	"github.com/snapcore/snapd/osutil"
	"github.com/snapcore/snapd/snap"
)

// Specification assists in collecting mount entries associated with an interface.
//
// Unlike the Backend itself (which is stateless and non-persistent) this type
// holds internal state that is used by the mount backend during the interface
// setup process.
type Specification struct {
	// The mount profile is internally re-sorted by snap-update-ns based on
	// the source of given mount entry and MountEntry.Dir. See
<<<<<<< HEAD
	// cmd/snap-update-ns/sorting.go
=======
	// cmd/snap-update-ns/sorting.go for details.
>>>>>>> 53833075

	layout   []osutil.MountEntry
	general  []osutil.MountEntry
	user     []osutil.MountEntry
	overname []osutil.MountEntry
}

// AddMountEntry adds a new mount entry.
func (spec *Specification) AddMountEntry(e osutil.MountEntry) error {
	spec.general = append(spec.general, e)
	return nil
}

//AddUserMountEntry adds a new user mount entry.
func (spec *Specification) AddUserMountEntry(e osutil.MountEntry) error {
	spec.user = append(spec.user, e)
	return nil
}

// AddOvernameMountEntry adds a new overname mount entry.
func (spec *Specification) AddOvernameMountEntry(e osutil.MountEntry) error {
	spec.overname = append(spec.overname, e)
	return nil
}

func mountEntryFromLayout(layout *snap.Layout) osutil.MountEntry {
	var entry osutil.MountEntry

	mountPoint := layout.Snap.ExpandSnapVariables(layout.Path)
	entry.Dir = mountPoint

	// XXX: what about ro mounts?
	if layout.Bind != "" {
		mountSource := layout.Snap.ExpandSnapVariables(layout.Bind)
		entry.Options = []string{"rbind", "rw"}
		entry.Name = mountSource
	}
	if layout.BindFile != "" {
		mountSource := layout.Snap.ExpandSnapVariables(layout.BindFile)
		entry.Options = []string{"bind", "rw", osutil.XSnapdKindFile()}
		entry.Name = mountSource
	}

	if layout.Type == "tmpfs" {
		entry.Type = "tmpfs"
		entry.Name = "tmpfs"
	}

	if layout.Symlink != "" {
		oldname := layout.Snap.ExpandSnapVariables(layout.Symlink)
		entry.Options = []string{osutil.XSnapdKindSymlink(), osutil.XSnapdSymlink(oldname)}
	}

	var uid uint32
	// Only root is allowed here until we support custom users. Root is default.
	switch layout.User {
	case "root", "":
		uid = 0
	}
	if uid != 0 {
		entry.Options = append(entry.Options, osutil.XSnapdUser(uid))
	}

	var gid uint32
	// Only root is allowed here until we support custom groups. Root is default.
	// This is validated in spec.go.
	switch layout.Group {
	case "root", "":
		gid = 0
	}
	if gid != 0 {
		entry.Options = append(entry.Options, osutil.XSnapdGroup(gid))
	}

	if layout.Mode != 0755 {
		entry.Options = append(entry.Options, osutil.XSnapdMode(uint32(layout.Mode)))
	}

	// Indicate that this is a layout mount entry.
	entry.Options = append(entry.Options, osutil.XSnapdOriginLayout())
	return entry
}

// AddLayout adds mount entries based on the layout of the snap.
func (spec *Specification) AddLayout(si *snap.Info) {
	// TODO: handle layouts in base snaps as well as in this snap.

	// walk the layout elements in deterministic order, by mount point name
	paths := make([]string, 0, len(si.Layout))
	for path := range si.Layout {
		paths = append(paths, path)
	}
	sort.Strings(paths)

	for _, path := range paths {
		entry := mountEntryFromLayout(si.Layout[path])
		spec.layout = append(spec.layout, entry)
	}
}

// MountEntries returns a copy of the added mount entries.
func (spec *Specification) MountEntries() []osutil.MountEntry {
	result := make([]osutil.MountEntry, 0, len(spec.overname)+len(spec.layout)+len(spec.general))
<<<<<<< HEAD
	// overname is the mappings for parallel installation of snaps and must
	// come first
=======
	// overname is the mappings that were added to support parallel
	// installation of snaps and must come first, as they establish the base
	// namespace for any further operations
>>>>>>> 53833075
	result = append(result, spec.overname...)
	result = append(result, spec.layout...)
	result = append(result, spec.general...)
	unclashMountEntries(result)
	return result
}

// UserMountEntries returns a copy of the added user mount entries.
func (spec *Specification) UserMountEntries() []osutil.MountEntry {
	result := make([]osutil.MountEntry, len(spec.user))
	copy(result, spec.user)
	unclashMountEntries(result)
	return result
}

// unclashMountEntries renames mount points if they clash with other entries.
//
// Subsequent entries get suffixed with -2, -3, etc.
// The initial entry is unaltered (and does not become -1).
func unclashMountEntries(entries []osutil.MountEntry) {
	count := make(map[string]int, len(entries))
	for i := range entries {
		path := entries[i].Dir
		count[path]++
		if c := count[path]; c > 1 {
			newDir := fmt.Sprintf("%s-%d", entries[i].Dir, c)
			logger.Noticef("renaming mount entry for directory %q to %q to avoid a clash", entries[i].Dir, newDir)
			entries[i].Dir = newDir
		}
	}
}

// Implementation of methods required by interfaces.Specification

// AddConnectedPlug records mount-specific side-effects of having a connected plug.
func (spec *Specification) AddConnectedPlug(iface interfaces.Interface, plug *interfaces.ConnectedPlug, slot *interfaces.ConnectedSlot) error {
	type definer interface {
		MountConnectedPlug(spec *Specification, plug *interfaces.ConnectedPlug, slot *interfaces.ConnectedSlot) error
	}
	if iface, ok := iface.(definer); ok {
		return iface.MountConnectedPlug(spec, plug, slot)
	}
	return nil
}

// AddConnectedSlot records mount-specific side-effects of having a connected slot.
func (spec *Specification) AddConnectedSlot(iface interfaces.Interface, plug *interfaces.ConnectedPlug, slot *interfaces.ConnectedSlot) error {
	type definer interface {
		MountConnectedSlot(spec *Specification, plug *interfaces.ConnectedPlug, slot *interfaces.ConnectedSlot) error
	}
	if iface, ok := iface.(definer); ok {
		return iface.MountConnectedSlot(spec, plug, slot)
	}
	return nil
}

// AddPermanentPlug records mount-specific side-effects of having a plug.
func (spec *Specification) AddPermanentPlug(iface interfaces.Interface, plug *snap.PlugInfo) error {
	type definer interface {
		MountPermanentPlug(spec *Specification, plug *snap.PlugInfo) error
	}
	if iface, ok := iface.(definer); ok {
		return iface.MountPermanentPlug(spec, plug)
	}
	return nil
}

// AddPermanentSlot records mount-specific side-effects of having a slot.
func (spec *Specification) AddPermanentSlot(iface interfaces.Interface, slot *snap.SlotInfo) error {
	type definer interface {
		MountPermanentSlot(spec *Specification, slot *snap.SlotInfo) error
	}
	if iface, ok := iface.(definer); ok {
		return iface.MountPermanentSlot(spec, slot)
	}
	return nil
}

// AddOvername records mappings of snap directories.
//
// When the snap is installed with an instance key, set up its mount namespace
// such that it appears as a non-instance key snap. This ensures compatibility
// with code making assumptions about $SNAP{,_DATA,_COMMON} locations. That is,
// given a snap foo_bar, the mappings added are:
//
// - /snap/foo_bar      -> /snap/foo
// - /var/snap/foo_bar  -> /var/snap/foo
func (spec *Specification) AddOvername(info *snap.Info) {
	if info.InstanceKey == "" {
		return
	}

	// /snap/foo_bar -> /snap/foo
	spec.AddOvernameMountEntry(osutil.MountEntry{
		Name:    path.Join(dirs.CoreSnapMountDir, info.InstanceName()),
		Dir:     path.Join(dirs.CoreSnapMountDir, info.SnapName()),
		Options: []string{"rbind", osutil.XSnapdOriginOvername()},
	})
	// /var/snap/foo_bar -> /var/snap/foo
	spec.AddOvernameMountEntry(osutil.MountEntry{
		Name:    path.Join(dirs.SnapDataDir, info.InstanceName()),
		Dir:     path.Join(dirs.SnapDataDir, info.SnapName()),
		Options: []string{"rbind", osutil.XSnapdOriginOvername()},
	})
}<|MERGE_RESOLUTION|>--- conflicted
+++ resolved
@@ -39,11 +39,7 @@
 type Specification struct {
 	// The mount profile is internally re-sorted by snap-update-ns based on
 	// the source of given mount entry and MountEntry.Dir. See
-<<<<<<< HEAD
-	// cmd/snap-update-ns/sorting.go
-=======
 	// cmd/snap-update-ns/sorting.go for details.
->>>>>>> 53833075
 
 	layout   []osutil.MountEntry
 	general  []osutil.MountEntry
@@ -147,14 +143,9 @@
 // MountEntries returns a copy of the added mount entries.
 func (spec *Specification) MountEntries() []osutil.MountEntry {
 	result := make([]osutil.MountEntry, 0, len(spec.overname)+len(spec.layout)+len(spec.general))
-<<<<<<< HEAD
-	// overname is the mappings for parallel installation of snaps and must
-	// come first
-=======
 	// overname is the mappings that were added to support parallel
 	// installation of snaps and must come first, as they establish the base
 	// namespace for any further operations
->>>>>>> 53833075
 	result = append(result, spec.overname...)
 	result = append(result, spec.layout...)
 	result = append(result, spec.general...)
