// -*- Mode: Go; indent-tabs-mode: t -*-

/*
 * Copyright (C) 2016 Canonical Ltd
 *
 * This program is free software: you can redistribute it and/or modify
 * it under the terms of the GNU General Public License version 3 as
 * published by the Free Software Foundation.
 *
 * This program is distributed in the hope that it will be useful,
 * but WITHOUT ANY WARRANTY; without even the implied warranty of
 * MERCHANTABILITY or FITNESS FOR A PARTICULAR PURPOSE.  See the
 * GNU General Public License for more details.
 *
 * You should have received a copy of the GNU General Public License
 * along with this program.  If not, see <http://www.gnu.org/licenses/>.
 *
 */

package mount_test

import (
	"fmt"
	"io/ioutil"
	"os"
	"path/filepath"
	"sort"
	"strings"
	"testing"

	. "gopkg.in/check.v1"

	"github.com/snapcore/snapd/dirs"
	"github.com/snapcore/snapd/interfaces"
	"github.com/snapcore/snapd/interfaces/ifacetest"
	"github.com/snapcore/snapd/interfaces/mount"
	"github.com/snapcore/snapd/osutil"
	"github.com/snapcore/snapd/snap"
	"github.com/snapcore/snapd/testutil"
)

func Test(t *testing.T) {
	TestingT(t)
}

type backendSuite struct {
	ifacetest.BackendSuite

	iface2 *ifacetest.TestInterface
}

var _ = Suite(&backendSuite{})

func (s *backendSuite) SetUpTest(c *C) {
	s.Backend = &mount.Backend{}
	s.BackendSuite.SetUpTest(c)

	c.Assert(s.Repo.AddBackend(s.Backend), IsNil)

	err := os.MkdirAll(dirs.SnapMountPolicyDir, 0700)
	c.Assert(err, IsNil)

	// add second iface so that we actually test combining snippets
	s.iface2 = &ifacetest.TestInterface{InterfaceName: "iface2"}
	err = s.Repo.AddInterface(s.iface2)
	c.Assert(err, IsNil)
}

func (s *backendSuite) TearDownTest(c *C) {
	s.BackendSuite.TearDownTest(c)
}

func (s *backendSuite) TestName(c *C) {
	c.Check(s.Backend.Name(), Equals, interfaces.SecurityMount)
}

func (s *backendSuite) TestRemove(c *C) {
	appCanaryToGo := filepath.Join(dirs.SnapMountPolicyDir, "snap.hello-world.hello-world.fstab")
	err := ioutil.WriteFile(appCanaryToGo, []byte("ni! ni! ni!"), 0644)
	c.Assert(err, IsNil)

	hookCanaryToGo := filepath.Join(dirs.SnapMountPolicyDir, "snap.hello-world.hook.configure.fstab")
	err = ioutil.WriteFile(hookCanaryToGo, []byte("ni! ni! ni!"), 0644)
	c.Assert(err, IsNil)

	snapCanaryToGo := filepath.Join(dirs.SnapMountPolicyDir, "snap.hello-world.fstab")
	err = ioutil.WriteFile(snapCanaryToGo, []byte("ni! ni! ni!"), 0644)
	c.Assert(err, IsNil)

	appCanaryToStay := filepath.Join(dirs.SnapMountPolicyDir, "snap.i-stay.really.fstab")
	err = ioutil.WriteFile(appCanaryToStay, []byte("stay!"), 0644)
	c.Assert(err, IsNil)

	snapCanaryToStay := filepath.Join(dirs.SnapMountPolicyDir, "snap.i-stay.fstab")
	err = ioutil.WriteFile(snapCanaryToStay, []byte("stay!"), 0644)
	c.Assert(err, IsNil)

	err = s.Backend.Remove("hello-world")
	c.Assert(err, IsNil)

	c.Assert(osutil.FileExists(snapCanaryToGo), Equals, false)
	c.Assert(osutil.FileExists(appCanaryToGo), Equals, false)
	c.Assert(osutil.FileExists(hookCanaryToGo), Equals, false)
	c.Assert(appCanaryToStay, testutil.FileEquals, "stay!")
	c.Assert(snapCanaryToStay, testutil.FileEquals, "stay!")
}

var mockSnapYaml = `name: snap-name
version: 1
apps:
    app1:
    app2:
hooks:
    configure:
        plugs: [iface-plug]
plugs:
    iface-plug:
        interface: iface
slots:
    iface-slot:
        interface: iface2
`

func (s *backendSuite) TestSetupSetsupSimple(c *C) {
	fsEntry1 := osutil.MountEntry{Name: "/src-1", Dir: "/dst-1", Type: "none", Options: []string{"bind", "ro"}, DumpFrequency: 0, CheckPassNumber: 0}
	fsEntry2 := osutil.MountEntry{Name: "/src-2", Dir: "/dst-2", Type: "none", Options: []string{"bind", "ro"}, DumpFrequency: 0, CheckPassNumber: 0}
	fsEntry3 := osutil.MountEntry{Name: "/src-3", Dir: "/dst-3", Type: "none", Options: []string{"bind", "ro"}, DumpFrequency: 0, CheckPassNumber: 0}

	// Give the plug a permanent effect
	s.Iface.MountPermanentPlugCallback = func(spec *mount.Specification, plug *snap.PlugInfo) error {
		if err := spec.AddMountEntry(fsEntry1); err != nil {
			return err
		}
		return spec.AddUserMountEntry(fsEntry3)
	}
	// Give the slot a permanent effect
	s.iface2.MountPermanentSlotCallback = func(spec *mount.Specification, slot *snap.SlotInfo) error {
		return spec.AddMountEntry(fsEntry2)
	}

	// confinement options are irrelevant to this security backend
<<<<<<< HEAD
	s.InstallSnap(c, interfaces.ConfinementOptions{}, "snap-name", mockSnapYaml, 0)
=======
	s.InstallSnap(c, interfaces.ConfinementOptions{}, "", mockSnapYaml, 0)
>>>>>>> 609f5896

	// ensure both security effects from iface/iface2 are combined
	// (because mount profiles are global in the whole snap)
	expected := strings.Split(fmt.Sprintf("%s\n%s\n", fsEntry1, fsEntry2), "\n")
	sort.Strings(expected)
	// and that we have the modern fstab file (global for snap)
	fn := filepath.Join(dirs.SnapMountPolicyDir, "snap.snap-name.fstab")
	content, err := ioutil.ReadFile(fn)
	c.Assert(err, IsNil, Commentf("Expected mount profile for the whole snap"))
	got := strings.Split(string(content), "\n")
	sort.Strings(got)
	c.Check(got, DeepEquals, expected)

	// Check that the user-fstab file was written with the user mount
	fn = filepath.Join(dirs.SnapMountPolicyDir, "snap.snap-name.user-fstab")
	content, err = ioutil.ReadFile(fn)
	c.Assert(err, IsNil, Commentf("Expected user mount profile for the whole snap"))
	c.Check(string(content), Equals, fsEntry3.String()+"\n")
}

func (s *backendSuite) TestSetupSetsupWithoutDir(c *C) {
	s.Iface.MountPermanentPlugCallback = func(spec *mount.Specification, plug *snap.PlugInfo) error {
		return spec.AddMountEntry(osutil.MountEntry{})
	}

	// Ensure that backend.Setup() creates the required dir on demand
	os.Remove(dirs.SnapMountPolicyDir)
<<<<<<< HEAD
	s.InstallSnap(c, interfaces.ConfinementOptions{}, "snap-name", mockSnapYaml, 0)
}

func (s *backendSuite) TestParallelInstanceSetup(c *C) {
	old := dirs.SnapDataDir
	defer func() {
		dirs.SnapDataDir = old
	}()
	dirs.SnapDataDir = "/var/snap"
	snapEntry := osutil.MountEntry{Name: "/snap/snap-name_instance", Dir: "/snap/snap-name", Type: "none", Options: []string{"rbind", osutil.XSnapdOriginOvername()}, DumpFrequency: 0, CheckPassNumber: 0}
	dataEntry := osutil.MountEntry{Name: "/var/snap/snap-name_instance", Dir: "/var/snap/snap-name", Type: "none", Options: []string{"rbind", osutil.XSnapdOriginOvername()}, DumpFrequency: 0, CheckPassNumber: 0}
	fsEntry1 := osutil.MountEntry{Name: "/src-1", Dir: "/dst-1", Type: "none", Options: []string{"bind", "ro"}, DumpFrequency: 0, CheckPassNumber: 0}
	fsEntry2 := osutil.MountEntry{Name: "/src-2", Dir: "/dst-2", Type: "none", Options: []string{"bind", "ro"}, DumpFrequency: 0, CheckPassNumber: 0}
	fsEntry3 := osutil.MountEntry{Name: "/src-3", Dir: "/dst-3", Type: "none", Options: []string{"bind", "ro"}, DumpFrequency: 0, CheckPassNumber: 0}

	// Give the plug a permanent effect
	s.Iface.MountPermanentPlugCallback = func(spec *mount.Specification, plug *snap.PlugInfo) error {
		if err := spec.AddMountEntry(fsEntry1); err != nil {
			return err
		}
		return spec.AddUserMountEntry(fsEntry3)
	}
	// Give the slot a permanent effect
	s.iface2.MountPermanentSlotCallback = func(spec *mount.Specification, slot *snap.SlotInfo) error {
		return spec.AddMountEntry(fsEntry2)
	}

	// confinement options are irrelevant to this security backend
	s.InstallSnap(c, interfaces.ConfinementOptions{}, "snap-name_instance", mockSnapYaml, 0)

	// Check that snap fstab file contains parallel instance setup and data from interfaces
	expected := strings.Join([]string{snapEntry.String(), dataEntry.String(), fsEntry2.String(), fsEntry1.String()}, "\n") + "\n"
	fn := filepath.Join(dirs.SnapMountPolicyDir, "snap.snap-name_instance.fstab")
	c.Check(fn, testutil.FileEquals, expected)

	// Check that the user-fstab file was written with user mount only
	fn = filepath.Join(dirs.SnapMountPolicyDir, "snap.snap-name_instance.user-fstab")
	c.Check(fn, testutil.FileEquals, fsEntry3.String()+"\n")
=======
	s.InstallSnap(c, interfaces.ConfinementOptions{}, "", mockSnapYaml, 0)
>>>>>>> 609f5896
}

func (s *backendSuite) TestSandboxFeatures(c *C) {
	c.Assert(s.Backend.SandboxFeatures(), DeepEquals, []string{
		"freezer-cgroup-v1",
		"layouts-beta",
		"mount-namespace",
		"per-snap-persistency",
		"per-snap-profiles",
		"per-snap-updates",
		"per-snap-user-profiles",
		"stale-base-invalidation",
	})
}<|MERGE_RESOLUTION|>--- conflicted
+++ resolved
@@ -139,11 +139,7 @@
 	}
 
 	// confinement options are irrelevant to this security backend
-<<<<<<< HEAD
-	s.InstallSnap(c, interfaces.ConfinementOptions{}, "snap-name", mockSnapYaml, 0)
-=======
 	s.InstallSnap(c, interfaces.ConfinementOptions{}, "", mockSnapYaml, 0)
->>>>>>> 609f5896
 
 	// ensure both security effects from iface/iface2 are combined
 	// (because mount profiles are global in the whole snap)
@@ -171,8 +167,7 @@
 
 	// Ensure that backend.Setup() creates the required dir on demand
 	os.Remove(dirs.SnapMountPolicyDir)
-<<<<<<< HEAD
-	s.InstallSnap(c, interfaces.ConfinementOptions{}, "snap-name", mockSnapYaml, 0)
+	s.InstallSnap(c, interfaces.ConfinementOptions{}, "", mockSnapYaml, 0)
 }
 
 func (s *backendSuite) TestParallelInstanceSetup(c *C) {
@@ -210,9 +205,6 @@
 	// Check that the user-fstab file was written with user mount only
 	fn = filepath.Join(dirs.SnapMountPolicyDir, "snap.snap-name_instance.user-fstab")
 	c.Check(fn, testutil.FileEquals, fsEntry3.String()+"\n")
-=======
-	s.InstallSnap(c, interfaces.ConfinementOptions{}, "", mockSnapYaml, 0)
->>>>>>> 609f5896
 }
 
 func (s *backendSuite) TestSandboxFeatures(c *C) {
